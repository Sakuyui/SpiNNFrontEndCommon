# Copyright (c) 2017-2019 The University of Manchester
#
# This program is free software: you can redistribute it and/or modify
# it under the terms of the GNU General Public License as published by
# the Free Software Foundation, either version 3 of the License, or
# (at your option) any later version.
#
# This program is distributed in the hope that it will be useful,
# but WITHOUT ANY WARRANTY; without even the implied warranty of
# MERCHANTABILITY or FITNESS FOR A PARTICULAR PURPOSE.  See the
# GNU General Public License for more details.
#
# You should have received a copy of the GNU General Public License
# along with this program.  If not, see <http://www.gnu.org/licenses/>.

import os
from collections import defaultdict
try:
    from setuptools import setup
except ImportError:
    from distutils.core import setup

__version__ = None
exec(open("spinn_front_end_common/_version.py").read())
assert __version__

# Build a list of all project modules, as well as supplementary files
main_package = "spinn_front_end_common"
extensions = {".aplx", ".boot", ".cfg", ".json", ".sql", ".template", ".xml",
              ".xsd", ".dict"}
main_package_dir = os.path.join(os.path.dirname(__file__), main_package)
start = len(main_package_dir)
packages = []
package_data = defaultdict(list)
for dirname, dirnames, filenames in os.walk(main_package_dir):
    if '__init__.py' in filenames:
        package = "{}{}".format(
            main_package, dirname[start:].replace(os.sep, '.'))
        packages.append(package)
    for filename in filenames:
        _, ext = os.path.splitext(filename)
        if ext in extensions:
            package = "{}{}".format(
                main_package, dirname[start:].replace(os.sep, '.'))
            package_data[package].append(filename)

setup(
    name="SpiNNFrontEndCommon",
    version=__version__,
    description="Common SpiNNaker Front end functions",
    url="https://github.com/SpiNNakerManchester/SpiNNFrontEndCommon",
    classifiers=[
        "Development Status :: 3 - Alpha",

        "Intended Audience :: Developers",
        "Intended Audience :: Science/Research",

        "License :: OSI Approved :: GNU General Public License v3 (GPLv3)",

        "Natural Language :: English",

        "Operating System :: POSIX :: Linux",
        "Operating System :: Microsoft :: Windows",
        "Operating System :: MacOS",

        "Programming Language :: C",
        "Programming Language :: Python :: 3",
        "Programming Language :: Python :: 3.6",
        "Programming Language :: Python :: 3.7",
        "Programming Language :: Python :: 3.8",
    ],
    packages=packages,
    package_data=package_data,
    install_requires=['SpiNNUtilities >= 1!5.1.1, < 1!6.0.0',
                      'SpiNNMachine >= 1!5.1.1, < 1!6.0.0',
                      'SpiNNMan >= 1!5.1.1, < 1!6.0.0',
                      'SpiNNaker_PACMAN >= 1!5.1.1, < 1!6.0.0',
                      'SpiNNaker_DataSpecification >= 1!5.1.1, < 1!6.0.0',
                      'spalloc >= 2.0.2, < 3.0.0',
                      'requests >= 2.4.1',
                      "numpy > 1.13, < 1.20; python_version == '3.6'",
                      "numpy > 1.13, < 1.21; python_version == '3.7'",
                      "numpy; python_version >= '3.8'",
                      "scipy >= 0.16.0, < 1.6; python_version == '3.6'",
<<<<<<< HEAD
                      "scipy >= 0.16.0; python_version >= '3.7'"],
=======
                      "scipy >= 0.16.0; python_version >= '3.7'",
                      'futures; python_version == "2.7"',
                      'six'],
    extras_require={
        'plotting': [
            'matplotlib',
            'seaborn',
        ]},
    entry_points={
        "console_scripts": [
            "spinnaker_router_provenance_mapper="
            "spinn_front_end_common.interface.provenance.router_prov_mapper:"
            "main [plotting]",
        ]},
>>>>>>> 0b6b1380
    maintainer="SpiNNakerTeam",
    maintainer_email="spinnakerusers@googlegroups.com"
)<|MERGE_RESOLUTION|>--- conflicted
+++ resolved
@@ -82,12 +82,7 @@
                       "numpy > 1.13, < 1.21; python_version == '3.7'",
                       "numpy; python_version >= '3.8'",
                       "scipy >= 0.16.0, < 1.6; python_version == '3.6'",
-<<<<<<< HEAD
                       "scipy >= 0.16.0; python_version >= '3.7'"],
-=======
-                      "scipy >= 0.16.0; python_version >= '3.7'",
-                      'futures; python_version == "2.7"',
-                      'six'],
     extras_require={
         'plotting': [
             'matplotlib',
@@ -99,7 +94,6 @@
             "spinn_front_end_common.interface.provenance.router_prov_mapper:"
             "main [plotting]",
         ]},
->>>>>>> 0b6b1380
     maintainer="SpiNNakerTeam",
     maintainer_email="spinnakerusers@googlegroups.com"
 )