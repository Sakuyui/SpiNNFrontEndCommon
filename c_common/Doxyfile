--- conflicted
+++ resolved
@@ -310,11 +310,7 @@
 SEARCH_INCLUDES        = YES
 INCLUDE_PATH           =
 INCLUDE_FILE_PATTERNS  =
-<<<<<<< HEAD
-PREDEFINED             = __attribute__(x)= PROFILER_ENABLED=YES INT_HANDLER=void ASSERT_WORD_SIZED(x)= DOXYGEN DOXYNAME(x)=x 
-=======
-PREDEFINED             = __attribute__(x)= PROFILER_ENABLED=YES INT_HANDLER=void UNDEFINED= 
->>>>>>> abf240e9
+PREDEFINED             = __attribute__(x)= PROFILER_ENABLED=YES INT_HANDLER=void UNUSED= ASSERT_WORD_SIZED(x)= DOXYGEN DOXYNAME(x)=x
 EXPAND_AS_DEFINED      =
 SKIP_FUNCTION_MACROS   = YES
 
