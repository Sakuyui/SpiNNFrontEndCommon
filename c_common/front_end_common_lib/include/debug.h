--- conflicted
+++ resolved
@@ -78,8 +78,6 @@
     return dat.i;
 }
 
-<<<<<<< HEAD
-=======
 typedef struct {
     uint32_t lower;
     uint32_t upper;
@@ -105,7 +103,6 @@
     return dat.ints.upper;
 }
 
->>>>>>> af4bb770
 //! \brief This macro prints a debug message if level is less than or equal
 //!        to the LOG_LEVEL
 //! \param[in] level The level of the messsage
