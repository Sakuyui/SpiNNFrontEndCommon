# Copyright (c) 2017-2019 The University of Manchester
#
# This program is free software: you can redistribute it and/or modify
# it under the terms of the GNU General Public License as published by
# the Free Software Foundation, either version 3 of the License, or
# (at your option) any later version.
#
# This program is distributed in the hope that it will be useful,
# but WITHOUT ANY WARRANTY; without even the implied warranty of
# MERCHANTABILITY or FITNESS FOR A PARTICULAR PURPOSE.  See the
# GNU General Public License for more details.
#
# You should have received a copy of the GNU General Public License
# along with this program.  If not, see <http://www.gnu.org/licenses/>.

# If SPINN_DIRS is not defined, this is an error!
ifndef SPINN_DIRS
    $(error SPINN_DIRS is not set.  Please define SPINN_DIRS (possibly by running "source setup" in the spinnaker tools folder))
endif

SPINN_COMMON_BUILD = build
override LIB := 1
include $(SPINN_DIRS)/make/spinnaker_tools.mk

ifndef PRINT_DEBUG
    PRINT_DEBUG = PRODUCTION_CODE
endif

CFLAGS += $(OSPACE) -I include -D$(PRINT_DEBUG)
LDFLAGS += -lspinn_common

# Objects
OBJS = data_specification.o simulation.o recording.o profiler.o malloc_extras.o
BUILD_OBJS = $(OBJS:%.o=$(SPINN_COMMON_BUILD)/%.o)

# Headers
<<<<<<< HEAD
HEADERS = common-typedefs.h data_specification.h simulation.h recording.h profiler.h buffered_eieio_defs.h debug.h eieio.h spinn_extra.h
=======
HEADERS = common-typedefs.h data_specification.h simulation.h recording.h \
          profiler.h buffered_eieio_defs.h debug.h eieio.h sdp_no_scp.h \
          filter_info.h key_atom_map.h malloc_extras.h
>>>>>>> 3679d681
INSTALL_HEADERS = $(HEADERS:%.h=$(SPINN_INC_DIR)/%.h)

# Makefile
MAKEFILES = local.mk Makefile.SpiNNFrontEndCommon FrontEndCommon.mk
INSTALL_MAKEFILES = $(MAKEFILES:%=$(SPINN_MAKE_LIB_DIR)/%)

# Libraries
APP = libspinn_frontend_common
LIBS = $(APP).a
INSTALL_LIBS = $(LIBS:%=$(SPINN_LIB_DIR)/%)

# Log Dictionary file
LOG_DICT_FILE = $(SPINN_LIB_DIR)/$(APP).dict

# Ensure $(INSTALL) is defined, even on MinGW
INSTALL ?= install

# Variables needed for file converter
SRC_DIR = src/
MODIFIED_DIR = modified_src/

# Build rules (default)
$(SPINN_COMMON_BUILD)/$(APP).a: $(BUILD_OBJS)
	@$(RM) $@
	$(AR) $@ $(BUILD_OBJS)

$(MODIFIED_DIR)%.c: $(RAW_DIR)
	python -m spinn_utilities.make_tools.converter $(SRC_DIR) $(MODIFIED_DIR) $(LOG_DICT_FILE)

$(LOG_DICT_FILE): $(RAW_DIR)
	python -m spinn_utilities.make_tools.converter $(SRC_DIR) $(MODIFIED_DIR) $(LOG_DICT_FILE)

$(SPINN_COMMON_BUILD)/%.o: $(MODIFIED_DIR)/%.c $(SPINN_COMMON_BUILD) $(LOG_DICT_FILE)
	$(CC) $(CFLAGS) -o $@ $<

$(SPINN_COMMON_BUILD):
	@$(MKDIR) $@

# Installing rules
install: install-libraries install-headers install-makefiles
install-libraries: $(INSTALL_LIBS)
install-headers: $(INSTALL_HEADERS)
install-makefiles: $(INSTALL_MAKEFILES)

$(SPINN_LIB_DIR)/%.a: $(SPINN_COMMON_BUILD)/%.a
	$(INSTALL) -c -m644 $< $(SPINN_LIB_DIR)

$(SPINN_LIB_DIR)/%.dict: $(SPINN_COMMON_BUILD)/%.dict
	$(INSTALL) -c -m644 $< $(SPINN_LIB_DIR)

$(SPINN_INC_DIR)/%.h: include/%.h
	$(INSTALL) -c -m644 $< $(SPINN_INC_DIR)

$(SPINN_MAKE_LIB_DIR)/%: %
	$(INSTALL) -c -m644 $< $(SPINN_MAKE_LIB_DIR)

clean:
	$(RM) $(SPINN_COMMON_BUILD)/$(APP).a $(BUILD_OBJS) $(OLD_CONVERT_FILES)
	rm -rf $(MODIFIED_DIR)

install-clean:
	$(RM) $(INSTALL_LIBS) $(INSTALL_HEADERS) $(SPINN_LIB_DIR)/*.dict $(SPINN_LIB_DIR)/*.ranges

.PRECIOUS: $(MODIFIED_DIR)%.c $(LOG_DICT_FILE) $(BUILD_DIR)%.nm $(BUILD_DIR)%.elf $(BUILD_DIR)%.bin

.PHONY: clean install install-libraries install-headers install-makefiles install-clean

test:
	#$(APP_OUTPUT_DIR)$(APP).dict
	#$(INSTALL_LIBS)<|MERGE_RESOLUTION|>--- conflicted
+++ resolved
@@ -34,13 +34,9 @@
 BUILD_OBJS = $(OBJS:%.o=$(SPINN_COMMON_BUILD)/%.o)
 
 # Headers
-<<<<<<< HEAD
-HEADERS = common-typedefs.h data_specification.h simulation.h recording.h profiler.h buffered_eieio_defs.h debug.h eieio.h spinn_extra.h
-=======
 HEADERS = common-typedefs.h data_specification.h simulation.h recording.h \
           profiler.h buffered_eieio_defs.h debug.h eieio.h sdp_no_scp.h \
-          filter_info.h key_atom_map.h malloc_extras.h
->>>>>>> 3679d681
+          filter_info.h key_atom_map.h malloc_extras.h spinn_extra.h
 INSTALL_HEADERS = $(HEADERS:%.h=$(SPINN_INC_DIR)/%.h)
 
 # Makefile
