--- conflicted
+++ resolved
@@ -158,11 +158,7 @@
 }
 
 //! \brief function to store provenance data elements into SDRAM
-<<<<<<< HEAD
-void record_provenance_data(address_t provenance_region_address){
-=======
 void record_provenance_data(address_t provenance_region_address) {
->>>>>>> 90447d32
 
     // Copy provenance data into SDRAM region
     memcpy(provenance_region_address, &provenance_data,
@@ -183,11 +179,7 @@
 
     // check if the simulation has run to completion
     if ((infinite_run != TRUE) && (time >= simulation_ticks)) {
-<<<<<<< HEAD
-        simulation_handle_pause_resume();
-=======
         simulation_handle_pause_resume(NULL);
->>>>>>> 90447d32
     }
 }
 
@@ -592,16 +584,10 @@
     // register simulation based requirements
     simulation_register_simulation_sdp_callback(
         &simulation_ticks, &infinite_run, SDP);
-<<<<<<< HEAD
-    simulation_register_provenance_function_call(
-        record_provenance_data, PROVENANCE_REGION);
-    log_info("Starting\n");
-=======
     simulation_register_provenance_callback(
         record_provenance_data, PROVENANCE_REGION);
->>>>>>> 90447d32
 
     // Start the time at "-1" so that the first tick will be 0
     time = UINT32_MAX;
-    simulation_run(timer_callback, TIMER);
+    simulation_run();
 }