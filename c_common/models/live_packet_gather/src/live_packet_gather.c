--- conflicted
+++ resolved
@@ -298,17 +298,6 @@
     use(unused1);
 
     do {
-<<<<<<< HEAD
-       if (circular_buffer_get_next(without_payload_buffer, &key)) {
-           process_incoming_event(key);
-       } else if (circular_buffer_get_next(with_payload_buffer, &key)) {
-           uint32_t payload = 0;
-           circular_buffer_get_next(with_payload_buffer, &payload);
-           process_incoming_event_payload(key, payload);
-       } else {
-           processing_events = false;
-       }
-=======
         uint32_t key, payload;
 
         if (circular_buffer_get_next(without_payload_buffer, &key)) {
@@ -319,7 +308,6 @@
         } else {
             processing_events = false;
         }
->>>>>>> 8fd39cbe
     } while (processing_events);
 }
 
