--- conflicted
+++ resolved
@@ -124,27 +124,22 @@
 // VIC stuff
 //-----------------------------------------------------------------------------
 
-// CPU VIC slot (WDOG and SDP)
-#define CPU_SLOT           SLOT_0
-
-// communications controller VIC slot
-#define CC_SLOT            SLOT_1
-
-// timer VIC slot
-#define TIMER_SLOT         SLOT_2
-
-// DMA slot
-#define DMA_SLOT           SLOT_3
-
-<<<<<<< HEAD
-// MC payload slot
-#define MC_PAYLOAD_SLOT    SLOT_4
-=======
-// DMA Error VIC slot
-#define DMA_ERROR_SLOT     SLOT_4
-
-#define DMA_TIMEOUT_SLOT   SLOT_5
->>>>>>> 8fd39cbe
+enum em_slots {
+    // CPU VIC slot (WDOG and SDP)
+    CPU_SLOT = SLOT_0,
+    // communications controller VIC slot
+    CC_SLOT = SLOT_1,
+    // timer VIC slot
+    TIMER_SLOT = SLOT_2,
+    // DMA slot
+    DMA_SLOT = SLOT_3,
+    // DMA error VIC slot
+    DMA_ERROR_SLOT = SLOT_4,
+    // DMA timeout VIC slot
+    DMA_TIMEOUT_SLOT = SLOT_5,
+    // MC payload slot
+    MC_PAYLOAD_SLOT = SLOT_6
+};
 
 #define RTR_BLOCKED_BIT    25
 #define RTR_DOVRFLW_BIT    30
@@ -590,11 +585,7 @@
 
 //! \brief reads a memory location to set packet types for reinjection
 //! \param[in] address: memory address to read the reinjection packet types
-<<<<<<< HEAD
-void reinjection_read_packet_types(reinject_config_t *config) {
-=======
-static void reinjection_read_packet_types(address_t address) {
->>>>>>> 8fd39cbe
+static void reinjection_read_packet_types(reinject_config_t *config) {
     // process multicast reinject flag
     if (config->multicast_flag == 1) {
         reinject_mc = false;
@@ -1507,43 +1498,30 @@
 // initializers
 //-----------------------------------------------------------------------------
 
-//! \brief gets the address of a particular DSG region
-static inline address_t get_dsg_address(uint8_t region_id) {
-    vcpu_t *sark_virtual_processor_info = (vcpu_t *) SV_VCPU;
-    address_t address = (address_t)
-            sark_virtual_processor_info[sark.virt_cpu].user0;
-    return (address_t) address[DSG_HEADER + region_id];
-}
-
 #ifndef VIC_ENABLE_VECTOR
 #define VIC_ENABLE_VECTOR (0x20)
 #endif //VIC_ENABLE_VECTOR
+
+static inline void set_vic_callback(uint8_t slot, uint type, isr_t *callback) {
+    vic_vectors[slot] = callback;
+    vic_controls[slot] = VIC_ENABLE_VECTOR | type;
+}
 
 //! \brief sets up data required by the reinjection functionality
 static void reinjection_initialise(void) {
     // set up config region
     // Get the address this core's DTCM data starts at from SRAM
-<<<<<<< HEAD
     reinjection_read_packet_types(dsg_block(CONFIG_REINJECTION));
-=======
-    address_t address = get_dsg_address(CONFIG_REINJECTION);
-
-    // process data
-    reinjection_read_packet_types(address);
->>>>>>> 8fd39cbe
 
     // Setup the CPU interrupt for WDOG
     vic_controls[sark_vec->sark_slot] = 0;
-    vic_vectors[CPU_SLOT]  = sark_int_han;
-    vic_controls[CPU_SLOT] = VIC_ENABLE_VECTOR | CPU_INT;
+    set_vic_callback(CPU_SLOT, CPU_INT, sark_int_han);
 
     // Setup the communications controller interrupt
-    vic_vectors[CC_SLOT]  = reinjection_ready_to_send_callback;
-    vic_controls[CC_SLOT] = VIC_ENABLE_VECTOR | CC_TNF_INT;
+    set_vic_callback(CC_SLOT, CC_TNF_INT, reinjection_ready_to_send_callback);
 
     // Setup the timer interrupt
-    vic_vectors[TIMER_SLOT]  = reinjection_timer_callback;
-    vic_controls[TIMER_SLOT] = VIC_ENABLE_VECTOR | TIMER1_INT;
+    set_vic_callback(TIMER_SLOT, TIMER1_INT, reinjection_timer_callback);
 
     // Setup the router interrupt as a fast interrupt
     sark_vec->fiq_vec = reinjection_dropped_packet_callback;
@@ -1551,28 +1529,17 @@
 }
 
 //! \brief sets up data required by the data speed up functionality
-<<<<<<< HEAD
-void data_speed_up_out_initialise(void) {
+static void data_speed_up_out_initialise(void) {
     data_speed_out_config_t *config = dsg_block(CONFIG_DATA_SPEED_UP_OUT);
     basic_data_key = config->my_key;
     new_sequence_key = config->new_seq_key;
     first_data_key = config->first_data_key;
     end_flag_key = config->end_flag_key;
-=======
-static void data_speed_up_initialise(void) {
-    address_t address = get_dsg_address(CONFIG_DATA_SPEED_UP);
-    basic_data_key = address[MY_KEY];
-    new_sequence_key = address[NEW_SEQ_KEY];
-    first_data_key = address[FIRST_DATA_KEY];
-    end_flag_key = address[END_FLAG_KEY];
->>>>>>> 8fd39cbe
-
-    vic_vectors[DMA_SLOT]  = speed_up_handle_dma;
-    vic_controls[DMA_SLOT] = VIC_ENABLE_VECTOR | DMA_DONE_INT;
-    vic_vectors[DMA_ERROR_SLOT] = speed_up_handle_dma_error;
-    vic_controls[DMA_ERROR_SLOT] = VIC_ENABLE_VECTOR | DMA_ERR_INT;
-    vic_vectors[DMA_TIMEOUT_SLOT] = speed_up_handle_dma_timeout;
-    vic_controls[DMA_TIMEOUT_SLOT] = VIC_ENABLE_VECTOR | DMA_TO_INT;
+
+    // Various DMA callbacks
+    set_vic_callback(DMA_SLOT, DMA_DONE_INT, speed_up_handle_dma);
+    set_vic_callback(DMA_ERROR_SLOT, DMA_ERR_INT, speed_up_handle_dma_error);
+    set_vic_callback(DMA_TIMEOUT_SLOT, DMA_TO_INT, speed_up_handle_dma_timeout);
 
     for (uint32_t i = 0; i < 2; i++) {
         data_to_transmit[i] =
@@ -1608,8 +1575,7 @@
     data_in_speed_up_load_in_system_tables(items);
 
     // set up mc interrupts to deal with data writing
-    vic_vectors[MC_PAYLOAD_SLOT]  = data_in_process_mc_payload_packet;
-    vic_controls[MC_PAYLOAD_SLOT] = VIC_ENABLE_VECTOR | CC_MC_INT;
+    set_vic_callback(MC_PAYLOAD_SLOT, CC_MC_INT, data_in_process_mc_payload_packet);
 }
 
 //-----------------------------------------------------------------------------
@@ -1632,11 +1598,8 @@
     // set up VIC callbacks and interrupts accordingly
     // Disable the interrupts that we are configuring (except CPU for WDOG)
     uint int_select = (1 << TIMER1_INT) | (1 << RTR_DUMP_INT) |
-<<<<<<< HEAD
-            (1 << DMA_DONE_INT) | (1 << CC_MC_INT);
-=======
-        (1 << DMA_DONE_INT) | (1 << DMA_ERR_INT) | (1 << DMA_TO_INT);
->>>>>>> 8fd39cbe
+            (1 << DMA_DONE_INT) | (1 << CC_MC_INT) |
+            (1 << DMA_ERR_INT) | (1 << DMA_TO_INT);
     vic[VIC_DISABLE] = int_select;
     vic[VIC_DISABLE] = (1 << CC_TNF_INT);
 
