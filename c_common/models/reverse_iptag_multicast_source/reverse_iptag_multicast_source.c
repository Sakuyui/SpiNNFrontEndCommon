--- conflicted
+++ resolved
@@ -727,13 +727,9 @@
         return;
     }
 
-<<<<<<< HEAD
-    while ((!msg_from_sdram_in_use) && is_eieio_packet_in_buffer() && last_len > 0) {
-=======
     log_debug("dealing with SDRAM is set to %d", msg_from_sdram_in_use);
     log_debug("has_eieio_packet_in_buffer set to %d", is_eieio_packet_in_buffer());
-    while ((!msg_from_sdram_in_use) && is_eieio_packet_in_buffer()) {
->>>>>>> ae3a0e88
+    while ((!msg_from_sdram_in_use) && is_eieio_packet_in_buffer() && last_len > 0) {
 
         // If there is padding, move on 2 bytes
         uint16_t next_header = (uint16_t) *read_pointer;
