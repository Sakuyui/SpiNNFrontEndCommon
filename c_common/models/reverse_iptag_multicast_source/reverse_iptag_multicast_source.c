--- conflicted
+++ resolved
@@ -7,29 +7,13 @@
 #include <buffered_eieio_defs.h>
 #include "recording.h"
 
-<<<<<<< HEAD
-//! human readable forms of the different command message ids.
-typedef enum eieio_command_messages {
-    DATABASE_CONFIRMATION = 1, // Database handshake with visualiser
-    EVENT_PADDING, // Fill in buffer area with padding
-    EVENT_STOP_COMMANDS,  // End of all buffers, stop execution
-    STOP_SENDING_REQUESTS, // Stop complaining that there is sdram free space for buffers
-    START_SENDING_REQUESTS, // Start complaining that there is sdram free space for buffers
-    SPINNAKER_REQUEST_BUFFERS, // Spinnaker requesting new buffers for spike source population
-    HOST_SEND_SEQUENCED_DATA, // Buffers being sent from host to SpiNNaker
-    SPINNAKER_REQUEST_READ_DATA, // Buffers available to be read from a buffered out vertex
-    HOST_DATA_READ // Host confirming data being read form SpiNNaker memory
-}eieio_command_messages;
+//! The EIEIO message types
 
 //! \brief human readable versions of the different priorities and usages.
 typedef enum callback_priorities {
     SDP_CALLBACK = 0, TIMER = 2
 }callback_priorities;
 
-//! human readable form of the different eieio mesage types
-=======
-//! The EIEIO message types
->>>>>>> fe0ffda4
 typedef enum eieio_data_message_types {
     KEY_16_BIT, KEY_PAYLOAD_16_BIT, KEY_32_BIT, KEY_PAYLOAD_32_bIT
 } eieio_data_message_types;
@@ -39,18 +23,6 @@
     PREFIX_TYPE_LOWER_HALF_WORD, PREFIX_TYPE_UPPER_HALF_WORD
 } eieio_prefix_types;
 
-<<<<<<< HEAD
-//! human readable form of the read in parameter space
-typedef enum read_in_parameters{
-    APPLY_PREFIX, PREFIX, KEY_LEFT_SHIFT, CHECK_KEYS, KEY_SPACE, MASK,
-    BUFFER_REGION_SIZE, SPACE_BEFORE_DATA_REQUEST, RETURN_TAG_ID
-}read_in_parameters;
-
-//! human readable form of the different memory regions
-typedef enum memory_regions{
-    SYSTEM, CONFIGURATION, BUFFER_REGION, RECORDING
-}memory_regions;
-=======
 //! The parameter positions
 typedef enum read_in_parameters{
     APPLY_PREFIX, PREFIX, PREFIX_TYPE, CHECK_KEYS, KEY_SPACE, MASK,
@@ -69,7 +41,6 @@
 //! The number of regions that can be recorded
 #define NUMBER_OF_REGIONS_TO_RECORD 1
 #define SPIKE_HISTORY_CHANNEL 0
->>>>>>> fe0ffda4
 
 //! the minimum space required for a buffer to work
 #define MIN_BUFFER_SPACE 10
@@ -458,12 +429,12 @@
 
         if (!check || (check && ((key & mask) == key_space))) {
             if (pkt_has_payload && !pkt_payload_is_timestamp) {
-                log_info("mc packet 16-bit key=%d", key);
+                log_debug("mc packet 16-bit key=%d", key);
                 while (!spin1_send_mc_packet(key, payload, WITH_PAYLOAD)) {
                     spin1_delay_us(1);
                 }
             } else {
-                log_info("mc packet 16-bit key=%d, payload=%d", key, payload);
+                log_debug("mc packet 16-bit key=%d, payload=%d", key, payload);
                 while (!spin1_send_mc_packet(key, 0, NO_PAYLOAD)) {
                     spin1_delay_us(1);
                 }
@@ -505,21 +476,13 @@
 
         if (!check || (check && ((key & mask) == key_space))) {
             if (pkt_has_payload && !pkt_payload_is_timestamp) {
-<<<<<<< HEAD
-                log_info("mc packet 32-bit key=%d", key);
-=======
                 log_debug("mc packet 32-bit key=0x%08x", key);
->>>>>>> fe0ffda4
                 while (!spin1_send_mc_packet(key, payload, WITH_PAYLOAD)) {
                     spin1_delay_us(1);
                 }
             } else {
-<<<<<<< HEAD
-                log_info("mc packet 32-bit key=%d, payload=%d", key, payload);
-=======
                 log_debug("mc packet 32-bit key=0x%08x, payload=0x%08x",
                           key, payload);
->>>>>>> fe0ffda4
                 while (!spin1_send_mc_packet(key, 0, NO_PAYLOAD)) {
                     spin1_delay_us(1);
                 }
@@ -722,7 +685,7 @@
         break;
 
     case EVENT_STOP_COMMANDS:
-        log_info("command: EVENT_STOP");
+        log_debug("command: EVENT_STOP");
         time = simulation_ticks + 1;
         write_pointer = read_pointer;
         break;
@@ -849,79 +812,6 @@
     }
 }
 
-<<<<<<< HEAD
-=======
-void timer_callback(uint unused0, uint unused1) {
-    use(unused0);
-    use(unused1);
-    time++;
-
-    log_debug("timer_callback, final time: %d, current time: %d,"
-              "next packet buffer time: %d", simulation_ticks, time,
-              next_buffer_time);
-
-    if ((infinite_run != TRUE) && (time >= simulation_ticks + 1)) {
-        // close recording channels
-        if (recording_flags > 0) {
-            recording_finalise();
-        }
-        log_info("Simulation complete.");
-        log_info("Incorrect keys discarded: %d", incorrect_keys);
-        log_info("Incorrect packets discarded: %d", incorrect_packets);
-        log_info("Late packets: %d", late_packets);
-        log_info("Last time of stop notification request: %d",
-                 last_stop_notification_request);
-        spin1_exit(0);
-        return;
-    }
-
-    if (send_packet_reqs &&
-            ((time - last_request_tick) >= TICKS_BETWEEN_REQUESTS)) {
-        send_buffer_request_pkt();
-        last_request_tick = time;
-    }
-
-    if (!msg_from_sdram_in_use) {
-        fetch_and_process_packet();
-    } else if (next_buffer_time < time) {
-        late_packets += 1;
-        fetch_and_process_packet();
-    } else if (next_buffer_time == time) {
-        eieio_data_parse_packet(msg_from_sdram, msg_from_sdram_length);
-        fetch_and_process_packet();
-    }
-
-    if (recording_flags > 0) {
-        recording_do_timestep_update(time);
-    }
-}
-
-void sdp_packet_callback(uint mailbox, uint port) {
-    use(port);
-    sdp_msg_t *msg = (sdp_msg_t *) mailbox;
-    uint16_t length = msg->length;
-    eieio_msg_t eieio_msg_ptr = (eieio_msg_t) &(msg->cmd_rc);
-
-    packet_handler_selector(eieio_msg_ptr, length - 8);
-
-    // free the message to stop overload
-    spin1_msg_free(msg);
-}
-
-bool setup_buffer_region(address_t region_address) {
-    buffer_region = (uint8_t *) region_address;
-    read_pointer = buffer_region;
-    write_pointer = buffer_region;
-    end_of_buffer_region = buffer_region + buffer_region_size;
-
-    log_info("buffer_region: 0x%.8x", buffer_region);
-    log_info("buffer_region_size: %d", buffer_region_size);
-    log_info("end_of_buffer_region: 0x%.8x", end_of_buffer_region);
-
-    return true;
-}
-
->>>>>>> fe0ffda4
 bool read_parameters(address_t region_address) {
 
     // Get the configuration data
@@ -985,43 +875,7 @@
     return true;
 }
 
-bool setup_buffer_region(address_t region_address) {
-    buffer_region = (uint8_t *) region_address;
-    read_pointer = buffer_region;
-    write_pointer = buffer_region;
-    end_of_buffer_region = buffer_region + buffer_region_size;
-
-    log_info("buffer_region: 0x%.8x", buffer_region);
-    log_info("buffer_region_size: %d", buffer_region_size);
-    log_info("end_of_buffer_region: 0x%.8x", end_of_buffer_region);
-
-    return true;
-}
-
-
-bool initialise_recording() {
-    // Get the address this core's DTCM data starts at from SRAM
-    address_t address = data_specification_get_data_address();
-    address_t system_region = data_specification_get_region(SYSTEM, address);
-
-    // Get the recording information
-    uint32_t spike_history_region_size;
-    recording_read_region_sizes(
-        &system_region[SIMULATION_N_TIMING_DETAIL_WORDS],
-        &recording_flags, &spike_history_region_size, NULL, NULL);
-    if (recording_is_channel_enabled(
-            recording_flags, e_recording_channel_spike_history)) {
-        if (!recording_initialse_channel(
-                data_specification_get_region(RECORDING, address),
-                e_recording_channel_spike_history,
-                spike_history_region_size)) {
-            return false;
-        }
-    }
-    return true;
-}
-
-bool initialise(uint32_t *timer_period) {
+bool initialize(uint32_t *timer_period) {
 
     // Get the address this core's DTCM data starts at from SRAM
     address_t address = data_specification_get_data_address();
@@ -1047,12 +901,6 @@
         return false;
     }
 
-<<<<<<< HEAD
-    if (!initialise_recording()) {
-        return false;
-    }
-    
-=======
     uint8_t regions_to_record[] = {
         BUFFERING_OUT_SPIKE_RECORDING_REGION,
     };
@@ -1067,7 +915,6 @@
 
     log_info("recording flags = 0x%08x", recording_flags);
 
->>>>>>> fe0ffda4
     // Read the buffer region
     if (buffer_region_size > 0) {
         if (!setup_buffer_region(data_specification_get_region(
@@ -1090,12 +937,15 @@
 
     if ((infinite_run != TRUE) && (time >= simulation_ticks + 1)) {
         // close recording channels
-         if (recording_is_channel_enabled(
-                recording_flags, e_recording_channel_spike_history)) {
+ 		if (recording_flags > 0) {
             recording_finalise();
         }
+
         log_info("Incorrect keys discarded: %d", incorrect_keys);
         log_info("Incorrect packets discarded: %d", incorrect_packets);
+		log_info("Late packets: %d", late_packets);
+        log_info("Last time of stop notification request: %d",
+                 last_stop_notification_request);
 
         address_t address = data_specification_get_data_address();
         setup_buffer_region(data_specification_get_region(BUFFER_REGION,
@@ -1120,10 +970,15 @@
     if (!msg_from_sdram_in_use) {
         fetch_and_process_packet();
     } else if (next_buffer_time < time) {
+		late_packets += 1;
         fetch_and_process_packet();
     } else if (next_buffer_time == time) {
         eieio_data_parse_packet(msg_from_sdram, msg_from_sdram_length);
         fetch_and_process_packet();
+    }
+
+	if (recording_flags > 0) {
+        recording_do_timestep_update(time);
     }
 }
 
@@ -1152,16 +1007,11 @@
     spin1_set_timer_tick(timer_period);
 
     // Register callbacks
-<<<<<<< HEAD
     simulation_register_simulation_sdp_callback(
         &simulation_ticks, SDP_CALLBACK);
     spin1_sdp_callback_on(
         BUFFERING_IN_SDP_PORT, sdp_packet_callback, SDP_CALLBACK);
     spin1_callback_on(TIMER_TICK, timer_callback, TIMER);
-=======
-    spin1_sdp_callback_on(BUFFERING_IN_SDP_PORT, sdp_packet_callback, 1);
-    spin1_callback_on(TIMER_TICK, timer_callback, 2);
->>>>>>> fe0ffda4
 
     log_info("Starting");
 
