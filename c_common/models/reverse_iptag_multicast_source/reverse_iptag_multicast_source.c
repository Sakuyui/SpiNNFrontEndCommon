--- conflicted
+++ resolved
@@ -806,76 +806,6 @@
     }
 }
 
-<<<<<<< HEAD
-=======
-void timer_callback(uint unused0, uint unused1) {
-    use(unused0);
-    use(unused1);
-    time++;
-
-    log_debug("timer_callback, final time: %d, current time: %d,"
-              "next packet buffer time: %d", simulation_ticks, time,
-              next_buffer_time);
-
-    if ((infinite_run != TRUE) && (time >= simulation_ticks + 1)) {
-        // close recording channels
-         if (recording_is_channel_enabled(
-                recording_flags, e_recording_channel_spike_history)) {
-            recording_finalise();
-        }
-        log_info("Simulation complete.");
-        log_info("Incorrect keys discarded: %d", incorrect_keys);
-        log_info("Incorrect packets discarded: %d", incorrect_packets);
-        log_info("Late packets: %d", late_packets);
-        log_info("Last time of stop notification request: %d",
-                 last_stop_notification_request);
-        spin1_exit(0);
-        return;
-    }
-
-    if (send_packet_reqs &&
-            ((time - last_request_tick) >= TICKS_BETWEEN_REQUESTS)) {
-        send_buffer_request_pkt();
-        last_request_tick = time;
-    }
-
-    if (!msg_from_sdram_in_use) {
-        fetch_and_process_packet();
-    } else if (next_buffer_time < time) {
-        late_packets += 1;
-        fetch_and_process_packet();
-    } else if (next_buffer_time == time) {
-        eieio_data_parse_packet(msg_from_sdram, msg_from_sdram_length);
-        fetch_and_process_packet();
-    }
-}
-
-void sdp_packet_callback(uint mailbox, uint port) {
-    use(port);
-    sdp_msg_t *msg = (sdp_msg_t *) mailbox;
-    uint16_t length = msg->length;
-    eieio_msg_t eieio_msg_ptr = (eieio_msg_t) &(msg->cmd_rc);
-
-    packet_handler_selector(eieio_msg_ptr, length - 8);
-
-    // free the message to stop overload
-    spin1_msg_free(msg);
-}
-
-bool setup_buffer_region(address_t region_address) {
-    buffer_region = (uint8_t *) region_address;
-    read_pointer = buffer_region;
-    write_pointer = buffer_region;
-    end_of_buffer_region = buffer_region + buffer_region_size;
-
-    log_info("buffer_region: 0x%.8x", buffer_region);
-    log_info("buffer_region_size: %d", buffer_region_size);
-    log_info("end_of_buffer_region: 0x%.8x", end_of_buffer_region);
-
-    return true;
-}
-
->>>>>>> df963f4c
 bool read_parameters(address_t region_address) {
 
     // Get the configuration data
