--- conflicted
+++ resolved
@@ -21,11 +21,6 @@
 typedef enum region_identifiers{
     SYSTEM_REGION = 0, COMMANDS = 1, PROVENANCE_REGION = 2
 } region_identifiers;
-
-//! region identifiers
-typedef enum region_identifiers{
-    SYSTEM_REGION = 0, COMMANDS = 1, PROVENANCE_REGION = 2
-}region_identifiers;
 
 // Callbacks
 void timer_callback(uint unused0, uint unused1) {
@@ -144,12 +139,7 @@
     // Get the timing details
     if (!simulation_read_timing_details(
             data_specification_get_region(SYSTEM_REGION, address),
-<<<<<<< HEAD
-            APPLICATION_NAME_HASH, timer_period, &simulation_ticks,
-            &infinite_run)) {
-=======
             APPLICATION_NAME_HASH, timer_period)) {
->>>>>>> 90447d32
         return false;
     }
 
@@ -176,13 +166,7 @@
     spin1_callback_on(TIMER_TICK, timer_callback, TIMER);
     simulation_register_simulation_sdp_callback(
         &simulation_ticks, &infinite_run, SDP);
-<<<<<<< HEAD
-    simulation_register_provenance_function_call(NULL, PROVENANCE_REGION);
-
-    log_info("Starting");
-=======
     simulation_register_provenance_callback(NULL, PROVENANCE_REGION);
->>>>>>> 90447d32
 
     // Start the time at "-1" so that the first tick will be 0
     time = UINT32_MAX;
