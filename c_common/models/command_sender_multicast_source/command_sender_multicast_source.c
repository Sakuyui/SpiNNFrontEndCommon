--- conflicted
+++ resolved
@@ -22,24 +22,14 @@
     SYSTEM_REGION = 0, COMMANDS = 1, PROVENANCE_REGION = 2
 } region_identifiers;
 
-//! address data
-typedef enum address_data{
-    SCHEDULE_SIZE = 0, START_OF_SCHEDULE = 1
-} address_data;
-
-//! time ID
-typedef enum time_id{
-    FIRST_TIME = 0
-} time_id;
-
 // Callbacks
 void timer_callback(uint unused0, uint unused1) {
     use(unused0);
     use(unused1);
     time++;
 
-    if ((next_pos * 4 >= schedule_size) || ((infinite_run != TRUE) &&
-        (time >= simulation_ticks))) {
+    if ((next_pos >= schedule_size) && (infinite_run != TRUE) &&
+            (time >= simulation_ticks)) {
         simulation_handle_pause_resume(NULL);
 
         // Subtract 1 from the time so this tick gets done again on the next
@@ -49,57 +39,26 @@
     }
 
     if ((next_pos < schedule_size) && schedule[next_pos] == time) {
-        next_pos = next_pos + 1;
-        uint32_t command_count = schedule[next_pos];
-        log_info("Sending %u packets at time %u", command_count, time);
-
-        for (uint32_t i = 0; i < command_count; i++) {
-            log_info("next pos before key = %u", next_pos);
-            next_pos = next_pos + 1;
-            uint32_t key = schedule[next_pos];
-            log_info("next pos before has payload = %u", next_pos);
-            next_pos = next_pos + 1;
-            uint32_t has_payload = schedule[next_pos];
-            uint32_t payload = 0;
-
-            // read payload if needed
-            if (has_payload == 0){
-                log_info("next pos before payload= %u", next_pos);
-                next_pos = next_pos + 1;
-                payload = schedule[next_pos];
-            }
-            else{
-                use(payload);
-            }
+        uint32_t with_payload_count = schedule[++next_pos];
+        log_debug(
+            "Sending %u packets with payloads at time %u",
+            with_payload_count, time);
+        for (uint32_t i = 0; i < with_payload_count; i++) {
+            uint32_t key = schedule[++next_pos];
+            uint32_t payload = schedule[++next_pos];
 
             //check for delays and repeats
-            log_info("next pos before delay and repeat = %u", next_pos);
-            next_pos = next_pos + 1;
-            uint32_t delay_and_repeat_data = schedule[next_pos];
+            uint32_t delay_and_repeat_data = schedule[++next_pos];
             if (delay_and_repeat_data != 0) {
                 uint32_t repeat = delay_and_repeat_data >> 16;
                 uint32_t delay = delay_and_repeat_data & 0x0000ffff;
-<<<<<<< HEAD
-=======
                 log_debug(
                     "Sending %08x, %08x at time %u with %u repeats and "
                     "%u delay ", key, payload, time, repeat, delay);
->>>>>>> 80fec7cb
 
                 for (uint32_t repeat_count = 0; repeat_count < repeat;
                         repeat_count++) {
-                    if (has_payload == 0){
-                        log_info(
-                            "Sending %08x, %08x at time %u with %u repeats and "
-                            "%u delay ", key, payload, time, repeat, delay);
-                        spin1_send_mc_packet(key, payload, WITH_PAYLOAD);
-                    }
-                    else{
-                        log_info(
-                            "Sending %08x at time %u with %u repeats and "
-                            "%u delay ", key, time, repeat, delay);
-                        spin1_send_mc_packet(key, 0, NO_PAYLOAD);
-                    }
+                    spin1_send_mc_packet(key, payload, WITH_PAYLOAD);
 
                     // if the delay is 0, don't call delay
                     if (delay > 0) {
@@ -107,16 +66,6 @@
                     }
                 }
             } else {
-<<<<<<< HEAD
-                if (has_payload == 0){
-                    log_info("Sending %08x, %08x at time %u",
-                             key, payload, time);
-                    //if no repeats, then just send the message
-                    spin1_send_mc_packet(key, payload, WITH_PAYLOAD);
-                }
-                else{
-                    log_info("Sending %08x at time %u", key, time);
-=======
                 log_debug("Sending %08x, %08x at time %u", key, payload, time);
 
                 //if no repeats, then just send the message
@@ -139,31 +88,25 @@
                 uint32_t delay = delay_and_repeat_data & 0x0000ffff;
                 for (uint32_t repeat_count = 0; repeat_count < repeat;
                         repeat_count++) {
->>>>>>> 80fec7cb
                     spin1_send_mc_packet(key, 0, NO_PAYLOAD);
+
+                    // if the delay is 0, don't call delay
+                    if (delay > 0) {
+                        spin1_delay_us(delay);
+                    }
                 }
-<<<<<<< HEAD
-=======
             } else {
                 log_debug("Sending %08x at time %u", key, time);
 
                 //if no repeats, then just send the message
                 spin1_send_mc_packet(key, 0, NO_PAYLOAD);
->>>>>>> 80fec7cb
             }
+
         }
+        ++next_pos;
 
-<<<<<<< HEAD
-        next_pos = next_pos + 1;
-        log_info("next pos before scheudle check = %u", next_pos);
-
-        if ((next_pos * 4) < schedule_size) {
-            log_info("Next packets will be sent at %u", schedule[next_pos]);
-            log_info("next pos = %u, schedule_size = %u", next_pos, schedule_size);
-=======
         if (next_pos < schedule_size) {
             log_debug("Next packets will be sent at %u", schedule[next_pos]);
->>>>>>> 80fec7cb
         } else {
             log_debug("End of Schedule");
         }
@@ -171,8 +114,7 @@
 }
 
 bool read_parameters(address_t address) {
-    schedule_size = address[SCHEDULE_SIZE];
-    log_info("schedule size = %u", schedule_size);
+    schedule_size = address[0] >> 2;
 
     // Allocate the space for the schedule
     schedule = (uint32_t*) spin1_malloc(schedule_size * sizeof(uint32_t));
@@ -180,13 +122,10 @@
         log_error("Could not allocate the schedule");
         return false;
     }
-    memcpy(schedule, &address[START_OF_SCHEDULE],
-           schedule_size * sizeof(uint32_t));
-
-    log_info("schedule stored in dtcm at %u", *schedule);
+    memcpy(schedule, &address[1], schedule_size * sizeof(uint32_t));
 
     next_pos = 0;
-    log_info("Schedule starts at time %u", schedule[FIRST_TIME]);
+    log_info("Schedule starts at time %d", schedule[0]);
 
     return (true);
 }
