/*
 * Copyright (c) 2019-2020 The University of Manchester
 *
 * This program is free software: you can redistribute it and/or modify
 * it under the terms of the GNU General Public License as published by
 * the Free Software Foundation, either version 3 of the License, or
 * (at your option) any later version.
 *
 * This program is distributed in the hope that it will be useful,
 * but WITHOUT ANY WARRANTY; without even the implied warranty of
 * MERCHANTABILITY or FITNESS FOR A PARTICULAR PURPOSE.  See the
 * GNU General Public License for more details.
 *
 * You should have received a copy of the GNU General Public License
 * along with this program.  If not, see <http://www.gnu.org/licenses/>.
 */

#include <spin1_api.h>
#include <debug.h>
#include <bit_field.h>
#include <sdp_no_scp.h>
#include <circular_buffer.h>
#include <data_specification.h>
#include <malloc_extras.h>
#include "common-typedefs.h"
#include "common/routing_table.h"
#include "common/constants.h"
#include "common/compressor_sorter_structs.h"
#include "sorter_includes/bit_field_table_generator.h"
#include "sorter_includes/helpful_functions.h"
#include "sorter_includes/bit_field_reader.h"
#include "sorter_includes/bit_field_creator.h"
#include "sorter_includes/message_sending.h"
/*****************************************************************************/
/* SpiNNaker routing table minimisation with bitfield integration control core.
 *
 * controls the attempt to minimise the router entries with bitfield
 * components.
 */

//============================================================================
//! #defines and enums

//! \brief time step for safety timer tick interrupt
#define TIME_STEP 10

//! \brief After how many timesteps to kill the process
#define KILL_TIME 200000

//! \brief the magic +1 for inclusive coverage that 0 index is no bitfields
#define ADD_INCLUSIVE_BIT 1

//! \brief bit shift for the app id for the route
#define ROUTE_APP_ID_BIT_SHIFT 24

//! \brief the maximum amount of messages possible to be received by the sorter
#define N_MSGS_EXPECTED_FROM_COMPRESSOR 2

//! \brief callback priorities
typedef enum priorities{
    COMPRESSION_START_PRIORITY = 3, SDP_PRIORITY = -1, TIMER_TICK_PRIORITY = 0
}priorities;

//============================================================================
//! global params

//! \brief counter of how many timesteps have passed
uint32_t timesteps = 0;

//! \brief bool flag for saying found the best stopping position
volatile bool found_best = false;

//! \brief time to take per compression iteration
uint32_t time_per_iteration = 0;

//! \brief flag of how many times the timer has fired during this one
uint32_t finish_compression_flag = 0;

//! \brief easier programming tracking of the user registers
uncompressed_table_region_data_t *uncompressed_router_table; // user1

//! \brief stores the locations of bitfields from app cores
region_addresses_t *region_addresses; // user2

//! \brief stores of sdram blocks the fake heap can use
available_sdram_blocks *usable_sdram_regions; // user3

// Best midpoint that record a success
int best_success = -1;

// Lowest midpoint that record failure
int lowest_failure;

//! \brief best routing table position in the search
int best_search_point = 0;

//! \brief the last routing table position in the search
int last_search_point = 0;

//! \brief the store for the last routing table that was compressed
table_t* last_compressed_table;

//! \brief the compressor app id
uint32_t app_id = 0;

//! \brief the list of bitfields in sorted order based off best effect, and
//! processor ids.
sorted_bit_fields_t* sorted_bit_fields;

// \brief the list of compressor cores to bitfield routing table sdram addresses
comp_core_store_t* cores_bf_tables;

//! \brief stores which values have been tested
bit_field_t tested_mid_points;

//! tracker for what each compressor core is doing (in terms of midpoints)
int* core_status;

//! \brief tracker for what each compressor core is doing (in terms of midpoints)
int* comp_core_mid_point;

//! \brief the bitfield by processor global holder
bit_field_by_processor_t* bit_field_by_processor;

//! \brief sdp message to send control messages to compressors cores
sdp_msg_pure_data my_msg;

//! \brief circular queue for storing sdp messages contents
circular_buffer sdp_circular_queue;

//============================================================================

//! \brief Load the best routing table to the router.
//! \return bool saying if the table was loaded into the router or not

bool load_routing_table_into_router(void) {

    // Try to allocate sufficient room for the routing table.
    int start_entry = rtr_alloc_id(last_compressed_table->size, app_id);
    if (start_entry == 0) {
        log_error(
            "Unable to allocate routing table of size %d\n",
            last_compressed_table->size);
        return false;
    }

    // Load entries into the table (provided the allocation succeeded).
    // Note that although the allocation included the specified
    // application ID we also need to include it as the most significant
    // byte in the route (see `sark_hw.c`).
    log_debug("loading %d entries into router", last_compressed_table->size);
    for (uint32_t entry_id = 0; entry_id < last_compressed_table->size;
            entry_id++) {
        entry_t entry = last_compressed_table->entries[entry_id];
        uint32_t route = entry.route | (app_id << ROUTE_APP_ID_BIT_SHIFT);
        rtr_mc_set(
            start_entry + entry_id, entry.key_mask.key, entry.key_mask.mask,
            route);
    }

    // Indicate we were able to allocate routing table entries.
    return true;
}


//! \brief sends a sdp message forcing the processor to stop its compression
//! attempt
//! \param[in] processor_id: the processor to force stop compression attempt
//! \return bool saying successfully sent the message
void send_sdp_force_stop_message(int core_index){
    // set message params
    log_debug(
        "sending stop to core %d", core_index);
    my_msg.dest_port = (RANDOM_PORT << PORT_SHIFT) | core_index;
    compressor_payload_t* data = (compressor_payload_t*) &my_msg.data;
    data->command = STOP_COMPRESSION_ATTEMPT;
    my_msg.length = LENGTH_OF_SDP_HEADER + sizeof(command_codes_for_sdp_packet);

    // send sdp packet
    message_sending_send_sdp_message(&my_msg, core_index);
}

//! \brief sets up the search bitfields.
//! \return bool saying success or failure of the setup
bool set_up_tested_mid_points(void) {
    log_info("set_up_tested_mid_point n bf addresses is %d", n_bf_addresses);
    uint32_t words = get_bit_field_size(n_bf_addresses + ADD_INCLUSIVE_BIT);
    if (tested_mid_points == NULL) {
        tested_mid_points = (bit_field_t) MALLOC(words * sizeof(bit_field_t));
    }
    // check the malloc worked
    if (tested_mid_points == NULL) {
        return false;
    }

    // clear the bitfields
    clear_bit_field(tested_mid_points, words);

    // return if successful
    return true;
}

//! builds tables and tries to set off a compressor core based off midpoint
//! \param[in] mid_point: the mid point to start at
//! \param[in] core_index: the core/processor to run the compression on
//! \return bool fag if it fails for memory issues
bool create_tables_and_set_off_bit_compressor(int mid_point, int core_index) {
    int n_rt_addresses = 0;
    //log_info("started create bit field router tables");
    table_t **bit_field_routing_tables =
        bit_field_table_generator_create_bit_field_router_tables(
            mid_point, &n_rt_addresses, region_addresses,
            uncompressed_router_table, bit_field_by_processor,
            sorted_bit_fields);
    if (bit_field_routing_tables == NULL){
        log_info(
            "failed to create bitfield tables for midpoint %d", mid_point);
        return false;
    }

    log_debug("finished creating bit field router tables");

    malloc_extras_check_all_marked(1001);
    // if successful, try setting off the bitfield compression
    bool success = message_sending_set_off_bit_field_compression(
        n_rt_addresses, mid_point, cores_bf_tables, bit_field_routing_tables,
        &my_msg, core_index);

    // if successful, move to next search point.
    if (!success){
        log_debug("failed to set off bitfield compression");
        return false;
    }
    else{
        return true;
    }
}

//! \brief finds the region id in the region addresses for this processor id
//! \param[in] processor_id: the processor id to find the region id in the
//! addresses
//! \return the address in the addresses region for the processor id
static inline filter_region_t* find_processor_bit_field_region(
        int processor_id){

    // find the right bitfield region
    for (int r_id = 0; r_id < region_addresses->n_pairs; r_id++) {
        int region_proc_id = region_addresses->pairs[r_id].processor;
        log_debug(
            "is looking for %d and found %d", processor_id, region_proc_id);
        if (region_proc_id == processor_id){
            return region_addresses->pairs[r_id].filter;
        }
    }

    // if not found
    log_error("failed to find the right region. WTF");
    malloc_extras_terminate(EXIT_SWERR);
    return NULL;
}

//! \brief checks if a key is in the set to be removed.
//! \param[in] sorted_bf_key_proc: the key store
//! \param[in] key: the key to locate a entry for
//! \return true if found, false otherwise
bool has_entry_in_sorted_keys(
        proc_bit_field_keys_t sorted_bf_key_proc, uint32_t key) {
    for (int element_index = 0;
            element_index < sorted_bf_key_proc.key_list->length_of_list;
            element_index++) {
        log_debug(
            "length %d index %d key %d",
            sorted_bf_key_proc.key_list->length_of_list, element_index, key);
        if (sorted_bf_key_proc.key_list->master_pop_keys[element_index] ==
                key) {
            return true;
        }
    }
    return false;
}

//! \brief removes the merged bitfields from the application cores bitfield
//!        regions
//! \return bool if was successful or not
bool remove_merged_bitfields_from_cores(void) {
    // only try if there are bitfields to remove
    if (n_bf_addresses == 0){
        log_info("no bitfields to remove");
        return true;
    }

    // which bitfields are to be removed from which processors
    proc_bit_field_keys_t *sorted_bf_key_proc = sorter_sort_sorted_to_cores(
        region_addresses, best_search_point, sorted_bit_fields);
    if (sorted_bf_key_proc == NULL) {
        log_error("could not sort out bitfields to keys.");
        return false;
    }

    // iterate though the cores sorted, and remove said bitfields from its
    // region
    for (int c_i = 0; c_i < region_addresses->n_pairs; c_i++){
        int proc_id = sorted_bf_key_proc[c_i].processor_id;
        log_debug("proc %d", proc_id);

        filter_region_t *filter_region = find_processor_bit_field_region(
            proc_id);

        // iterate though the bitfield region looking for bitfields with
        // correct keys to remove
        int n_bfs = filter_region->n_filters;
        filter_region->n_filters =
            n_bfs - sorted_bf_key_proc[c_i].key_list->length_of_list;

        // only operate if there is a reduction to do
        if (filter_region->n_filters != n_bfs){
            // pointers for shifting data up by excluding the ones been added to
            // router.
            filter_info_t *write_index = filter_region->filters;
            filter_info_t *read_index = filter_region->filters;

            // iterate though the bitfields only writing ones which are not
            // removed
            for (int bf_index = 0; bf_index < n_bfs; bf_index++) {
                // if entry is to be removed
                if (!has_entry_in_sorted_keys(
                        sorted_bf_key_proc[c_i], read_index->key)) {
                    // write the data in the current write positions, if it
                    // isn't where we're currently reading from
                    if (write_index != read_index) {
                        // copy the key, n_atoms and bitfield pointer over to
                        // the new location
                        sark_mem_cpy(
                            write_index, read_index, sizeof(filter_info_t));
                    }
                    // update pointers
                    write_index += 1;
                }
                read_index += 1;
            }
        }
    }

    log_info("go freeing");
    // free items
    for (int core_index = 0; core_index < region_addresses->n_pairs;
            core_index++) {
        if (sorted_bf_key_proc[core_index].key_list->length_of_list != 0) {
            FREE(sorted_bf_key_proc[core_index].key_list->master_pop_keys);
            FREE(sorted_bf_key_proc[core_index].key_list);
        }
    }

    FREE(sorted_bf_key_proc);
    // return we successfully removed merged bitfields
    return true;
}

//! \brief locates the next valid midpoint to test
//! \return int which is the midpoint or -1 if no midpoints left
int locate_next_mid_point(void) {
    int new_mid_point;
    if (n_bf_addresses == 0) {
        return -1;
    }

    // if not tested yet, test all
    if (!bit_field_test(tested_mid_points, n_bf_addresses)){
        new_mid_point = n_bf_addresses;
        bit_field_set(tested_mid_points, new_mid_point);
        return new_mid_point;
    }

    // need to find a midpoint
    log_debug(
        "n_bf_addresses %d tested_mid_points %d",
        n_bf_addresses, bit_field_test(tested_mid_points, n_bf_addresses));

    // the last point of the longest space
    int best_end = -1;

    // the length of the longest space to test
    int best_length = 0;

    // the current length of the currently detected space
    int current_length = 0;

    log_debug(
        "best_success %d lowest_failure %d", best_success, lowest_failure);

    // iterate over the range to binary search, looking for biggest block to
    // explore, then take the middle of that block

    // NOTE: if there are no available bitfields, this will result in best end
    // being still set to -1, as every bit is set, so there is no blocks with
    // any best length, and so best end is never set and lengths will still be
    // 0 at the end of the for loop. -1 is a special midpoint which higher
    // code knows to recognise as no more exploration needed.
    for (int index = best_success + 1; index <= lowest_failure; index++) {
        log_debug(
            "index: %d, value: %u current_length: %d",
            index, bit_field_test(tested_mid_points, index),
            current_length);

        // verify that the index has been used before
        if (bit_field_test(tested_mid_points, index)) {

           // if used before and is the end of the biggest block seen so far.
           // Record and repeat.
           if (current_length > best_length) {
                best_length = current_length;
                best_end = index - 1;
                log_debug(
                    "found best_length: %d best_end %d",
                    best_length, best_end);
           // if not the end of the biggest block, ignore (log for debugging)
           } else {
                log_debug(
                    "not best: %d best_end %d", best_length, best_end);
           }
           // if its seen a set we're at the end of a block. so reset the
           // current block len, as we're about to start another block.
           current_length = 0;
        // not set, so still within a block, increase len.
        } else {
           current_length += 1;
        }
    }

    // use the best less half (shifted) of the best length
    new_mid_point = best_end - (best_length >> 1);
    log_debug("returning mid point %d", new_mid_point);

    // set the mid point to be tested. (safe as we de-set if we fail later on)
    if (new_mid_point >= 0) {
        log_debug("setting new mid point %d", new_mid_point);

        // just a safety check, as this has caught us before.
        if (bit_field_test(tested_mid_points, new_mid_point)){
            log_info("HOW THE HELL DID YOU GET HERE!");
            malloc_extras_terminate(EXIT_SWERR);
        }
        // set the tracker.
        bit_field_set(tested_mid_points, new_mid_point);
    }

    return new_mid_point;
}

//! \brief handles the freeing of memory from compressor cores, waiting for
//! compressor cores to finish and removing merged bitfields from the bitfield
//! regions.
void handle_best_cleanup(void){
    // load routing table into router
    load_routing_table_into_router();
    log_debug("finished loading table");

    // clear away bitfields that were merged into the router from
    //their lists.
    log_info("remove merged bitfields");
    remove_merged_bitfields_from_cores();

    vcpu_t *sark_virtual_processor_info = (vcpu_t *) SV_VCPU;
    uint core = spin1_get_core_id();
    sark_virtual_processor_info[core].user2 = best_search_point;

    // Safety to break out of loop in check_buffer_queue
    found_best = true;

    malloc_extras_terminate(EXITED_CLEANLY);
}

//! \brief prints out the status of the cores.
void log_core_status(){
    for (int i = 0; i < 18; i++){
        if (core_status[i] < -3 || core_status[i] > n_bf_addresses){
            log_error("Weird status %d: %d", i, core_status[i]);
            return;
        }
        //log_info("core: %d, status: %d", i, core_status[i]);
    }
    log_info("0:%d 1:%d 2:%d 3:%d 4:%d 5:%d 6:%d 7:%d 8:%d 9:%d 10:%d 11:%d "
        "12:%d 13:%d 14:%d 15:%d 16:%d 17:%d", core_status[0],
        core_status[1], core_status[2], core_status[3], core_status[4],
        core_status[5], core_status[6], core_status[7], core_status[8],
        core_status[9], core_status[10], core_status[11], core_status[12],
        core_status[13], core_status[14], core_status[15], core_status[16],
        core_status[17]);
}

//! \brief Returns the next core which is ready to run a compression
//! \param[in] mid_point: the mid point this core will use
//! \return the core_index/processor id of the next available core or -1 if none
int find_compressor_core(int midpoint){
    for (int core_index = 0; core_index < N_CORES; core_index++) {
        if (core_status[core_index] == DOING_NOWT){
            core_status[core_index] = midpoint ;
            return core_index;
        }
    }
    return -1;
}

//! \brief Check if a compressor core is available
//! \return true if at least one core is ready to compress
bool all_compressor_cores_busy(){
    for (int core_index = 0; core_index < N_CORES; core_index++) {
        if (core_status[core_index] == DOING_NOWT){
            return false;
        }
    }
    return true;
}

//! \brief Check to see if all compressor cores are done and not ready
//! \return true if all cores are done and not set ready
bool all_compressor_cores_done(){
    for (int core_index = 0; core_index < N_CORES; core_index++) {
        if (core_status[core_index] >= DOING_NOWT){
            return false;
        }
    }
    return true;
}

//! \brief Start the binary search on another compressor if one available

void carry_on_binary_search() {
     if (all_compressor_cores_done()){
        log_info("carry_on_binary_search detected done");
        handle_best_cleanup();
        // Above method has a terminate so no worry about carry on here
    }
    if (all_compressor_cores_busy()){
        return;  //Pass back to check_buffer_queue
    }
    log_debug("start carry_on_binary_search");
    //log_core_status();

    int mid_point = locate_next_mid_point();
    log_info("available with midpoint %d", mid_point);
    if (mid_point < 0) {
        // Ok lets turn all ready cores off as done.
        // At least default no bitfield handled elsewhere so safe here.
        for (int core_index = 0; core_index < N_CORES; core_index++) {
            if (core_status[core_index] == DOING_NOWT) {
                core_status[core_index] = DO_NOT_USE;
            } else if (core_status[core_index] > DOING_NOWT) {
                log_info("waitig for core %d doing midpoint %u",
                    core_index, core_status[core_index]);
            }
        }
        return;
    }
    int core_index = find_compressor_core(mid_point);
    log_debug("start create at timestep: %u", timesteps);
    bool success = create_tables_and_set_off_bit_compressor(
        mid_point, core_index);
    log_debug("end create at timestep: %u", timesteps);
    if (!success) {
        // Ok lets turn this and all ready cores off to save space.
        // At least defualt no birfeild handled elsewhere so of to reduce.
        core_status[core_index] = DO_NOT_USE;
        for (int core_index = 0; core_index < N_CORES; core_index++) {
            if (core_status[core_index] == DOING_NOWT) {
                core_status[core_index] = DO_NOT_USE;
            }
        }
        // Ok that midpoint did not work so need to try it again
        bit_field_clear(tested_mid_points, mid_point);
        return;
    }
    log_debug("done carry_on_binary_search");
    //log_core_status();    //spin1_mode_restore(cpsr);
    malloc_extras_check_all_marked(1002);
}

//! \brief timer interrupt for controlling time taken to try to compress table
//! \param[in] unused0: not used
//! \param[in] unused1: not used
void timer_callback(uint unused0, uint unused1) {
    use(unused0);
    use(unused1);
    timesteps+=1;
    //if ((timesteps & 1023) == 0){
    //    log_info("timesteps: %u", timesteps);
    //}
    //if (timesteps > KILL_TIME){
    //   log_error("timer overran %u", timesteps);
    //    rt_error(RTE_SWERR);
    //}
}

void process_failed(int midpoint){
    log_info("lowest_failure: %d midpoint:%d", lowest_failure, midpoint);
    if (lowest_failure > midpoint){
        lowest_failure = midpoint;
        log_info(
            "Now lowest_failure: %d midpoint:%d", lowest_failure, midpoint);
    }
    // tell all compression cores trying midpoints above this one
    // to stop, as its highly likely a waste of time.
    for (int check_core_id = 0; check_core_id < N_CORES; check_core_id++) {
        if (core_status[check_core_id] > midpoint) {
            send_sdp_force_stop_message(check_core_id);
        }
    }
}


//! \brief processes the response from the compressor attempt
//! \param[in] comp_core_index: the compressor core id
//! \param[in] the response code / finished state
void process_compressor_response(int core_index, int finished_state) {
    int mid_point = core_status[core_index];
    log_debug("received response %d from core %d doing %d midpoint",
        finished_state, core_index, mid_point);

    // safety check to ensure we dont go on if the uncompressed failed
    if (mid_point == 0  && finished_state != SUCCESSFUL_COMPRESSION){
        log_error("The no bitfields attempted failed! Giving up");
        malloc_extras_terminate(EXIT_FAIL);
    }

    // free the core for future processing
    core_status[core_index] = DOING_NOWT;

    if (finished_state == SUCCESSFUL_COMPRESSION) {
        log_info(
            "successful from core %d doing mid point %d",
            core_index, mid_point);

        if (best_success <= mid_point){
            best_success = mid_point;
            log_info(
                "copying to %x from %x for compressed table",
                last_compressed_table,
                cores_bf_tables[core_index].compressed_table);
            sark_mem_cpy(
                last_compressed_table,
                cores_bf_tables[core_index].compressed_table,
                routing_table_sdram_size_of_table(TARGET_LENGTH));
            log_debug("n entries is %d", last_compressed_table->size);
        }

        // kill any search below this point, as they all redundant as
        // this is a better search.
        for (int check_core_id = 0; check_core_id < N_CORES; check_core_id++) {
            if (core_status[check_core_id] >= 0 &&
                    core_status[check_core_id] < mid_point) {
                send_sdp_force_stop_message(check_core_id);
            }
        }

        log_debug("finished process of successful compression");
    } else if (finished_state == FAILED_MALLOC) {
        log_info(
            "failed by malloc from core %d doing mid point %d",
            core_index, mid_point);
        // this will threshold the number of compressor cores that
        // can be ran at any given time.
        core_status[core_index] = DO_NOT_USE;
        // Remove the flag that say this midpoint has been checked
        bit_field_clear(tested_mid_points, mid_point);
    }
    else if (finished_state == FAILED_TO_COMPRESS) {
        log_info(
            "failed to compress from core %d doing mid point %d",
            core_index, mid_point);
        process_failed(mid_point);
    } else if (finished_state == RAN_OUT_OF_TIME) {
        log_info(
            "failed by time from core %d doing mid point %d",
            core_index, mid_point);
        process_failed(mid_point);
    } else if (finished_state == FORCED_BY_COMPRESSOR_CONTROL) {
        log_info(
            "ack from forced from core %d doing mid point %d",
            core_index, mid_point);
    } else {
        log_error(
            "no idea what to do with finished state %d, from core %d ignoring",
            finished_state, core_index);
    }

    // free the sdram associated with this compressor core.
    bool success = helpful_functions_free_sdram_from_compression_attempt(
        core_index, cores_bf_tables);
    if (!success) {
        log_error("failed to free sdram for compressor core %d. WTF",
                  core_index);
    }
}


//! \brief the sdp control entrance.
//! \param[in] mailbox: the message
//! \param[in] port: don't care.
void sdp_handler(uint mailbox, uint port) {
    use(port);

    log_debug("received response");

    // get data from the sdp message
    sdp_msg_pure_data *msg = (sdp_msg_pure_data *) mailbox;
    compressor_payload_t* msg_payload = (compressor_payload_t*) &msg->data;
    log_debug("command code is %d", msg_payload->command);
    log_debug(
        "response code was %d", msg_payload->response.response_code);

    // filter off the port we've decided to use for this
    if (msg->srce_port >> PORT_SHIFT == RANDOM_PORT) {
        log_debug("correct port");
        // filter based off the command code. Anything thats not a response is
        // a error
        switch (msg_payload->command) {
            case START_DATA_STREAM:
                log_error(
                    "no idea why i'm receiving a start data message. "
                    "Ignoring");
                log_info("message address is %x", msg);
                log_info("length = %x", msg->length);
                log_info("checksum = %x", msg->checksum);
                log_info("flags = %u", msg->flags);
                log_info("tag = %u", msg->tag);
                log_info("dest_port = %u", msg->dest_port);
                log_info("srce_port = %u", msg->srce_port);
                log_info("dest_addr = %u", msg->dest_addr);
                log_info("srce_addr = %u", msg->srce_addr);
                log_info("data 0 = %d", msg->data[0]);
                log_info("data 1 = %d", msg->data[1]);
                log_info("data 2 = %d", msg->data[2]);
                malloc_extras_check_all();
                log_info("finished checkall");
                rt_error(RTE_SWERR);
                break;
            case COMPRESSION_RESPONSE:
                malloc_extras_check_all();

                // locate the compressor core id that responded
                log_debug("response packet");
                int core_index = msg->srce_port & CPU_MASK;

                // response code just has one value, so being lazy and not
                // casting
                int finished_state = msg_payload->response.response_code;

                // free message now, nothing left in it and we don't want to
                // hold the memory for very long
                sark_msg_free((sdp_msg_t*) msg);
                msg = NULL;

                // create holder

                uint32_t store = core_index << CORE_MOVE;
                store = store | finished_state;

                // store holder
                log_debug(
                    "finished state %d, index %d, store %d",
                    finished_state, core_index, store);
                circular_buffer_add(sdp_circular_queue, store);
                break;
            case STOP_COMPRESSION_ATTEMPT:
                log_error("no idea why i'm receiving a stop message. Ignoring");
                rt_error(RTE_SWERR);
                break;
            default:
                log_error(
                    "no idea what to do with message with command code %d. "
                    "Ignoring", msg_payload->command);
                rt_error(RTE_SWERR);
                break;
            }
        } else {
            log_error(
                "no idea what to do with message. on port %d Ignoring",
                msg->srce_port >> PORT_SHIFT);
            rt_error(RTE_SWERR);
    }

    // free message if not freed
    if (msg) {
        sark_msg_free((sdp_msg_t *) msg);
    }

    log_info("finish sdp process");
}

bool setup_no_bitfeilds_attempt(){
    int core_index = find_compressor_core(0);
    if (core_index < 0){
        log_error("No core available for no bitfeild attempt");
        rt_error(RTE_SWERR);
    }
    bit_field_set(tested_mid_points, 0);
    // set off a none bitfield compression attempt, to pipe line work
    log_info("sets off the no bitfeild version of the search on %u", core_index);
    return message_sending_set_off_no_bit_field_compression(
        cores_bf_tables, &my_msg, uncompressed_router_table, core_index);
}

//! \brief check sdp buffer till its finished
//! \param[in] unused0: api
//! \param[in] unused1: api
void check_buffer_queue(uint unused0, uint unused1) {
    use(unused0);
    use(unused1);

    // iterate over the circular buffer until we have the finished state
    while(!found_best) {
        // get the next element if it has one
        uint32_t next_element;
        if(circular_buffer_get_next(sdp_circular_queue, &next_element)) {
            int core_index = next_element >> CORE_MOVE;
            int finished_state = next_element & FINISHED_STATE_MASK;
            log_debug("processing packet from circular buffer");
            process_compressor_response(core_index, finished_state);
        } else {
            // Check if another processor could be started or even done
            carry_on_binary_search();
        }
    }
    // if i get here. something fucked up. blow up spectacularly
    log_info("exiting the interrupt, to allow the binary to finish");
}

//! \brief starts the work for the compression search
void start_compression_process(uint unused0, uint unused1) {
    //api requirements
    use(unused0);
    use(unused1);

    malloc_extras_turn_off_print();

    //TODO REMOVE
    log_info("OLD read in bitfields");
    bit_field_by_processor = bit_field_reader_read_in_bit_fields(
            region_addresses);
    if (bit_field_by_processor == NULL){
        log_error("failed to read in bitfields, quitting");
        malloc_extras_terminate(EXIT_MALLOC);
    }

    // set off the first compression attempt (aka no bitfields).
    bool success = setup_no_bitfeilds_attempt();
    if (!success){
        log_error("failed to set up uncompressed attempt");
        malloc_extras_terminate(EXIT_MALLOC);
    }

    log_info("reading bitfields at timestep: %d", timesteps);
    sorted_bit_fields = bit_field_creator_read_in_bit_fields(region_addresses);

    // check state
    if (sorted_bit_fields == NULL){
        log_error("failed to read in bitfields, quitting");
        malloc_extras_terminate(EXIT_MALLOC);
    }
    lowest_failure = n_bf_addresses;
    log_info("finished reading bitfields at timestep: %d", timesteps);

    set_up_tested_mid_points();

    //TODO: safety code to be removed
    for (int bit_field_index = 0; bit_field_index < n_bf_addresses;
            bit_field_index++) {
        // get key
        filter_info_t* bf_pointer =
            sorted_bit_fields->bit_fields[bit_field_index];
        if (bf_pointer == NULL) {
            log_info("failed at index %d", bit_field_index);
            malloc_extras_terminate(RTE_SWERR);
            return;
        }
    }

    // set off checker which in turn sets of the other compressor cores
    spin1_schedule_callback(
        check_buffer_queue, 0, 0, COMPRESSION_START_PRIORITY);
}

//! \brief sets up a tracker for the user registers so that its easier to use
//!  during coding.
static void initialise_user_register_tracker(void) {
    log_debug("set up user register tracker (easier reading)");
    vcpu_t *sark_virtual_processor_info = (vcpu_t *) SV_VCPU;
    vcpu_t *this_vcpu_info = &sark_virtual_processor_info[spin1_get_core_id()];

    data_specification_metadata_t * app_ptr_table =
        (data_specification_metadata_t *) this_vcpu_info->user0;
    uncompressed_router_table =
        (uncompressed_table_region_data_t *) this_vcpu_info->user1;
<<<<<<< HEAD


    sort_table_by_key(&uncompressed_router_table->uncompressed_table);

=======
    sort_table_by_key(&uncompressed_router_table->uncompressed_table);
    //log_table(&uncompressed_router_table->uncompressed_table);
>>>>>>> 6e9af2b9
    region_addresses = (region_addresses_t *) this_vcpu_info->user2;
    usable_sdram_regions = (available_sdram_blocks *) this_vcpu_info->user3;

    log_debug(
        "finished setting up register tracker: \n\n"
        "user0 = %d\n user1 = %d\n user2 = %d\n user3 = %d\n",
        app_ptr_table, uncompressed_router_table,
        region_addresses, usable_sdram_regions);
}

//! \brief reads in router table setup params

static void initialise_routing_control_flags(void) {
    app_id = uncompressed_router_table->app_id;
    log_debug(
        "app id %d, uncompress total entries %d",
        app_id, uncompressed_router_table->uncompressed_table.size);
}

//! \brief get compressor cores
bool initialise_compressor_cores(void) {
    // locate the data point for compressor cores, straight after pair data
    int n_region_pairs = region_addresses->n_pairs;
    log_debug("n region pairs = %d", n_region_pairs);

    // allocate DTCM memory for the core status trackers
    log_info("allocate and step compressor core status");
    core_status = MALLOC(N_CORES * sizeof(int));
    if (core_status == NULL) {
        log_error(
            "failed to allocate memory for tracking what the "
            "compression cores are doing");
        return false;
    }
    // Unless a core is found mark as not a compressor
    for (int core = 0; core < N_CORES; core++) {
        core_status[core] = NOT_COMPRESSOR;
    }
    // Switch compressor cores to DOING_NOWT
    compressor_cores_top_t *compressor_cores_top =
        (void *) &region_addresses->pairs[n_region_pairs];
    for (uint32_t core=0; core < compressor_cores_top->n_cores; core++) {
        core_status[compressor_cores_top->core_id[core]] = DOING_NOWT;
    }
    //core_status[4] = DOING_NOWT;
    log_core_status();

    // set up addresses tracker (use sdram so that this can be handed to the
    // compressor to solve transmission faffs)
    log_info("malloc for table trackers");
    // set up addresses tracker (use sdram so that this can be handed to the
    // compressor to solve transmission faffs)
    log_info("malloc for table trackers");
    cores_bf_tables =
        MALLOC_SDRAM(N_CORES * sizeof(comp_core_store_t));
    if (cores_bf_tables == NULL) {
        log_error(
            "failed to allocate memory for the holding of bitfield "
            "addresses per compressor core");
        return false;
    }

    // ensure all bits set properly as init
    log_info("setting up table trackers.");
    for (int c_core = 0; c_core < N_CORES; c_core++) {
        cores_bf_tables[c_core].n_elements = 0;
        cores_bf_tables[c_core].n_bit_fields = 0;
        cores_bf_tables[c_core].compressed_table = NULL;
        cores_bf_tables[c_core].elements = NULL;
    }
    return true;
}

//! \brief the callback for setting off the router compressor
static bool initialise(void) {
    log_debug(
        "Setting up stuff to allow bitfield comp control class to occur.");

    // Get pointer to 1st virtual processor info struct in SRAM
    initialise_user_register_tracker();

    // get the compressor data flags (app id, compress only when needed,
    //compress as much as possible, x_entries
    initialise_routing_control_flags();

    // build the fake heap for allocating memory
    log_info("setting up fake heap for sdram usage");
    bool heap_creation = malloc_extras_initialise_and_build_fake_heap(
            usable_sdram_regions);
    if (!heap_creation){
        log_error("failed to setup stolen heap");
        return false;
    }
    log_info("finished setting up fake heap for sdram usage");

    // get the compressor cores stored in a array
    log_debug("start init of compressor cores");
    bool success_compressor_cores = initialise_compressor_cores();
    if (!success_compressor_cores) {
        log_error("failed to init the compressor cores.");
        return false;
    }

    // init the circular queue to handle the size of sdp messages expected
    // at any given point
    sdp_circular_queue = circular_buffer_initialize(
        N_CORES * N_MSGS_EXPECTED_FROM_COMPRESSOR);

    // set up the best compressed table
    log_info(
        "size asked for is %d",
        routing_table_sdram_size_of_table(TARGET_LENGTH));
    last_compressed_table =
        MALLOC(routing_table_sdram_size_of_table(TARGET_LENGTH));
    if (last_compressed_table == NULL) {
        log_error("failed to allocate best space");
        return false;
    }

    malloc_extras_check_all_marked(1005);
    return true;
}

//! \brief the main entrance.
void c_main(void) {
    bool success_init = initialise();
    if (!success_init){
        log_error("failed to init");
        malloc_extras_terminate(EXIT_FAIL);
    }

    spin1_callback_on(SDP_PACKET_RX, sdp_handler, SDP_PRIORITY);
    spin1_set_timer_tick(TIME_STEP);
    spin1_callback_on(TIMER_TICK, timer_callback, TIMER_TICK_PRIORITY);

    // kick-start the process
    spin1_schedule_callback(
        start_compression_process, 0, 0, COMPRESSION_START_PRIORITY);

    // go
    log_debug("waiting for sycn");
    spin1_start(SYNC_WAIT);
}<|MERGE_RESOLUTION|>--- conflicted
+++ resolved
@@ -209,8 +209,8 @@
     //log_info("started create bit field router tables");
     table_t **bit_field_routing_tables =
         bit_field_table_generator_create_bit_field_router_tables(
-            mid_point, &n_rt_addresses, region_addresses,
-            uncompressed_router_table, bit_field_by_processor,
+            mid_point, &n_rt_addresses,
+            uncompressed_router_table,
             sorted_bit_fields);
     if (bit_field_routing_tables == NULL){
         log_info(
@@ -891,15 +891,10 @@
         (data_specification_metadata_t *) this_vcpu_info->user0;
     uncompressed_router_table =
         (uncompressed_table_region_data_t *) this_vcpu_info->user1;
-<<<<<<< HEAD
 
 
     sort_table_by_key(&uncompressed_router_table->uncompressed_table);
 
-=======
-    sort_table_by_key(&uncompressed_router_table->uncompressed_table);
-    //log_table(&uncompressed_router_table->uncompressed_table);
->>>>>>> 6e9af2b9
     region_addresses = (region_addresses_t *) this_vcpu_info->user2;
     usable_sdram_regions = (available_sdram_blocks *) this_vcpu_info->user3;
 
