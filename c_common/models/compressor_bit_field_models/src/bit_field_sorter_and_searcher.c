--- conflicted
+++ resolved
@@ -994,13 +994,8 @@
         malloc_extras_terminate(EXIT_MALLOC);
     }
 
-<<<<<<< HEAD
-    log_info("reading bitfields at time step: %d", time_steps);
-    sorted_bit_fields = bit_field_reader_read_in_bit_fields(region_addresses);
-=======
     log_info("populating sorted bitfields at time step: %d", time_steps);
     bit_field_reader_read_in_bit_fields(region_addresses, sorted_bit_fields);
->>>>>>> a37b015b
 
     // the first possible failure is all bitfields so set there.
     lowest_failure = sorted_bit_fields->n_bit_fields;
