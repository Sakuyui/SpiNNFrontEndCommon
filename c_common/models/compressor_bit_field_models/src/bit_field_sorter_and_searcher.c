/*
 * Copyright (c) 2019-2020 The University of Manchester
 *
 * This program is free software: you can redistribute it and/or modify
 * it under the terms of the GNU General Public License as published by
 * the Free Software Foundation, either version 3 of the License, or
 * (at your option) any later version.
 *
 * This program is distributed in the hope that it will be useful,
 * but WITHOUT ANY WARRANTY; without even the implied warranty of
 * MERCHANTABILITY or FITNESS FOR A PARTICULAR PURPOSE.  See the
 * GNU General Public License for more details.
 *
 * You should have received a copy of the GNU General Public License
 * along with this program.  If not, see <http://www.gnu.org/licenses/>.
 */

#include <spin1_api.h>
#include <debug.h>
#include <bit_field.h>
#include <sdp_no_scp.h>
#include <circular_buffer.h>
#include <data_specification.h>
#include <malloc_extras.h>
#include "common-typedefs.h"
#include "common/routing_table.h"
#include "common/constants.h"
#include "common/compressor_sorter_structs.h"
#include "sorter_includes/bit_field_table_generator.h"
#include "sorter_includes/helpful_functions.h"
#include "sorter_includes/bit_field_creator.h"
#include "sorter_includes/message_sending.h"
/*****************************************************************************/
/* SpiNNaker routing table minimisation with bitfield integration control
 * processor.
 *
 * controls the attempt to minimise the router entries with bitfield
 * components.
 */

//============================================================================
//! #defines and enums

//! \brief time step for safety timer tick interrupt
#define TIME_STEP 10

//! \brief After how many timesteps to kill the process
#define KILL_TIME 200000

//! \brief the magic +1 for inclusive coverage that 0 index is no bitfields
#define ADD_INCLUSIVE_BIT 1

//! \brief bit shift for the app id for the route
#define ROUTE_APP_ID_BIT_SHIFT 24

//! \brief the maximum amount of messages possible to be received by the sorter
#define N_MSGS_EXPECTED_FROM_COMPRESSOR 2

//! \brief callback priorities
typedef enum priorities{
    COMPRESSION_START_PRIORITY = 3, SDP_PRIORITY = -1, TIMER_TICK_PRIORITY = 0
}priorities;

//============================================================================
//! global params

//! \brief counter of how many timesteps have passed
uint32_t timesteps = 0;

//! \brief bool flag for saying found the best stopping position
volatile bool found_best = false;

//! \brief time to take per compression iteration
uint32_t time_per_iteration = 0;

//! \brief flag of how many times the timer has fired during this one
uint32_t finish_compression_flag = 0;

//! \brief easier programming tracking of the user registers
uncompressed_table_region_data_t *uncompressed_router_table; // user1

//! \brief stores the locations of bitfields from app processors
region_addresses_t *region_addresses; // user2

//! \brief stores of sdram blocks the fake heap can use
available_sdram_blocks *usable_sdram_regions; // user3

// Best midpoint that record a success
int best_success = -1;

// Lowest midpoint that record failure
int lowest_failure;

//! \brief best routing table position in the search
int best_search_point = 0;

//! \brief the last routing table position in the search
int last_search_point = 0;

//! \brief the store for the last routing table that was compressed
table_t* last_compressed_table;

//! \brief the compressor app id
uint32_t app_id = 0;

//! \brief the list of bitfields in sorted order based off best effect, and
//! processor ids.
sorted_bit_fields_t* sorted_bit_fields;

//! \brief the list of compressor processors to bitfield routing table
//! SDRAM addresses
comp_processor_store_t* processor_bf_tables;

//! \brief stores which values have been tested
bit_field_t tested_mid_points;

//! tracker for what each processor is doing (in terms of midpoints)
int* processor_status;

<<<<<<< HEAD
//! \brief the bitfield by processor global holder
bit_field_by_processor_t* bit_field_by_processor;

//! \brief sdp message to send control messages to compressors processors
=======
//! \brief sdp message to send control messages to compressors cores
>>>>>>> 5b47eb97
sdp_msg_pure_data my_msg;

//! \brief circular queue for storing sdp messages contents
circular_buffer sdp_circular_queue;

//============================================================================

//! \brief Load the best routing table to the router.
//! \return bool saying if the table was loaded into the router or not

bool load_routing_table_into_router(void) {

    // Try to allocate sufficient room for the routing table.
    int start_entry = rtr_alloc_id(last_compressed_table->size, app_id);
    if (start_entry == 0) {
        log_error(
            "Unable to allocate routing table of size %d\n",
            last_compressed_table->size);
        return false;
    }

    // Load entries into the table (provided the allocation succeeded).
    // Note that although the allocation included the specified
    // application ID we also need to include it as the most significant
    // byte in the route (see `sark_hw.c`).
    log_debug("loading %d entries into router", last_compressed_table->size);
    for (uint32_t entry_id = 0; entry_id < last_compressed_table->size;
            entry_id++) {
        entry_t entry = last_compressed_table->entries[entry_id];
        uint32_t route = entry.route | (app_id << ROUTE_APP_ID_BIT_SHIFT);
        rtr_mc_set(
            start_entry + entry_id, entry.key_mask.key, entry.key_mask.mask,
            route);
    }

    // Indicate we were able to allocate routing table entries.
    return true;
}


//! \brief sends a sdp message forcing the processor to stop its compression
//! attempt
//! \param[in] processor_id: the processor id to send a force stop
//! compression attempt
//! \return bool saying successfully sent the message
void send_sdp_force_stop_message(int processor_id){
    // set message params
    log_debug(
        "sending stop to processor %d", processor_id);
    my_msg.dest_port = (RANDOM_PORT << PORT_SHIFT) | processor_id;
    compressor_payload_t* data = (compressor_payload_t*) &my_msg.data;
    data->command = STOP_COMPRESSION_ATTEMPT;
    my_msg.length = LENGTH_OF_SDP_HEADER + sizeof(command_codes_for_sdp_packet);

    // send sdp packet
    message_sending_send_sdp_message(&my_msg, processor_id);
}

//! \brief sets up the search bitfields.
//! \return bool saying success or failure of the setup
bool set_up_tested_mid_points(void) {
    log_info("set_up_tested_mid_point n bf addresses is %d", n_bf_addresses);
    uint32_t words = get_bit_field_size(n_bf_addresses + ADD_INCLUSIVE_BIT);
    if (tested_mid_points == NULL) {
        tested_mid_points = (bit_field_t) MALLOC(words * sizeof(bit_field_t));
    }
    // check the malloc worked
    if (tested_mid_points == NULL) {
        return false;
    }

    // clear the bitfields
    clear_bit_field(tested_mid_points, words);

    // return if successful
    return true;
}

//! builds tables and tries to set off a compressor processor based off
//! midpoint
//! \param[in] mid_point: the mid point to start at
//! \param[in] processor_id: the processor to run the compression on
//! \return bool fag if it fails for memory issues
bool create_tables_and_set_off_bit_compressor(
        int mid_point, int processor_id) {
    int n_rt_addresses = 0;
    //log_info("started create bit field router tables");
    table_t **bit_field_routing_tables =
        bit_field_table_generator_create_bit_field_router_tables(
<<<<<<< HEAD
            mid_point, &n_rt_addresses,
            uncompressed_router_table,
=======
            mid_point, &n_rt_addresses, uncompressed_router_table,
>>>>>>> 5b47eb97
            sorted_bit_fields);
    if (bit_field_routing_tables == NULL){
        log_info(
            "failed to create bitfield tables for midpoint %d", mid_point);
        return false;
    }

    log_debug("finished creating bit field router tables");

    malloc_extras_check_all_marked(1001);
    // if successful, try setting off the bitfield compression
    bool success = message_sending_set_off_bit_field_compression(
        n_rt_addresses, mid_point, processor_bf_tables,
        bit_field_routing_tables, &my_msg, processor_id);

    // if successful, move to next search point.
    if (!success){
        log_debug("failed to set off bitfield compression");
        return false;
    }
    else{
        return true;
    }
}

//! \brief finds the region id in the region addresses for this processor id
//! \param[in] processor_id: the processor id to find the region id in the
//! addresses
//! \return the address in the addresses region for the processor id
static inline filter_region_t* find_processor_bit_field_region(
        int processor_id){

    // find the right bitfield region
    for (int r_id = 0; r_id < region_addresses->n_pairs; r_id++) {
        int region_proc_id = region_addresses->pairs[r_id].processor;
        log_debug(
            "is looking for %d and found %d", processor_id, region_proc_id);
        if (region_proc_id == processor_id){
            return region_addresses->pairs[r_id].filter;
        }
    }

    // if not found
    log_error("failed to find the right region. WTF");
    malloc_extras_terminate(EXIT_SWERR);
    return NULL;
}

//! \brief checks if a key is in the set to be removed.
//! \param[in] sorted_bf_key_proc: the key store
//! \param[in] key: the key to locate a entry for
//! \return true if found, false otherwise
bool has_entry_in_sorted_keys(
        proc_bit_field_keys_t sorted_bf_key_proc, uint32_t key) {
    for (int element_index = 0;
            element_index < sorted_bf_key_proc.key_list->length_of_list;
            element_index++) {
        log_debug(
            "length %d index %d key %d",
            sorted_bf_key_proc.key_list->length_of_list, element_index, key);
        if (sorted_bf_key_proc.key_list->master_pop_keys[element_index] ==
                key) {
            return true;
        }
    }
    return false;
}

//! \brief removes the merged bitfields from the application processors
//! bitfield regions
//! \return bool if was successful or not
bool remove_merged_bitfields_from_processors(void) {
    // only try if there are bitfields to remove
    if (n_bf_addresses == 0){
        log_info("no bitfields to remove");
        return true;
    }

    // which bitfields are to be removed from which processors
    proc_bit_field_keys_t *sorted_bf_key_proc = sorter_by_processors(
        region_addresses, best_search_point, sorted_bit_fields);
    if (sorted_bf_key_proc == NULL) {
        log_error("could not sort out bitfields to keys.");
        return false;
    }

    // iterate though the processors sorted, and remove said bitfields from its
    // region
    for (int r_id = 0; r_id < region_addresses->n_pairs; r_id++){
        int processor_id = sorted_bf_key_proc[r_id].processor_id;
        log_debug("processor id %d", processor_id);

        filter_region_t *filter_region = find_processor_bit_field_region(
            processor_id);

        // iterate though the bitfield region looking for bitfields with
        // correct keys to remove
        int n_bfs = filter_region->n_filters;
        filter_region->n_filters =
            n_bfs - sorted_bf_key_proc[r_id].key_list->length_of_list;

        // only operate if there is a reduction to do
        if (filter_region->n_filters != n_bfs){
            // pointers for shifting data up by excluding the ones been added to
            // router.
            filter_info_t *write_index = filter_region->filters;
            filter_info_t *read_index = filter_region->filters;

            // iterate though the bitfields only writing ones which are not
            // removed
            for (int bf_index = 0; bf_index < n_bfs; bf_index++) {
                // if entry is to be removed
                if (!has_entry_in_sorted_keys(
                        sorted_bf_key_proc[r_id], read_index->key)) {
                    // write the data in the current write positions, if it
                    // isn't where we're currently reading from
                    if (write_index != read_index) {
                        // copy the key, n_atoms and bitfield pointer over to
                        // the new location
                        sark_mem_cpy(
                            write_index, read_index, sizeof(filter_info_t));
                    }
                    // update pointers
                    write_index += 1;
                }
                read_index += 1;
            }
        }
    }

    log_info("go freeing");
    // free items
    for (int r_id = 0; r_id < region_addresses->n_pairs; r_id++) {
        if (sorted_bf_key_proc[r_id].key_list->length_of_list != 0) {
            FREE(sorted_bf_key_proc[r_id].key_list->master_pop_keys);
            FREE(sorted_bf_key_proc[r_id].key_list);
        }
    }

    FREE(sorted_bf_key_proc);
    // return we successfully removed merged bitfields
    return true;
}

//! \brief locates the next valid midpoint to test
//! \return int which is the midpoint or -1 if no midpoints left
int locate_next_mid_point(void) {
    int new_mid_point;
    if (n_bf_addresses == 0) {
        return -1;
    }

    // if not tested yet, test all
    if (!bit_field_test(tested_mid_points, n_bf_addresses)){
        new_mid_point = n_bf_addresses;
<<<<<<< HEAD
        bit_field_set(tested_mid_points, new_mid_point);
        return new_mid_point;
    }

    // need to find a midpoint
    log_debug(
        "n_bf_addresses %d tested_mid_points %d",
        n_bf_addresses, bit_field_test(tested_mid_points, n_bf_addresses));

    // the last point of the longest space
    int best_end = -1;

    // the length of the longest space to test
    int best_length = 0;

    // the current length of the currently detected space
    int current_length = 0;

    log_debug(
        "best_success %d lowest_failure %d", best_success, lowest_failure);

    // iterate over the range to binary search, looking for biggest block to
    // explore, then take the middle of that block

    // NOTE: if there are no available bitfields, this will result in best end
    // being still set to -1, as every bit is set, so there is no blocks with
    // any best length, and so best end is never set and lengths will still be
    // 0 at the end of the for loop. -1 is a special midpoint which higher
    // code knows to recognise as no more exploration needed.
    for (int index = best_success + 1; index <= lowest_failure; index++) {
        log_debug(
            "index: %d, value: %u current_length: %d",
            index, bit_field_test(tested_mid_points, index),
            current_length);

        // verify that the index has been used before
        if (bit_field_test(tested_mid_points, index)) {

           // if used before and is the end of the biggest block seen so far.
           // Record and repeat.
           if (current_length > best_length) {
                best_length = current_length;
                best_end = index - 1;
                log_debug(
                    "found best_length: %d best_end %d",
                    best_length, best_end);
           // if not the end of the biggest block, ignore (log for debugging)
           } else {
                log_debug(
                    "not best: %d best_end %d", best_length, best_end);
           }
           // if its seen a set we're at the end of a block. so reset the
           // current block len, as we're about to start another block.
           current_length = 0;
        // not set, so still within a block, increase len.
        } else {
           current_length += 1;
=======
    } else {
        log_info("n_bf_addresses %d tested_mid_points %d", n_bf_addresses, bit_field_test(tested_mid_points, n_bf_addresses));
        int best_end = -1;
        int best_length = 0;
        int current_length = 0;
        // check lowest_failure (false) to triggers a final else block
        log_info("best_success %d lowest_failure %d", best_success, lowest_failure);
        for (int index = best_success + 1; index <= lowest_failure; index++) {
            log_debug("index: %d, value: %u current_length: %d", index, bit_field_test(tested_mid_points, index), current_length);
            if (bit_field_test(tested_mid_points, index)){
               if (current_length > best_length){
                    best_length = current_length;
                    best_end = index - 1;
                    log_debug("found best_length: %d best_end %d", best_length, best_end);
               } else {
                    log_debug("not best: %d best_end %d", best_length, best_end);
               }
               current_length = 0;
            } else {
               current_length+= 1;
            }
>>>>>>> 5b47eb97
        }
    }

    // use the best less half (shifted) of the best length
    new_mid_point = best_end - (best_length >> 1);
    log_debug("returning mid point %d", new_mid_point);

    // set the mid point to be tested. (safe as we de-set if we fail later on)
    if (new_mid_point >= 0) {
        log_debug("setting new mid point %d", new_mid_point);

        // just a safety check, as this has caught us before.
        if (bit_field_test(tested_mid_points, new_mid_point)){
            log_info("HOW THE HELL DID YOU GET HERE!");
            malloc_extras_terminate(EXIT_SWERR);
        }
        // set the tracker.
        bit_field_set(tested_mid_points, new_mid_point);
    }

    return new_mid_point;
}

//! \brief handles the freeing of memory from compressor processors, waiting
//! for compressor processors to finish and removing merged bitfields from
//! the bitfield regions.
void handle_best_cleanup(void){
    // load routing table into router
    load_routing_table_into_router();
    log_debug("finished loading table");

    // clear away bitfields that were merged into the router from
    //their lists.
    log_info("remove merged bitfields");
    remove_merged_bitfields_from_processors();

    vcpu_t *sark_virtual_processor_info = (vcpu_t *) SV_VCPU;
    uint processor_id = spin1_get_core_id();
    sark_virtual_processor_info[processor_id].user2 = best_search_point;

    // Safety to break out of loop in check_buffer_queue
    found_best = true;

    malloc_extras_terminate(EXITED_CLEANLY);
}

//! \brief prints out the status of the processors.
void log_processor_status(){
    for (int i = 0; i < 18; i++){
        if (processor_status[i] < -3 || processor_status[i] > n_bf_addresses){
            log_error("Weird status %d: %d", i, processor_status[i]);
            return;
        }
        //log_info("processor: %d, status: %d", i, processor_status[i]);
    }
    log_info("0:%d 1:%d 2:%d 3:%d 4:%d 5:%d 6:%d 7:%d 8:%d 9:%d 10:%d 11:%d "
        "12:%d 13:%d 14:%d 15:%d 16:%d 17:%d", processor_status[0],
        processor_status[1], processor_status[2], processor_status[3],
        processor_status[4], processor_status[5], processor_status[6],
        processor_status[7], processor_status[8], processor_status[9],
        processor_status[10], processor_status[11], processor_status[12],
        processor_status[13], processor_status[14], processor_status[15],
        processor_status[16], processor_status[17]);
}

//! \brief Returns the next processor id which is ready to run a compression
//! \param[in] mid_point: the mid point this processor will use
//! \return the processor id of the next available processor or -1 if none
int find_compressor_processor(int midpoint){
    for (int processor_id = 0; processor_id < MAX_PROCESSORS; processor_id++) {
        if (processor_status[processor_id] == DOING_NOWT){
            processor_status[processor_id] = midpoint ;
            return processor_id;
        }
    }
    return -1;
}

//! \brief Check if a compressor processor is available
//! \return true if at least one processor is ready to compress
bool all_compressor_processors_busy(void){
    for (int processor_id = 0; processor_id < MAX_PROCESSORS; processor_id++) {
        if (processor_status[processor_id] == DOING_NOWT){
            return false;
        }
    }
    return true;
}

//! \brief Check to see if all compressor processor are done and not ready
//! \return true if all processors are done and not set ready
bool all_compressor_processors_done(void){
    for (int processor_id = 0; processor_id < MAX_PROCESSORS; processor_id++) {
        if (processor_status[processor_id] >= DOING_NOWT){
            return false;
        }
    }
    return true;
}

//! \brief Start the binary search on another compressor if one available

void carry_on_binary_search() {
     if (all_compressor_processors_done()){
        log_info("carry_on_binary_search detected done");
        handle_best_cleanup();
        // Above method has a terminate so no worry about carry on here
    }
    if (all_compressor_processors_busy()){
        return;  //Pass back to check_buffer_queue
    }
    log_debug("start carry_on_binary_search");
    //log_processor_status();

    int mid_point = locate_next_mid_point();
    log_info("available with midpoint %d", mid_point);
    if (mid_point < 0) {
        // Ok lets turn all ready processors off as done.
        // At least default no bitfield handled elsewhere so safe here.
        for (int processor_id = 0; processor_id < MAX_PROCESSORS;
                processor_id++) {
            if (processor_status[processor_id] == DOING_NOWT) {
                processor_status[processor_id] = DO_NOT_USE;
            } else if (processor_status[processor_id] > DOING_NOWT) {
                log_info("waiting for processor %d doing midpoint %u",
                    processor_id, processor_status[processor_id]);
            }
        }
        return;
    }
    int processor_id = find_compressor_processor(mid_point);
    log_debug("start create at timestep: %u", timesteps);
    bool success =
        create_tables_and_set_off_bit_compressor(mid_point, processor_id);
    log_debug("end create at timestep: %u", timesteps);
    if (!success) {
        // Ok lets turn this and all ready processors off to save space.
        // At least default no bitfield handled elsewhere so of to reduce.
        processor_status[processor_id] = DO_NOT_USE;
        for (int processor_id = 0; processor_id < MAX_PROCESSORS;
                processor_id++) {
            if (processor_status[processor_id] == DOING_NOWT) {
                processor_status[processor_id] = DO_NOT_USE;
            }
        }
        // Ok that midpoint did not work so need to try it again
        bit_field_clear(tested_mid_points, mid_point);
        return;
    }
    log_debug("done carry_on_binary_search");
    malloc_extras_check_all_marked(1002);
}

//! \brief timer interrupt for controlling time taken to try to compress table
//! \param[in] unused0: not used
//! \param[in] unused1: not used
void timer_callback(uint unused0, uint unused1) {
    use(unused0);
    use(unused1);
    timesteps+=1;
}

void process_failed(int midpoint){
    log_info("lowest_failure: %d midpoint:%d", lowest_failure, midpoint);
    if (lowest_failure > midpoint){
        lowest_failure = midpoint;
        log_info(
            "Now lowest_failure: %d midpoint:%d", lowest_failure, midpoint);
    }
    // tell all compression processors trying midpoints above this one
    // to stop, as its highly likely a waste of time.
    for (int processor_id = 0; processor_id < MAX_PROCESSORS; processor_id++) {
        if (processor_status[processor_id] > midpoint) {
            send_sdp_force_stop_message(processor_id);
        }
    }
}


//! \brief processes the response from the compressor attempt
//! \param[in] processor_id: the compressor processor id
//! \param[in] the response code / finished state
void process_compressor_response(int processor_id, int finished_state) {
    int mid_point = processor_status[processor_id];
    log_debug("received response %d from processor %d doing %d midpoint",
        finished_state, processor_id, mid_point);

    // safety check to ensure we dont go on if the uncompressed failed
    if (mid_point == 0  && finished_state != SUCCESSFUL_COMPRESSION){
        log_error("The no bitfields attempted failed! Giving up");
        malloc_extras_terminate(EXIT_FAIL);
    }

    // free the processor for future processing
    processor_status[processor_id] = DOING_NOWT;

    if (finished_state == SUCCESSFUL_COMPRESSION) {
        log_info(
            "successful from processor %d doing mid point %d",
            processor_id, mid_point);

        if (best_success <= mid_point){
            best_success = mid_point;
            log_info(
                "copying to %x from %x for compressed table",
                last_compressed_table,
                processor_bf_tables[processor_id].compressed_table);
            sark_mem_cpy(
                last_compressed_table,
                processor_bf_tables[processor_id].compressed_table,
                routing_table_sdram_size_of_table(TARGET_LENGTH));
            log_debug("n entries is %d", last_compressed_table->size);
        }

        // kill any search below this point, as they all redundant as
        // this is a better search.
        for (int processor_id = 0; processor_id < MAX_PROCESSORS;
                processor_id++) {
            if (processor_status[processor_id] >= 0 &&
                    processor_status[processor_id] < mid_point) {
                send_sdp_force_stop_message(processor_id);
            }
        }

        log_debug("finished process of successful compression");
    } else if (finished_state == FAILED_MALLOC) {
        log_info(
            "failed by malloc from processor %d doing mid point %d",
            processor_id, mid_point);
        // this will threshold the number of compressor processors that
        // can be ran at any given time.
        processor_status[processor_id] = DO_NOT_USE;
        // Remove the flag that say this midpoint has been checked
        bit_field_clear(tested_mid_points, mid_point);
    }
    else if (finished_state == FAILED_TO_COMPRESS) {
        log_info(
            "failed to compress from processor %d doing mid point %d",
            processor_id, mid_point);
        process_failed(mid_point);
    } else if (finished_state == RAN_OUT_OF_TIME) {
        log_info(
            "failed by time from processor %d doing mid point %d",
            processor_id, mid_point);
        process_failed(mid_point);
    } else if (finished_state == FORCED_BY_COMPRESSOR_CONTROL) {
        log_info(
            "ack from forced from processor %d doing mid point %d",
            processor_id, mid_point);
    } else {
        log_error(
            "no idea what to do with finished state %d, from processor %d "
            "ignoring", finished_state, processor_id);
    }

    // free the sdram associated with this compressor processor.
    bool success = helpful_functions_free_sdram_from_compression_attempt(
        processor_id, processor_bf_tables);
    if (!success) {
        log_error(
            "failed to free sdram for compressor processor %d. WTF",
             processor_id);
    }
}


//! \brief the sdp control entrance.
//! \param[in] mailbox: the message
//! \param[in] port: don't care.
void sdp_handler(uint mailbox, uint port) {
    use(port);

    log_debug("received response");

    // get data from the sdp message
    sdp_msg_pure_data *msg = (sdp_msg_pure_data *) mailbox;
    compressor_payload_t* msg_payload = (compressor_payload_t*) &msg->data;
    log_debug("command code is %d", msg_payload->command);
    log_debug(
        "response code was %d", msg_payload->response.response_code);

    // filter off the port we've decided to use for this
    if (msg->srce_port >> PORT_SHIFT == RANDOM_PORT) {
        log_debug("correct port");
        // filter based off the command code. Anything thats not a response is
        // a error
        switch (msg_payload->command) {
            case START_DATA_STREAM:
                log_error(
                    "no idea why i'm receiving a start data message. "
                    "Ignoring");
                log_info("message address is %x", msg);
                log_info("length = %x", msg->length);
                log_info("checksum = %x", msg->checksum);
                log_info("flags = %u", msg->flags);
                log_info("tag = %u", msg->tag);
                log_info("dest_port = %u", msg->dest_port);
                log_info("srce_port = %u", msg->srce_port);
                log_info("dest_addr = %u", msg->dest_addr);
                log_info("srce_addr = %u", msg->srce_addr);
                log_info("data 0 = %d", msg->data[0]);
                log_info("data 1 = %d", msg->data[1]);
                log_info("data 2 = %d", msg->data[2]);
                malloc_extras_check_all();
                log_info("finished checkall");
                rt_error(RTE_SWERR);
                break;
            case COMPRESSION_RESPONSE:
                malloc_extras_check_all();

                // locate the compressor processor id that responded
                log_debug("response packet");
                int processor_id = msg->srce_port & CPU_MASK;

                // response code just has one value, so being lazy and not
                // casting
                int finished_state = msg_payload->response.response_code;

                // free message now, nothing left in it and we don't want to
                // hold the memory for very long
                sark_msg_free((sdp_msg_t*) msg);
                msg = NULL;

                // create holder
                uint32_t store = processor_id << CORE_MOVE;
                store = store | finished_state;

                // store holder
                log_debug(
                    "finished state %d, index %d, store %d",
                    finished_state, processor_id, store);
                circular_buffer_add(sdp_circular_queue, store);
                break;
            case STOP_COMPRESSION_ATTEMPT:
                log_error("no idea why i'm receiving a stop message. Ignoring");
                rt_error(RTE_SWERR);
                break;
            default:
                log_error(
                    "no idea what to do with message with command code %d. "
                    "Ignoring", msg_payload->command);
                rt_error(RTE_SWERR);
                break;
            }
        } else {
            log_error(
                "no idea what to do with message. on port %d Ignoring",
                msg->srce_port >> PORT_SHIFT);
            rt_error(RTE_SWERR);
    }

    // free message if not freed
    if (msg) {
        sark_msg_free((sdp_msg_t *) msg);
    }

    log_info("finish sdp process");
}

bool setup_no_bitfeilds_attempt(){
    int processor_id = find_compressor_processor(0);
    if (processor_id < 0){
        log_error("No processor available for no bitfield attempt");
        rt_error(RTE_SWERR);
    }
    bit_field_set(tested_mid_points, 0);
    // set off a none bitfield compression attempt, to pipe line work
    log_info(
        "sets off the no bitfeild version of the search on %u", processor_id);
    return message_sending_set_off_no_bit_field_compression(
        processor_bf_tables, &my_msg, uncompressed_router_table, processor_id);
}

//! \brief check sdp buffer till its finished
//! \param[in] unused0: api
//! \param[in] unused1: api
void check_buffer_queue(uint unused0, uint unused1) {
    use(unused0);
    use(unused1);

    // iterate over the circular buffer until we have the finished state
    while(!found_best) {
        // get the next element if it has one
        uint32_t next_element;
        if(circular_buffer_get_next(sdp_circular_queue, &next_element)) {
            int processor_id = next_element >> CORE_MOVE;
            int finished_state = next_element & FINISHED_STATE_MASK;
            log_debug("processing packet from circular buffer");
            process_compressor_response(processor_id, finished_state);
        } else {
            // Check if another processor could be started or even done
            carry_on_binary_search();
        }
    }
    // if i get here. something fucked up. blow up spectacularly
    log_info("exiting the interrupt, to allow the binary to finish");
}

//! \brief starts the work for the compression search
void start_compression_process(uint unused0, uint unused1) {
    //api requirements
    use(unused0);
    use(unused1);

    malloc_extras_turn_off_print();

<<<<<<< HEAD
    //TODO REMOVE
    log_info("OLD read in bitfields");
    bit_field_by_processor = bit_field_reader_read_in_bit_fields(
            region_addresses);
    if (bit_field_by_processor == NULL){
        log_error("failed to read in bitfields, quitting");
        malloc_extras_terminate(EXIT_MALLOC);
    }

=======
>>>>>>> 5b47eb97
    // set off the first compression attempt (aka no bitfields).
    bool success = setup_no_bitfeilds_attempt();
    if (!success){
        log_error("failed to set up uncompressed attempt");
        malloc_extras_terminate(EXIT_MALLOC);
    }

    log_info("reading bitfields at timestep: %d", timesteps);
    sorted_bit_fields = bit_field_creator_read_in_bit_fields(region_addresses);

    // check state
    if (sorted_bit_fields == NULL){
        log_error("failed to read in bitfields, quitting");
        malloc_extras_terminate(EXIT_MALLOC);
    }
    lowest_failure = n_bf_addresses;
    log_info("finished reading bitfields at timestep: %d", timesteps);

    set_up_tested_mid_points();

    //TODO: safety code to be removed
    for (int bit_field_index = 0; bit_field_index < n_bf_addresses;
            bit_field_index++) {
        // get key
        filter_info_t* bf_pointer =
            sorted_bit_fields->bit_fields[bit_field_index];
        if (bf_pointer == NULL) {
            log_info("failed at index %d", bit_field_index);
            malloc_extras_terminate(RTE_SWERR);
            return;
        }
    }

    // set off checker which in turn sets of the other compressor processors
    spin1_schedule_callback(
        check_buffer_queue, 0, 0, COMPRESSION_START_PRIORITY);
}

//! \brief sets up a tracker for the user registers so that its easier to use
//!  during coding.
static void initialise_user_register_tracker(void) {
    log_debug("set up user register tracker (easier reading)");
    vcpu_t *sark_virtual_processor_info = (vcpu_t *) SV_VCPU;
    vcpu_t *this_vcpu_info = &sark_virtual_processor_info[spin1_get_core_id()];

    data_specification_metadata_t * app_ptr_table =
        (data_specification_metadata_t *) this_vcpu_info->user0;
    uncompressed_router_table =
        (uncompressed_table_region_data_t *) this_vcpu_info->user1;


    sort_table_by_key(&uncompressed_router_table->uncompressed_table);

    region_addresses = (region_addresses_t *) this_vcpu_info->user2;
    usable_sdram_regions = (available_sdram_blocks *) this_vcpu_info->user3;

    log_debug(
        "finished setting up register tracker: \n\n"
        "user0 = %d\n user1 = %d\n user2 = %d\n user3 = %d\n",
        app_ptr_table, uncompressed_router_table,
        region_addresses, usable_sdram_regions);
}

//! \brief reads in router table setup params

static void initialise_routing_control_flags(void) {
    app_id = uncompressed_router_table->app_id;
    log_debug(
        "app id %d, uncompress total entries %d",
        app_id, uncompressed_router_table->uncompressed_table.size);
}

//! \brief get compressor processors
bool initialise_compressor_processors(void) {
    // locate the data point for compressor processors, straight after pair
    // data
    int n_region_pairs = region_addresses->n_pairs;
    log_debug("n region pairs = %d", n_region_pairs);

    // allocate DTCM memory for the processor status trackers
    log_info("allocate and step compressor processor status");
    processor_status = MALLOC(MAX_PROCESSORS * sizeof(int));
    if (processor_status == NULL) {
        log_error(
            "failed to allocate memory for tracking what the "
            "compression processors are doing");
        return false;
    }
    // Unless a processor is found mark as not a compressor
    for (int processor_id = 0; processor_id < MAX_PROCESSORS; processor_id++) {
        processor_status[processor_id] = NOT_COMPRESSOR;
    }
    // Switch compressor processors to DOING_NOWT
    compressor_processors_top_t *compressor_processors_top =
        (void *) &region_addresses->pairs[n_region_pairs];
    for (uint32_t processor_index=0;
            processor_index < compressor_processors_top->n_processors;
            processor_index++) {
        processor_status[compressor_processors_top->processor_id[
            processor_index]] = DOING_NOWT;
    }

    log_processor_status();

    // set up addresses tracker (use sdram so that this can be handed to the
    // compressor to solve transmission faffs)
    log_info("malloc for table trackers");
    // set up addresses tracker (use sdram so that this can be handed to the
    // compressor to solve transmission faffs)
    log_info("malloc for table trackers");
    processor_bf_tables =
        MALLOC_SDRAM(MAX_PROCESSORS * sizeof(comp_processor_store_t));
    if (processor_bf_tables == NULL) {
        log_error(
            "failed to allocate memory for the holding of bitfield "
            "addresses per compressor processor");
        return false;
    }

    // ensure all bits set properly as init
    log_info("setting up table trackers.");
    for (int processor_id = 0; processor_id < MAX_PROCESSORS; processor_id++) {
        processor_bf_tables[processor_id].n_elements = 0;
        processor_bf_tables[processor_id].n_bit_fields = 0;
        processor_bf_tables[processor_id].compressed_table = NULL;
        processor_bf_tables[processor_id].elements = NULL;
    }
    return true;
}

//! \brief the callback for setting off the router compressor
static bool initialise(void) {
    log_debug(
        "Setting up stuff to allow bitfield comp control class to occur.");

    // Get pointer to 1st virtual processor info struct in SRAM
    initialise_user_register_tracker();

    // get the compressor data flags (app id, compress only when needed,
    //compress as much as possible, x_entries
    initialise_routing_control_flags();

    // build the fake heap for allocating memory
    log_info("setting up fake heap for sdram usage");
    bool heap_creation = malloc_extras_initialise_and_build_fake_heap(
            usable_sdram_regions);
    if (!heap_creation){
        log_error("failed to setup stolen heap");
        return false;
    }
    log_info("finished setting up fake heap for sdram usage");

    // get the compressor processors stored in an array
    log_debug("start init of compressor processors");
    bool success_compressor_processors = initialise_compressor_processors();
    if (!success_compressor_processors) {
        log_error("failed to init the compressor processors.");
        return false;
    }

    // init the circular queue to handle the size of sdp messages expected
    // at any given point
    sdp_circular_queue = circular_buffer_initialize(
        MAX_PROCESSORS * N_MSGS_EXPECTED_FROM_COMPRESSOR);

    // set up the best compressed table
    log_info(
        "size asked for is %d",
        routing_table_sdram_size_of_table(TARGET_LENGTH));
    last_compressed_table =
        MALLOC(routing_table_sdram_size_of_table(TARGET_LENGTH));
    if (last_compressed_table == NULL) {
        log_error("failed to allocate best space");
        return false;
    }

    malloc_extras_check_all_marked(1005);
    return true;
}

//! \brief the main entrance.
void c_main(void) {
    bool success_init = initialise();
    if (!success_init){
        log_error("failed to init");
        malloc_extras_terminate(EXIT_FAIL);
    }

    spin1_callback_on(SDP_PACKET_RX, sdp_handler, SDP_PRIORITY);
    spin1_set_timer_tick(TIME_STEP);
    spin1_callback_on(TIMER_TICK, timer_callback, TIMER_TICK_PRIORITY);

    // kick-start the process
    spin1_schedule_callback(
        start_compression_process, 0, 0, COMPRESSION_START_PRIORITY);

    // go
    log_debug("waiting for sycn");
    spin1_start(SYNC_WAIT);
}<|MERGE_RESOLUTION|>--- conflicted
+++ resolved
@@ -117,14 +117,10 @@
 //! tracker for what each processor is doing (in terms of midpoints)
 int* processor_status;
 
-<<<<<<< HEAD
 //! \brief the bitfield by processor global holder
 bit_field_by_processor_t* bit_field_by_processor;
 
 //! \brief sdp message to send control messages to compressors processors
-=======
-//! \brief sdp message to send control messages to compressors cores
->>>>>>> 5b47eb97
 sdp_msg_pure_data my_msg;
 
 //! \brief circular queue for storing sdp messages contents
@@ -214,12 +210,8 @@
     //log_info("started create bit field router tables");
     table_t **bit_field_routing_tables =
         bit_field_table_generator_create_bit_field_router_tables(
-<<<<<<< HEAD
             mid_point, &n_rt_addresses,
             uncompressed_router_table,
-=======
-            mid_point, &n_rt_addresses, uncompressed_router_table,
->>>>>>> 5b47eb97
             sorted_bit_fields);
     if (bit_field_routing_tables == NULL){
         log_info(
@@ -375,7 +367,6 @@
     // if not tested yet, test all
     if (!bit_field_test(tested_mid_points, n_bf_addresses)){
         new_mid_point = n_bf_addresses;
-<<<<<<< HEAD
         bit_field_set(tested_mid_points, new_mid_point);
         return new_mid_point;
     }
@@ -433,29 +424,6 @@
         // not set, so still within a block, increase len.
         } else {
            current_length += 1;
-=======
-    } else {
-        log_info("n_bf_addresses %d tested_mid_points %d", n_bf_addresses, bit_field_test(tested_mid_points, n_bf_addresses));
-        int best_end = -1;
-        int best_length = 0;
-        int current_length = 0;
-        // check lowest_failure (false) to triggers a final else block
-        log_info("best_success %d lowest_failure %d", best_success, lowest_failure);
-        for (int index = best_success + 1; index <= lowest_failure; index++) {
-            log_debug("index: %d, value: %u current_length: %d", index, bit_field_test(tested_mid_points, index), current_length);
-            if (bit_field_test(tested_mid_points, index)){
-               if (current_length > best_length){
-                    best_length = current_length;
-                    best_end = index - 1;
-                    log_debug("found best_length: %d best_end %d", best_length, best_end);
-               } else {
-                    log_debug("not best: %d best_end %d", best_length, best_end);
-               }
-               current_length = 0;
-            } else {
-               current_length+= 1;
-            }
->>>>>>> 5b47eb97
         }
     }
 
@@ -862,18 +830,6 @@
 
     malloc_extras_turn_off_print();
 
-<<<<<<< HEAD
-    //TODO REMOVE
-    log_info("OLD read in bitfields");
-    bit_field_by_processor = bit_field_reader_read_in_bit_fields(
-            region_addresses);
-    if (bit_field_by_processor == NULL){
-        log_error("failed to read in bitfields, quitting");
-        malloc_extras_terminate(EXIT_MALLOC);
-    }
-
-=======
->>>>>>> 5b47eb97
     // set off the first compression attempt (aka no bitfields).
     bool success = setup_no_bitfeilds_attempt();
     if (!success){
@@ -907,7 +863,7 @@
         }
     }
 
-    // set off checker which in turn sets of the other compressor processors
+    // set off checker which in turn sets of the other compressor cores
     spin1_schedule_callback(
         check_buffer_queue, 0, 0, COMPRESSION_START_PRIORITY);
 }
