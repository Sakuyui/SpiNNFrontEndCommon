/*
 * Copyright (c) 2019-2020 The University of Manchester
 *
 * This program is free software: you can redistribute it and/or modify
 * it under the terms of the GNU General Public License as published by
 * the free Software Foundation, either version 3 of the License, or
 * (at your option) any later version.
 *
 * This program is distributed in the hope that it will be useful,
 * but WITHOUT ANY WARRANTY; without even the implied warranty of
 * MERCHANTABILITY or FITNESS FOR A PARTICULAR PURPOSE.  See the
 * GNU General Public License for more details.
 *
 * You should have received a copy of the GNU General Public License
 * along with this program.  If not, see <http://www.gnu.org/licenses/>.
 */

#ifndef __BIT_FIELD_TABLE_GENERATOR_H__
#define __BIT_FIELD_TABLE_GENERATOR_H__

#include "helpful_functions.h"
#include "../common/constants.h"
#include "../common/routing_table.h"
#include "../common/platform.h"
#include <filter_info.h>
#include <malloc_extras.h>


//! max number of processors on chip used for app purposes
#define MAX_PROCESSORS 18

//! max number of links on a router
#define MAX_LINKS_PER_ROUTER 6

//! neuron level mask
#define NEURON_LEVEL_MASK 0xFFFFFFFF


//! locates a entry within a routing table, extracts the data, then removes
//! it from the table, updating locations and sizes
//! \param[in] uncompressed_table_address:
//! \param[in] master_pop_key: the key to locate the entry for
//! \param[in/out] entry_to_store: entry to store the found entry in
//! \return: None
static inline void extract_and_remove_entry_from_table(
        table_t* table, uint32_t master_pop_key,
        entry_t *entry_to_store) {

    // flag for when found. no point starting move till after
    bool found = false;

    // iterate through all entries
    for (uint32_t entry_id=0; entry_id < table->size; entry_id++) {

        // if key matches, sort entry (assumes only 1 entry, otherwise boomed)
        if (table->entries[entry_id].key_mask.key == master_pop_key) {
            entry_to_store->route = table->entries[entry_id].route;
            entry_to_store->source = table->entries[entry_id].source;
            entry_to_store->key_mask.key =
                table->entries[entry_id].key_mask.key;
            entry_to_store->key_mask.mask =
                table->entries[entry_id].key_mask.mask;
            found = true;
        } else {  // not found entry here. check if already found
            if (found) {  // if found, move entry up one. to sort out memory
                table->entries[entry_id - 1].route =
                    table->entries[entry_id].route;
                table->entries[entry_id - 1].source =
                    table->entries[entry_id].source;
                table->entries[entry_id - 1].key_mask.key =
                    table->entries[entry_id].key_mask.key;
                table->entries[entry_id - 1].key_mask.mask =
                    table->entries[entry_id].key_mask.mask;
            }
        }
    }

    // update size by the removal of 1 entry
    table->size -= 1;
}


//! \brief sets a bitfield so that processors within the original route which
//! are not filterable, are added to the new route.
//! \param[in] processors: bitfield processors new route
//! \param[in] original_entry: the original router entry
//! \param[in] bit_field_processors: the processors which are filterable.
//! \param[in] n_bit_fields: the number of bitfields being assessed
static inline void set_new_route_with_fixed_processors(
        bit_field_t processors, entry_t original_entry,
        uint32_t *bit_field_processors, uint32_t n_bit_fields) {

    // cast original entry route to a bitfield for ease of use
    bit_field_t original_route = (bit_field_t) &original_entry.route;

    // copy over link ids as they not debatable
    for (int link_id = 0; link_id < MAX_LINKS_PER_ROUTER; link_id++){
        if (bit_field_test(original_route, link_id)){
            bit_field_set(processors, link_id);
        }
    }

    // only set entries in the new route from the old route if the core has not
    // got a bitfield associated with it.
    for (uint32_t processor_id = 0; processor_id < MAX_PROCESSORS;
            processor_id++) {

        // original route has this processor
        if (bit_field_test(
                original_route, MAX_LINKS_PER_ROUTER + processor_id)) {

            log_debug(
                "proc %d is set on bit %d",
                processor_id, MAX_LINKS_PER_ROUTER + processor_id);
            // search through the bitfield processors to see if it exists
            bool found = false;
            for (uint32_t bf_i = 0; bf_i < n_bit_fields; bf_i++) {
                if (bit_field_processors[bf_i] == processor_id) {
                    log_debug("found proc %d", processor_id);
                    found = true;
                    break;
                }
            }

            // if not a bitfield core, add to new route, as cant filter this
            // away.
            if (!found) {
                log_debug("never found proc %d", processor_id);
                bit_field_set(processors, MAX_LINKS_PER_ROUTER + processor_id);
            }
        }
        else{
            log_debug(
                "proc %d not set on bit %d",
                processor_id, MAX_LINKS_PER_ROUTER + processor_id);
        }
    }
}

//! \brief generates the router table entries for the original entry in the
//! original routing table, where the new entries are atom level entries based
//! off the bitfields.
//! \param[in] filters: pointer to the list of bitfields
//! \param[in] bit_field_by_processor: the map between processor to bitfields.
//! \param[in] region_addresses: the addresses in sdram where the bitfields
//! exist
//! \param[in] n_bit_fields_for_key: the number of bitfields we are considering
//! here
//! \param[in] original_entry: the original routing table entry that is being
//! expanded by the bitfields
//! \param[in] sdram_table: the sdram address where the new atom level table
//! will be put once completed.

//! \return bool that states that if the atom routing table was generated or not
static inline bool generate_entries_from_bitfields(
        filter_info_t **filters, int n_bit_fields_for_key,
        entry_t original_entry, table_t **sdram_table,
        region_addresses_t *region_addresses,
        bit_field_by_processor_t* bit_field_by_processor) {
    // get processors by bitfield
    log_debug(
        "mallocing %d bytes for bit_field_processors",
        n_bit_fields_for_key * sizeof(uint32_t));
    uint32_t *bit_field_processors =
        MALLOC(n_bit_fields_for_key * sizeof(uint32_t));
    if (bit_field_processors == NULL) {
        log_error(
            "failed to allocate memory for bitfield processors on %d "
            "bitfields", n_bit_fields_for_key);
        return false;
    }

    // get the processor ids
    for (int bf_proc = 0; bf_proc < n_bit_fields_for_key; bf_proc++) {
        bit_field_processors[bf_proc] =
            helpful_functions_locate_proc_id_from_bf_address(
                *filters[bf_proc], region_addresses,
                bit_field_by_processor);
    }

    // create sdram holder for the table we're going to generate
    log_debug("looking for atoms");
    uint32_t n_atoms = helpful_functions_locate_key_atom_map(
        original_entry.key_mask.key, region_addresses);

    *sdram_table = MALLOC_SDRAM(routing_table_sdram_size_of_table(n_atoms));
    log_debug("%x for sdram table", sdram_table);

    if (*sdram_table == NULL) {
        FREE(bit_field_processors);
        log_error("can not allocate sdram for the sdram routing table");
        return false;
    }

    // update the size of the router table, as we know there will be one entry
    // per atom
    table_t* table = *sdram_table;
    table->size = n_atoms;
    log_debug(" n atoms is %d, size %d", n_atoms, table->size);

    // set up the new route process
    uint32_t size = get_bit_field_size(MAX_PROCESSORS + MAX_LINKS_PER_ROUTER);
    bit_field_t processors = (bit_field_t) MALLOC(size * sizeof(bit_field_t));
    if (processors == NULL) {
        log_error(
            "could not allocate memory for the processor tracker when "
            "making entries from bitfields");
        FREE(bit_field_processors);
        FREE(*sdram_table);
        return false;
    }

    // ensure its clear
    clear_bit_field(processors, size);

    // create memory holder for atom based route
    bit_field_t atom_processors = (bit_field_t) MALLOC(size * sizeof(bit_field_t));
    if (atom_processors == NULL) {
        log_error(
            "could not allocate memory for the atom processor tracker when "
            "making entries from bitfields");
        FREE(bit_field_processors);
        FREE(sdram_table);
        FREE(processors);
        return false;
    }

    // update the processors so that the fixed none filtered processors
    // are set
    set_new_route_with_fixed_processors(
        processors, original_entry, bit_field_processors,
        n_bit_fields_for_key);

    // iterate though each atom and set the route when needed
    for (uint32_t atom = 0; atom < n_atoms; atom++) {

        // reset with filtered routes.
        spin1_memcpy(
            atom_processors, processors, size * WORD_TO_BYTE_MULTIPLIER);

        // iterate through the bitfield cores and see if they need this atom
        for (int bf_index = 0; bf_index < n_bit_fields_for_key; bf_index++) {
            log_debug("data address is %x", filters[bf_index]->data);
            if (bit_field_test(filters[bf_index]->data, atom)){
                log_debug(
                    "setting for atom %d from bitfield index %d so proc %d",
                    atom, bf_index, bit_field_processors[bf_index]);
                bit_field_set(
                    atom_processors,
                    MAX_LINKS_PER_ROUTER + bit_field_processors[bf_index]);
            }
        }

        // get the entry and fill in details.
        entry_t *new_entry = &table->entries[atom];
        new_entry->key_mask.key = original_entry.key_mask.key + atom;
        new_entry->key_mask.mask = NEURON_LEVEL_MASK;
        new_entry->source = original_entry.source;
        spin1_memcpy(
            &new_entry->route, atom_processors,
            size * WORD_TO_BYTE_MULTIPLIER);
        log_debug(
            "key is %x route in entry %d is %x",
             table->entries[atom].key_mask.key, atom,
             table->entries[atom].route);

    }

    // do not remove sdram store, as that's critical to how this stuff works
    FREE(bit_field_processors);
    FREE(processors);
    FREE(atom_processors);
    return true;

}


//! generates the routing table entries from this set of bitfields
//! \param[in] master_pop_key: the key to locate the bitfields for
//! \param[in] uncompressed_table: the location for the uncompressed table
//! \param[in] n_bfs_for_key: how many bitfields are needed for this key
//! \param[in] mid_point: the point where the search though sorted bit fields
//! ends.
//! \param[in] sdram_table: the location in sdram to store the routing table
//! generated from the bitfields and original entry.
//! \param[in] region_addresses: the sdram store for data regions
//! \param[in] bit_field_by_processor: the map between processor and bitfields
//! \param[in] sorted_bit_fields: the pointer to the sorted bit field struct.
//! \return bool saying if it was successful or not
static inline bool generate_rt_from_bit_field(
        uint32_t master_pop_key, table_t* uncompressed_table,
        int n_bfs_for_key, int mid_point, table_t **sdram_table,
        region_addresses_t *region_addresses,
        bit_field_by_processor_t* bit_field_by_processor,
        sorted_bit_fields_t* sorted_bit_fields){

    log_debug("generate_rt_from_bit_field key %u n_bfs_for_key %u", master_pop_key, n_bfs_for_key);
    // reduce future iterations, by finding the exact bitfield filter
    filter_info_t **filters = MALLOC(n_bfs_for_key * sizeof(filter_info_t*));
    if (filters == NULL) {
        return false;
    }

    int index = 0;
    for (int bit_field_index = 0; bit_field_index < mid_point;
            bit_field_index++) {
        filter_info_t* bf_pointer =
            sorted_bit_fields->bit_fields[bit_field_index];
        if (bf_pointer->key == master_pop_key){
            filters[index] = sorted_bit_fields->bit_fields[bit_field_index];
            log_debug(
                "filter in index %d is at address %x",
                index, filters[index]->data);
            index += 1;
        }
    }

    // extract original routing entry from uncompressed table
    entry_t original_entry;

    // init the original entry
    original_entry.source = 0;
    original_entry.route = 0;
    original_entry.key_mask.key = 0;
    original_entry.key_mask.mask = 0;

    extract_and_remove_entry_from_table(
        uncompressed_table, master_pop_key, &original_entry);

    // create table entries with bitfields
    bool success = generate_entries_from_bitfields(
        filters, n_bfs_for_key, original_entry, sdram_table,
        region_addresses, bit_field_by_processor);

    table_t *table = *sdram_table;
    log_debug("sdram table n atoms = %d", table->size);
    if (!success){
        log_error(
            "can not create entries for key %d with %d bitfields.",
            master_pop_key, n_bfs_for_key);
        FREE(filters);
        return false;
    }

    FREE(filters);
    return true;
}

int count_unigue_keys(sorted_bit_fields_t *sorted_bit_fields, int midpoint) {
    filter_info_t** bit_fields = sorted_bit_fields->bit_fields;
    int* sort_order =  sorted_bit_fields->sort_order;
    int n_bit_fields = sorted_bit_fields->n_bit_fields;
    int count = 0;
    uint32_t last_key = -1;
    for (int i = 0; i < n_bit_fields; i++) {
        if ((sort_order[i] < midpoint) && (last_key != bit_fields[i]->key)) {
            count++;
            last_key = bit_fields[i]->key;
        }
    }
    return count;
}

table_t* generate_table(
    entry_t original_entry, filter_info_t** filters,  uint32_t* bit_field_processors,
    int bf_found) {

    uint32_t n_atoms = filters[0]->n_atoms;

    // create sdram holder for the table we're going to generate
    table_t* sdram_table = MALLOC_SDRAM(routing_table_sdram_size_of_table(n_atoms));
    log_debug("%x for sdram table", sdram_table);
    if (sdram_table == NULL) {
        log_error("can not allocate sdram for the sdram routing table");
        return false;
    }

    // update the size of the router table, as we know there will be one entry
    // per atom
    sdram_table->size = n_atoms;
    log_debug(" n atoms is %d, size %d", n_atoms, sdram_table->size);

    uint32_t stripped_route = original_entry.route;
    bit_field_t stripped_bf = &stripped_route;
    for (int i =0; i < bf_found; i++) {
        if (!bit_field_test(stripped_bf, bit_field_processors[i] + MAX_LINKS_PER_ROUTER)){
            log_error("WHAT THE FUCK!");
        }
        bit_field_clear(stripped_bf, bit_field_processors[i] + MAX_LINKS_PER_ROUTER);
    }

    // iterate though each atom and set the route when needed
    for (uint32_t atom = 0; atom < n_atoms; atom++) {
        // Assigning to a uint32 creates a copy
        uint32_t new_route = stripped_route;
        bit_field_t new_bf = &stripped_route;

        // iterate through the bitfield cores and see if they need this atom
        for (int bf_index = 0; bf_index < bf_found; bf_index++) {
            log_debug("data address is %x", filters[bf_index]->data);
            if (bit_field_test(filters[bf_index]->data, atom)){
                log_debug(
                    "setting for atom %d from bitfield index %d so proc %d",
                    atom, bf_index, bit_field_processors[bf_index]);
                bit_field_set(
                    new_bf,
                    MAX_LINKS_PER_ROUTER + bit_field_processors[bf_index]);
            }
        }

        // get the entry and fill in details.
        entry_t *new_entry = &sdram_table->entries[atom];
        new_entry->key_mask.key = original_entry.key_mask.key + atom;
        new_entry->key_mask.mask = NEURON_LEVEL_MASK;
        new_entry->source = original_entry.source;
        new_entry->route = new_route;
        log_debug(
            "key is %x route in entry %d is %x",
             sdram_table->entries[atom].key_mask.key, atom,
             sdram_table->entries[atom].route);
    }

    // do not remove sdram store, as that's critical to how this stuff works
    return sdram_table;

}

void insert_entry(entry_t original_entry, table_t* no_bitfield_table) {
    entry_t *new_entry =
       &no_bitfield_table->entries[no_bitfield_table->size];
    new_entry->key_mask.key = original_entry.key_mask.key;
    new_entry->key_mask.mask = original_entry.key_mask.mask;
    new_entry->source = original_entry.source;
    new_entry->route = original_entry.route;
    no_bitfield_table->size ++;
}

//! takes a midpoint and reads the sorted bitfields up to that point generating
//! bitfield routing tables and loading them into sdram for transfer to a
//! compressor core
//! \param[in] mid_point: where in the sorted bitfields to go to
//! \param[out] n_rt_addresses: how many addresses are needed for the
//! tables
//! \param[in] region_addresses: the sdram loc for addresses
//! \param[in] uncompressed_router_table: the uncompressed router table
//! \param[in] bit_field_by_processor: the map between processor and bitfields
//! \param[in] sorted_bit_fields: the pointer to the sorted bit field struct.
//! \return bool saying if it successfully built them into sdram
static inline table_t** bit_field_table_generator_create_bit_field_router_tables(
        int mid_point, int *n_rt_addresses,
        region_addresses_t *region_addresses,
        uncompressed_table_region_data_t *uncompressed_router_table,
        bit_field_by_processor_t *bit_field_by_processor,
        sorted_bit_fields_t *sorted_bit_fields){

    platform_check_all_marked(7001);
    // semantic sugar to avoid referencing
    filter_info_t** bit_fields = sorted_bit_fields->bit_fields;
    int* processor_ids = sorted_bit_fields->processor_ids;
    int* sort_order =  sorted_bit_fields->sort_order;
    entry_t* original = uncompressed_router_table->uncompressed_table.entries;
    uint32_t original_size =  uncompressed_router_table->uncompressed_table.size;
    int n_bit_fields = sorted_bit_fields->n_bit_fields;

    *n_rt_addresses = count_unigue_keys(sorted_bit_fields, mid_point);
    log_info("n_rt_addresses %u", *n_rt_addresses);
    // add the uncompressed table, for allowing the bitfield table generator to
    // edit accordingly.
    *n_rt_addresses += 1;

    table_t* no_bitfield_table = MALLOC_SDRAM(
        routing_table_sdram_size_of_table(original_size));
    if (no_bitfield_table == NULL) {
        log_error(
            "failed to create no_bitfield_table for attempt %d", mid_point);
        return NULL;
    }
    no_bitfield_table->size = 0;

    log_debug(
        "looking for %d bytes from %d tables",
        *n_rt_addresses * sizeof(table_t*), *n_rt_addresses);
    table_t** bit_field_routing_tables =
        MALLOC_SDRAM(*n_rt_addresses * sizeof(table_t*));
    if (bit_field_routing_tables == NULL) {
        log_error("failed to allocate memory for bitfield routing tables");
        FREE(no_bitfield_table);
        return NULL;
    }
    bit_field_routing_tables[*n_rt_addresses - 1] = no_bitfield_table;
    platform_check_all_marked(7002);

    filter_info_t* filters[N_CORES];
    uint32_t bit_field_processors[N_CORES];
    int bf_i = 0;
    int key_index =0;
    for (uint32_t rt_i = 0; rt_i < original_size; rt_i++) {
        uint32_t key = original[rt_i].key_mask.key;
        int bf_found = 0;
        while ((bf_i < n_bit_fields) && (bit_fields[bf_i]->key == key)) {
            if (sort_order[bf_i] < mid_point) {
                filters[bf_found] = bit_fields[bf_i];
                bit_field_processors[bf_found] = processor_ids[bf_i];
                bf_found++;
            }
            bf_i++;
        }
        if (bf_found > 0){
            table_t *table = generate_table(
                original[rt_i], filters, bit_field_processors, bf_found);
            bit_field_routing_tables[key_index] = table;
            key_index++;
        } else {
            insert_entry(original[rt_i], no_bitfield_table);
        }
    }
    platform_check_all_marked(7004);
    return bit_field_routing_tables;
}

<<<<<<< HEAD
    // add clone to back of list, to ensure its easily accessible (plus its
    // part of the expected logic)
    bit_field_routing_tables[*n_rt_addresses - 1] = uncompressed_table;

    // iterate through the keys, accumulating bitfields and turn into routing
    // table entries.
    for (int key_index = 0; key_index < *n_rt_addresses - 1; key_index++) {

        malloc_extras_check_all_marked(1888888);

        // holder for the rt address
        table_t *table = NULL;

        // create the routing table from the bitfield
        bool success = generate_rt_from_bit_field(
            keys[key_index].master_pop_key, uncompressed_table,
            keys[key_index].n_bitfields_with_key, mid_point, &table,
            region_addresses, bit_field_by_processor, sorted_bit_fields);
=======
void log_table(table_t* table){
   entry_t* entries = table->entries;
   for (uint32_t i = 0; i < table->size; i++){
        log_info("i %u, key %u, mask %u, route %u, source %u",
        i, entries[i].key_mask.key, entries[i].key_mask.mask,
        entries[i].route, entries[i].source);
   }
}
>>>>>>> 6e9af2b9

void sort_table_by_key(table_t* table) {
    uint32_t size = table->size;
    entry_t* entries = table->entries;
    for (uint32_t i = 0; i < size - 1; i++){
        for (uint32_t j = i + 1; j < size; j++) {
            if (entries[i].key_mask.key > entries[j].key_mask.key) {
                uint32_t temp = entries[i].key_mask.key;
                entries[i].key_mask.key = entries[j].key_mask.key;
                entries[j].key_mask.key = temp;
                temp = entries[i].key_mask.mask;
                entries[i].key_mask.mask = entries[j].key_mask.mask;
                entries[j].key_mask.mask = temp;
                temp = entries[i].route;
                entries[i].route = entries[j].route;
                entries[j].route = temp;
                temp = entries[i].source;
                entries[i].source = entries[j].source;
                entries[j].source = temp;
            }
        }
    }
}

void sort_table_by_route(table_t* table) {
    uint32_t size = table->size;
    entry_t* entries = table->entries;
    for (uint32_t i = 0; i < size - 1; i++){
        for (uint32_t j = i + 1; j < size; j++) {
            if (entries[i].route > entries[j].route) {
                uint32_t temp = entries[i].key_mask.key;
                entries[i].key_mask.key = entries[j].key_mask.key;
                entries[j].key_mask.key = temp;
                temp = entries[i].key_mask.mask;
                entries[i].key_mask.mask = entries[j].key_mask.mask;
                entries[j].key_mask.mask = temp;
                temp = entries[i].route;
                entries[i].route = entries[j].route;
                entries[j].route = temp;
                temp = entries[i].source;
                entries[i].source = entries[j].source;
                entries[j].source = temp;
            }
        }
    }
}

//! \brief sorts a given table so that the entries in the table are by key
//! value.
//! \param[in] table: the table to sort.
void sort_table_by_key(table_t* table) {
    uint32_t size = table->size;
    entry_t* entries = table->entries;
    for (uint32_t i = 0; i < size - 1; i++){
        for (uint32_t j = i + 1; j < size; j++) {
            if (entries[i].key_mask.key > entries[j].key_mask.key) {
                uint32_t temp = entries[i].key_mask.key;
                entries[i].key_mask.key = entries[j].key_mask.key;
                entries[j].key_mask.key = temp;
                temp = entries[i].key_mask.mask;
                entries[i].key_mask.mask = entries[j].key_mask.mask;
                entries[j].key_mask.mask = temp;
                temp = entries[i].route;
                entries[i].route = entries[j].route;
                entries[j].route = temp;
                temp = entries[i].source;
                entries[i].source = entries[j].source;
                entries[j].source = temp;
            }
        }
    }
}


#endif  // __BIT_FIELD_TABLE_GENERATOR_H__<|MERGE_RESOLUTION|>--- conflicted
+++ resolved
@@ -21,7 +21,6 @@
 #include "helpful_functions.h"
 #include "../common/constants.h"
 #include "../common/routing_table.h"
-#include "../common/platform.h"
 #include <filter_info.h>
 #include <malloc_extras.h>
 
@@ -441,19 +440,15 @@
 //! \param[in] mid_point: where in the sorted bitfields to go to
 //! \param[out] n_rt_addresses: how many addresses are needed for the
 //! tables
-//! \param[in] region_addresses: the sdram loc for addresses
 //! \param[in] uncompressed_router_table: the uncompressed router table
-//! \param[in] bit_field_by_processor: the map between processor and bitfields
 //! \param[in] sorted_bit_fields: the pointer to the sorted bit field struct.
 //! \return bool saying if it successfully built them into sdram
 static inline table_t** bit_field_table_generator_create_bit_field_router_tables(
         int mid_point, int *n_rt_addresses,
-        region_addresses_t *region_addresses,
         uncompressed_table_region_data_t *uncompressed_router_table,
-        bit_field_by_processor_t *bit_field_by_processor,
         sorted_bit_fields_t *sorted_bit_fields){
 
-    platform_check_all_marked(7001);
+    malloc_extras_check_all_marked(7001);
     // semantic sugar to avoid referencing
     filter_info_t** bit_fields = sorted_bit_fields->bit_fields;
     int* processor_ids = sorted_bit_fields->processor_ids;
@@ -487,8 +482,9 @@
         FREE(no_bitfield_table);
         return NULL;
     }
+
     bit_field_routing_tables[*n_rt_addresses - 1] = no_bitfield_table;
-    platform_check_all_marked(7002);
+    malloc_extras_check_all_marked(7002);
 
     filter_info_t* filters[N_CORES];
     uint32_t bit_field_processors[N_CORES];
@@ -514,30 +510,10 @@
             insert_entry(original[rt_i], no_bitfield_table);
         }
     }
-    platform_check_all_marked(7004);
+    malloc_extras_check_all_marked(7004);
     return bit_field_routing_tables;
 }
 
-<<<<<<< HEAD
-    // add clone to back of list, to ensure its easily accessible (plus its
-    // part of the expected logic)
-    bit_field_routing_tables[*n_rt_addresses - 1] = uncompressed_table;
-
-    // iterate through the keys, accumulating bitfields and turn into routing
-    // table entries.
-    for (int key_index = 0; key_index < *n_rt_addresses - 1; key_index++) {
-
-        malloc_extras_check_all_marked(1888888);
-
-        // holder for the rt address
-        table_t *table = NULL;
-
-        // create the routing table from the bitfield
-        bool success = generate_rt_from_bit_field(
-            keys[key_index].master_pop_key, uncompressed_table,
-            keys[key_index].n_bitfields_with_key, mid_point, &table,
-            region_addresses, bit_field_by_processor, sorted_bit_fields);
-=======
 void log_table(table_t* table){
    entry_t* entries = table->entries;
    for (uint32_t i = 0; i < table->size; i++){
@@ -546,53 +522,7 @@
         entries[i].route, entries[i].source);
    }
 }
->>>>>>> 6e9af2b9
-
-void sort_table_by_key(table_t* table) {
-    uint32_t size = table->size;
-    entry_t* entries = table->entries;
-    for (uint32_t i = 0; i < size - 1; i++){
-        for (uint32_t j = i + 1; j < size; j++) {
-            if (entries[i].key_mask.key > entries[j].key_mask.key) {
-                uint32_t temp = entries[i].key_mask.key;
-                entries[i].key_mask.key = entries[j].key_mask.key;
-                entries[j].key_mask.key = temp;
-                temp = entries[i].key_mask.mask;
-                entries[i].key_mask.mask = entries[j].key_mask.mask;
-                entries[j].key_mask.mask = temp;
-                temp = entries[i].route;
-                entries[i].route = entries[j].route;
-                entries[j].route = temp;
-                temp = entries[i].source;
-                entries[i].source = entries[j].source;
-                entries[j].source = temp;
-            }
-        }
-    }
-}
-
-void sort_table_by_route(table_t* table) {
-    uint32_t size = table->size;
-    entry_t* entries = table->entries;
-    for (uint32_t i = 0; i < size - 1; i++){
-        for (uint32_t j = i + 1; j < size; j++) {
-            if (entries[i].route > entries[j].route) {
-                uint32_t temp = entries[i].key_mask.key;
-                entries[i].key_mask.key = entries[j].key_mask.key;
-                entries[j].key_mask.key = temp;
-                temp = entries[i].key_mask.mask;
-                entries[i].key_mask.mask = entries[j].key_mask.mask;
-                entries[j].key_mask.mask = temp;
-                temp = entries[i].route;
-                entries[i].route = entries[j].route;
-                entries[j].route = temp;
-                temp = entries[i].source;
-                entries[i].source = entries[j].source;
-                entries[j].source = temp;
-            }
-        }
-    }
-}
+
 
 //! \brief sorts a given table so that the entries in the table are by key
 //! value.
@@ -620,5 +550,27 @@
     }
 }
 
+void sort_table_by_route(table_t* table) {
+    uint32_t size = table->size;
+    entry_t* entries = table->entries;
+    for (uint32_t i = 0; i < size - 1; i++){
+        for (uint32_t j = i + 1; j < size; j++) {
+            if (entries[i].route > entries[j].route) {
+                uint32_t temp = entries[i].key_mask.key;
+                entries[i].key_mask.key = entries[j].key_mask.key;
+                entries[j].key_mask.key = temp;
+                temp = entries[i].key_mask.mask;
+                entries[i].key_mask.mask = entries[j].key_mask.mask;
+                entries[j].key_mask.mask = temp;
+                temp = entries[i].route;
+                entries[i].route = entries[j].route;
+                entries[j].route = temp;
+                temp = entries[i].source;
+                entries[i].source = entries[j].source;
+                entries[j].source = temp;
+            }
+        }
+    }
+}
 
 #endif  // __BIT_FIELD_TABLE_GENERATOR_H__