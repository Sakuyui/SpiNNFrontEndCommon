/*
 * Copyright (c) 2019-2020 The University of Manchester
 *
 * This program is free software: you can redistribute it and/or modify
 * it under the terms of the GNU General Public License as published by
 * the free Software Foundation, either version 3 of the License, or
 * (at your option) any later version.
 *
 * This program is distributed in the hope that it will be useful,
 * but WITHOUT ANY WARRANTY; without even the implied warranty of
 * MERCHANTABILITY or FITNESS FOR A PARTICULAR PURPOSE.  See the
 * GNU General Public License for more details.
 *
 * You should have received a copy of the GNU General Public License
 * along with this program.  If not, see <http://www.gnu.org/licenses/>.
 */

#ifndef __BIT_FIELD_TABLE_GENERATOR_H__
#define __BIT_FIELD_TABLE_GENERATOR_H__

#include "helpful_functions.h"
#include "../common/constants.h"
#include "../common/routing_table.h"
#include <filter_info.h>
#include <malloc_extras.h>

//! max number of links on a router
#define MAX_LINKS_PER_ROUTER 6

//! neuron level mask
#define NEURON_LEVEL_MASK 0xFFFFFFFF

<<<<<<< HEAD

//! locates a entry within a routing table, extracts the data, then removes
//! it from the table, updating locations and sizes
//! \param[in] uncompressed_table_address:
//! \param[in] master_pop_key: the key to locate the entry for
//! \param[in/out] entry_to_store: entry to store the found entry in
//! \return: None
static inline void extract_and_remove_entry_from_table(
        table_t* table, uint32_t master_pop_key,
        entry_t *entry_to_store) {

    // flag for when found. no point starting move till after
    bool found = false;

    // iterate through all entries
    for (uint32_t entry_id=0; entry_id < table->size; entry_id++) {

        // if key matches, sort entry (assumes only 1 entry, otherwise boomed)
        if (table->entries[entry_id].key_mask.key == master_pop_key) {
            entry_to_store->route = table->entries[entry_id].route;
            entry_to_store->source = table->entries[entry_id].source;
            entry_to_store->key_mask.key =
                table->entries[entry_id].key_mask.key;
            entry_to_store->key_mask.mask =
                table->entries[entry_id].key_mask.mask;
            found = true;
        } else {  // not found entry here. check if already found
            if (found) {  // if found, move entry up one. to sort out memory
                table->entries[entry_id - 1].route =
                    table->entries[entry_id].route;
                table->entries[entry_id - 1].source =
                    table->entries[entry_id].source;
                table->entries[entry_id - 1].key_mask.key =
                    table->entries[entry_id].key_mask.key;
                table->entries[entry_id - 1].key_mask.mask =
                    table->entries[entry_id].key_mask.mask;
            }
        }
    }

    // update size by the removal of 1 entry
    table->size -= 1;
}


//! \brief sets a bitfield so that processors within the original route which
//! are not filterable, are added to the new route.
//! \param[in] processors: bitfield processors new route
//! \param[in] original_entry: the original router entry
//! \param[in] bit_field_processors: the processors which are filterable.
//! \param[in] n_bit_fields: the number of bitfields being assessed
static inline void set_new_route_with_fixed_processors(
        bit_field_t processors, entry_t original_entry,
        uint32_t *bit_field_processors, uint32_t n_bit_fields) {

    // cast original entry route to a bitfield for ease of use
    bit_field_t original_route = (bit_field_t) &original_entry.route;

    // copy over link ids as they not debatable
    for (int link_id = 0; link_id < MAX_LINKS_PER_ROUTER; link_id++){
        if (bit_field_test(original_route, link_id)){
            bit_field_set(processors, link_id);
        }
    }

    // only set entries in the new route from the old route if the processor
    // has not got a bitfield associated with it.
    for (uint32_t processor_id = 0; processor_id < MAX_PROCESSORS;
            processor_id++) {

        // original route has this processor
        if (bit_field_test(
                original_route, MAX_LINKS_PER_ROUTER + processor_id)) {

            log_debug(
                "proc %d is set on bit %d",
                processor_id, MAX_LINKS_PER_ROUTER + processor_id);
            // search through the bitfield processors to see if it exists
            bool found = false;
            for (uint32_t bf_i = 0; bf_i < n_bit_fields; bf_i++) {
                if (bit_field_processors[bf_i] == processor_id) {
                    log_debug("found proc %d", processor_id);
                    found = true;
                    break;
                }
            }

            // if not a bitfield processor, add to new route, as cant filter
            // this away.
            if (!found) {
                log_debug("never found proc %d", processor_id);
                bit_field_set(processors, MAX_LINKS_PER_ROUTER + processor_id);
            }
        }
        else{
            log_debug(
                "proc %d not set on bit %d",
                processor_id, MAX_LINKS_PER_ROUTER + processor_id);
        }
    }
}

//! \brief generates the router table entries for the original entry in the
//! original routing table, where the new entries are atom level entries based
//! off the bitfields.
//! \param[in] filters: pointer to the list of bitfields
//! \param[in] bit_field_by_processor: the map between processor to bitfields.
//! \param[in] region_addresses: the addresses in sdram where the bitfields
//! exist
//! \param[in] n_bit_fields_for_key: the number of bitfields we are considering
//! here
//! \param[in] original_entry: the original routing table entry that is being
//! expanded by the bitfields
//! \param[in] sdram_table: the sdram address where the new atom level table
//! will be put once completed.

//! \return bool that states that if the atom routing table was generated or not
static inline bool generate_entries_from_bitfields(
        filter_info_t **filters, int n_bit_fields_for_key,
        entry_t original_entry, table_t **sdram_table,
        region_addresses_t *region_addresses,
        bit_field_by_processor_t* bit_field_by_processor) {
    // get processors by bitfield
    log_debug(
        "mallocing %d bytes for bit_field_processors",
        n_bit_fields_for_key * sizeof(uint32_t));
    uint32_t *bit_field_processors =
        MALLOC(n_bit_fields_for_key * sizeof(uint32_t));
    if (bit_field_processors == NULL) {
        log_error(
            "failed to allocate memory for bitfield processors on %d "
            "bitfields", n_bit_fields_for_key);
        return false;
    }

    // get the processor ids
    for (int bf_proc = 0; bf_proc < n_bit_fields_for_key; bf_proc++) {
        bit_field_processors[bf_proc] =
            helpful_functions_locate_proc_id_from_bf_address(
                *filters[bf_proc], region_addresses,
                bit_field_by_processor);
    }

    // create sdram holder for the table we're going to generate
    log_debug("looking for atoms");
    uint32_t n_atoms = helpful_functions_locate_key_atom_map(
        original_entry.key_mask.key, region_addresses);

    *sdram_table = MALLOC_SDRAM(routing_table_sdram_size_of_table(n_atoms));
    log_debug("%x for sdram table", sdram_table);

    if (*sdram_table == NULL) {
        FREE(bit_field_processors);
        log_error("can not allocate sdram for the sdram routing table");
        return false;
    }

    // update the size of the router table, as we know there will be one entry
    // per atom
    table_t* table = *sdram_table;
    table->size = n_atoms;
    log_debug(" n atoms is %d, size %d", n_atoms, table->size);

    // set up the new route process
    uint32_t size = get_bit_field_size(MAX_PROCESSORS + MAX_LINKS_PER_ROUTER);
    bit_field_t processors = (bit_field_t) MALLOC(size * sizeof(bit_field_t));
    if (processors == NULL) {
        log_error(
            "could not allocate memory for the processor tracker when "
            "making entries from bitfields");
        FREE(bit_field_processors);
        FREE(*sdram_table);
        return false;
    }

    // ensure its clear
    clear_bit_field(processors, size);

    // create memory holder for atom based route
    bit_field_t atom_processors = (bit_field_t) MALLOC(size * sizeof(bit_field_t));
    if (atom_processors == NULL) {
        log_error(
            "could not allocate memory for the atom processor tracker when "
            "making entries from bitfields");
        FREE(bit_field_processors);
        FREE(sdram_table);
        FREE(processors);
        return false;
    }

    // update the processors so that the fixed none filtered processors
    // are set
    set_new_route_with_fixed_processors(
        processors, original_entry, bit_field_processors,
        n_bit_fields_for_key);

    // iterate though each atom and set the route when needed
    for (uint32_t atom = 0; atom < n_atoms; atom++) {

        // reset with filtered routes.
        spin1_memcpy(
            atom_processors, processors, size * WORD_TO_BYTE_MULTIPLIER);

        // iterate through the bitfield processors and see if they need this
        // atom
        for (int bf_index = 0; bf_index < n_bit_fields_for_key; bf_index++) {
            log_debug("data address is %x", filters[bf_index]->data);
            if (bit_field_test(filters[bf_index]->data, atom)){
                log_debug(
                    "setting for atom %d from bitfield index %d so proc %d",
                    atom, bf_index, bit_field_processors[bf_index]);
                bit_field_set(
                    atom_processors,
                    MAX_LINKS_PER_ROUTER + bit_field_processors[bf_index]);
            }
        }

        // get the entry and fill in details.
        entry_t *new_entry = &table->entries[atom];
        new_entry->key_mask.key = original_entry.key_mask.key + atom;
        new_entry->key_mask.mask = NEURON_LEVEL_MASK;
        new_entry->source = original_entry.source;
        spin1_memcpy(
            &new_entry->route, atom_processors,
            size * WORD_TO_BYTE_MULTIPLIER);
        log_debug(
            "key is %x route in entry %d is %x",
             table->entries[atom].key_mask.key, atom,
             table->entries[atom].route);

    }

    // do not remove sdram store, as that's critical to how this stuff works
    FREE(bit_field_processors);
    FREE(processors);
    FREE(atom_processors);
    return true;

}


//! generates the routing table entries from this set of bitfields
//! \param[in] master_pop_key: the key to locate the bitfields for
//! \param[in] uncompressed_table: the location for the uncompressed table
//! \param[in] n_bfs_for_key: how many bitfields are needed for this key
//! \param[in] mid_point: the point where the search though sorted bit fields
//! ends.
//! \param[in] sdram_table: the location in sdram to store the routing table
//! generated from the bitfields and original entry.
//! \param[in] region_addresses: the sdram store for data regions
//! \param[in] bit_field_by_processor: the map between processor and bitfields
//! \param[in] sorted_bit_fields: the pointer to the sorted bit field struct.
//! \return bool saying if it was successful or not
static inline bool generate_rt_from_bit_field(
        uint32_t master_pop_key, table_t* uncompressed_table,
        int n_bfs_for_key, int mid_point, table_t **sdram_table,
        region_addresses_t *region_addresses,
        bit_field_by_processor_t* bit_field_by_processor,
        sorted_bit_fields_t* sorted_bit_fields){

    log_debug(
        "generate_rt_from_bit_field key %u n_bfs_for_key %u",
        master_pop_key, n_bfs_for_key);
    // reduce future iterations, by finding the exact bitfield filter
    filter_info_t **filters = MALLOC(n_bfs_for_key * sizeof(filter_info_t*));
    if (filters == NULL) {
        return false;
    }

    int index = 0;
    for (int bit_field_index = 0; bit_field_index < mid_point;
            bit_field_index++) {
        filter_info_t* bf_pointer =
            sorted_bit_fields->bit_fields[bit_field_index];
        if (bf_pointer->key == master_pop_key){
            filters[index] = sorted_bit_fields->bit_fields[bit_field_index];
            log_debug(
                "filter in index %d is at address %x",
                index, filters[index]->data);
            index += 1;
        }
    }

    // extract original routing entry from uncompressed table
    entry_t original_entry;

    // init the original entry
    original_entry.source = 0;
    original_entry.route = 0;
    original_entry.key_mask.key = 0;
    original_entry.key_mask.mask = 0;

    extract_and_remove_entry_from_table(
        uncompressed_table, master_pop_key, &original_entry);

    // create table entries with bitfields
    bool success = generate_entries_from_bitfields(
        filters, n_bfs_for_key, original_entry, sdram_table,
        region_addresses, bit_field_by_processor);

    table_t *table = *sdram_table;
    log_debug("sdram table n atoms = %d", table->size);
    if (!success){
        log_error(
            "can not create entries for key %d with %d bitfields.",
            master_pop_key, n_bfs_for_key);
        FREE(filters);
        return false;
    }

    FREE(filters);
    return true;
}

=======
//! brief counts the number of unigue keys in the list up to the midpoint
//!
//! Works on the assumption that the list is grouped (sorted) by key
//!
//! \param[in] sorted_bit_fields: the pointer to the sorted bit field struct.
//! \param[in] mid_point: where in the sorted bitfields to go to
>>>>>>> 5b47eb97
int count_unigue_keys(sorted_bit_fields_t *sorted_bit_fields, int midpoint) {

    filter_info_t** bit_fields = sorted_bit_fields->bit_fields;
    int* sort_order =  sorted_bit_fields->sort_order;
    int n_bit_fields = sorted_bit_fields->n_bit_fields;
    int count = 0;
    uint32_t last_key = -1;
    for (int i = 0; i < n_bit_fields; i++) {
        if ((sort_order[i] < midpoint) && (last_key != bit_fields[i]->key)) {
            count++;
            last_key = bit_fields[i]->key;
        }
    }
    return count;
}

<<<<<<< HEAD
//! Generates a routing tables by merging an entry and a list of bitfields
//! by processor
//! \param[in] original_entry: The Routing Table entry in the original table
//! \param[in] filters: List of the bitfields to me merged in
//! \param[in] bit_field_processor: List of the processors for each bitfield
//! \param[in] bf_found: Number of bitfields found.
=======

//! Generates a routing tables by merging an entry and a list of bitfields
//!    by processor
//! \param[in] original_entry: The Routing Tabkle entry in the original table
//! \param[in] filters: List of the bitfeilds to me merged in
//! \param[in] bit_field_processor: List of the processors for each bitfeild
//! \param[in] bf_found: Number of bitfeilds found.
>>>>>>> 5b47eb97
table_t* generate_table(
    entry_t original_entry, filter_info_t** filters,
    uint32_t* bit_field_processors, int bf_found) {

    uint32_t n_atoms = filters[0]->n_atoms;

    // create sdram holder for the table we're going to generate
    table_t* sdram_table = MALLOC_SDRAM(routing_table_sdram_size_of_table(
        n_atoms));
    log_debug("%x for sdram table", sdram_table);
    if (sdram_table == NULL) {
        log_error("can not allocate sdram for the sdram routing table");
        return false;
    }

    // update the size of the router table, as we know there will be one entry
    // per atom
    sdram_table->size = n_atoms;
    log_debug(" n atoms is %d, size %d", n_atoms, sdram_table->size);

    uint32_t stripped_route = original_entry.route;
    for (int i =0; i < bf_found; i++) {
<<<<<<< HEAD
        if (!bit_field_test(
                &stripped_route,
                bit_field_processors[i] + MAX_LINKS_PER_ROUTER)) {
            log_error("WHAT THE FUCK!");
        }
        bit_field_clear(
            &stripped_route, bit_field_processors[i] + MAX_LINKS_PER_ROUTER);
=======
        //Saftey code to be removed
        if (!bit_field_test(
            stripped_bf, bit_field_processors[i] + MAX_LINKS_PER_ROUTER)){
            log_error("WHAT THE FUCK!");
        }
        bit_field_clear(
            stripped_bf, bit_field_processors[i] + MAX_LINKS_PER_ROUTER);
>>>>>>> 5b47eb97
    }

    // iterate though each atom and set the route when needed
    for (uint32_t atom = 0; atom < n_atoms; atom++) {
        // Assigning to a uint32 creates a copy
        uint32_t new_route = stripped_route;

        // iterate through the bitfield processor's and see if they need this
        // atom
        for (int bf_index = 0; bf_index < bf_found; bf_index++) {
            log_debug("data address is %x", filters[bf_index]->data);
            if (bit_field_test(filters[bf_index]->data, atom)){
                log_debug(
                    "setting for atom %d from bitfield index %d so proc %d",
                    atom, bf_index, bit_field_processors[bf_index]);
                bit_field_set(
                    &new_route,
                    MAX_LINKS_PER_ROUTER + bit_field_processors[bf_index]);
            }
        }

        // get the entry and fill in details.
        entry_t *new_entry = &sdram_table->entries[atom];
        new_entry->key_mask.key = original_entry.key_mask.key + atom;
        new_entry->key_mask.mask = NEURON_LEVEL_MASK;
        new_entry->source = original_entry.source;
        new_entry->route = new_route;
        log_debug(
            "key is %x route in entry %d is %x",
             sdram_table->entries[atom].key_mask.key, atom,
             sdram_table->entries[atom].route);
    }

    // do not remove sdram store, as that's critical to how this stuff works
    return sdram_table;

}

//! Inserts an entry into a table
//! \param[in] original_entry: The Routing Tabkle entry in the original table
void insert_entry(entry_t original_entry, table_t* no_bitfield_table) {
    entry_t *new_entry =
       &no_bitfield_table->entries[no_bitfield_table->size];
    new_entry->key_mask.key = original_entry.key_mask.key;
    new_entry->key_mask.mask = original_entry.key_mask.mask;
    new_entry->source = original_entry.source;
    new_entry->route = original_entry.route;
    no_bitfield_table->size ++;
}

//! takes a midpoint and reads the sorted bitfields up to that point generating
//! bitfield routing tables and loading them into sdram for transfer to a
//! compressor processor
//! \param[in] mid_point: where in the sorted bitfields to go to
//! \param[out] n_rt_addresses: how many addresses are needed for the
//! tables
//! \param[in] uncompressed_router_table: the uncompressed router table
//! \param[in] sorted_bit_fields: the pointer to the sorted bit field struct.
//! \return bool saying if it successfully built them into sdram
static inline table_t** bit_field_table_generator_create_bit_field_router_tables(
        int mid_point, int *n_rt_addresses,
        uncompressed_table_region_data_t *uncompressed_router_table,
        sorted_bit_fields_t *sorted_bit_fields){

    malloc_extras_check_all_marked(7001);
    // semantic sugar to avoid referencing
    filter_info_t** bit_fields = sorted_bit_fields->bit_fields;
    int* processor_ids = sorted_bit_fields->processor_ids;
    int* sort_order =  sorted_bit_fields->sort_order;
    entry_t* original = uncompressed_router_table->uncompressed_table.entries;
    uint32_t original_size =  uncompressed_router_table->uncompressed_table.size;
    int n_bit_fields = sorted_bit_fields->n_bit_fields;

    *n_rt_addresses = count_unigue_keys(sorted_bit_fields, mid_point);
    log_info("n_rt_addresses %u", *n_rt_addresses);
    // add the uncompressed table, for allowing the bitfield table generator to
    // edit accordingly.
    *n_rt_addresses += 1;

    table_t* no_bitfield_table = MALLOC_SDRAM(
        routing_table_sdram_size_of_table(original_size));
    if (no_bitfield_table == NULL) {
        log_error(
            "failed to create no_bitfield_table for attempt %d", mid_point);
        return NULL;
    }
    no_bitfield_table->size = 0;

    log_debug(
        "looking for %d bytes from %d tables",
        *n_rt_addresses * sizeof(table_t*), *n_rt_addresses);
    table_t** bit_field_routing_tables =
        MALLOC_SDRAM(*n_rt_addresses * sizeof(table_t*));
    if (bit_field_routing_tables == NULL) {
        log_error("failed to allocate memory for bitfield routing tables");
        FREE(no_bitfield_table);
        return NULL;
    }

    bit_field_routing_tables[*n_rt_addresses - 1] = no_bitfield_table;
    malloc_extras_check_all_marked(7002);

    filter_info_t* filters[MAX_PROCESSORS];
    uint32_t bit_field_processors[MAX_PROCESSORS];
    int bf_i = 0;
    int key_index =0;
    for (uint32_t rt_i = 0; rt_i < original_size; rt_i++) {
        uint32_t key = original[rt_i].key_mask.key;
        int bf_found = 0;
        while ((bf_i < n_bit_fields) && (bit_fields[bf_i]->key == key)) {
            if (sort_order[bf_i] < mid_point) {
                filters[bf_found] = bit_fields[bf_i];
                bit_field_processors[bf_found] = processor_ids[bf_i];
                bf_found++;
            }
            bf_i++;
        }
        if (bf_found > 0){
            table_t *table = generate_table(
                original[rt_i], filters, bit_field_processors, bf_found);
            bit_field_routing_tables[key_index] = table;
            key_index++;
        } else {
            insert_entry(original[rt_i], no_bitfield_table);
        }
    }
    malloc_extras_check_all_marked(7004);
    return bit_field_routing_tables;
}

void log_table(table_t* table){
   entry_t* entries = table->entries;
   for (uint32_t i = 0; i < table->size; i++){
        log_info("i %u, key %u, mask %u, route %u, source %u",
        i, entries[i].key_mask.key, entries[i].key_mask.mask,
        entries[i].route, entries[i].source);
   }
}


//! \brief sorts a given table so that the entries in the table are by key
//! value.
//! \param[in] table: the table to sort.
void sort_table_by_key(table_t* table) {
    uint32_t size = table->size;
    entry_t* entries = table->entries;
    for (uint32_t i = 0; i < size - 1; i++){
        for (uint32_t j = i + 1; j < size; j++) {
            if (entries[i].key_mask.key > entries[j].key_mask.key) {
                uint32_t temp = entries[i].key_mask.key;
                entries[i].key_mask.key = entries[j].key_mask.key;
                entries[j].key_mask.key = temp;
                temp = entries[i].key_mask.mask;
                entries[i].key_mask.mask = entries[j].key_mask.mask;
                entries[j].key_mask.mask = temp;
                temp = entries[i].route;
                entries[i].route = entries[j].route;
                entries[j].route = temp;
                temp = entries[i].source;
                entries[i].source = entries[j].source;
                entries[j].source = temp;
            }
        }
    }
}

void sort_table_by_route(table_t* table) {
    uint32_t size = table->size;
    entry_t* entries = table->entries;
    for (uint32_t i = 0; i < size - 1; i++){
        for (uint32_t j = i + 1; j < size; j++) {
            if (entries[i].route > entries[j].route) {
                uint32_t temp = entries[i].key_mask.key;
                entries[i].key_mask.key = entries[j].key_mask.key;
                entries[j].key_mask.key = temp;
                temp = entries[i].key_mask.mask;
                entries[i].key_mask.mask = entries[j].key_mask.mask;
                entries[j].key_mask.mask = temp;
                temp = entries[i].route;
                entries[i].route = entries[j].route;
                entries[j].route = temp;
                temp = entries[i].source;
                entries[i].source = entries[j].source;
                entries[j].source = temp;
            }
        }
    }
}

#endif  // __BIT_FIELD_TABLE_GENERATOR_H__<|MERGE_RESOLUTION|>--- conflicted
+++ resolved
@@ -30,329 +30,12 @@
 //! neuron level mask
 #define NEURON_LEVEL_MASK 0xFFFFFFFF
 
-<<<<<<< HEAD
-
-//! locates a entry within a routing table, extracts the data, then removes
-//! it from the table, updating locations and sizes
-//! \param[in] uncompressed_table_address:
-//! \param[in] master_pop_key: the key to locate the entry for
-//! \param[in/out] entry_to_store: entry to store the found entry in
-//! \return: None
-static inline void extract_and_remove_entry_from_table(
-        table_t* table, uint32_t master_pop_key,
-        entry_t *entry_to_store) {
-
-    // flag for when found. no point starting move till after
-    bool found = false;
-
-    // iterate through all entries
-    for (uint32_t entry_id=0; entry_id < table->size; entry_id++) {
-
-        // if key matches, sort entry (assumes only 1 entry, otherwise boomed)
-        if (table->entries[entry_id].key_mask.key == master_pop_key) {
-            entry_to_store->route = table->entries[entry_id].route;
-            entry_to_store->source = table->entries[entry_id].source;
-            entry_to_store->key_mask.key =
-                table->entries[entry_id].key_mask.key;
-            entry_to_store->key_mask.mask =
-                table->entries[entry_id].key_mask.mask;
-            found = true;
-        } else {  // not found entry here. check if already found
-            if (found) {  // if found, move entry up one. to sort out memory
-                table->entries[entry_id - 1].route =
-                    table->entries[entry_id].route;
-                table->entries[entry_id - 1].source =
-                    table->entries[entry_id].source;
-                table->entries[entry_id - 1].key_mask.key =
-                    table->entries[entry_id].key_mask.key;
-                table->entries[entry_id - 1].key_mask.mask =
-                    table->entries[entry_id].key_mask.mask;
-            }
-        }
-    }
-
-    // update size by the removal of 1 entry
-    table->size -= 1;
-}
-
-
-//! \brief sets a bitfield so that processors within the original route which
-//! are not filterable, are added to the new route.
-//! \param[in] processors: bitfield processors new route
-//! \param[in] original_entry: the original router entry
-//! \param[in] bit_field_processors: the processors which are filterable.
-//! \param[in] n_bit_fields: the number of bitfields being assessed
-static inline void set_new_route_with_fixed_processors(
-        bit_field_t processors, entry_t original_entry,
-        uint32_t *bit_field_processors, uint32_t n_bit_fields) {
-
-    // cast original entry route to a bitfield for ease of use
-    bit_field_t original_route = (bit_field_t) &original_entry.route;
-
-    // copy over link ids as they not debatable
-    for (int link_id = 0; link_id < MAX_LINKS_PER_ROUTER; link_id++){
-        if (bit_field_test(original_route, link_id)){
-            bit_field_set(processors, link_id);
-        }
-    }
-
-    // only set entries in the new route from the old route if the processor
-    // has not got a bitfield associated with it.
-    for (uint32_t processor_id = 0; processor_id < MAX_PROCESSORS;
-            processor_id++) {
-
-        // original route has this processor
-        if (bit_field_test(
-                original_route, MAX_LINKS_PER_ROUTER + processor_id)) {
-
-            log_debug(
-                "proc %d is set on bit %d",
-                processor_id, MAX_LINKS_PER_ROUTER + processor_id);
-            // search through the bitfield processors to see if it exists
-            bool found = false;
-            for (uint32_t bf_i = 0; bf_i < n_bit_fields; bf_i++) {
-                if (bit_field_processors[bf_i] == processor_id) {
-                    log_debug("found proc %d", processor_id);
-                    found = true;
-                    break;
-                }
-            }
-
-            // if not a bitfield processor, add to new route, as cant filter
-            // this away.
-            if (!found) {
-                log_debug("never found proc %d", processor_id);
-                bit_field_set(processors, MAX_LINKS_PER_ROUTER + processor_id);
-            }
-        }
-        else{
-            log_debug(
-                "proc %d not set on bit %d",
-                processor_id, MAX_LINKS_PER_ROUTER + processor_id);
-        }
-    }
-}
-
-//! \brief generates the router table entries for the original entry in the
-//! original routing table, where the new entries are atom level entries based
-//! off the bitfields.
-//! \param[in] filters: pointer to the list of bitfields
-//! \param[in] bit_field_by_processor: the map between processor to bitfields.
-//! \param[in] region_addresses: the addresses in sdram where the bitfields
-//! exist
-//! \param[in] n_bit_fields_for_key: the number of bitfields we are considering
-//! here
-//! \param[in] original_entry: the original routing table entry that is being
-//! expanded by the bitfields
-//! \param[in] sdram_table: the sdram address where the new atom level table
-//! will be put once completed.
-
-//! \return bool that states that if the atom routing table was generated or not
-static inline bool generate_entries_from_bitfields(
-        filter_info_t **filters, int n_bit_fields_for_key,
-        entry_t original_entry, table_t **sdram_table,
-        region_addresses_t *region_addresses,
-        bit_field_by_processor_t* bit_field_by_processor) {
-    // get processors by bitfield
-    log_debug(
-        "mallocing %d bytes for bit_field_processors",
-        n_bit_fields_for_key * sizeof(uint32_t));
-    uint32_t *bit_field_processors =
-        MALLOC(n_bit_fields_for_key * sizeof(uint32_t));
-    if (bit_field_processors == NULL) {
-        log_error(
-            "failed to allocate memory for bitfield processors on %d "
-            "bitfields", n_bit_fields_for_key);
-        return false;
-    }
-
-    // get the processor ids
-    for (int bf_proc = 0; bf_proc < n_bit_fields_for_key; bf_proc++) {
-        bit_field_processors[bf_proc] =
-            helpful_functions_locate_proc_id_from_bf_address(
-                *filters[bf_proc], region_addresses,
-                bit_field_by_processor);
-    }
-
-    // create sdram holder for the table we're going to generate
-    log_debug("looking for atoms");
-    uint32_t n_atoms = helpful_functions_locate_key_atom_map(
-        original_entry.key_mask.key, region_addresses);
-
-    *sdram_table = MALLOC_SDRAM(routing_table_sdram_size_of_table(n_atoms));
-    log_debug("%x for sdram table", sdram_table);
-
-    if (*sdram_table == NULL) {
-        FREE(bit_field_processors);
-        log_error("can not allocate sdram for the sdram routing table");
-        return false;
-    }
-
-    // update the size of the router table, as we know there will be one entry
-    // per atom
-    table_t* table = *sdram_table;
-    table->size = n_atoms;
-    log_debug(" n atoms is %d, size %d", n_atoms, table->size);
-
-    // set up the new route process
-    uint32_t size = get_bit_field_size(MAX_PROCESSORS + MAX_LINKS_PER_ROUTER);
-    bit_field_t processors = (bit_field_t) MALLOC(size * sizeof(bit_field_t));
-    if (processors == NULL) {
-        log_error(
-            "could not allocate memory for the processor tracker when "
-            "making entries from bitfields");
-        FREE(bit_field_processors);
-        FREE(*sdram_table);
-        return false;
-    }
-
-    // ensure its clear
-    clear_bit_field(processors, size);
-
-    // create memory holder for atom based route
-    bit_field_t atom_processors = (bit_field_t) MALLOC(size * sizeof(bit_field_t));
-    if (atom_processors == NULL) {
-        log_error(
-            "could not allocate memory for the atom processor tracker when "
-            "making entries from bitfields");
-        FREE(bit_field_processors);
-        FREE(sdram_table);
-        FREE(processors);
-        return false;
-    }
-
-    // update the processors so that the fixed none filtered processors
-    // are set
-    set_new_route_with_fixed_processors(
-        processors, original_entry, bit_field_processors,
-        n_bit_fields_for_key);
-
-    // iterate though each atom and set the route when needed
-    for (uint32_t atom = 0; atom < n_atoms; atom++) {
-
-        // reset with filtered routes.
-        spin1_memcpy(
-            atom_processors, processors, size * WORD_TO_BYTE_MULTIPLIER);
-
-        // iterate through the bitfield processors and see if they need this
-        // atom
-        for (int bf_index = 0; bf_index < n_bit_fields_for_key; bf_index++) {
-            log_debug("data address is %x", filters[bf_index]->data);
-            if (bit_field_test(filters[bf_index]->data, atom)){
-                log_debug(
-                    "setting for atom %d from bitfield index %d so proc %d",
-                    atom, bf_index, bit_field_processors[bf_index]);
-                bit_field_set(
-                    atom_processors,
-                    MAX_LINKS_PER_ROUTER + bit_field_processors[bf_index]);
-            }
-        }
-
-        // get the entry and fill in details.
-        entry_t *new_entry = &table->entries[atom];
-        new_entry->key_mask.key = original_entry.key_mask.key + atom;
-        new_entry->key_mask.mask = NEURON_LEVEL_MASK;
-        new_entry->source = original_entry.source;
-        spin1_memcpy(
-            &new_entry->route, atom_processors,
-            size * WORD_TO_BYTE_MULTIPLIER);
-        log_debug(
-            "key is %x route in entry %d is %x",
-             table->entries[atom].key_mask.key, atom,
-             table->entries[atom].route);
-
-    }
-
-    // do not remove sdram store, as that's critical to how this stuff works
-    FREE(bit_field_processors);
-    FREE(processors);
-    FREE(atom_processors);
-    return true;
-
-}
-
-
-//! generates the routing table entries from this set of bitfields
-//! \param[in] master_pop_key: the key to locate the bitfields for
-//! \param[in] uncompressed_table: the location for the uncompressed table
-//! \param[in] n_bfs_for_key: how many bitfields are needed for this key
-//! \param[in] mid_point: the point where the search though sorted bit fields
-//! ends.
-//! \param[in] sdram_table: the location in sdram to store the routing table
-//! generated from the bitfields and original entry.
-//! \param[in] region_addresses: the sdram store for data regions
-//! \param[in] bit_field_by_processor: the map between processor and bitfields
-//! \param[in] sorted_bit_fields: the pointer to the sorted bit field struct.
-//! \return bool saying if it was successful or not
-static inline bool generate_rt_from_bit_field(
-        uint32_t master_pop_key, table_t* uncompressed_table,
-        int n_bfs_for_key, int mid_point, table_t **sdram_table,
-        region_addresses_t *region_addresses,
-        bit_field_by_processor_t* bit_field_by_processor,
-        sorted_bit_fields_t* sorted_bit_fields){
-
-    log_debug(
-        "generate_rt_from_bit_field key %u n_bfs_for_key %u",
-        master_pop_key, n_bfs_for_key);
-    // reduce future iterations, by finding the exact bitfield filter
-    filter_info_t **filters = MALLOC(n_bfs_for_key * sizeof(filter_info_t*));
-    if (filters == NULL) {
-        return false;
-    }
-
-    int index = 0;
-    for (int bit_field_index = 0; bit_field_index < mid_point;
-            bit_field_index++) {
-        filter_info_t* bf_pointer =
-            sorted_bit_fields->bit_fields[bit_field_index];
-        if (bf_pointer->key == master_pop_key){
-            filters[index] = sorted_bit_fields->bit_fields[bit_field_index];
-            log_debug(
-                "filter in index %d is at address %x",
-                index, filters[index]->data);
-            index += 1;
-        }
-    }
-
-    // extract original routing entry from uncompressed table
-    entry_t original_entry;
-
-    // init the original entry
-    original_entry.source = 0;
-    original_entry.route = 0;
-    original_entry.key_mask.key = 0;
-    original_entry.key_mask.mask = 0;
-
-    extract_and_remove_entry_from_table(
-        uncompressed_table, master_pop_key, &original_entry);
-
-    // create table entries with bitfields
-    bool success = generate_entries_from_bitfields(
-        filters, n_bfs_for_key, original_entry, sdram_table,
-        region_addresses, bit_field_by_processor);
-
-    table_t *table = *sdram_table;
-    log_debug("sdram table n atoms = %d", table->size);
-    if (!success){
-        log_error(
-            "can not create entries for key %d with %d bitfields.",
-            master_pop_key, n_bfs_for_key);
-        FREE(filters);
-        return false;
-    }
-
-    FREE(filters);
-    return true;
-}
-
-=======
 //! brief counts the number of unigue keys in the list up to the midpoint
 //!
 //! Works on the assumption that the list is grouped (sorted) by key
 //!
 //! \param[in] sorted_bit_fields: the pointer to the sorted bit field struct.
 //! \param[in] mid_point: where in the sorted bitfields to go to
->>>>>>> 5b47eb97
 int count_unigue_keys(sorted_bit_fields_t *sorted_bit_fields, int midpoint) {
 
     filter_info_t** bit_fields = sorted_bit_fields->bit_fields;
@@ -369,22 +52,12 @@
     return count;
 }
 
-<<<<<<< HEAD
 //! Generates a routing tables by merging an entry and a list of bitfields
 //! by processor
 //! \param[in] original_entry: The Routing Table entry in the original table
 //! \param[in] filters: List of the bitfields to me merged in
 //! \param[in] bit_field_processor: List of the processors for each bitfield
 //! \param[in] bf_found: Number of bitfields found.
-=======
-
-//! Generates a routing tables by merging an entry and a list of bitfields
-//!    by processor
-//! \param[in] original_entry: The Routing Tabkle entry in the original table
-//! \param[in] filters: List of the bitfeilds to me merged in
-//! \param[in] bit_field_processor: List of the processors for each bitfeild
-//! \param[in] bf_found: Number of bitfeilds found.
->>>>>>> 5b47eb97
 table_t* generate_table(
     entry_t original_entry, filter_info_t** filters,
     uint32_t* bit_field_processors, int bf_found) {
@@ -407,7 +80,7 @@
 
     uint32_t stripped_route = original_entry.route;
     for (int i =0; i < bf_found; i++) {
-<<<<<<< HEAD
+        // Safety code to be removed
         if (!bit_field_test(
                 &stripped_route,
                 bit_field_processors[i] + MAX_LINKS_PER_ROUTER)) {
@@ -415,15 +88,6 @@
         }
         bit_field_clear(
             &stripped_route, bit_field_processors[i] + MAX_LINKS_PER_ROUTER);
-=======
-        //Saftey code to be removed
-        if (!bit_field_test(
-            stripped_bf, bit_field_processors[i] + MAX_LINKS_PER_ROUTER)){
-            log_error("WHAT THE FUCK!");
-        }
-        bit_field_clear(
-            stripped_bf, bit_field_processors[i] + MAX_LINKS_PER_ROUTER);
->>>>>>> 5b47eb97
     }
 
     // iterate though each atom and set the route when needed
