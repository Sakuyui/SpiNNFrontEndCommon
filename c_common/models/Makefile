# Copyright (c) 2017-2019 The University of Manchester
#
# This program is free software: you can redistribute it and/or modify
# it under the terms of the GNU General Public License as published by
# the Free Software Foundation, either version 3 of the License, or
# (at your option) any later version.
#
# This program is distributed in the hope that it will be useful,
# but WITHOUT ANY WARRANTY; without even the implied warranty of
# MERCHANTABILITY or FITNESS FOR A PARTICULAR PURPOSE.  See the
# GNU General Public License for more details.
#
# You should have received a copy of the GNU General Public License
# along with this program.  If not, see <http://www.gnu.org/licenses/>.

<<<<<<< HEAD
BUILD_DIRS = live_packet_gather \
	         chip_power_monitor \
	         data_speed_up_packet_gatherer \
	         extra_monitor_support \
	         command_sender_multicast_source \
	         reverse_iptag_multicast_source \
	         minimise
=======
BUILD_DIRS = command_sender_multicast_source reverse_iptag_multicast_source \
	live_packet_gather chip_power_monitor system_models minimise
>>>>>>> 91492423

all: $(BUILD_DIRS)
	@for d in $(BUILD_DIRS); do $(MAKE) -C $$d || exit $$?; done

clean: $(BUILD_DIRS)
	@for d in $(BUILD_DIRS); do $(MAKE) -C $$d clean || exit $$?; done<|MERGE_RESOLUTION|>--- conflicted
+++ resolved
@@ -13,18 +13,8 @@
 # You should have received a copy of the GNU General Public License
 # along with this program.  If not, see <http://www.gnu.org/licenses/>.
 
-<<<<<<< HEAD
-BUILD_DIRS = live_packet_gather \
-	         chip_power_monitor \
-	         data_speed_up_packet_gatherer \
-	         extra_monitor_support \
-	         command_sender_multicast_source \
-	         reverse_iptag_multicast_source \
-	         minimise
-=======
 BUILD_DIRS = command_sender_multicast_source reverse_iptag_multicast_source \
 	live_packet_gather chip_power_monitor system_models minimise
->>>>>>> 91492423
 
 all: $(BUILD_DIRS)
 	@for d in $(BUILD_DIRS); do $(MAKE) -C $$d || exit $$?; done
