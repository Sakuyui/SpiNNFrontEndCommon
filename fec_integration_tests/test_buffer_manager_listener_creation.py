--- conflicted
+++ resolved
@@ -76,16 +76,7 @@
         #        connection_class=EIEIOConnection)
 
         # Create buffer manager
-<<<<<<< HEAD
-        bm = BufferManager(
-            placements=pl, tags=t, transceiver=trnx,
-            packet_gather_cores_to_ethernet_connection_map=None,
-            extra_monitor_to_chip_mapping=None, machine=None,
-            fixed_routes=None,
-            java_caller=None, machine_allocation_controller=None)
-=======
         bm = BufferManager()
->>>>>>> 41da475d
 
         # Register two listeners, and check the second listener uses the
         # first rather than creating a new one
