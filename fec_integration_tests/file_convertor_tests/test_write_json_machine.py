--- conflicted
+++ resolved
@@ -147,13 +147,8 @@
         writer = FecDataWriter.mock()
         writer.set_n_chips_in_graph(20)
         try:
-<<<<<<< HEAD
-            (hostname, version, _, _, _, _, _, m_allocation_controller) = \
+            (hostname, version, _, _, _, _, m_allocation_controller) = \
                 spalloc_allocator()
-=======
-            (hostname, version, _, _, _, _, m_allocation_controller) = \
-                spalloc_allocator(n_chips=20)
->>>>>>> 4180d2be
         except (JobDestroyedError):
             self.skipTest("Skipping as getting Job failed")
 
