# Copyright (c) 2017-2019 The University of Manchester
#
# This program is free software: you can redistribute it and/or modify
# it under the terms of the GNU General Public License as published by
# the Free Software Foundation, either version 3 of the License, or
# (at your option) any later version.
#
# This program is distributed in the hope that it will be useful,
# but WITHOUT ANY WARRANTY; without even the implied warranty of
# MERCHANTABILITY or FITNESS FOR A PARTICULAR PURPOSE.  See the
# GNU General Public License for more details.
#
# You should have received a copy of the GNU General Public License
# along with this program.  If not, see <http://www.gnu.org/licenses/>.

import unittest
from collections import defaultdict
from spinn_machine import virtual_machine
from spinnman.messages.eieio import EIEIOType
from pacman.model.graphs.application import ApplicationGraph
from pacman.model.graphs.common import Slice
from pacman.model.graphs.machine import MachineGraph, SimpleMachineVertex
from pacman.model.placements import Placements, Placement
from pacman.model.resources import ResourceContainer
from spinn_front_end_common.interface.config_setup import unittest_setup
from spinn_front_end_common.interface.interface_functions import (
    InsertEdgesToLivePacketGatherers)
from spinn_front_end_common.utilities.utility_objs import (
    LivePacketGatherParameters)
from spinn_front_end_common.utility_models import (
    LivePacketGather, LivePacketGatherMachineVertex)
from pacman_test_objects import SimpleTestVertex
from pacman.model.partitioner_splitters import SplitterSliceLegacy


class TestInsertLPGEdges(unittest.TestCase):
    """ tests the interaction of the EDGE INSERTION OF LPGS
    """
    def setUp(self):
        unittest_setup()

    def test_local_verts_go_to_local_lpgs(self):
        machine = virtual_machine(width=12, height=12)
        graph = MachineGraph("Test")

        default_params = {
            'use_prefix': False,
            'key_prefix': None,
            'prefix_type': None,
            'message_type': EIEIOType.KEY_32_BIT,
            'right_shift': 0,
            'payload_as_time_stamps': True,
            'use_payload_prefix': True,
            'payload_prefix': None,
            'payload_right_shift': 0,
            'number_of_packets_sent_per_time_step': 0,
            'hostname': None,
            'port': None,
            'strip_sdp': None,
            'tag': None,
            'label': "Test"}

        # data stores needed by algorithm
        live_packet_gatherers = dict()
        default_params_holder = LivePacketGatherParameters(**default_params)
        live_packet_gatherers[default_params_holder] = list()

        live_packet_gatherers_to_vertex_mapping = dict()
        mac_vtxs = dict()
        live_packet_gatherers_to_vertex_mapping[default_params_holder] = (
            None, mac_vtxs)

        placements = Placements()

        # add LPG's (1 for each Ethernet connected chip)
        for chip in machine.ethernet_connected_chips:
            extended = dict(default_params)
            extended["label"] = "test"
            vertex = LivePacketGatherMachineVertex(
                LivePacketGatherParameters(**extended))
            graph.add_vertex(vertex)
            placements.add_placement(
                Placement(x=chip.x, y=chip.y, p=2, vertex=vertex))
            mac_vtxs[chip.x, chip.y] = vertex

        # tracker of wirings
        verts_expected = defaultdict(list)
        positions = list()
        positions.append([0, 0, 0, 0])
        positions.append([4, 4, 0, 0])
        positions.append([1, 1, 0, 0])
        positions.append([2, 2, 0, 0])
        positions.append([8, 4, 8, 4])
        positions.append([11, 4, 8, 4])
        positions.append([4, 11, 4, 8])
        positions.append([4, 8, 4, 8])
        positions.append([0, 11, 8, 4])
        positions.append([11, 11, 4, 8])
        positions.append([8, 8, 4, 8])
        positions.append([4, 0, 0, 0])
        positions.append([7, 7, 0, 0])

        # add graph vertices which reside on areas of the machine to ensure
        #  spread over boards.
        for x, y, eth_x, eth_y in positions:
            vertex = SimpleMachineVertex(resources=ResourceContainer())
            graph.add_vertex(vertex)
            partition_ids = ["EVENTS"]
            live_packet_gatherers[default_params_holder].append(
                (vertex, partition_ids))
            verts_expected[eth_x, eth_y].append(vertex)
            placements.add_placement(Placement(x=x, y=y, p=5, vertex=vertex))

        # run edge inserter that should go boom
        edge_inserter = InsertEdgesToLivePacketGatherers()
        edge_inserter(
            live_packet_gatherer_parameters=live_packet_gatherers,
            placements=placements,
            live_packet_gatherers_to_vertex_mapping=(
                live_packet_gatherers_to_vertex_mapping),
            machine=machine, machine_graph=graph, application_graph=None)

        # verify edges are in the right place
        for chip in machine.ethernet_connected_chips:
            edges = graph.get_edges_ending_at_vertex(mac_vtxs[chip.x, chip.y])
            for edge in edges:
                self.assertIn(edge.pre_vertex, verts_expected[chip.x, chip.y])

<<<<<<< HEAD
=======
    def test_local_verts_when_multiple_lpgs_are_local(self):
        machine = virtual_machine(width=12, height=12)
        graph = MachineGraph("Test")

        default_params = {
            'use_prefix': False,
            'key_prefix': None,
            'prefix_type': None,
            'message_type': EIEIOType.KEY_32_BIT,
            'right_shift': 0,
            'payload_as_time_stamps': True,
            'use_payload_prefix': True,
            'payload_prefix': None,
            'payload_right_shift': 0,
            'number_of_packets_sent_per_time_step': 0,
            'hostname': None,
            'port': None,
            'strip_sdp': None,
            'tag': None,
            'label': "Test"}

        # data stores needed by algorithm
        live_packet_gatherers = dict()
        default_params_holder = LivePacketGatherParameters(**default_params)
        live_packet_gatherers[default_params_holder] = list()

        live_packet_gatherers_to_vertex_mapping = dict()
        mac_vtxs_1 = dict()
        live_packet_gatherers_to_vertex_mapping[default_params_holder] = (
            None, mac_vtxs_1)

        placements = Placements()

        # add LPG's (1 for each Ethernet connected chip)

        specific_data_holders = dict()
        index = 1
        for chip in machine.ethernet_connected_chips:
            extended = dict(default_params)
            vertex = LivePacketGatherMachineVertex(
                LivePacketGatherParameters(**extended), label='test')
            graph.add_vertex(vertex)
            placements.add_placement(
                Placement(x=chip.x, y=chip.y, p=2, vertex=vertex))
            live_packet_gatherers_to_vertex_mapping[
                default_params_holder][1][chip.x, chip.y] = vertex

            # Add another on each chip separately
            index += 1
            extended = dict(default_params)
            extended['board_address'] = chip.ip_address
            default_params_holder2 = LivePacketGatherParameters(**extended)

            extended = dict(default_params)
            extended.update({'label': "test"})
            vertex = LivePacketGatherMachineVertex(
                LivePacketGatherParameters(**extended))
            specific_data_holders[(chip.x, chip.y)] = default_params_holder2
            placements.add_placement(Placement(
                x=chip.x, y=chip.y, p=3, vertex=vertex))
            graph.add_vertex(vertex)

            mac_vtxs_2 = dict()
            live_packet_gatherers_to_vertex_mapping[default_params_holder2] = (
                None, mac_vtxs_2)
            mac_vtxs_2[chip.x, chip.y] = vertex
            live_packet_gatherers[default_params_holder2] = list()

        # tracker of wirings
        verts_expected = defaultdict(list)

        positions = list()
        positions.append([0, 0, 0, 0, 2, default_params_holder])
        positions.append([4, 4, 0, 0, 2, default_params_holder])
        positions.append(
            [1, 1, 0, 0, 3, specific_data_holders[(0, 0)]])
        positions.append(
            [2, 2, 0, 0, 3, specific_data_holders[(0, 0)]])
        positions.append([8, 4, 8, 4, 2, default_params_holder])
        positions.append([11, 4, 8, 4, 2, default_params_holder])
        positions.append([4, 11, 4, 8, 2, default_params_holder])
        positions.append([4, 8, 4, 8, 2, default_params_holder])
        positions.append([0, 11, 8, 4, 3, specific_data_holders[(8, 4)]])
        positions.append([11, 11, 4, 8, 3, specific_data_holders[(4, 8)]])
        positions.append([8, 8, 4, 8, 3, specific_data_holders[(4, 8)]])
        positions.append([4, 0, 0, 0, 3, specific_data_holders[(0, 0)]])
        positions.append([7, 7, 0, 0, 2, default_params_holder])

        # add graph vertices which reside on areas of the machine to ensure
        #  spread over boards.
        for x, y, eth_x, eth_y, eth_p, params in positions:
            vertex = SimpleMachineVertex(resources=ResourceContainer())
            graph.add_vertex(vertex)
            live_packet_gatherers[params].append((vertex, ["EVENTS"]))
            verts_expected[eth_x, eth_y, eth_p].append(vertex)
            placements.add_placement(Placement(x=x, y=y, p=5, vertex=vertex))

        # run edge inserter that should go boom
        edge_inserter = InsertEdgesToLivePacketGatherers()
        edge_inserter(
            live_packet_gatherer_parameters=live_packet_gatherers,
            placements=placements,
            live_packet_gatherers_to_vertex_mapping=(
                live_packet_gatherers_to_vertex_mapping),
            machine=machine, machine_graph=graph, application_graph=None)

        # verify edges are in the right place
        for chip in machine.ethernet_connected_chips:
            for params, p in zip(
                    (default_params_holder,
                     specific_data_holders[chip.x, chip.y]),
                    (2, 3)):
                edges = graph.get_edges_ending_at_vertex(
                    live_packet_gatherers_to_vertex_mapping[
                        params][1][chip.x, chip.y])
                for edge in edges:
                    self.assertIn(
                        edge.pre_vertex, verts_expected[chip.x, chip.y, p])

>>>>>>> 35138c02
    def test_local_verts_go_to_local_lpgs_app_graph(self):
        machine = virtual_machine(width=12, height=12)
        app_graph = ApplicationGraph("Test")
        graph = MachineGraph("Test", app_graph)

        default_params = {
            'use_prefix': False,
            'key_prefix': None,
            'prefix_type': None,
            'message_type': EIEIOType.KEY_32_BIT,
            'right_shift': 0,
            'payload_as_time_stamps': True,
            'use_payload_prefix': True,
            'payload_prefix': None,
            'payload_right_shift': 0,
            'number_of_packets_sent_per_time_step': 0,
            'hostname': None,
            'port': None,
            'strip_sdp': None,
            'tag': None,
            'label': "Test"}

        # data stores needed by algorithm
        live_packet_gatherers = dict()
        default_params_holder = LivePacketGatherParameters(**default_params)
        live_packet_gatherers[default_params_holder] = list()

        live_packet_gatherers_to_vertex_mapping = dict()

        placements = Placements()

        # add LPG's (1 for each Ethernet connected chip
        lpg_app_vertex = LivePacketGather(
            LivePacketGatherParameters(default_params))
        app_graph.add_vertex(lpg_app_vertex)
        vertex_slice = None
        resources_required = lpg_app_vertex.get_resources_used_by_atoms(
            vertex_slice)
        mac_vtxs = dict()
        live_packet_gatherers_to_vertex_mapping[default_params_holder] = (
            lpg_app_vertex, mac_vtxs)
        for chip in machine.ethernet_connected_chips:
            mac_vertex = lpg_app_vertex.create_machine_vertex(
                vertex_slice, resources_required)
            graph.add_vertex(mac_vertex)
            placements.add_placement(
                Placement(x=chip.x, y=chip.y, p=2, vertex=mac_vertex))
            mac_vtxs[chip.x, chip.y] = mac_vertex

        # tracker of wirings
        verts_expected = defaultdict(list)
        app_verts_expected = list()

        positions = list()
        positions.append([0, 0, 0, 0])
        positions.append([4, 4, 0, 0])
        positions.append([1, 1, 0, 0])
        positions.append([2, 2, 0, 0])
        positions.append([8, 4, 8, 4])
        positions.append([11, 4, 8, 4])
        positions.append([4, 11, 4, 8])
        positions.append([4, 8, 4, 8])
        positions.append([0, 11, 8, 4])
        positions.append([11, 11, 4, 8])
        positions.append([8, 8, 4, 8])
        positions.append([4, 0, 0, 0])
        positions.append([7, 7, 0, 0])

        # add graph vertices which reside on areas of the machine to ensure
        #  spread over boards.
        for x, y, eth_x, eth_y in positions:
            vertex = SimpleTestVertex(1)
            vertex.splitter = SplitterSliceLegacy()
            app_graph.add_vertex(vertex)
            vertex_slice = Slice(0, 0)
            resources_required = vertex.get_resources_used_by_atoms(
                vertex_slice)
            mac_vertex = vertex.create_machine_vertex(
                vertex_slice, resources_required)
            graph.add_vertex(mac_vertex)
            partition_ids = ["EVENTS"]
            live_packet_gatherers[default_params_holder].append(
                (vertex, partition_ids))
            verts_expected[eth_x, eth_y].append(mac_vertex)
            app_verts_expected.append(vertex)
            placements.add_placement(
                Placement(x=x, y=y, p=5, vertex=mac_vertex))

        # run edge inserter that should go boom
        edge_inserter = InsertEdgesToLivePacketGatherers()
        edge_inserter(
            live_packet_gatherer_parameters=live_packet_gatherers,
            placements=placements,
            live_packet_gatherers_to_vertex_mapping=(
                live_packet_gatherers_to_vertex_mapping),
            machine=machine, machine_graph=graph, application_graph=app_graph)

        # verify edges are in the right place
        for chip in machine.ethernet_connected_chips:
            edges = graph.get_edges_ending_at_vertex(
                live_packet_gatherers_to_vertex_mapping[
                    default_params_holder][1][chip.x, chip.y])
            for edge in edges:
                self.assertIn(edge.pre_vertex, verts_expected[chip.x, chip.y])

        # check app graph
        for edge in app_graph.get_edges_ending_at_vertex(lpg_app_vertex):
            self.assertIn(edge.pre_vertex, app_verts_expected)


if __name__ == "__main__":
    unittest.main()<|MERGE_RESOLUTION|>--- conflicted
+++ resolved
@@ -126,128 +126,6 @@
             for edge in edges:
                 self.assertIn(edge.pre_vertex, verts_expected[chip.x, chip.y])
 
-<<<<<<< HEAD
-=======
-    def test_local_verts_when_multiple_lpgs_are_local(self):
-        machine = virtual_machine(width=12, height=12)
-        graph = MachineGraph("Test")
-
-        default_params = {
-            'use_prefix': False,
-            'key_prefix': None,
-            'prefix_type': None,
-            'message_type': EIEIOType.KEY_32_BIT,
-            'right_shift': 0,
-            'payload_as_time_stamps': True,
-            'use_payload_prefix': True,
-            'payload_prefix': None,
-            'payload_right_shift': 0,
-            'number_of_packets_sent_per_time_step': 0,
-            'hostname': None,
-            'port': None,
-            'strip_sdp': None,
-            'tag': None,
-            'label': "Test"}
-
-        # data stores needed by algorithm
-        live_packet_gatherers = dict()
-        default_params_holder = LivePacketGatherParameters(**default_params)
-        live_packet_gatherers[default_params_holder] = list()
-
-        live_packet_gatherers_to_vertex_mapping = dict()
-        mac_vtxs_1 = dict()
-        live_packet_gatherers_to_vertex_mapping[default_params_holder] = (
-            None, mac_vtxs_1)
-
-        placements = Placements()
-
-        # add LPG's (1 for each Ethernet connected chip)
-
-        specific_data_holders = dict()
-        index = 1
-        for chip in machine.ethernet_connected_chips:
-            extended = dict(default_params)
-            vertex = LivePacketGatherMachineVertex(
-                LivePacketGatherParameters(**extended), label='test')
-            graph.add_vertex(vertex)
-            placements.add_placement(
-                Placement(x=chip.x, y=chip.y, p=2, vertex=vertex))
-            live_packet_gatherers_to_vertex_mapping[
-                default_params_holder][1][chip.x, chip.y] = vertex
-
-            # Add another on each chip separately
-            index += 1
-            extended = dict(default_params)
-            extended['board_address'] = chip.ip_address
-            default_params_holder2 = LivePacketGatherParameters(**extended)
-
-            extended = dict(default_params)
-            extended.update({'label': "test"})
-            vertex = LivePacketGatherMachineVertex(
-                LivePacketGatherParameters(**extended))
-            specific_data_holders[(chip.x, chip.y)] = default_params_holder2
-            placements.add_placement(Placement(
-                x=chip.x, y=chip.y, p=3, vertex=vertex))
-            graph.add_vertex(vertex)
-
-            mac_vtxs_2 = dict()
-            live_packet_gatherers_to_vertex_mapping[default_params_holder2] = (
-                None, mac_vtxs_2)
-            mac_vtxs_2[chip.x, chip.y] = vertex
-            live_packet_gatherers[default_params_holder2] = list()
-
-        # tracker of wirings
-        verts_expected = defaultdict(list)
-
-        positions = list()
-        positions.append([0, 0, 0, 0, 2, default_params_holder])
-        positions.append([4, 4, 0, 0, 2, default_params_holder])
-        positions.append(
-            [1, 1, 0, 0, 3, specific_data_holders[(0, 0)]])
-        positions.append(
-            [2, 2, 0, 0, 3, specific_data_holders[(0, 0)]])
-        positions.append([8, 4, 8, 4, 2, default_params_holder])
-        positions.append([11, 4, 8, 4, 2, default_params_holder])
-        positions.append([4, 11, 4, 8, 2, default_params_holder])
-        positions.append([4, 8, 4, 8, 2, default_params_holder])
-        positions.append([0, 11, 8, 4, 3, specific_data_holders[(8, 4)]])
-        positions.append([11, 11, 4, 8, 3, specific_data_holders[(4, 8)]])
-        positions.append([8, 8, 4, 8, 3, specific_data_holders[(4, 8)]])
-        positions.append([4, 0, 0, 0, 3, specific_data_holders[(0, 0)]])
-        positions.append([7, 7, 0, 0, 2, default_params_holder])
-
-        # add graph vertices which reside on areas of the machine to ensure
-        #  spread over boards.
-        for x, y, eth_x, eth_y, eth_p, params in positions:
-            vertex = SimpleMachineVertex(resources=ResourceContainer())
-            graph.add_vertex(vertex)
-            live_packet_gatherers[params].append((vertex, ["EVENTS"]))
-            verts_expected[eth_x, eth_y, eth_p].append(vertex)
-            placements.add_placement(Placement(x=x, y=y, p=5, vertex=vertex))
-
-        # run edge inserter that should go boom
-        edge_inserter = InsertEdgesToLivePacketGatherers()
-        edge_inserter(
-            live_packet_gatherer_parameters=live_packet_gatherers,
-            placements=placements,
-            live_packet_gatherers_to_vertex_mapping=(
-                live_packet_gatherers_to_vertex_mapping),
-            machine=machine, machine_graph=graph, application_graph=None)
-
-        # verify edges are in the right place
-        for chip in machine.ethernet_connected_chips:
-            for params, p in zip(
-                    (default_params_holder,
-                     specific_data_holders[chip.x, chip.y]),
-                    (2, 3)):
-                edges = graph.get_edges_ending_at_vertex(
-                    live_packet_gatherers_to_vertex_mapping[
-                        params][1][chip.x, chip.y])
-                for edge in edges:
-                    self.assertIn(
-                        edge.pre_vertex, verts_expected[chip.x, chip.y, p])
-
->>>>>>> 35138c02
     def test_local_verts_go_to_local_lpgs_app_graph(self):
         machine = virtual_machine(width=12, height=12)
         app_graph = ApplicationGraph("Test")
