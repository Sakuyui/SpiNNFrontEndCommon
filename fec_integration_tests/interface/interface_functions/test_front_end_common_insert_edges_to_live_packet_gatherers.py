from pacman.model.graphs.application import ApplicationGraph
from pacman.model.graphs.common import GraphMapper, Slice
from pacman.model.graphs.machine import MachineGraph, SimpleMachineVertex
from pacman.model.placements import Placements, Placement
from pacman.model.resources import ResourceContainer
from spinn_front_end_common.interface.interface_functions import \
    InsertEdgesToLivePacketGatherers
from spinn_front_end_common.utilities.utility_objs import \
    LivePacketGatherParameters
from spinn_front_end_common.utility_models \
    import LivePacketGather, LivePacketGatherMachineVertex
from spinn_machine import VirtualMachine
from spinnman.messages.eieio import EIEIOType
<<<<<<< HEAD
from fec_integration_tests.interface.interface_functions.test_vertex import \
    IntegrationTestVertex
=======
from fec_integration_tests.interface.interface_functions.simple_test_vertex \
    import SimpleTestVertex
>>>>>>> 2db89c78

import unittest
from collections import defaultdict


class TestInsertLPGEdges(unittest.TestCase):
    """ tests the interaction of the EDGE INSERTION OF LPGS
    """

    def test_local_verts_go_to_local_lpgs(self):
        machine = VirtualMachine(width=12, height=12, with_wrap_arounds=True)
        graph = MachineGraph("Test")

        default_params = {
            'use_prefix': False,
            'key_prefix': None,
            'prefix_type': None,
            'message_type': EIEIOType.KEY_32_BIT,
            'right_shift': 0,
            'payload_as_time_stamps': True,
            'use_payload_prefix': True,
            'payload_prefix': None,
            'payload_right_shift': 0,
            'number_of_packets_sent_per_time_step': 0,
            'hostname': None,
            'port': None,
            'strip_sdp': None,
            'board_address': None,
            'tag': None}

        # data stores needed by algorithm
        live_packet_gatherers = dict()
        extended = dict(default_params)
        extended.update({'partition_id': "EVENTS"})
        default_params_holder = LivePacketGatherParameters(**extended)
        live_packet_gatherers[default_params_holder] = list()

        live_packet_gatherers_to_vertex_mapping = dict()
        live_packet_gatherers_to_vertex_mapping[default_params_holder] = dict()

        placements = Placements()

        # add LPG's (1 for each Ethernet connected chip)
        for chip in machine.ethernet_connected_chips:
            extended = dict(default_params)
            extended.update({'label': 'test'})
            vertex = LivePacketGatherMachineVertex(**extended)
            graph.add_vertex(vertex)
            placements.add_placement(
                Placement(x=chip.x, y=chip.y, p=2, vertex=vertex))
            live_packet_gatherers_to_vertex_mapping[
                default_params_holder][chip.x, chip.y] = vertex

        # tracker of wirings
        verts_expected = defaultdict(list)
        positions = list()
        positions.append([0, 0, 0, 0])
        positions.append([4, 4, 0, 0])
        positions.append([1, 1, 0, 0])
        positions.append([2, 2, 0, 0])
        positions.append([8, 4, 8, 4])
        positions.append([11, 4, 8, 4])
        positions.append([4, 11, 4, 8])
        positions.append([4, 8, 4, 8])
        positions.append([0, 11, 8, 4])
        positions.append([11, 11, 4, 8])
        positions.append([8, 8, 4, 8])
        positions.append([4, 0, 0, 0])
        positions.append([7, 7, 0, 0])

        # add graph vertices which reside on areas of the machine to ensure
        #  spread over boards.
        for x, y, eth_x, eth_y in positions:
            vertex = SimpleMachineVertex(resources=ResourceContainer())
            graph.add_vertex(vertex)
            live_packet_gatherers[default_params_holder].append(vertex)
            verts_expected[eth_x, eth_y].append(vertex)
            placements.add_placement(Placement(x=x, y=y, p=5, vertex=vertex))

        # run edge inserter that should go boom
        edge_inserter = InsertEdgesToLivePacketGatherers()
        edge_inserter(
            live_packet_gatherer_parameters=live_packet_gatherers,
            placements=placements,
            live_packet_gatherers_to_vertex_mapping=(
                live_packet_gatherers_to_vertex_mapping),
            machine=machine, machine_graph=graph, application_graph=None,
            graph_mapper=None)

        # verify edges are in the right place
        for chip in machine.ethernet_connected_chips:
            edges = graph.get_edges_ending_at_vertex(
                live_packet_gatherers_to_vertex_mapping[
                    default_params_holder][chip.x, chip.y])
            for edge in edges:
                self.assertIn(edge.pre_vertex, verts_expected[chip.x, chip.y])

    def test_local_verts_when_multiple_lpgs_are_local(self):
        machine = VirtualMachine(width=12, height=12, with_wrap_arounds=True)
        graph = MachineGraph("Test")

        default_params = {
            'use_prefix': False,
            'key_prefix': None,
            'prefix_type': None,
            'message_type': EIEIOType.KEY_32_BIT,
            'right_shift': 0,
            'payload_as_time_stamps': True,
            'use_payload_prefix': True,
            'payload_prefix': None,
            'payload_right_shift': 0,
            'number_of_packets_sent_per_time_step': 0,
            'hostname': None,
            'port': None,
            'strip_sdp': None,
            'board_address': None,
            'tag': None}

        # data stores needed by algorithm
        live_packet_gatherers = dict()
        extended = dict(default_params)
        extended.update({'partition_id': "EVENTS"})
        default_params_holder = LivePacketGatherParameters(**extended)
        live_packet_gatherers[default_params_holder] = list()

        live_packet_gatherers_to_vertex_mapping = defaultdict(dict)

        placements = Placements()

        # add LPG's (1 for each Ethernet connected chip)

        specific_data_holders = dict()
        index = 1
        for chip in machine.ethernet_connected_chips:
            extended = dict(default_params)
            extended.update({'label': "test"})
            vertex = LivePacketGatherMachineVertex(**extended)
            graph.add_vertex(vertex)
            placements.add_placement(
                Placement(x=chip.x, y=chip.y, p=2, vertex=vertex))
            live_packet_gatherers_to_vertex_mapping[
                default_params_holder][chip.x, chip.y] = vertex

            # Add another on each chip separately
            index += 1
            extended = dict(default_params)
            extended['board_address'] = chip.ip_address
            extended.update({'partition_id': "EVENTS"})
            default_params_holder2 = LivePacketGatherParameters(**extended)

            extended = dict(default_params)
            extended.update({'label': "test"})
            vertex = LivePacketGatherMachineVertex(**extended)
            specific_data_holders[(chip.x, chip.y)] = default_params_holder2
            placements.add_placement(Placement(
                x=chip.x, y=chip.y, p=3, vertex=vertex))
            graph.add_vertex(vertex)
            live_packet_gatherers_to_vertex_mapping[
                default_params_holder2][chip.x, chip.y] = vertex
            live_packet_gatherers[default_params_holder2] = list()

        # tracker of wirings
        verts_expected = defaultdict(list)

        positions = list()
        positions.append([0, 0, 0, 0, 2, default_params_holder])
        positions.append([4, 4, 0, 0, 2, default_params_holder])
        positions.append(
            [1, 1, 0, 0, 3, specific_data_holders[(0, 0)]])
        positions.append(
            [2, 2, 0, 0, 3, specific_data_holders[(0, 0)]])
        positions.append([8, 4, 8, 4, 2, default_params_holder])
        positions.append([11, 4, 8, 4, 2, default_params_holder])
        positions.append([4, 11, 4, 8, 2, default_params_holder])
        positions.append([4, 8, 4, 8, 2, default_params_holder])
        positions.append([0, 11, 8, 4, 3, specific_data_holders[(8, 4)]])
        positions.append([11, 11, 4, 8, 3, specific_data_holders[(4, 8)]])
        positions.append([8, 8, 4, 8, 3, specific_data_holders[(4, 8)]])
        positions.append([4, 0, 0, 0, 3, specific_data_holders[(0, 0)]])
        positions.append([7, 7, 0, 0, 2, default_params_holder])

        # add graph vertices which reside on areas of the machine to ensure
        #  spread over boards.
        for x, y, eth_x, eth_y, eth_p, params in positions:
            vertex = SimpleMachineVertex(resources=ResourceContainer())
            graph.add_vertex(vertex)
            live_packet_gatherers[params].append(vertex)
            verts_expected[eth_x, eth_y, eth_p].append(vertex)
            placements.add_placement(Placement(x=x, y=y, p=5, vertex=vertex))

        # run edge inserter that should go boom
        edge_inserter = InsertEdgesToLivePacketGatherers()
        edge_inserter(
            live_packet_gatherer_parameters=live_packet_gatherers,
            placements=placements,
            live_packet_gatherers_to_vertex_mapping=(
                live_packet_gatherers_to_vertex_mapping),
            machine=machine, machine_graph=graph, application_graph=None,
            graph_mapper=None)

        # verify edges are in the right place
        for chip in machine.ethernet_connected_chips:
            for params, p in zip(
                    (default_params_holder,
                     specific_data_holders[chip.x, chip.y]),
                    (2, 3)):
                edges = graph.get_edges_ending_at_vertex(
                    live_packet_gatherers_to_vertex_mapping[
                        params][chip.x, chip.y])
                for edge in edges:
                    self.assertIn(
                        edge.pre_vertex, verts_expected[chip.x, chip.y, p])

    def test_local_verts_go_to_local_lpgs_app_graph(self):
        machine = VirtualMachine(width=12, height=12, with_wrap_arounds=True)
        graph = MachineGraph("Test")
        app_graph = ApplicationGraph("Test")
        app_graph_mapper = GraphMapper()

        default_params = {
            'use_prefix': False,
            'key_prefix': None,
            'prefix_type': None,
            'message_type': EIEIOType.KEY_32_BIT,
            'right_shift': 0,
            'payload_as_time_stamps': True,
            'use_payload_prefix': True,
            'payload_prefix': None,
            'payload_right_shift': 0,
            'number_of_packets_sent_per_time_step': 0,
            'hostname': None,
            'port': None,
            'strip_sdp': None,
            'board_address': None,
            'tag': None}

        # data stores needed by algorithm
        live_packet_gatherers = dict()
        extended = dict(default_params)
        extended.update({'partition_id': "EVENTS"})
        default_params_holder = LivePacketGatherParameters(**extended)
        live_packet_gatherers[default_params_holder] = list()

        live_packet_gatherers_to_vertex_mapping = defaultdict(dict)

        placements = Placements()

        # add LPG's (1 for each Ethernet connected chip
        for chip in machine.ethernet_connected_chips:
            vertex = LivePacketGather(**default_params)
            app_graph.add_vertex(vertex)
            vertex_slice = Slice(0, 0)
            resources_required = vertex.get_resources_used_by_atoms(
                vertex_slice)
            mac_vertex = vertex.create_machine_vertex(
                vertex_slice, resources_required)
            graph.add_vertex(mac_vertex)
            app_graph_mapper.add_vertex_mapping(
                mac_vertex, Slice(0, 0), vertex)
            placements.add_placement(
                Placement(x=chip.x, y=chip.y, p=2, vertex=mac_vertex))
            live_packet_gatherers_to_vertex_mapping[
                default_params_holder][chip.x, chip.y] = mac_vertex

        # tracker of wirings
        verts_expected = defaultdict(list)

        positions = list()
        positions.append([0, 0, 0, 0])
        positions.append([4, 4, 0, 0])
        positions.append([1, 1, 0, 0])
        positions.append([2, 2, 0, 0])
        positions.append([8, 4, 8, 4])
        positions.append([11, 4, 8, 4])
        positions.append([4, 11, 4, 8])
        positions.append([4, 8, 4, 8])
        positions.append([0, 11, 8, 4])
        positions.append([11, 11, 4, 8])
        positions.append([8, 8, 4, 8])
        positions.append([4, 0, 0, 0])
        positions.append([7, 7, 0, 0])

        # add graph vertices which reside on areas of the machine to ensure
        #  spread over boards.
        for x, y, eth_x, eth_y in positions:
<<<<<<< HEAD
            vertex = IntegrationTestVertex(1)
=======
            vertex = SimpleTestVertex(1)
>>>>>>> 2db89c78
            app_graph.add_vertex(vertex)
            vertex_slice = Slice(0, 0)
            resources_required = vertex.get_resources_used_by_atoms(
                vertex_slice)
            mac_vertex = vertex.create_machine_vertex(
                vertex_slice, resources_required)
            graph.add_vertex(mac_vertex)
            app_graph_mapper.add_vertex_mapping(
                mac_vertex, vertex_slice, vertex)
            live_packet_gatherers[default_params_holder].append(vertex)
            verts_expected[eth_x, eth_y].append(mac_vertex)
            placements.add_placement(
                Placement(x=x, y=y, p=5, vertex=mac_vertex))

        # run edge inserter that should go boom
        edge_inserter = InsertEdgesToLivePacketGatherers()
        edge_inserter(
            live_packet_gatherer_parameters=live_packet_gatherers,
            placements=placements,
            live_packet_gatherers_to_vertex_mapping=(
                live_packet_gatherers_to_vertex_mapping),
            machine=machine, machine_graph=graph, application_graph=app_graph,
            graph_mapper=app_graph_mapper)

        # verify edges are in the right place
        for chip in machine.ethernet_connected_chips:
            edges = graph.get_edges_ending_at_vertex(
                live_packet_gatherers_to_vertex_mapping[
                    default_params_holder][chip.x, chip.y])
            for edge in edges:
                self.assertIn(edge.pre_vertex, verts_expected[chip.x, chip.y])

        # check app graph
        for chip in machine.ethernet_connected_chips:
            app_verts_expected = [
                app_graph_mapper.get_application_vertex(vert)
                for vert in verts_expected[chip.x, chip.y]]
            lpg_machine = live_packet_gatherers_to_vertex_mapping[
                default_params_holder][chip.x, chip.y]
            lpg_app = app_graph_mapper.get_application_vertex(lpg_machine)
            edges = app_graph.get_edges_ending_at_vertex(lpg_app)
            for edge in edges:
                self.assertIn(edge.pre_vertex, app_verts_expected)


if __name__ == "__main__":
    unittest.main()<|MERGE_RESOLUTION|>--- conflicted
+++ resolved
@@ -11,13 +11,8 @@
     import LivePacketGather, LivePacketGatherMachineVertex
 from spinn_machine import VirtualMachine
 from spinnman.messages.eieio import EIEIOType
-<<<<<<< HEAD
-from fec_integration_tests.interface.interface_functions.test_vertex import \
-    IntegrationTestVertex
-=======
 from fec_integration_tests.interface.interface_functions.simple_test_vertex \
     import SimpleTestVertex
->>>>>>> 2db89c78
 
 import unittest
 from collections import defaultdict
@@ -303,11 +298,7 @@
         # add graph vertices which reside on areas of the machine to ensure
         #  spread over boards.
         for x, y, eth_x, eth_y in positions:
-<<<<<<< HEAD
-            vertex = IntegrationTestVertex(1)
-=======
             vertex = SimpleTestVertex(1)
->>>>>>> 2db89c78
             app_graph.add_vertex(vertex)
             vertex_slice = Slice(0, 0)
             resources_required = vertex.get_resources_used_by_atoms(
