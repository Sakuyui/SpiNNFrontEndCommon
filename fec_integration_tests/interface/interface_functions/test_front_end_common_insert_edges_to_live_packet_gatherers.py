# Copyright (c) 2017-2019 The University of Manchester
#
# This program is free software: you can redistribute it and/or modify
# it under the terms of the GNU General Public License as published by
# the Free Software Foundation, either version 3 of the License, or
# (at your option) any later version.
#
# This program is distributed in the hope that it will be useful,
# but WITHOUT ANY WARRANTY; without even the implied warranty of
# MERCHANTABILITY or FITNESS FOR A PARTICULAR PURPOSE.  See the
# GNU General Public License for more details.
#
# You should have received a copy of the GNU General Public License
# along with this program.  If not, see <http://www.gnu.org/licenses/>.

import unittest
from collections import defaultdict
from spinn_machine import virtual_machine
from spinnman.messages.eieio import EIEIOType
from pacman.model.graphs.application import ApplicationGraph
from pacman.model.graphs.common import Slice
from pacman.model.graphs.machine import MachineGraph, SimpleMachineVertex
from pacman.model.placements import Placements, Placement
from pacman.model.resources import ResourceContainer
from spinn_front_end_common.interface.interface_functions import (
    InsertEdgesToLivePacketGatherers)
from spinn_front_end_common.utilities.utility_objs import (
    LivePacketGatherParameters)
from spinn_front_end_common.utility_models import (
    LivePacketGather, LivePacketGatherMachineVertex)
from fec_integration_tests.interface.interface_functions.simple_test_vertex \
    import (
        SimpleTestVertex)


class TestInsertLPGEdges(unittest.TestCase):
    """ tests the interaction of the EDGE INSERTION OF LPGS
    """

    def test_local_verts_go_to_local_lpgs(self):
        machine = virtual_machine(width=12, height=12)
        graph = MachineGraph("Test")

        default_params = {
            'use_prefix': False,
            'key_prefix': None,
            'prefix_type': None,
            'message_type': EIEIOType.KEY_32_BIT,
            'right_shift': 0,
            'payload_as_time_stamps': True,
            'use_payload_prefix': True,
            'payload_prefix': None,
            'payload_right_shift': 0,
            'number_of_packets_sent_per_time_step': 0,
            'hostname': None,
            'port': None,
            'strip_sdp': None,
            'tag': None,
            'label': "Test"}

        # data stores needed by algorithm
        live_packet_gatherers = dict()
        default_params_holder = LivePacketGatherParameters(**default_params)
        live_packet_gatherers[default_params_holder] = list()

        live_packet_gatherers_to_vertex_mapping = dict()
        live_packet_gatherers_to_vertex_mapping[default_params_holder] = dict()

        placements = Placements()

        # add LPG's (1 for each Ethernet connected chip)
        for chip in machine.ethernet_connected_chips:
            extended = dict(default_params)
<<<<<<< HEAD
            extended.update({
                'label': 'test',
                'app_vertex': None,
                'vertex_slice': Slice(0, 0)})
            vertex = LivePacketGatherMachineVertex(**extended)
=======
            extended.update({'label': 'test'})
            vertex = LivePacketGatherMachineVertex(
                LivePacketGatherParameters(**extended))
>>>>>>> 2a4d5c3d
            graph.add_vertex(vertex)
            placements.add_placement(
                Placement(x=chip.x, y=chip.y, p=2, vertex=vertex))
            live_packet_gatherers_to_vertex_mapping[
                default_params_holder][chip.x, chip.y] = vertex

        # tracker of wirings
        verts_expected = defaultdict(list)
        positions = list()
        positions.append([0, 0, 0, 0])
        positions.append([4, 4, 0, 0])
        positions.append([1, 1, 0, 0])
        positions.append([2, 2, 0, 0])
        positions.append([8, 4, 8, 4])
        positions.append([11, 4, 8, 4])
        positions.append([4, 11, 4, 8])
        positions.append([4, 8, 4, 8])
        positions.append([0, 11, 8, 4])
        positions.append([11, 11, 4, 8])
        positions.append([8, 8, 4, 8])
        positions.append([4, 0, 0, 0])
        positions.append([7, 7, 0, 0])

        # add graph vertices which reside on areas of the machine to ensure
        #  spread over boards.
        for x, y, eth_x, eth_y in positions:
            vertex = SimpleMachineVertex(resources=ResourceContainer())
            graph.add_vertex(vertex)
            partition_ids = ["EVENTS"]
            live_packet_gatherers[default_params_holder].append(
                (vertex, partition_ids))
            verts_expected[eth_x, eth_y].append(vertex)
            placements.add_placement(Placement(x=x, y=y, p=5, vertex=vertex))

        # run edge inserter that should go boom
        edge_inserter = InsertEdgesToLivePacketGatherers()
        edge_inserter(
            live_packet_gatherer_parameters=live_packet_gatherers,
            placements=placements,
            live_packet_gatherers_to_vertex_mapping=(
                live_packet_gatherers_to_vertex_mapping),
            machine=machine, machine_graph=graph, application_graph=None)

        # verify edges are in the right place
        for chip in machine.ethernet_connected_chips:
            edges = graph.get_edges_ending_at_vertex(
                live_packet_gatherers_to_vertex_mapping[
                    default_params_holder][chip.x, chip.y])
            for edge in edges:
                self.assertIn(edge.pre_vertex, verts_expected[chip.x, chip.y])

    def test_local_verts_when_multiple_lpgs_are_local(self):
        machine = virtual_machine(width=12, height=12)
        graph = MachineGraph("Test")

        default_params = {
            'use_prefix': False,
            'key_prefix': None,
            'prefix_type': None,
            'message_type': EIEIOType.KEY_32_BIT,
            'right_shift': 0,
            'payload_as_time_stamps': True,
            'use_payload_prefix': True,
            'payload_prefix': None,
            'payload_right_shift': 0,
            'number_of_packets_sent_per_time_step': 0,
            'hostname': None,
            'port': None,
            'strip_sdp': None,
            'tag': None,
            'label': "Test"}

        # data stores needed by algorithm
        live_packet_gatherers = dict()
        default_params_holder = LivePacketGatherParameters(**default_params)
        live_packet_gatherers[default_params_holder] = list()

        live_packet_gatherers_to_vertex_mapping = defaultdict(dict)

        placements = Placements()

        # add LPG's (1 for each Ethernet connected chip)

        specific_data_holders = dict()
        index = 1
        for chip in machine.ethernet_connected_chips:
            extended = dict(default_params)
<<<<<<< HEAD
            extended.update({
                'label': 'test',
                'app_vertex': None,
                'vertex_slice': Slice(0, 0)})
            vertex = LivePacketGatherMachineVertex(**extended)
=======
            extended.update({'label': "test"})
            vertex = LivePacketGatherMachineVertex(
                LivePacketGatherParameters(**extended))
>>>>>>> 2a4d5c3d
            graph.add_vertex(vertex)
            placements.add_placement(
                Placement(x=chip.x, y=chip.y, p=2, vertex=vertex))
            live_packet_gatherers_to_vertex_mapping[
                default_params_holder][chip.x, chip.y] = vertex

            # Add another on each chip separately
            index += 1
            extended = dict(default_params)
            extended['board_address'] = chip.ip_address
            default_params_holder2 = LivePacketGatherParameters(**extended)

            extended = dict(default_params)
<<<<<<< HEAD
            extended.update({
                'label': 'test',
                'app_vertex': None,
                'vertex_slice': Slice(0, 0)})
            vertex = LivePacketGatherMachineVertex(**extended)
=======
            extended.update({'label': "test"})
            vertex = LivePacketGatherMachineVertex(
                LivePacketGatherParameters(**extended))
>>>>>>> 2a4d5c3d
            specific_data_holders[(chip.x, chip.y)] = default_params_holder2
            placements.add_placement(Placement(
                x=chip.x, y=chip.y, p=3, vertex=vertex))
            graph.add_vertex(vertex)
            live_packet_gatherers_to_vertex_mapping[
                default_params_holder2][chip.x, chip.y] = vertex
            live_packet_gatherers[default_params_holder2] = list()

        # tracker of wirings
        verts_expected = defaultdict(list)

        positions = list()
        positions.append([0, 0, 0, 0, 2, default_params_holder])
        positions.append([4, 4, 0, 0, 2, default_params_holder])
        positions.append(
            [1, 1, 0, 0, 3, specific_data_holders[(0, 0)]])
        positions.append(
            [2, 2, 0, 0, 3, specific_data_holders[(0, 0)]])
        positions.append([8, 4, 8, 4, 2, default_params_holder])
        positions.append([11, 4, 8, 4, 2, default_params_holder])
        positions.append([4, 11, 4, 8, 2, default_params_holder])
        positions.append([4, 8, 4, 8, 2, default_params_holder])
        positions.append([0, 11, 8, 4, 3, specific_data_holders[(8, 4)]])
        positions.append([11, 11, 4, 8, 3, specific_data_holders[(4, 8)]])
        positions.append([8, 8, 4, 8, 3, specific_data_holders[(4, 8)]])
        positions.append([4, 0, 0, 0, 3, specific_data_holders[(0, 0)]])
        positions.append([7, 7, 0, 0, 2, default_params_holder])

        # add graph vertices which reside on areas of the machine to ensure
        #  spread over boards.
        for x, y, eth_x, eth_y, eth_p, params in positions:
            vertex = SimpleMachineVertex(resources=ResourceContainer())
            graph.add_vertex(vertex)
            live_packet_gatherers[params].append((vertex, ["EVENTS"]))
            verts_expected[eth_x, eth_y, eth_p].append(vertex)
            placements.add_placement(Placement(x=x, y=y, p=5, vertex=vertex))

        # run edge inserter that should go boom
        edge_inserter = InsertEdgesToLivePacketGatherers()
        edge_inserter(
            live_packet_gatherer_parameters=live_packet_gatherers,
            placements=placements,
            live_packet_gatherers_to_vertex_mapping=(
                live_packet_gatherers_to_vertex_mapping),
            machine=machine, machine_graph=graph, application_graph=None)

        # verify edges are in the right place
        for chip in machine.ethernet_connected_chips:
            for params, p in zip(
                    (default_params_holder,
                     specific_data_holders[chip.x, chip.y]),
                    (2, 3)):
                edges = graph.get_edges_ending_at_vertex(
                    live_packet_gatherers_to_vertex_mapping[
                        params][chip.x, chip.y])
                for edge in edges:
                    self.assertIn(
                        edge.pre_vertex, verts_expected[chip.x, chip.y, p])

    def test_local_verts_go_to_local_lpgs_app_graph(self):
        machine = virtual_machine(width=12, height=12)
        graph = MachineGraph("Test")
        app_graph = ApplicationGraph("Test")
        app_graph.machine_graph = graph

        default_params = {
            'use_prefix': False,
            'key_prefix': None,
            'prefix_type': None,
            'message_type': EIEIOType.KEY_32_BIT,
            'right_shift': 0,
            'payload_as_time_stamps': True,
            'use_payload_prefix': True,
            'payload_prefix': None,
            'payload_right_shift': 0,
            'number_of_packets_sent_per_time_step': 0,
            'hostname': None,
            'port': None,
            'strip_sdp': None,
            'tag': None,
            'label': "Test"}

        # data stores needed by algorithm
        live_packet_gatherers = dict()
        default_params_holder = LivePacketGatherParameters(**default_params)
        live_packet_gatherers[default_params_holder] = list()

        live_packet_gatherers_to_vertex_mapping = defaultdict(dict)

        placements = Placements()

        # add LPG's (1 for each Ethernet connected chip
        for chip in machine.ethernet_connected_chips:
            new_params = dict(default_params)
            vertex = LivePacketGather(
                LivePacketGatherParameters(**new_params))
            app_graph.add_vertex(vertex)
            vertex_slice = Slice(0, 0)
            resources_required = vertex.get_resources_used_by_atoms(
                vertex_slice)
            mac_vertex = vertex.create_machine_vertex(
                vertex_slice, resources_required)
            graph.add_vertex(mac_vertex)
            vertex.remember_associated_machine_vertex(mac_vertex)
            placements.add_placement(
                Placement(x=chip.x, y=chip.y, p=2, vertex=mac_vertex))
            live_packet_gatherers_to_vertex_mapping[
                default_params_holder][chip.x, chip.y] = mac_vertex

        # tracker of wirings
        verts_expected = defaultdict(list)

        positions = list()
        positions.append([0, 0, 0, 0])
        positions.append([4, 4, 0, 0])
        positions.append([1, 1, 0, 0])
        positions.append([2, 2, 0, 0])
        positions.append([8, 4, 8, 4])
        positions.append([11, 4, 8, 4])
        positions.append([4, 11, 4, 8])
        positions.append([4, 8, 4, 8])
        positions.append([0, 11, 8, 4])
        positions.append([11, 11, 4, 8])
        positions.append([8, 8, 4, 8])
        positions.append([4, 0, 0, 0])
        positions.append([7, 7, 0, 0])

        # add graph vertices which reside on areas of the machine to ensure
        #  spread over boards.
        for x, y, eth_x, eth_y in positions:
            vertex = SimpleTestVertex(1)
            app_graph.add_vertex(vertex)
            vertex_slice = Slice(0, 0)
            resources_required = vertex.get_resources_used_by_atoms(
                vertex_slice)
            mac_vertex = vertex.create_machine_vertex(
                vertex_slice, resources_required)
            graph.add_vertex(mac_vertex)
            vertex.remember_associated_machine_vertex(mac_vertex)
            partition_ids = ["EVENTS"]
            live_packet_gatherers[default_params_holder].append(
                (vertex, partition_ids))
            verts_expected[eth_x, eth_y].append(mac_vertex)
            placements.add_placement(
                Placement(x=x, y=y, p=5, vertex=mac_vertex))

        # run edge inserter that should go boom
        edge_inserter = InsertEdgesToLivePacketGatherers()
        edge_inserter(
            live_packet_gatherer_parameters=live_packet_gatherers,
            placements=placements,
            live_packet_gatherers_to_vertex_mapping=(
                live_packet_gatherers_to_vertex_mapping),
            machine=machine, machine_graph=graph, application_graph=app_graph)

        # verify edges are in the right place
        for chip in machine.ethernet_connected_chips:
            edges = graph.get_edges_ending_at_vertex(
                live_packet_gatherers_to_vertex_mapping[
                    default_params_holder][chip.x, chip.y])
            for edge in edges:
                self.assertIn(edge.pre_vertex, verts_expected[chip.x, chip.y])

        # check app graph
        for chip in machine.ethernet_connected_chips:
            app_verts_expected = [
                vert.app_vertex for vert in verts_expected[chip.x, chip.y]]
            lpg_machine = live_packet_gatherers_to_vertex_mapping[
                default_params_holder][chip.x, chip.y]
            for edge in app_graph.get_edges_ending_at_vertex(
                    lpg_machine.app_vertex):
                self.assertIn(edge.pre_vertex, app_verts_expected)


if __name__ == "__main__":
    unittest.main()<|MERGE_RESOLUTION|>--- conflicted
+++ resolved
@@ -71,17 +71,10 @@
         # add LPG's (1 for each Ethernet connected chip)
         for chip in machine.ethernet_connected_chips:
             extended = dict(default_params)
-<<<<<<< HEAD
-            extended.update({
-                'label': 'test',
-                'app_vertex': None,
-                'vertex_slice': Slice(0, 0)})
-            vertex = LivePacketGatherMachineVertex(**extended)
-=======
-            extended.update({'label': 'test'})
+            extended["label"] = "test"
             vertex = LivePacketGatherMachineVertex(
-                LivePacketGatherParameters(**extended))
->>>>>>> 2a4d5c3d
+                LivePacketGatherParameters(**extended),
+                app_vertex=None, vertex_slice=Slice(0, 0))
             graph.add_vertex(vertex)
             placements.add_placement(
                 Placement(x=chip.x, y=chip.y, p=2, vertex=vertex))
@@ -169,17 +162,9 @@
         index = 1
         for chip in machine.ethernet_connected_chips:
             extended = dict(default_params)
-<<<<<<< HEAD
-            extended.update({
-                'label': 'test',
-                'app_vertex': None,
-                'vertex_slice': Slice(0, 0)})
-            vertex = LivePacketGatherMachineVertex(**extended)
-=======
-            extended.update({'label': "test"})
             vertex = LivePacketGatherMachineVertex(
-                LivePacketGatherParameters(**extended))
->>>>>>> 2a4d5c3d
+                LivePacketGatherParameters(**extended),
+                app_vertex=None, vertex_slice=Slice(0, 0), label='test')
             graph.add_vertex(vertex)
             placements.add_placement(
                 Placement(x=chip.x, y=chip.y, p=2, vertex=vertex))
@@ -193,17 +178,10 @@
             default_params_holder2 = LivePacketGatherParameters(**extended)
 
             extended = dict(default_params)
-<<<<<<< HEAD
-            extended.update({
-                'label': 'test',
-                'app_vertex': None,
-                'vertex_slice': Slice(0, 0)})
-            vertex = LivePacketGatherMachineVertex(**extended)
-=======
             extended.update({'label': "test"})
             vertex = LivePacketGatherMachineVertex(
-                LivePacketGatherParameters(**extended))
->>>>>>> 2a4d5c3d
+                LivePacketGatherParameters(**extended),
+                app_vertex=None, vertex_slice=Slice(0, 0))
             specific_data_holders[(chip.x, chip.y)] = default_params_holder2
             placements.add_placement(Placement(
                 x=chip.x, y=chip.y, p=3, vertex=vertex))
