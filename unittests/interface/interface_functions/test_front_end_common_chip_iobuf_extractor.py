# Copyright (c) 2017-2019 The University of Manchester
#
# This program is free software: you can redistribute it and/or modify
# it under the terms of the GNU General Public License as published by
# the Free Software Foundation, either version 3 of the License, or
# (at your option) any later version.
#
# This program is distributed in the hope that it will be useful,
# but WITHOUT ANY WARRANTY; without even the implied warranty of
# MERCHANTABILITY or FITNESS FOR A PARTICULAR PURPOSE.  See the
# GNU General Public License for more details.
#
# You should have received a copy of the GNU General Public License
# along with this program.  If not, see <http://www.gnu.org/licenses/>.

import os
import unittest
from spinn_utilities.config_holder import set_config
from spinn_utilities.executable_finder import ExecutableFinder
from spinn_utilities.overrides import overrides
from spinn_machine import CoreSubsets, CoreSubset
from spinnman.model import IOBuffer
from spinn_front_end_common.data import FecDataView
from spinn_front_end_common.interface.config_setup import unittest_setup
from spinn_front_end_common.interface.interface_functions import (
<<<<<<< HEAD
    ChipIOBufExtractor)
=======
    chip_io_buf_extractor)
from spinn_front_end_common.utilities.globals_variables import (
    app_provenance_file_path)
>>>>>>> 1abf76e1
from spinnman.model import ExecutableTargets
from spinnman.transceiver import Transceiver


class _PretendTransceiver(object):
    def __init__(self, iobuffers):
        self._iobuffers = iobuffers

    @overrides(Transceiver.get_iobuf)
    def get_iobuf(self, core_subsets=None):
        for iobuf in self._iobuffers:
            if core_subsets.is_core(iobuf.x, iobuf.y, iobuf.p):
                yield iobuf


def mock_text(x, y, p):
    filename = "myfile.c"
    error = "Test Error"
    warning = "Test Warning"
    error_text = "[ERROR]    ({}): {}\n".format(filename, error)
    result_error = "{}, {}, {}: {} ({})".format(x, y, p, error, filename)
    warning_text = "[WARNING]    ({}): {}\n".format(filename, warning)
    result_warning = "{}, {}, {}: {} ({})".format(
        x, y, p, warning, filename)
    text = "Test {} {} {}\n".format(x, y, p) + warning_text + error_text
    return text, result_error, result_warning


text001, result_error001, result_warning001 = mock_text(0, 0, 1)
text002, result_error002, result_warning002 = mock_text(0, 0, 2)
text111, result_error111, result_warning111 = mock_text(1, 1, 1)
text112, result_error112, result_warning112 = mock_text(1, 1, 2)
text003, result_error003, result_warning003 = mock_text(0, 0, 3)


path = os.path.dirname(os.path.abspath(__file__))


def mock_aplx(name):
    return os.path.join(path, "mock{}.aplx".format(name))


executableFinder = ExecutableFinder([path])

transceiver = _PretendTransceiver(
    [IOBuffer(0, 0, 1, text001), IOBuffer(0, 0, 2, text002),
     IOBuffer(1, 1, 1, text111), IOBuffer(1, 1, 2, text112),
     IOBuffer(0, 0, 3, text003)])

executable_targets = ExecutableTargets()
core_subsets = CoreSubsets([CoreSubset(0, 0, [1, 2])])
fooaplx = mock_aplx("foo")
executable_targets.add_subsets(fooaplx, core_subsets)
core_subsets = CoreSubsets([CoreSubset(1, 1, [1, 2])])
baraplx = mock_aplx("bar")
executable_targets.add_subsets(baraplx, core_subsets)
core_subsets = CoreSubsets([CoreSubset(0, 0, [3])])
alphaaplx = mock_aplx("alpha")
executable_targets.add_subsets(alphaaplx, core_subsets)


class TestFrontEndCommonChipIOBufExtractor(unittest.TestCase):

    def setUp(self):
        unittest_setup()

    def testExectuableFinder(self):
        self.assertIn(fooaplx, executableFinder.get_executable_path(fooaplx))

    def testCallSimple(self):
<<<<<<< HEAD
        folder = FecDataView().app_provenance_dir_path
        error_entries, warn_entries = extractor(
=======
        folder = app_provenance_file_path()
        error_entries, warn_entries = chip_io_buf_extractor(
>>>>>>> 1abf76e1
            transceiver, executable_targets=executable_targets,
            executable_finder=None)
        set_config("Reports", "extract_iobuf_from_cores", "None")
        set_config("Reports", "extract_iobuf_from_binary_types", "None")
        testfile = os.path.join(
            folder, "iobuf_for_chip_0_0_processor_id_1.txt")
        self.assertTrue(os.path.exists(testfile))
        testfile = os.path.join(
            folder, "iobuf_for_chip_0_0_processor_id_2.txt")
        self.assertTrue(os.path.exists(testfile))
        testfile = os.path.join(
            folder, "iobuf_for_chip_1_1_processor_id_1.txt")
        self.assertTrue(os.path.exists(testfile))
        testfile = os.path.join(
            folder, "iobuf_for_chip_1_1_processor_id_2.txt")
        self.assertTrue(os.path.exists(testfile))
        testfile = os.path.join(
            folder, "iobuf_for_chip_0_0_processor_id_3.txt")
        self.assertTrue(os.path.exists(testfile))
        self.assertIn(result_error001, error_entries)
        self.assertIn(result_error002, error_entries)
        self.assertIn(result_error111, error_entries)
        self.assertIn(result_error112, error_entries)
        self.assertIn(result_error003, error_entries)
        self.assertIn(result_warning001, warn_entries)
        self.assertIn(result_warning002, warn_entries)
        self.assertIn(result_warning111, warn_entries)
        self.assertIn(result_warning112, warn_entries)
        self.assertIn(result_warning003, warn_entries)
        self.assertEqual(5, len(warn_entries))

    def testCallChips(self):
        folder = FecDataView().app_provenance_dir_path
        set_config("Reports", "extract_iobuf_from_cores", "0,0,2:0,0,3")
        set_config("Reports", "extract_iobuf_from_binary_types", "None")
        error_entries, warn_entries = chip_io_buf_extractor(
            transceiver, executable_targets=executable_targets,
            executable_finder=None)
        testfile = os.path.join(
            folder, "iobuf_for_chip_0_0_processor_id_1.txt")
        self.assertFalse(os.path.exists(testfile))
        testfile = os.path.join(
            folder, "iobuf_for_chip_0_0_processor_id_2.txt")
        self.assertTrue(os.path.exists(testfile))
        testfile = os.path.join(
            folder, "iobuf_for_chip_1_1_processor_id_1.txt")
        self.assertFalse(os.path.exists(testfile))
        testfile = os.path.join(
            folder, "iobuf_for_chip_1_1_processor_id_2.txt")
        self.assertFalse(os.path.exists(testfile))
        testfile = os.path.join(
            folder, "iobuf_for_chip_0_0_processor_id_3.txt")
        self.assertTrue(os.path.exists(testfile))
        self.assertNotIn(result_error001, error_entries)
        self.assertIn(result_error002, error_entries)
        self.assertNotIn(result_error111, error_entries)
        self.assertNotIn(result_error112, error_entries)
        self.assertIn(result_error003, error_entries)
        self.assertNotIn(result_warning001, warn_entries)
        self.assertIn(result_warning002, warn_entries)
        self.assertNotIn(result_warning111, warn_entries)
        self.assertNotIn(result_warning112, warn_entries)
        self.assertIn(result_warning003, warn_entries)
        self.assertEqual(2, len(warn_entries))

    def testCallBinary(self):
        folder = FecDataView().app_provenance_dir_path
        set_config("Reports", "extract_iobuf_from_cores", "None")
        set_config("Reports", "extract_iobuf_from_binary_types",
                   fooaplx + "," + alphaaplx)
        error_entries, warn_entries = chip_io_buf_extractor(
            transceiver, executable_targets=executable_targets,
            executable_finder=executableFinder)
        testfile = os.path.join(
            folder, "iobuf_for_chip_0_0_processor_id_1.txt")
        self.assertTrue(os.path.exists(testfile))
        testfile = os.path.join(
            folder, "iobuf_for_chip_0_0_processor_id_2.txt")
        self.assertTrue(os.path.exists(testfile))
        testfile = os.path.join(
            folder, "iobuf_for_chip_1_1_processor_id_1.txt")
        self.assertFalse(os.path.exists(testfile))
        testfile = os.path.join(
            folder, "iobuf_for_chip_1_1_processor_id_2.txt")
        self.assertFalse(os.path.exists(testfile))
        testfile = os.path.join(
            folder, "iobuf_for_chip_0_0_processor_id_3.txt")
        self.assertTrue(os.path.exists(testfile))
        self.assertIn(result_error001, error_entries)
        self.assertIn(result_error002, error_entries)
        self.assertIn(result_error003, error_entries)
        self.assertIn(result_warning001, warn_entries)
        self.assertIn(result_warning002, warn_entries)
        self.assertIn(result_warning003, warn_entries)
        self.assertEqual(3, len(warn_entries))

    def testCallBoth(self):
        folder = FecDataView().app_provenance_dir_path
        set_config("Reports", "extract_iobuf_from_cores", "0,0,2:1,1,1")
        set_config("Reports", "extract_iobuf_from_binary_types",
                   fooaplx + "," + alphaaplx)
        error_entries, warn_entries = chip_io_buf_extractor(
            transceiver, executable_targets=executable_targets,
            executable_finder=executableFinder)
        testfile = os.path.join(
            folder, "iobuf_for_chip_0_0_processor_id_1.txt")
        self.assertTrue(os.path.exists(testfile))
        testfile = os.path.join(
            folder, "iobuf_for_chip_0_0_processor_id_2.txt")
        self.assertTrue(os.path.exists(testfile))
        testfile = os.path.join(
            folder, "iobuf_for_chip_1_1_processor_id_1.txt")
        self.assertTrue(os.path.exists(testfile))
        testfile = os.path.join(
            folder, "iobuf_for_chip_1_1_processor_id_2.txt")
        self.assertFalse(os.path.exists(testfile))
        testfile = os.path.join(
            folder, "iobuf_for_chip_0_0_processor_id_3.txt")
        self.assertTrue(os.path.exists(testfile))
        os.unlink(testfile)
        self.assertIn(result_error001, error_entries)
        self.assertIn(result_error002, error_entries)
        self.assertIn(result_error111, error_entries)
        self.assertNotIn(result_error112, error_entries)
        self.assertIn(result_error003, error_entries)
        self.assertIn(result_warning001, warn_entries)
        self.assertIn(result_warning002, warn_entries)
        self.assertIn(result_warning111, warn_entries)
        self.assertNotIn(result_warning112, warn_entries)
        self.assertIn(result_warning003, warn_entries)
        self.assertEqual(4, len(warn_entries))


if __name__ == "__main__":
    unittest.main()<|MERGE_RESOLUTION|>--- conflicted
+++ resolved
@@ -23,13 +23,7 @@
 from spinn_front_end_common.data import FecDataView
 from spinn_front_end_common.interface.config_setup import unittest_setup
 from spinn_front_end_common.interface.interface_functions import (
-<<<<<<< HEAD
-    ChipIOBufExtractor)
-=======
     chip_io_buf_extractor)
-from spinn_front_end_common.utilities.globals_variables import (
-    app_provenance_file_path)
->>>>>>> 1abf76e1
 from spinnman.model import ExecutableTargets
 from spinnman.transceiver import Transceiver
 
@@ -100,13 +94,8 @@
         self.assertIn(fooaplx, executableFinder.get_executable_path(fooaplx))
 
     def testCallSimple(self):
-<<<<<<< HEAD
-        folder = FecDataView().app_provenance_dir_path
-        error_entries, warn_entries = extractor(
-=======
-        folder = app_provenance_file_path()
-        error_entries, warn_entries = chip_io_buf_extractor(
->>>>>>> 1abf76e1
+        folder = FecDataView().app_provenance_dir_path
+        error_entries, warn_entries = chip_io_buf_extractor(
             transceiver, executable_targets=executable_targets,
             executable_finder=None)
         set_config("Reports", "extract_iobuf_from_cores", "None")
