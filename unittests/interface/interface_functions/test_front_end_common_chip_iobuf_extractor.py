import unittest
<<<<<<< HEAD
from spinn_front_end_common.interface.interface_functions\
    .front_end_common_chip_iobuf_extractor \
    import FrontEndCommonChipIOBufExtractor
from spinn_machine.core_subsets import CoreSubsets
from spinnman.model.io_buffer import IOBuffer
from spinn_machine.core_subset import CoreSubset
import os
import tempfile
=======
from spinn_front_end_common.interface.interface_functions \
    import ChipIOBufExtractor
from spinn_machine import CoreSubsets, CoreSubset
from spinnman.model import IOBuffer
>>>>>>> 7ccbb4ec


class _PretendTransceiver(object):

    def __init__(self, iobuffers):
        self._iobuffers = iobuffers

    def get_iobuf(self, core_subsets):
        for iobuf in self._iobuffers:
            yield iobuf


class TestFrontEndCommonChipIOBufExtractor(unittest.TestCase):

    def testcall(self):
        x = 0
        y = 0
        p = 1
        filename = "myfile.c"
        error = "Test Error"
        warning = "Test Warning"
        error_text = "[ERROR]    ({}): {}\n".format(filename, error)
        result_error = "{}, {}, {}: {} ({})".format(x, y, p, error, filename)
        warning_text = "[WARNING]    ({}): {}\n".format(filename, warning)
        result_warning = "{}, {}, {}: {} ({})".format(
            x, y, p, warning, filename)
        text = "Test\n" + warning_text + error_text
        extractor = ChipIOBufExtractor()
        core_subsets = CoreSubsets([CoreSubset(x, y, [p])])
        transceiver = _PretendTransceiver([IOBuffer(x, y, p, text)])
        folder = tempfile.mkdtemp()
        error_entries, warn_entries = extractor(
            transceiver, has_ran=True, core_subsets=core_subsets,
            provenance_file_path=folder)
        testfile = os.path.join(folder, "0_0_1.txt")
        self.assertTrue(os.path.exists(testfile))
        self.assertEqual(error_entries[0], result_error)
        self.assertEqual(warn_entries[0], result_warning)
        os.unlink(testfile)
        os.rmdir(folder)


if __name__ == "__main__":
    unittest.main()<|MERGE_RESOLUTION|>--- conflicted
+++ resolved
@@ -1,19 +1,10 @@
 import unittest
-<<<<<<< HEAD
-from spinn_front_end_common.interface.interface_functions\
-    .front_end_common_chip_iobuf_extractor \
-    import FrontEndCommonChipIOBufExtractor
-from spinn_machine.core_subsets import CoreSubsets
-from spinnman.model.io_buffer import IOBuffer
-from spinn_machine.core_subset import CoreSubset
-import os
-import tempfile
-=======
 from spinn_front_end_common.interface.interface_functions \
     import ChipIOBufExtractor
 from spinn_machine import CoreSubsets, CoreSubset
 from spinnman.model import IOBuffer
->>>>>>> 7ccbb4ec
+import os
+import tempfile
 
 
 class _PretendTransceiver(object):
