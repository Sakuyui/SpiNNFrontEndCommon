--- conflicted
+++ resolved
@@ -24,7 +24,7 @@
 from spinn_front_end_common.interface.interface_functions import (
     ChipIOBufExtractor)
 from spinn_front_end_common.utilities.globals_variables import (
-    app_provenance_file_path, unset_simulator)
+    app_provenance_file_path)
 from spinnman.model import ExecutableTargets
 from spinnman.transceiver import Transceiver
 
@@ -90,18 +90,7 @@
 class TestFrontEndCommonChipIOBufExtractor(unittest.TestCase):
 
     def setUp(self):
-<<<<<<< HEAD
-        unset_simulator()
-        reset_configs()
-        load_config()
-
-    @classmethod
-    def tearDownClass(cls):
-        unset_simulator()
-        reset_configs()
-=======
         unittest_setup()
->>>>>>> 0f05ea2a
 
     def testExectuableFinder(self):
         self.assertIn(fooaplx, executableFinder.get_executable_path(fooaplx))
