--- conflicted
+++ resolved
@@ -87,13 +87,8 @@
         writer.set_transceiver(transceiver)
         writer.set_placements(Placements([]))
 
-<<<<<<< HEAD
-        dsg_targets = DataSpecificationTargets()
-        with dsg_targets.create_data_spec(0, 0, 0) as spec_writer:
-=======
-        db = DsSqlliteDatabase()
-        with db.create_data_spec(0, 0, 0) as spec_writer:
->>>>>>> e18e7b27
+        db = DsSqlliteDatabase()
+        with db.create_data_spec(0, 0, 0) as spec_writer:
             spec = DataSpecificationGenerator(spec_writer)
             spec.reserve_memory_region(0, 100)
             spec.reserve_memory_region(1, 100, empty=True)
@@ -113,15 +108,9 @@
         targets.add_processor(
             "text.aplx", 0, 0, 0, ExecutableType.USES_SIMULATION_INTERFACE)
         writer.set_executable_targets(targets)
-<<<<<<< HEAD
-
-        infos = execute_application_data_specs(
-            dsg_targets, region_sizes=region_sizes)
-=======
         writer.set_dsg_targets(db)
 
         execute_application_data_specs()
->>>>>>> e18e7b27
 
         # Test regions - although 3 are created, only 2 should be uploaded
         # (0 and 2), and only the data written should be uploaded
@@ -165,14 +154,8 @@
             user_0_addresses={0: 1000, 1: 2000, 2: 3000})
         writer.set_transceiver(transceiver)
         writer.set_placements(Placements([]))
-<<<<<<< HEAD
-        region_sizes = dict()
-
-        dsg_targets = DataSpecificationTargets()
-=======
-
-        db = DsSqlliteDatabase()
->>>>>>> e18e7b27
+
+        db = DsSqlliteDatabase()
 
         with db.create_data_spec(0, 0, 0) as spec_writer:
             spec = DataSpecificationGenerator(spec_writer)
@@ -205,15 +188,9 @@
         targets.add_processor(
             "text.aplx", 0, 0, 2, ExecutableType.USES_SIMULATION_INTERFACE)
         writer.set_executable_targets(targets)
-<<<<<<< HEAD
-
-        infos = execute_application_data_specs(
-            dsg_targets, region_sizes=region_sizes)
-=======
         writer.set_dsg_targets(db)
 
         execute_application_data_specs()
->>>>>>> e18e7b27
 
         # User 0 for each spec (3) + header and table for each spec (3)
         # + 1 actual region (as rest are references)
@@ -259,14 +236,8 @@
             user_0_addresses={0: 1000, 1: 2000})
         writer.set_transceiver(transceiver)
         writer.set_placements(Placements([]))
-<<<<<<< HEAD
-        region_sizes = dict()
-
-        dsg_targets = DataSpecificationTargets()
-=======
-
-        db = DsSqlliteDatabase()
->>>>>>> e18e7b27
+
+        db = DsSqlliteDatabase()
 
         with db.create_data_spec(0, 0, 0) as spec_writer:
             spec = DataSpecificationGenerator(spec_writer)
@@ -290,19 +261,11 @@
         targets.add_processor(
             "text.aplx", 0, 0, 1, ExecutableType.USES_SIMULATION_INTERFACE)
         writer.set_executable_targets(targets)
-<<<<<<< HEAD
-
-        # ValueError because one of the regions can't be found
-        with self.assertRaises(ValueError):
-            execute_application_data_specs(
-                dsg_targets, region_sizes=region_sizes)
-=======
         writer.set_dsg_targets(db)
 
         # ValueError because one of the regions can't be found
         with self.assertRaises(ValueError):
             execute_application_data_specs()
->>>>>>> e18e7b27
 
     def test_multispec_with_double_reference(self):
         writer = FecDataWriter.mock()
@@ -310,14 +273,8 @@
             user_0_addresses={0: 1000, 1: 2000})
         writer.set_transceiver(transceiver)
         writer.set_placements(Placements([]))
-<<<<<<< HEAD
-        region_sizes = dict()
-
-        dsg_targets = DataSpecificationTargets()
-=======
-
-        db = DsSqlliteDatabase()
->>>>>>> e18e7b27
+
+        db = DsSqlliteDatabase()
 
         with db.create_data_spec(0, 0, 1) as spec_writer:
             spec = DataSpecificationGenerator(spec_writer)
@@ -333,19 +290,11 @@
         targets.add_processor(
             "text.aplx", 0, 0, 1, ExecutableType.USES_SIMULATION_INTERFACE)
         writer.set_executable_targets(targets)
-<<<<<<< HEAD
-
-        # ValueError because regions have same reference
-        with self.assertRaises(ValueError):
-            execute_application_data_specs(
-                dsg_targets, region_sizes=region_sizes)
-=======
         writer.set_dsg_targets(db)
 
         # ValueError because regions have same reference
         with self.assertRaises(ValueError):
             execute_application_data_specs()
->>>>>>> e18e7b27
 
     def test_multispec_with_wrong_chip_reference(self):
         writer = FecDataWriter.mock()
@@ -353,14 +302,8 @@
             user_0_addresses={0: 1000})
         writer.set_transceiver(transceiver)
         writer.set_placements(Placements([]))
-<<<<<<< HEAD
-        region_sizes = dict()
-
-        dsg_targets = DataSpecificationTargets()
-=======
-
-        db = DsSqlliteDatabase()
->>>>>>> e18e7b27
+
+        db = DsSqlliteDatabase()
 
         with db.create_data_spec(0, 0, 0) as spec_writer:
             spec = DataSpecificationGenerator(spec_writer)
@@ -384,19 +327,11 @@
         targets.add_processor(
             "text.aplx", 1, 1, 0, ExecutableType.USES_SIMULATION_INTERFACE)
         writer.set_executable_targets(targets)
-<<<<<<< HEAD
-
-        # ValueError because the reference is on a different chip
-        with self.assertRaises(ValueError):
-            execute_application_data_specs(
-                dsg_targets, region_sizes=region_sizes)
-=======
         writer.set_dsg_targets(db)
 
         # ValueError because the reference is on a different chip
         with self.assertRaises(ValueError):
             execute_application_data_specs()
->>>>>>> e18e7b27
 
     def test_multispec_with_wrong_chip_reference_on_close(self):
         writer = FecDataWriter.mock()
@@ -404,14 +339,8 @@
             user_0_addresses={0: 1000})
         writer.set_transceiver(transceiver)
         writer.set_placements(Placements([]))
-<<<<<<< HEAD
-        region_sizes = dict()
-
-        dsg_targets = DataSpecificationTargets()
-=======
-
-        db = DsSqlliteDatabase()
->>>>>>> e18e7b27
+
+        db = DsSqlliteDatabase()
 
         with db.create_data_spec(1, 1, 0) as spec_writer:
             spec = DataSpecificationGenerator(spec_writer)
@@ -435,19 +364,11 @@
         targets.add_processor(
             "text.aplx", 1, 1, 0, ExecutableType.USES_SIMULATION_INTERFACE)
         writer.set_executable_targets(targets)
-<<<<<<< HEAD
-
-        # ValueError because the reference is on a different chip
-        with self.assertRaises(ValueError):
-            execute_application_data_specs(
-                dsg_targets, region_sizes=region_sizes)
-=======
         writer.set_dsg_targets(db)
 
         # ValueError because the reference is on a different chip
         with self.assertRaises(ValueError):
             execute_application_data_specs()
->>>>>>> e18e7b27
 
 
 if __name__ == "__main__":
