# Copyright (c) 2017-2019 The University of Manchester
#
# This program is free software: you can redistribute it and/or modify
# it under the terms of the GNU General Public License as published by
# the Free Software Foundation, either version 3 of the License, or
# (at your option) any later version.
#
# This program is distributed in the hope that it will be useful,
# but WITHOUT ANY WARRANTY; without even the implied warranty of
# MERCHANTABILITY or FITNESS FOR A PARTICULAR PURPOSE.  See the
# GNU General Public License for more details.
#
# You should have received a copy of the GNU General Public License
# along with this program.  If not, see <http://www.gnu.org/licenses/>.

import unittest
from pacman.model.graphs.machine import MachineVertex, MachineGraph
from pacman.model.resources import ResourceContainer
from pacman.model.placements import Placements, Placement
from spinn_front_end_common.interface.interface_functions import (
    GraphBinaryGatherer, LocateExecutableStartType)
from spinn_front_end_common.utilities.utility_objs import ExecutableType
from spinn_front_end_common.abstract_models import AbstractHasAssociatedBinary


class _TestVertexWithBinary(MachineVertex, AbstractHasAssociatedBinary):

    def __init__(self, binary_file_name, binary_start_type):
        super(_TestVertexWithBinary, self).__init__()
        self._binary_file_name = binary_file_name
        self._binary_start_type = binary_start_type

    def resources_required(self):
        return ResourceContainer()

    def get_binary_file_name(self):
        return self._binary_file_name

    def get_binary_start_type(self):
        return self._binary_start_type


class _TestVertexWithoutBinary(MachineVertex):
    def resources_required(self):
        return ResourceContainer()


class _TestExecutableFinder(object):
    def get_executable_path(self, executable_name):
        return executable_name


class TestFrontEndCommonGraphBinaryGatherer(unittest.TestCase):

    def test_call(self):
        """ Test calling the binary gatherer normally
        """

        vertex_1 = _TestVertexWithBinary(
            "test.aplx", ExecutableType.RUNNING)
        vertex_2 = _TestVertexWithBinary(
            "test2.aplx", ExecutableType.RUNNING)
        vertex_3 = _TestVertexWithBinary(
            "test2.aplx", ExecutableType.RUNNING)
        vertex_4 = _TestVertexWithoutBinary()

        graph = MachineGraph("Test")
        graph.add_vertices([vertex_1, vertex_2, vertex_3])

        placements = Placements(placements=[
            Placement(vertex_1, 0, 0, 0),
            Placement(vertex_2, 0, 0, 1),
            Placement(vertex_3, 0, 0, 2),
            Placement(vertex_4, 0, 0, 3)])

        gatherer = GraphBinaryGatherer()
        targets = gatherer.__call__(
            placements, graph, _TestExecutableFinder())
        gatherer = LocateExecutableStartType()
        start_type, binary_map = gatherer.__call__(
            graph, placements, _TestExecutableFinder())
        self.assertEqual(next(iter(start_type)), ExecutableType.RUNNING)
        self.assertEqual(targets.total_processors, 3)

        test_cores = targets.get_cores_for_binary("test.aplx")
        test_2_cores = targets.get_cores_for_binary("test2.aplx")
        self.assertEqual(len(test_cores), 1)
        self.assertEqual(len(test_2_cores), 2)
        self.assertIn((0, 0, 0), test_cores)
        self.assertIn((0, 0, 1), test_2_cores)
        self.assertIn((0, 0, 2), test_2_cores)

    def test_mixed_binaries(self):
        """ Test calling the binary gatherer with mixed executable types
        """

        vertex_1 = _TestVertexWithBinary(
            "test.aplx", ExecutableType.RUNNING)
        vertex_2 = _TestVertexWithBinary(
            "test2.aplx", ExecutableType.SYNC)

        placements = Placements(placements=[
            Placement(vertex_1, 0, 0, 0),
            Placement(vertex_2, 0, 0, 1)])

        graph = MachineGraph("Test")
        graph.add_vertices([vertex_1, vertex_2])

        gatherer = LocateExecutableStartType()
<<<<<<< HEAD
        results = gatherer.__call__(
            graph, placements=placements)
=======
        results, binary_map = gatherer.__call__(
            graph, placements=placements,
            executable_finder=_TestExecutableFinder())
>>>>>>> 98c45273
        self.assertIn(ExecutableType.RUNNING, results)
        self.assertIn(ExecutableType.SYNC, results)
        self.assertNotIn(ExecutableType.USES_SIMULATION_INTERFACE, results)
        self.assertNotIn(ExecutableType.NO_APPLICATION, results)


if __name__ == '__main__':
    unittest.main()<|MERGE_RESOLUTION|>--- conflicted
+++ resolved
@@ -107,14 +107,9 @@
         graph.add_vertices([vertex_1, vertex_2])
 
         gatherer = LocateExecutableStartType()
-<<<<<<< HEAD
-        results = gatherer.__call__(
-            graph, placements=placements)
-=======
         results, binary_map = gatherer.__call__(
             graph, placements=placements,
             executable_finder=_TestExecutableFinder())
->>>>>>> 98c45273
         self.assertIn(ExecutableType.RUNNING, results)
         self.assertIn(ExecutableType.SYNC, results)
         self.assertNotIn(ExecutableType.USES_SIMULATION_INTERFACE, results)
