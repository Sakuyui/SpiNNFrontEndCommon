--- conflicted
+++ resolved
@@ -1,26 +1,14 @@
 import unittest
 
-<<<<<<< HEAD
-from pacman.model.graphs.machine.machine_vertex import MachineVertex
-from pacman.model.resources.resource_container import ResourceContainer
-from pacman.model.placements.placements import Placements
-from pacman.model.placements.placement import Placement
-from pacman.model.graphs.machine.machine_graph import MachineGraph
-
-from spinn_front_end_common.interface.interface_functions\
-    .front_end_common_graph_binary_gatherer \
-    import FrontEndCommonGraphBinaryGatherer
-from spinn_front_end_common.interface.interface_functions.\
-    front_end_common_locate_executable_start_types import \
-    FrontEndCommonLocateExecutableStartType
-=======
 from pacman.model.graphs.machine import MachineVertex, MachineGraph
 from pacman.model.resources import ResourceContainer
 from pacman.model.placements import Placements, Placement
 
 from spinn_front_end_common.interface.interface_functions \
     import GraphBinaryGatherer
->>>>>>> 7ccbb4ec
+from spinn_front_end_common.interface.interface_functions.\
+    front_end_common_locate_executable_start_types import \
+    FrontEndCommonLocateExecutableStartType
 from spinn_front_end_common.utilities.exceptions import ConfigurationException
 from spinn_front_end_common.utilities.utility_objs import ExecutableStartType
 from spinn_front_end_common.abstract_models import AbstractHasAssociatedBinary
@@ -81,13 +69,8 @@
             Placement(vertex_3, 0, 0, 2),
             Placement(vertex_4, 0, 0, 3)])
 
-<<<<<<< HEAD
-        gatherer = FrontEndCommonGraphBinaryGatherer()
+        gatherer = GraphBinaryGatherer()
         targets = gatherer.__call__(
-=======
-        gatherer = GraphBinaryGatherer()
-        targets, start_type = gatherer.__call__(
->>>>>>> 7ccbb4ec
             placements, graph, _TestExecutableFinder())
         gatherer = FrontEndCommonLocateExecutableStartType()
         start_type = gatherer.__call__(graph)
@@ -114,15 +97,7 @@
         graph = MachineGraph("Test")
         graph.add_vertices([vertex_1, vertex_2])
 
-<<<<<<< HEAD
         gatherer = FrontEndCommonLocateExecutableStartType()
-=======
-        placements = Placements(placements=[
-            Placement(vertex_1, 0, 0, 0),
-            Placement(vertex_2, 0, 0, 1)])
-
-        gatherer = GraphBinaryGatherer()
->>>>>>> 7ccbb4ec
         with self.assertRaises(ConfigurationException):
             gatherer.__call__(graph)
 
