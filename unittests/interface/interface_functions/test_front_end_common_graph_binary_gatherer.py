--- conflicted
+++ resolved
@@ -8,10 +8,6 @@
     import GraphBinaryGatherer
 from spinn_front_end_common.interface.interface_functions \
     import LocateExecutableStartType
-<<<<<<< HEAD
-from spinn_front_end_common.utilities.exceptions import ConfigurationException
-=======
->>>>>>> 5bb5f1a8
 from spinn_front_end_common.utilities.utility_objs import ExecutableType
 from spinn_front_end_common.abstract_models import AbstractHasAssociatedBinary
 
@@ -75,13 +71,8 @@
         targets = gatherer.__call__(
             placements, graph, _TestExecutableFinder())
         gatherer = LocateExecutableStartType()
-<<<<<<< HEAD
-        start_type = gatherer.__call__(graph)
-        self.assertEqual(start_type, ExecutableType.RUNNING)
-=======
         start_type = gatherer.__call__(graph, placements)
         self.assertEqual(start_type.keys()[0], ExecutableType.RUNNING)
->>>>>>> 5bb5f1a8
         self.assertEqual(targets.total_processors, 3)
 
         test_cores = targets.get_cores_for_binary("test.aplx")
@@ -100,13 +91,10 @@
             "test.aplx", ExecutableType.RUNNING)
         vertex_2 = _TestVertexWithBinary(
             "test2.aplx", ExecutableType.SYNC)
-<<<<<<< HEAD
-=======
 
         placements = Placements(placements=[
             Placement(vertex_1, 0, 0, 0),
             Placement(vertex_2, 0, 0, 1)])
->>>>>>> 5bb5f1a8
 
         graph = MachineGraph("Test")
         graph.add_vertices([vertex_1, vertex_2])
