# Copyright (c) 2017 The University of Manchester
#
# Licensed under the Apache License, Version 2.0 (the "License");
# you may not use this file except in compliance with the License.
# You may obtain a copy of the License at
#
#     https://www.apache.org/licenses/LICENSE-2.0
#
# Unless required by applicable law or agreed to in writing, software
# distributed under the License is distributed on an "AS IS" BASIS,
# WITHOUT WARRANTIES OR CONDITIONS OF ANY KIND, either express or implied.
# See the License for the specific language governing permissions and
# limitations under the License.

import unittest
import numpy
from spinn_utilities.config_holder import set_config
from spinn_utilities.overrides import overrides
from spinnman.model.enums import ExecutableType
from pacman.model.placements import Placements, Placement
from spinn_front_end_common.abstract_models import (
    AbstractHasAssociatedBinary, AbstractGeneratesDataSpecification,
    AbstractRewritesDataSpecification)
from spinn_front_end_common.interface.config_setup import unittest_setup
from spinn_front_end_common.data.fec_data_writer import FecDataWriter
from spinn_front_end_common.interface.interface_functions import (
    reload_dsg_regions)
from pacman.model.graphs.machine import (SimpleMachineVertex)
from spinnman.transceiver.mockable_transceiver import MockableTransceiver
from spinnman.model import CPUInfo
from spinn_front_end_common.interface.ds import DsSqlliteDatabase
from spinn_front_end_common.utilities.exceptions import DataSpecException

# test specific stuff
# vertex/ p: region, size, data
reload_region_data = {
    # core 4
    4: [
        (0, 40, [0] * 10),
        (1, 120, [1] * 20)
    ],
    # core 5
    5: [
        (5, 120, [3] * 15),
        (7, 80, [4] * 20),
        (10, 90, [5] * 4)
    ]
}

regenerate_call_count = 0


class _TestMachineVertex(
        SimpleMachineVertex, AbstractHasAssociatedBinary,
        AbstractGeneratesDataSpecification, AbstractRewritesDataSpecification):
    """ A simple machine vertex for testing
    """

    def __init__(self):
        super().__init__(None)
        self._requires_regions_to_be_reloaded = True

    @overrides(AbstractRewritesDataSpecification.reload_required)
    def reload_required(self):
        return self._requires_regions_to_be_reloaded

    @overrides(AbstractRewritesDataSpecification.set_reload_required)
    def set_reload_required(self, new_value):
        self._requires_regions_to_be_reloaded = new_value

    @overrides(AbstractRewritesDataSpecification.regenerate_data_specification)
    def regenerate_data_specification(self, spec, placement):
        global regenerate_call_count
        for region_id, size, data in reload_region_data[placement.p]:
            spec.reserve_memory_region(region_id, size)
            spec.switch_write_focus(region_id)
            spec.write_array(data)
        spec.end_specification()
        regenerate_call_count += 1

    @overrides(AbstractHasAssociatedBinary.get_binary_file_name)
    def get_binary_file_name(self):
        raise NotImplementedError()

    @overrides(AbstractHasAssociatedBinary.get_binary_start_type)
    def get_binary_start_type(self):
        return ExecutableType.USES_SIMULATION_INTERFACE

    @overrides(AbstractGeneratesDataSpecification.generate_data_specification)
    def generate_data_specification(self, spec, placement):
        raise NotImplementedError()


class _MockCPUInfo(object):
    """ Pretend CPU Info object
    """

    def __init__(self, user_0):
        self._user_0 = user_0

    @property
    @overrides(CPUInfo.user)
    def user(self):
        return [self._user_0]


class _MockTransceiver(MockableTransceiver):
    """ Pretend transceiver
    """
    # pylint: disable=unused-argument

    def __init__(self):
        self._regions_rewritten = list()

    @overrides(MockableTransceiver.write_memory)
    def write_memory(
            self, x, y, base_address, data, *,
            n_bytes=None, offset=0, cpu=0, get_sum=False):
        self._regions_rewritten.append((base_address, data))

<<<<<<< HEAD
    @overrides(Transceiver.close)
    def close(self):
        pass

    @property
    def regions_rewritten(self):
        return list(self._regions_rewritten)

=======
>>>>>>> b5592776

class TestFrontEndCommonDSGRegionReloader(unittest.TestCase):

    def setUp(self):
        unittest_setup()
        set_config("Machine", "version", 5)

    def test_with_good_sizes(self):
        """ Test that an application vertex's data is rewritten correctly
        """
        writer = FecDataWriter.mock()

        m_vertex_1 = _TestMachineVertex()
        m_vertex_2 = _TestMachineVertex()
        placements = Placements([
            Placement(m_vertex_1, 0, 0, 4),
            Placement(m_vertex_2, 0, 0, 5)
        ])
        writer.set_placements(placements)

        transceiver = _MockTransceiver()
        writer.set_transceiver(transceiver)
        with DsSqlliteDatabase() as ds:
            for placement in placements:
                ds.set_core(
                    placement.x, placement.y, placement.p, placement.vertex)
                base = placement.p * 1000
                regions = reload_region_data[placement.p]
                for (reg_num, size, _) in regions:
                    ds.set_memory_region(
                        placement.x, placement.y, placement.p, reg_num, size,
                        None, None)
                    ds.set_region_pointer(
                        placement.x, placement.y, placement.p, reg_num, base)
                    base += size

        reload_dsg_regions()

        regions_rewritten = transceiver.regions_rewritten

        # Check that the number of times the data has been regenerated is
        # correct
        self.assertEqual(regenerate_call_count, placements.n_placements)

        # Check that the number of regions rewritten is correct
        self.assertEqual(
            len(regions_rewritten),
            sum(len(x) for x in reload_region_data.values()))

        # Check that the data rewritten is correct
        pos = 0
        for placement in placements:
            regions = reload_region_data[placement.p]
            address = placement.p * 1000
            for (_, size, data) in regions:
                data = bytearray(numpy.array(data, dtype="uint32").tobytes())
                # Check that the base address and data written is correct
                self.assertEqual(regions_rewritten[pos], (address, data))
                pos += 1
                address += size

    def test_with_size_changed(self):
        """ Test that an application vertex's data is rewritten correctly
        """
        writer = FecDataWriter.mock()

        m_vertex_1 = _TestMachineVertex()
        m_vertex_2 = _TestMachineVertex()
        placements = Placements([
            Placement(m_vertex_1, 0, 0, 4),
            Placement(m_vertex_2, 0, 0, 5)
        ])
        writer.set_placements(placements)

        transceiver = _MockTransceiver()
        writer.set_transceiver(transceiver)
        with DsSqlliteDatabase() as ds:
            for placement in placements:
                ds.set_core(
                    placement.x, placement.y, placement.p, placement.vertex)
                base = placement.p * 1000
                regions = reload_region_data[placement.p]
                for (reg_num, size, _) in regions:
                    ds.set_memory_region(
                        placement.x, placement.y, placement.p, reg_num, size-1,
                        None, None)
                    ds.set_region_pointer(
                        placement.x, placement.y, placement.p, reg_num, base)
                    base += size

        with self.assertRaises(DataSpecException):
            reload_dsg_regions()


if __name__ == "__main__":
    unittest.main()<|MERGE_RESOLUTION|>--- conflicted
+++ resolved
@@ -118,17 +118,6 @@
             n_bytes=None, offset=0, cpu=0, get_sum=False):
         self._regions_rewritten.append((base_address, data))
 
-<<<<<<< HEAD
-    @overrides(Transceiver.close)
-    def close(self):
-        pass
-
-    @property
-    def regions_rewritten(self):
-        return list(self._regions_rewritten)
-
-=======
->>>>>>> b5592776
 
 class TestFrontEndCommonDSGRegionReloader(unittest.TestCase):
 
