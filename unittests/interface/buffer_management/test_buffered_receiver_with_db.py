# Copyright (c) 2017-2019 The University of Manchester
#
# This program is free software: you can redistribute it and/or modify
# it under the terms of the GNU General Public License as published by
# the Free Software Foundation, either version 3 of the License, or
# (at your option) any later version.
#
# This program is distributed in the hope that it will be useful,
# but WITHOUT ANY WARRANTY; without even the implied warranty of
# MERCHANTABILITY or FITNESS FOR A PARTICULAR PURPOSE.  See the
# GNU General Public License for more details.
#
# You should have received a copy of the GNU General Public License
# along with this program.  If not, see <http://www.gnu.org/licenses/>.

import unittest
import os
from spinn_front_end_common.interface.buffer_management.storage_objects \
    import BufferedReceivingData
from spinn_front_end_common.interface.buffer_management.storage_objects\
    .buffered_receiving_data import DB_FILE_NAME
<<<<<<< HEAD
from spinn_front_end_common.utilities.globals_variables import (
    report_default_directory, unset_simulator)
=======
from spinn_front_end_common.interface.config_setup import unittest_setup
>>>>>>> 0f05ea2a


class TestBufferedReceivingDataWithDB(unittest.TestCase):

    def setUp(self):
<<<<<<< HEAD
        unset_simulator()

    @classmethod
    def tearDown(cls):
        unset_simulator()
=======
        unittest_setup()
>>>>>>> 0f05ea2a

    def test_use_database(self):
        f = os.path.join(report_default_directory(), DB_FILE_NAME)
        self.assertFalse(os.path.isfile(f), "no existing DB at first")

        brd = BufferedReceivingData()
        self.assertTrue(os.path.isfile(f), "DB now exists")

        # TODO missing
        # data, missing = brd.get_region_data(0, 0, 0, 0)
        # self.assertTrue(missing, "data should be 'missing'")
        # self.assertEqual(data, b"")

        brd.store_data_in_region_buffer(0, 0, 0, 0, False, b"abc")
        brd.store_data_in_region_buffer(0, 0, 0, 0, False, b"def")
        data, missing = brd.get_region_data(0, 0, 0, 0)

        self.assertFalse(missing, "data shouldn't be 'missing'")
        self.assertEqual(bytes(data), b"abcdef")

        self.assertTrue(os.path.isfile(f), "DB still exists")<|MERGE_RESOLUTION|>--- conflicted
+++ resolved
@@ -19,26 +19,15 @@
     import BufferedReceivingData
 from spinn_front_end_common.interface.buffer_management.storage_objects\
     .buffered_receiving_data import DB_FILE_NAME
-<<<<<<< HEAD
 from spinn_front_end_common.utilities.globals_variables import (
-    report_default_directory, unset_simulator)
-=======
+    report_default_directory)
 from spinn_front_end_common.interface.config_setup import unittest_setup
->>>>>>> 0f05ea2a
 
 
 class TestBufferedReceivingDataWithDB(unittest.TestCase):
 
     def setUp(self):
-<<<<<<< HEAD
-        unset_simulator()
-
-    @classmethod
-    def tearDown(cls):
-        unset_simulator()
-=======
         unittest_setup()
->>>>>>> 0f05ea2a
 
     def test_use_database(self):
         f = os.path.join(report_default_directory(), DB_FILE_NAME)
