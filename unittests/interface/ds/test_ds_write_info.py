--- conflicted
+++ resolved
@@ -27,14 +27,8 @@
 
     def test_dict(self):
         check = dict()
-<<<<<<< HEAD
         FecDataWriter.mock().set_machine(virtual_machine(2, 2))
-        dst = DataSpecificationTargets()
-        asDict = DsWriteInfo(dst.get_database())
-=======
-        machine = virtual_machine(2, 2)
-        db = DsSqlliteDatabase(machine)
->>>>>>> fd5ab17a
+        db = DsSqlliteDatabase()
         c1 = (0, 0, 0)
         db.set_write_info(*c1, 123, 12, 23)
         check[c1] = (123, 12, 23)
