# Copyright (c) 2017-2019 The University of Manchester
#
# This program is free software: you can redistribute it and/or modify
# it under the terms of the GNU General Public License as published by
# the Free Software Foundation, either version 3 of the License, or
# (at your option) any later version.
#
# This program is distributed in the hope that it will be useful,
# but WITHOUT ANY WARRANTY; without even the implied warranty of
# MERCHANTABILITY or FITNESS FOR A PARTICULAR PURPOSE.  See the
# GNU General Public License for more details.
#
# You should have received a copy of the GNU General Public License
# along with this program.  If not, see <http://www.gnu.org/licenses/>.

import unittest
from spinn_machine.virtual_machine import virtual_machine
from spinn_front_end_common.interface.config_setup import reset_configs
from spinn_front_end_common.interface.ds import DataSpecificationTargets


class TestDataSpecificationTargets(unittest.TestCase):
    def setUp(self):
        reset_configs()

    def test_dict(self):
        machine = virtual_machine(2, 2)
        check = dict()
<<<<<<< HEAD
        asDict = DataSpecificationTargets(self.machine)
=======
        testdir = tempfile.mkdtemp()
        asDict = DataSpecificationTargets(machine, testdir)
>>>>>>> 7b8914bd
        c1 = (0, 0, 0)
        foo = bytearray(b"foo")
        with asDict.create_data_spec(0, 0, 0) as writer:
            writer.write(foo)
        check[c1] = foo
        self.assertEqual(check[c1], asDict[c1].getvalue())

        c2 = (0, 1, 2)
        bar = bytearray(b"bar")
        with asDict.create_data_spec(0, 1, 2) as writer:
            writer.write(bar)
        check[c2] = bar
        self.assertEqual(check[c2], asDict[c2].getvalue())

        self.assertEqual(2, len(asDict))

        asDict.set_app_id(12)

        for key in asDict:
            self.assertEqual(check[key], asDict[key].getvalue())
            (x, y, p) = key
            self.assertEqual(12, asDict.get_app_id(x, y, p))

        for key, value in asDict.items():
            self.assertEqual(check[key], value.getvalue())


if __name__ == "__main__":
    unittest.main()<|MERGE_RESOLUTION|>--- conflicted
+++ resolved
@@ -26,12 +26,7 @@
     def test_dict(self):
         machine = virtual_machine(2, 2)
         check = dict()
-<<<<<<< HEAD
         asDict = DataSpecificationTargets(self.machine)
-=======
-        testdir = tempfile.mkdtemp()
-        asDict = DataSpecificationTargets(machine, testdir)
->>>>>>> 7b8914bd
         c1 = (0, 0, 0)
         foo = bytearray(b"foo")
         with asDict.create_data_spec(0, 0, 0) as writer:
