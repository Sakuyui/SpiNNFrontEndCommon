--- conflicted
+++ resolved
@@ -28,12 +28,7 @@
     def test_dict(self):
         FecDataWriter.mock().set_machine(virtual_machine(2, 2))
         check = dict()
-<<<<<<< HEAD
-        asDict = DataSpecificationTargets()
-        c1 = (0, 0, 0)
-=======
         db = DsSqlliteDatabase()
->>>>>>> e18e7b27
         foo = bytearray(b"foo")
         with db.create_data_spec(0, 0, 0) as writer:
             writer.write(foo)
