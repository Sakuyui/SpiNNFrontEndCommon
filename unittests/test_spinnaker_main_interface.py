# Copyright (c) 2017-2019 The University of Manchester
#
# This program is free software: you can redistribute it and/or modify
# it under the terms of the GNU General Public License as published by
# the Free Software Foundation, either version 3 of the License, or
# (at your option) any later version.
#
# This program is distributed in the hope that it will be useful,
# but WITHOUT ANY WARRANTY; without even the implied warranty of
# MERCHANTABILITY or FITNESS FOR A PARTICULAR PURPOSE.  See the
# GNU General Public License for more details.
#
# You should have received a copy of the GNU General Public License
# along with this program.  If not, see <http://www.gnu.org/licenses/>.

import os
import sys
import unittest
from spinn_utilities.exceptions import SimulatorShutdownException
from spinn_front_end_common.interface.config_setup import unittest_setup
from spinn_front_end_common.interface.abstract_spinnaker_base import (
    AbstractSpinnakerBase)


class Close_Once(object):
    __slots__ = ["closed"]

    def __init__(self):
        self.closed = False

    def close(self):
        if self.closed:
            raise Exception("Close called twice")
        self.closed = True


class TestSpinnakerMainInterface(unittest.TestCase):

    @classmethod
    def setUpClass(cls):
        unittest_setup()

    def test_stop_init(self):
        class_file = sys.modules[self.__module__].__file__
        path = os.path.dirname(os.path.abspath(class_file))
        os.chdir(path)
        interface = AbstractSpinnakerBase()
        mock_contoller = Close_Once()
        interface._machine_allocation_controller = mock_contoller
        self.assertFalse(mock_contoller.closed)
<<<<<<< HEAD
        interface.stop(clear_routing_tables=False, clear_tags=False)
        self.assertTrue(mock_contoller.closed)
        with self.assertRaises(SimulatorShutdownException):
            interface.stop(clear_routing_tables=False, clear_tags=False)
=======
        interface.stop()
        self.assertTrue(mock_contoller.closed)
        with self.assertRaises(ConfigurationException):
            interface.stop()
>>>>>>> 4b765285

    def test_min_init(self):
        class_file = sys.modules[self.__module__].__file__
        path = os.path.dirname(os.path.abspath(class_file))
        os.chdir(path)
        AbstractSpinnakerBase()


if __name__ == "__main__":
    unittest.main()<|MERGE_RESOLUTION|>--- conflicted
+++ resolved
@@ -48,17 +48,10 @@
         mock_contoller = Close_Once()
         interface._machine_allocation_controller = mock_contoller
         self.assertFalse(mock_contoller.closed)
-<<<<<<< HEAD
-        interface.stop(clear_routing_tables=False, clear_tags=False)
+        interface.stop()
         self.assertTrue(mock_contoller.closed)
         with self.assertRaises(SimulatorShutdownException):
-            interface.stop(clear_routing_tables=False, clear_tags=False)
-=======
-        interface.stop()
-        self.assertTrue(mock_contoller.closed)
-        with self.assertRaises(ConfigurationException):
             interface.stop()
->>>>>>> 4b765285
 
     def test_min_init(self):
         class_file = sys.modules[self.__module__].__file__
