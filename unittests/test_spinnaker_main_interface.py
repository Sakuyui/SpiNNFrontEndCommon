import os
import sys
import unittest

import spinn_front_end_common.interface.abstract_spinnaker_base as base
from spinn_front_end_common.interface.abstract_spinnaker_base \
    import AbstractSpinnakerBase
from spinn_front_end_common.utilities.utility_objs import ExecutableFinder
from spinn_front_end_common.utilities import globals_variables
from spinn_front_end_common.utilities import FailedState


class Close_Once(object):

    __slots__ = ("closed")

    def __init__(self):
        self.closed = False

    def close(self):
        if self.closed:
            raise Exception("Close called twice")
        else:
            self.closed = True


class MainInterfaceTimingImpl(AbstractSpinnakerBase):

    def __init__(self, machine_time_step=None, time_scale_factor=None):
        AbstractSpinnakerBase.__init__(
            self, base.CONFIG_FILE, ExecutableFinder())
        self.set_up_timings(machine_time_step, time_scale_factor)


class TestSpinnakerMainInterface(unittest.TestCase):

    def setUp(self):
        globals_variables.set_failed_state(FailedState())

<<<<<<< HEAD
    def default_config(self):
        config = ConfigParser.RawConfigParser()
        config.add_section("Mapping")
        config.set("Mapping", "extra_xmls_paths", value="")
        config.add_section("Machine")
        config.set("Machine", "appID", value="1")
        config.set("Machine", "virtual_board", value="False")
        config.add_section("Reports")
        config.set("Reports", "reportsEnabled", value="False")
        config.set("Reports", "defaultReportFilePath", value="DEFAULT")
        config.set("Reports", "max_reports_kept", value="1")
        config.set("Reports", "max_application_binaries_kept", value="1")
        config.set("Reports", "defaultApplicationDataFilePath",
                   value="DEFAULT")
        config.set("Reports", "writeAlgorithmTimings", value="False")
        config.set("Reports", "display_algorithm_timings", value="False")
        config.set("Reports", "provenance_format", value="xml")
        config.set("Reports", "writePacmanExecutorProvenance", value="True")
        config.add_section("SpecExecution")
        config.set("SpecExecution", "specExecOnHost", value="True")

        return config

=======
>>>>>>> 6baa7665
    def test_min_init(self):
        class_file = sys.modules[self.__module__].__file__
        path = os.path.dirname(os.path.abspath(class_file))
        os.chdir(path)
        AbstractSpinnakerBase(base.CONFIG_FILE, ExecutableFinder())

    def test_stop_init(self):
        class_file = sys.modules[self.__module__].__file__
        path = os.path.dirname(os.path.abspath(class_file))
        os.chdir(path)
        interface = AbstractSpinnakerBase(base.CONFIG_FILE, ExecutableFinder())
        mock_contoller = Close_Once()
        interface._machine_allocation_controller = mock_contoller
        self.assertFalse(mock_contoller.closed)
        interface.stop(turn_off_machine=False, clear_routing_tables=False,
                       clear_tags=False)
        self.assertTrue(mock_contoller.closed)
        interface.stop(turn_off_machine=False, clear_routing_tables=False,
                       clear_tags=False)

    def test_timings(self):

        # Test defaults
        interface = MainInterfaceTimingImpl()
        assert interface.machine_time_step == 1000
        assert interface.timescale_factor == 1

        # Test specified
        interface = MainInterfaceTimingImpl(200, 10)
        assert interface.machine_time_step == 200
        assert interface.timescale_factor == 10


if __name__ == "__main__":
    unittest.main()<|MERGE_RESOLUTION|>--- conflicted
+++ resolved
@@ -37,32 +37,6 @@
     def setUp(self):
         globals_variables.set_failed_state(FailedState())
 
-<<<<<<< HEAD
-    def default_config(self):
-        config = ConfigParser.RawConfigParser()
-        config.add_section("Mapping")
-        config.set("Mapping", "extra_xmls_paths", value="")
-        config.add_section("Machine")
-        config.set("Machine", "appID", value="1")
-        config.set("Machine", "virtual_board", value="False")
-        config.add_section("Reports")
-        config.set("Reports", "reportsEnabled", value="False")
-        config.set("Reports", "defaultReportFilePath", value="DEFAULT")
-        config.set("Reports", "max_reports_kept", value="1")
-        config.set("Reports", "max_application_binaries_kept", value="1")
-        config.set("Reports", "defaultApplicationDataFilePath",
-                   value="DEFAULT")
-        config.set("Reports", "writeAlgorithmTimings", value="False")
-        config.set("Reports", "display_algorithm_timings", value="False")
-        config.set("Reports", "provenance_format", value="xml")
-        config.set("Reports", "writePacmanExecutorProvenance", value="True")
-        config.add_section("SpecExecution")
-        config.set("SpecExecution", "specExecOnHost", value="True")
-
-        return config
-
-=======
->>>>>>> 6baa7665
     def test_min_init(self):
         class_file = sys.modules[self.__module__].__file__
         path = os.path.dirname(os.path.abspath(class_file))
