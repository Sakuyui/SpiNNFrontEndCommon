# Copyright (c) 2017-2019 The University of Manchester
#
# This program is free software: you can redistribute it and/or modify
# it under the terms of the GNU General Public License as published by
# the Free Software Foundation, either version 3 of the License, or
# (at your option) any later version.
#
# This program is distributed in the hope that it will be useful,
# but WITHOUT ANY WARRANTY; without even the implied warranty of
# MERCHANTABILITY or FITNESS FOR A PARTICULAR PURPOSE.  See the
# GNU General Public License for more details.
#
# You should have received a copy of the GNU General Public License
# along with this program.  If not, see <http://www.gnu.org/licenses/>.

import logging
import os
import struct
from spinn_utilities.progress_bar import ProgressBar
from spinn_utilities.executable_finder import ExecutableFinder
from spinn_machine import CoreSubsets, Router
from spinnman.model.enums import CPUState
from spinn_front_end_common.utilities.exceptions import SpinnFrontEndException
from spinn_front_end_common.utilities.utility_objs import (
    ExecutableTargets, ExecutableType)
from spinn_front_end_common.interface.interface_functions import (
    ChipIOBufExtractor)

logger = logging.getLogger(__name__)
_FOUR_WORDS = struct.Struct("<IIII")
# The SDRAM Tag used by the application - note this is fixed in the APLX
_SDRAM_TAG = 1


def mundy_on_chip_router_compression(
        routing_tables, transceiver, machine, app_id,
        system_provenance_folder, compress_only_when_needed=True,
        compress_as_much_as_possible=False):
    """ Load routing tables and compress then using Mundy's algorithm

    :param ~pacman.model.routing_tables.MulticastRoutingTables routing_tables:
        the memory routing tables to be compressed
    :param ~spinnman.Transceiver transceiver: the spinnman interface
    :param ~spinn_machine.Machine machine:
        the SpiNNaker machine representation
    :param int app_id: the application ID used by the main application
    :param str system_provenance_folder: the path to where to write the data
    :param bool compress_as_much_as_possible:
        If False, the compressor will only reduce the table until it fits in
        the router space, otherwise it will try to reduce until it until it
        can't reduce it any more
    :param bool compress_only_when_needed:
        If True, the compressor will only compress if the table doesn't fit in
        the current router space, otherwise it will just load the table
    :return:
    """
    # pylint: disable=too-many-arguments
    binary_path = os.path.join(os.path.dirname(__file__), "rt_minimise.aplx")
    compression = _Compression(
        app_id, binary_path, compress_as_much_as_possible,
        compress_only_when_needed, machine, system_provenance_folder,
        routing_tables, transceiver)
    compression._compress()


def pair_compression(
        routing_tables, transceiver, executable_finder,
        machine, app_id, provenance_file_path,
        compress_only_when_needed=False,
        compress_as_much_as_possible=True):
    """ Load routing tables and compress then using Pair Algorithm

    See pacman/operations/router_compressors/pair_compressor.py which is the
    exact same algorithm implemented in Python.

    :param ~pacman.model.routing_tables.MulticastRoutingTables routing_tables:
        the memory routing tables to be compressed
    :param ~spinnman.Transceiver transceiver: the spinnman interface
    :param ~spinn_utilities.executable_finder.ExecutableFinder \
            executable_finder:
    :param ~spinn_machine.Machine machine:
        the SpiNNaker machine representation
    :param int app_id: the application ID used by the main application
    :param str provenance_file_path: the path to where to write the data
    :param bool compress_as_much_as_possible:
        If False, the compressor will only reduce the table until it fits in
        the router space, otherwise it will try to reduce until it until it
        can't reduce it any more
    :param bool compress_only_when_needed:
        If True, the compressor will only compress if the table doesn't fit in
        the current router space, otherwise it will just load the table
     """
    # pylint: disable=too-many-arguments
    binary_path = executable_finder.get_executable_path(
        "simple_minimise.aplx")
    compression = _Compression(
        app_id, binary_path, compress_as_much_as_possible,
        compress_only_when_needed, machine, provenance_file_path,
        routing_tables, transceiver)
    compression._compress()


class _Compression(object):
    """ Compressor that uses a on chip router compressor
    """

    __slots__ = [
<<<<<<< HEAD
        "_app_id",
=======
         "_app_id",
>>>>>>> 005880d0
         "_binary_path",
         "_compress_as_much_as_possible",
         "_compress_only_when_needed",
         "_compressor_app_id",
         "_machine",
         "_provenance_file_path",
         "_transceiver",
         "_routing_tables"]

    def __init__(
            self, app_id, binary_path, compress_as_much_as_possible,
            compress_only_when_needed, machine, provenance_file_path,
            routing_tables, transceiver):
        """
        :param int app_id: the application ID used by the main application
        :param str binary_path: What
        :param bool compress_as_much_as_possible:
        :param bool compress_only_when_needed:
        :param ~spinn_machine.Machine machine:
        :param str provenance_file_path:
        :param ~pacman.model.routing_tables.MulticastRoutingTables
                routing_tables:
        :param ~spinnman.Transceiver transceiver:
        """
        self._app_id = app_id
        self._binary_path = binary_path
        self._compress_as_much_as_possible = compress_as_much_as_possible
        self._compress_only_when_needed = compress_only_when_needed
        self._machine = machine
        self._provenance_file_path = provenance_file_path
        self._transceiver = transceiver
        self._routing_tables = routing_tables

    def _compress(self):
        """ Apply the on-machine compression algorithm.
        """
        # pylint: disable=too-many-arguments

        # build progress bar
        progress = ProgressBar(
            len(self._routing_tables.routing_tables) + 2,
            "Running routing table compression on chip")

        self._compressor_app_id = self._transceiver.app_id_tracker.get_new_id()

        # figure size of SDRAM needed for each chip for storing the routing
        # table
        for routing_table in progress.over(self._routing_tables, False):
            self._load_routing_table(routing_table)

        # load the router compressor executable
        executable_targets = self._load_executables()

        # update progress bar
        progress.update()

        # Wait for the executable to finish
        succeeded = False
        try:
            self._transceiver.wait_for_cores_to_be_in_state(
                executable_targets.all_core_subsets, self._compressor_app_id,
                [CPUState.FINISHED])
            succeeded = True
        finally:
            # get the debug data
            if not succeeded:
                self._handle_failure(
                    executable_targets)

        # Check if any cores have not completed successfully
        self._check_for_success(executable_targets)

        # update progress bar
        progress.update()

        # stop anything that's associated with the compressor binary
        self._transceiver.stop_application(self._compressor_app_id)
        self._transceiver.app_id_tracker.free_id(self._compressor_app_id)

        # update the progress bar
        progress.end()

    def _load_routing_table(self, table):
        """
        :param ~pacman.model.routing_tables.MulticastRoutingTables
                routing_table:
            the pacman router table instance
        """
        data = self._build_data(table)

        # go to spinnman and ask for a memory region of that size per chip.
        base_address = self._transceiver.malloc_sdram(
            table.x, table.y, len(data), self._compressor_app_id, _SDRAM_TAG)

        # write SDRAM requirements per chip
        self._transceiver.write_memory(table.x, table.y, base_address, data)

    def _check_for_success(self, executable_targets):
        """ Goes through the cores checking for cores that have failed to\
            compress the routing tables to the level where they fit into the\
            router

        :param ExecutableTargets executable_targets:
        """
        for core_subset in executable_targets.all_core_subsets:
            x = core_subset.x
            y = core_subset.y
            for p in core_subset.processor_ids:
                # Read the result from USER0 register
                result = self._transceiver.read_user_0(x, y, p)

                # The result is 0 if success, otherwise failure
                if result != 0:
                    self._handle_failure(executable_targets)

                    raise SpinnFrontEndException(
                        "The router compressor on {}, {} failed to complete"
                        .format(x, y))

    def _handle_failure(self, executable_targets):
        """
        :param ExecutableTargets executable_targets:
        """
        logger.info("Router compressor has failed")
        iobuf_extractor = ChipIOBufExtractor()
        executable_finder = ExecutableFinder(binary_search_paths=[])
        io_errors, io_warnings = iobuf_extractor(
            self._transceiver, executable_targets, executable_finder,
            self._provenance_file_path, self._provenance_file_path,
            {self._binary_path: ExecutableType.SYSTEM})
        for warning in io_warnings:
            logger.warning(warning)
        for error in io_errors:
            logger.error(error)
        self._transceiver.stop_application(self._compressor_app_id)
        self._transceiver.app_id_tracker.free_id(self._compressor_app_id)

    def _load_executables(self):
        """ Loads the router compressor onto the chips.

        :return:\
            the executable targets that represent all cores/chips which have\
            active routing tables
        :rtype: ExecutableTargets
        """

        # build core subsets
        core_subsets = CoreSubsets()
        for routing_table in self._routing_tables:

            # get the first none monitor core
            chip = self._machine.get_chip_at(routing_table.x, routing_table.y)
            processor = chip.get_first_none_monitor_processor()

            # add to the core subsets
            core_subsets.add_processor(
                routing_table.x, routing_table.y, processor.processor_id)

        # build executable targets
        executable_targets = ExecutableTargets()
        executable_targets.add_subsets(self._binary_path, core_subsets,
                                       ExecutableType.RUNNING)

        self._transceiver.execute_application(
            executable_targets, self._compressor_app_id)
        return executable_targets

    def _build_data(self, routing_table):
        """ Convert the router table into the data needed by the router\
            compressor c code.

        :param ~pacman.model.routing_tables.MulticastRoutingTables
                routing_table:
            the pacman router table instance
        :return: The byte array of data
        :rtype: bytearray
        """

        # write header data of the app ID to load the data, if to store
        # results in SDRAM and the router table entries

        data = b''
        data += _FOUR_WORDS.pack(
            self._app_id, int(self._compress_only_when_needed),
            int(self._compress_as_much_as_possible),
            # Write the size of the table
            routing_table.number_of_entries)

        for entry in routing_table.multicast_routing_entries:
            data += _FOUR_WORDS.pack(
                entry.routing_entry_key, entry.mask,
                Router.convert_routing_table_entry_to_spinnaker_route(entry),
                self._make_source_hack(entry))
        return bytearray(data)

    def _make_source_hack(self, entry):
        """ Hack to support the source requirement for the router compressor\
            on chip

        :param ~spinn_machine.MulticastRoutingEntry entry:
            the multicast router table entry.
        :return: return the source value
        :rtype: int
        """
        if entry.defaultable:
            return (list(entry.link_ids)[0] + 3) % 6
        elif entry.link_ids:
            return list(entry.link_ids)[0]
        return 0<|MERGE_RESOLUTION|>--- conflicted
+++ resolved
@@ -105,11 +105,7 @@
     """
 
     __slots__ = [
-<<<<<<< HEAD
-        "_app_id",
-=======
          "_app_id",
->>>>>>> 005880d0
          "_binary_path",
          "_compress_as_much_as_possible",
          "_compress_only_when_needed",
