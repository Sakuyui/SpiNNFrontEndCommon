--- conflicted
+++ resolved
@@ -114,13 +114,8 @@
 
     @staticmethod
     def __read_user_0(txrx, x, y, p):
-<<<<<<< HEAD
         addr = txrx.get_user_0_register_address_from_core(p)
-        return struct.unpack("<I", str(txrx.read_memory(x, y, addr, 4)))[0]
-=======
-        addr = txrx.get_user_0_register_address_from_core(x, y, p)
         return struct.unpack("<I", txrx.read_memory(x, y, addr, 4))[0]
->>>>>>> e411154f
 
     def _check_for_success(
             self, executable_targets, txrx, provenance_file_path,
