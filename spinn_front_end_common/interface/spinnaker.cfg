--- conflicted
+++ resolved
@@ -179,12 +179,9 @@
 
 [Buffers]
 use_auto_pause_and_resume = True
-<<<<<<< HEAD
+chip_power_monitor_buffer = 1048576
 store_buffer_data_in_file = True
 minimum_auto_time_steps = 1000
-=======
-chip_power_monitor_buffer = 1048576
->>>>>>> 8fd39cbe
 
 [Mode]
 # mode = Production or Debug
