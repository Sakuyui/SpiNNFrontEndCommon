# Copyright (c) 2017 The University of Manchester
#
# Licensed under the Apache License, Version 2.0 (the "License");
# you may not use this file except in compliance with the License.
# You may obtain a copy of the License at
#
#     https://www.apache.org/licenses/LICENSE-2.0
#
# Unless required by applicable law or agreed to in writing, software
# distributed under the License is distributed on an "AS IS" BASIS,
# WITHOUT WARRANTIES OR CONDITIONS OF ANY KIND, either express or implied.
# See the License for the specific language governing permissions and
# limitations under the License.

from collections import defaultdict
import json
import logging
import os
import subprocess
from typing import Dict, Iterable, List, Optional, cast
from spinn_utilities.config_holder import get_config_str
from spinn_utilities.log import FormatAdapter
from spinn_utilities.typing.json import JsonArray, JsonObject
from spinn_machine import Chip
from spinn_machine.tags import IPTag
from pacman.exceptions import PacmanExternalAlgorithmFailedToCompleteException
from pacman.model.graphs import AbstractVirtual
from spinn_front_end_common.data import FecDataView
from pacman.model.placements import Placement
from spinn_front_end_common.utilities.report_functions.write_json_machine \
    import (
        write_json_machine)  # Argh! Mypy
from spinn_front_end_common.utilities.exceptions import (
    ConfigurationException, SpinnFrontEndException)
from spinn_front_end_common.interface.buffer_management.buffer_models import (
    AbstractReceiveBuffersToHost)
from spinn_front_end_common.interface.buffer_management.storage_objects \
    import (
        BufferDatabase)
from spinn_front_end_common.interface.ds import DsSqlliteDatabase

logger = FormatAdapter(logging.getLogger(__name__))


class JavaCaller(object):
    """
    Support class that holds all the stuff for running stuff in Java.
    This includes the work of preparing data for transmitting to Java and
    back.

    This separates the choices of how to call the Java batch vs streaming,
    jar locations, parameters, etc. from the rest of the Python code.
    """
    __slots__ = (
        "_chip_by_ethernet",
        # The call to get java to work. Including the path if required.
        "_java_call",
        # The location of the java jar file
        "_jar_file",
        # The location where the machine json is written
        "_machine_json_path",
        # Dict of chip (x, y) to the p of the monitor vertex
        "_monitor_cores",
        # Flag to indicate if at least one placement is recording
        "_recording",
        # Dict of ethernet (x, y) and the packetGather IPtago
        "_gatherer_iptags",
        # Dict of ethernet (x, y) to the p of the packetGather vertex
        "_gatherer_cores",
        # The location where the latest placement json is written
        "__placement_json",
        # Properties flag to be passed to Java
        "_java_properties")

    def __init__(self) -> None:
        """
        Creates a Java caller and checks the user/configuration parameters.

        :raise ConfigurationException: if simple parameter checking fails.
        """
        self._recording: Optional[bool] = None
        java_call = get_config_str("Java", "java_call")
        if java_call is None:
            raise ConfigurationException("undefined java_call")
        self._java_call = java_call
        result = subprocess.call([self._java_call, '-version'])
        if result != 0:
            raise ConfigurationException(
                f" {self._java_call} -version failed. "
                "Please set [Java] java_call to the absolute path "
                "to start java. (in config file)")

        self._find_java_jar()

        self._machine_json_path: Optional[str] = None
        self.__placement_json: Optional[str] = None
        self._monitor_cores: Optional[Dict[Chip, int]] = None
        self._gatherer_iptags: Optional[Dict[Chip, IPTag]] = None
        self._gatherer_cores: Optional[Dict[Chip, int]] = None
        java_properties = get_config_str("Java", "java_properties")
        self._chip_by_ethernet: Optional[Dict[Chip, List[Chip]]] = None
        if java_properties is not None:
            self._java_properties = java_properties.split()
            # pylint: disable=not-an-iterable
            for _property in self._java_properties:
                if _property[:2] != "-D":
                    raise ConfigurationException(
                        "Java Properties must start with -D "
                        f"found at {_property}")
        else:
            self._java_properties = []

    def _find_java_jar(self) -> None:
        java_spinnaker_path = get_config_str("Java", "java_spinnaker_path")
        java_jar_path = get_config_str("Java", "java_jar_path")
        if java_spinnaker_path is None:
            interface = os.path.dirname(os.path.realpath(__file__))
            spinn_front_end_common = os.path.dirname(interface)
            github_checkout_dir = os.path.dirname(spinn_front_end_common)
            parent = os.path.dirname(github_checkout_dir)
            java_spinnaker_path = os.path.join(parent, "JavaSpiNNaker")
        else:
            # As I don't know how to write pwd and /JavaSpiNNaker to one line
            indirect_path = os.path.join(
                java_spinnaker_path, "JavaSpiNNaker")
            if os.path.isdir(indirect_path):
                java_spinnaker_path = indirect_path
        auto_jar_file = os.path.join(
            java_spinnaker_path, "SpiNNaker-front-end",
            "target", "spinnaker-exe.jar")
        if os.path.exists(auto_jar_file):
            if (java_jar_path is None) or (java_jar_path == auto_jar_file):
                self._jar_file = auto_jar_file
            else:
                raise ConfigurationException(
                    f"Found a jar file at {auto_jar_file} "
                    "while java_jar_path as set. "
                    "Please delete on of the two.")
        else:
            if java_jar_path is None:
                if not os.path.isdir(java_spinnaker_path):
                    raise ConfigurationException(
                        f"No Java code found at {java_spinnaker_path} "
                        "nor is java_jar_path set.")
                else:
                    raise ConfigurationException(
                        f"No jar file at {auto_jar_file} "
                        "nor is java_jar_path set.")
            elif os.path.exists(java_jar_path):
                self._jar_file = auto_jar_file
            else:
                raise ConfigurationException(
                    f"No file found at java_jar_path: {java_jar_path}")

    def set_advanced_monitors(self) -> None:
        """
        Create information describing what's going on with the monitor cores.
        """
        tags = FecDataView.get_tags()
        self._monitor_cores = dict()
        for chip, monitor_core in FecDataView.iterate_monitor_items():
            placement = FecDataView.get_placement_of_vertex(monitor_core)
            self._monitor_cores[chip] = placement.p

        self._gatherer_iptags = dict()
        self._gatherer_cores = dict()
        for chip, packet_gather in FecDataView.iterate_gather_items():
            gatherer_tags = tags.get_ip_tags_for_vertex(packet_gather)
            assert gatherer_tags is not None
            self._gatherer_iptags[chip] = gatherer_tags[0]
            placement = FecDataView.get_placement_of_vertex(packet_gather)
            self._gatherer_cores[chip] = placement.p

        self._chip_by_ethernet = defaultdict(list)
        machine = FecDataView.get_machine()
        for chip in machine.chips:
            ethernet = machine[  # pylint: disable=unsubscriptable-object
                chip.nearest_ethernet_x, chip.nearest_ethernet_y]
            self._chip_by_ethernet[ethernet].append(chip)

    def _machine_json(self) -> str:
        """
        Converts the machine in this class to JSON.

        :return: the name of the file containing the JSON
        """
        if self._machine_json_path is None:
            self._machine_json_path = write_json_machine(
                progress_bar=False, validate=False)
        return self._machine_json_path

    def set_placements(self, used_placements: Iterable[Placement]):
        """
        Passes in the placements leaving this class to decide pass it to
        Java.

        Currently the extra information extracted is recording region base
        address but this could change if recording region saved in the
        database.

        Currently this method uses JSON but that may well change to using the
        database.

        :param ~pacman.model.placements.Placements used_placements:
            Placements that are recording. May not be all placements
        """
        path = os.path.join(
            FecDataView.get_json_dir_path(), "java_placements.json")
        self._recording = False
        if self._gatherer_iptags is None:
            self.__placement_json = self._write_placements(
                used_placements, path)
        else:
            self.__placement_json = self._write_gather(
                used_placements, path)

    @property
    def _placement_json(self) -> str:
        if self.__placement_json is None:
            raise SpinnFrontEndException("placements not set")
        return self.__placement_json

    def _json_placement(self, placement: Placement):
        """
        :param ~pacman.model.placements.Placement placement:
        :rtype: dict
        """
        vertex = placement.vertex
        json_placement: JsonObject = {
            "x": placement.x,
            "y": placement.y,
            "p": placement.p,
            "vertex": {
                "label": vertex.label,
                "recordedRegionIds": [],
                "recordingRegionBaseAddress": 0}}

        if isinstance(vertex, AbstractReceiveBuffersToHost) and \
                vertex.get_recorded_region_ids():
            self._recording = True
            json_vertex = cast(JsonObject, json_placement["vertex"])
            # Replace fields in template above
            json_vertex["recordedRegionIds"] = vertex.get_recorded_region_ids()
            json_vertex["recordingRegionBaseAddress"] = \
                vertex.get_recording_region_base_address(placement)

        return json_placement

    def _json_iptag(self, iptag: IPTag) -> JsonObject:
        """
        :param ~pacman.model.tags.IPTag iptag:
        :rtype: dict
        """
        return {
            "x": iptag.destination_x,
            "y": iptag.destination_y,
            "boardAddress": iptag.board_address,
            "targetAddress": iptag.ip_address,
            # Intentionally not including port!
            "stripSDP": iptag.strip_sdp,
            "tagID": iptag.tag,
            "trafficIdentifier": iptag.traffic_identifier}

    def _placements_grouped(
            self, recording_placements: Iterable[Placement]) -> Dict[
                Chip, Dict[Chip, List[Placement]]]:
        """
        :param ~pacman.model.placements.Placements recording_placementss:
        :rtype: dict(Chip,dict(Chip,~pacman.model.placements.Placement))
        """
        by_ethernet: Dict[Chip, Dict[Chip, List[Placement]]] = defaultdict(
            lambda: defaultdict(list))
        machine = FecDataView.get_machine()
        for placement in recording_placements:
            if not isinstance(placement.vertex, AbstractVirtual):
                chip = placement.chip
                ethernet = machine.get_chip_at(
                    chip.nearest_ethernet_x, chip.nearest_ethernet_y)
                if ethernet:
                    by_ethernet[ethernet][chip].append(placement)
        return by_ethernet

    def _write_gather(
            self, used_placements: Iterable[Placement], path: str) -> str:
        """
        :param ~pacman.model.placements.Placements used_placements:
            placements that are being used. May not be all placements
        :param str path:
        :rtype: str
        """
        assert self._chip_by_ethernet is not None
        assert self._gatherer_cores is not None
        assert self._gatherer_iptags is not None
        assert self._monitor_cores is not None

        placements_by_ethernet = self._placements_grouped(used_placements)
        json_obj: JsonArray = list()
        for ethernet in self._chip_by_ethernet:
            by_chip = placements_by_ethernet[ethernet]
            json_gather: JsonObject = {
                "x": ethernet.x,
                "y": ethernet.y,
                "p": self._gatherer_cores[ethernet],
                "iptag": self._json_iptag(self._gatherer_iptags[ethernet])}
            json_chips: JsonArray = list()
            for chip in self._chip_by_ethernet[ethernet]:
                json_chip: JsonObject = {
                    "x": chip.x,
                    "y": chip.y,
                    "p": self._monitor_cores[chip]}
                if chip in by_chip:
                    json_placements = [
                        self._json_placement(placement)
                        for placement in by_chip[chip]]
                    if json_placements:
                        json_chip["placements"] = json_placements
                json_chips.append(json_chip)
            json_gather["monitors"] = json_chips
            json_obj.append(json_gather)

        # dump to json file
        with open(path, "w", encoding="utf-8") as f:
            json.dump(json_obj, f)

        return path

    def _write_placements(
            self, used_placements: Iterable[Placement], path: str) -> str:
        """
        :param ~pacman.model.placements.Placements placements:
            Placements that are being used. May not be all placements
        :param str path:
        :rtype: str
        """
        # Read back the regions
        json_obj: JsonArray = list()
        for placement in used_placements:
            if not isinstance(placement.vertex, AbstractVirtual):
                json_p = self._json_placement(placement)
                if json_p:
                    json_obj.append(json_p)

        # dump to json file
        with open(path, "w", encoding="utf-8") as f:
            json.dump(json_obj, f)

        return path

    def _run_java(self, *args: str) -> int:
        """
        Does the actual running of `JavaSpiNNaker`. Arguments are those that
        will be processed by the `main` method on the Java side.

        :type list(str) args:
        :rtype: int
        """
        if self._java_properties is None:
            params = [self._java_call, '-jar', self._jar_file]
        else:
            params = [self._java_call] + self._java_properties \
                     + ['-jar', self._jar_file]
        params.extend(args)
        return subprocess.call(params)

    def get_all_data(self) -> None:
        """
        Gets all the data from the previously set placements
        and put these in the previously set database.

        :raises PacmanExternalAlgorithmFailedToCompleteException:
            On failure of the Java code.
        """
        if not self._recording:
            return

        if self._gatherer_iptags is None:
            result = self._run_java(
                'download', self._placement_json, self._machine_json(),
                BufferDatabase.default_database_file(),
                FecDataView.get_run_dir_path())
        else:
            result = self._run_java(
                'gather', self._placement_json, self._machine_json(),
                BufferDatabase.default_database_file(),
                FecDataView.get_run_dir_path())
        if result != 0:
            log_file = os.path.join(
                FecDataView.get_run_dir_path(), "jspin.log")
            raise PacmanExternalAlgorithmFailedToCompleteException(
                "Java call exited with value " + str(result) + " see "
                + str(log_file) + " for logged info")

<<<<<<< HEAD
    def execute_data_specification(self) -> None:
        """
        Writes all the data specifications, uploading the result to the
        machine.

        :raises PacmanExternalAlgorithmFailedToCompleteException:
            On failure of the Java code.
        """
        result = self._run_java(
            'dse', self._machine_json(),
            DsSqlliteDatabase.default_database_file(),
            FecDataView.get_run_dir_path())
        if result != 0:
            log_file = os.path.join(
                FecDataView.get_run_dir_path(), "jspin.log")
            raise PacmanExternalAlgorithmFailedToCompleteException(
                "Java call exited with value " + str(result) + " see "
                + str(log_file) + " for logged info")

    def execute_system_data_specification(self) -> None:
=======
    def load_system_data_specification(self):
>>>>>>> 332e6d57
        """
        Writes all the data specifications for system cores,
        uploading the result to the machine.

        :raises PacmanExternalAlgorithmFailedToCompleteException:
            On failure of the Java code.
        """
        result = self._run_java(
            'dse_sys', self._machine_json(),
            DsSqlliteDatabase.default_database_file(),
            FecDataView.get_run_dir_path())
        if result != 0:
            log_file = os.path.join(
                FecDataView.get_run_dir_path(), "jspin.log")
            raise PacmanExternalAlgorithmFailedToCompleteException(
                "Java call exited with value " + str(result) + " see "
                + str(log_file) + " for logged info")

<<<<<<< HEAD
    def execute_app_data_specification(self, use_monitors: bool) -> None:
=======
    def load_app_data_specification(self, use_monitors):
>>>>>>> 332e6d57
        """
        Writes all the data specifications for application cores,
        uploading the result to the machine.

        .. note::
            May assume that system cores are already loaded and running if
            `use_monitors` is set to `True`.

        :param bool use_monitors:
        :raises PacmanExternalAlgorithmFailedToCompleteException:
            On failure of the Java code.
        """
        if use_monitors:
            result = self._run_java(
                'dse_app_mon', self._placement_json, self._machine_json(),
                DsSqlliteDatabase.default_database_file(),
                FecDataView.get_run_dir_path())
        else:
            result = self._run_java(
                'dse_app', self._machine_json(),
                DsSqlliteDatabase.default_database_file(),
                FecDataView.get_run_dir_path())
        if result != 0:
            log_file = os.path.join(
                FecDataView.get_run_dir_path(), "jspin.log")
            raise PacmanExternalAlgorithmFailedToCompleteException(
                "Java call exited with value " + str(result) + " see "
                + str(log_file) + " for logged info")<|MERGE_RESOLUTION|>--- conflicted
+++ resolved
@@ -390,30 +390,7 @@
                 "Java call exited with value " + str(result) + " see "
                 + str(log_file) + " for logged info")
 
-<<<<<<< HEAD
-    def execute_data_specification(self) -> None:
-        """
-        Writes all the data specifications, uploading the result to the
-        machine.
-
-        :raises PacmanExternalAlgorithmFailedToCompleteException:
-            On failure of the Java code.
-        """
-        result = self._run_java(
-            'dse', self._machine_json(),
-            DsSqlliteDatabase.default_database_file(),
-            FecDataView.get_run_dir_path())
-        if result != 0:
-            log_file = os.path.join(
-                FecDataView.get_run_dir_path(), "jspin.log")
-            raise PacmanExternalAlgorithmFailedToCompleteException(
-                "Java call exited with value " + str(result) + " see "
-                + str(log_file) + " for logged info")
-
-    def execute_system_data_specification(self) -> None:
-=======
-    def load_system_data_specification(self):
->>>>>>> 332e6d57
+    def load_system_data_specification(self) -> None:
         """
         Writes all the data specifications for system cores,
         uploading the result to the machine.
@@ -432,11 +409,7 @@
                 "Java call exited with value " + str(result) + " see "
                 + str(log_file) + " for logged info")
 
-<<<<<<< HEAD
-    def execute_app_data_specification(self, use_monitors: bool) -> None:
-=======
-    def load_app_data_specification(self, use_monitors):
->>>>>>> 332e6d57
+    def load_app_data_specification(self, use_monitors: bool) -> None:
         """
         Writes all the data specifications for application cores,
         uploading the result to the machine.
