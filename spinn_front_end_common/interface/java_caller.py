--- conflicted
+++ resolved
@@ -36,13 +36,7 @@
 from spinn_front_end_common.interface.buffer_management.buffer_models import (
     AbstractReceiveBuffersToHost)
 from spinn_front_end_common.interface.buffer_management.storage_objects \
-<<<<<<< HEAD
-    import (
-        BufferDatabase)
-from spinn_front_end_common.interface.ds import DsSqlliteDatabase
-=======
     import BufferDatabase
->>>>>>> 0f3b084f
 
 logger = FormatAdapter(logging.getLogger(__name__))
 
