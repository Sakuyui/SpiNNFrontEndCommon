# Copyright (c) 2017-2019 The University of Manchester
#
# This program is free software: you can redistribute it and/or modify
# it under the terms of the GNU General Public License as published by
# the Free Software Foundation, either version 3 of the License, or
# (at your option) any later version.
#
# This program is distributed in the hope that it will be useful,
# but WITHOUT ANY WARRANTY; without even the implied warranty of
# MERCHANTABILITY or FITNESS FOR A PARTICULAR PURPOSE.  See the
# GNU General Public License for more details.
#
# You should have received a copy of the GNU General Public License
# along with this program.  If not, see <http://www.gnu.org/licenses/>.

import datetime
import logging
import os
import errno
import shutil
import time
from spinn_utilities.log import FormatAdapter
from spinn_machine import Machine
from spinn_utilities.config_holder import (
    config_options, load_config, get_config_bool, get_config_int,
    get_config_str, set_config)
from spinn_front_end_common.utilities.constants import (
    MICRO_TO_MILLISECOND_CONVERSION)
from spinn_front_end_common.utilities.exceptions import ConfigurationException

logger = FormatAdapter(logging.getLogger(__name__))

APP_DIRNAME = 'application_generated_data_files'
FINISHED_FILENAME = "finished"
ERRORED_FILENAME = "errored"
REPORTS_DIRNAME = "reports"
TIMESTAMP_FILENAME = "time_stamp"
WARNING_LOGS_FILENAME = "warning_logs.txt"

# options names are all lower without _ inside config
_DEBUG_ENABLE_OPTS = frozenset([
    "reportsenabled",
    "clear_iobuf_during_run", "extract_iobuf", "extract_iobuf_during_run"])
_REPORT_DISABLE_OPTS = frozenset([
    "clear_iobuf_during_run", "extract_iobuf", "extract_iobuf_during_run"])


class ConfigHandler(object):
    """ Superclass of AbstractSpinnakerBase that handles function only \
        dependent of the config and the order its methods are called.
    """

    __slots__ = [
        #
        "_json_folder",

        #
        "_provenance_file_path",

        #
        "_app_provenance_file_path",

        #
        "_system_provenance_file_path",

        #
        "_report_default_directory",

        #
        "_report_simulation_top_directory",

        #
        "_this_run_time_string",

        #
        "_use_virtual_board",

        # If not None, path to append pacman executor provenance info to
        "_pacman_executor_provenance_path",

        # The machine timestep, in microseconds
        "__machine_time_step",

        # The machine timestep, in milliseconds
        # Semantic sugar for __machine_time_step / 1000
        "__machine_time_step_ms",

        # The number of machine timestep in a milliseconds
        # Semantic sugar for 1000 / __machine_time_step
        "__machine_time_step_per_ms",

        # The time scaling factor.
        "__time_scale_factor"
    ]

    def __init__(self):
        load_config()

        # set up machine targeted data
        self._use_virtual_board = get_config_bool("Machine", "virtual_board")
        self._debug_configs()

        # Pass max_machine_cores to Machine so if effects everything!
        max_machine_core = get_config_int("Machine", "max_machine_core")
        if max_machine_core is not None:
            Machine.set_max_cores_per_chip(max_machine_core)

        self._json_folder = None
        self._provenance_file_path = None
        self._report_default_directory = None
        self._report_simulation_top_directory = None
        self._this_run_time_string = None
        self.__machine_time_step = None
        self.__machine_time_step_ms = None
        self.__time_scale_factor = None

    def _debug_configs(self):
        """ Adjust and checks config based on mode and reports_enabled

        :raises ConfigurationException:
        """
        if get_config_str("Mode", "mode") == "Debug":
            for option in config_options("Reports"):
                # options names are all lower without _ inside config
                if option in _DEBUG_ENABLE_OPTS or option[:5] == "write":
                    if not get_config_bool("Reports", option):
                        set_config("Reports", option, "True")
                        logger.info("As mode == \"Debug\", [Reports] {} "
                                    "has been set to True", option)
        elif not get_config_bool("Reports", "reportsEnabled"):
            for option in config_options("Reports"):
                # options names are all lower without _ inside config
                if option in _REPORT_DISABLE_OPTS or option[:5] == "write":
                    if not get_config_bool("Reports", option):
                        set_config("Reports", option, "False")
                        logger.info(
                            "As reportsEnabled == \"False\", [Reports] {} "
                            "has been set to False", option)
        if self._use_virtual_board:
            if get_config_bool("Reports", "write_energy_report"):
                set_config("Reports", "write_energy_report", "False")
                logger.info("[Reports]write_energy_report has been set to "
                            "False as using virtual boards")
            if get_config_bool("Reports", "write_board_chip_report"):
                set_config("Reports", "write_board_chip_report", "False")
                logger.info("[Reports]write_board_chip_report has been set to"
                            " False as using virtual boards")

    def _adjust_config(self, runtime,):
        """ Adjust and checks config based on runtime

        :param runtime:
        :type runtime: int or bool
        :param frozenset(str) debug_enable_opts:
        :param frozenset(str) report_disable_opts:
        :raises ConfigurationException:
        """
        if runtime is None:
            if get_config_bool("Reports", "write_energy_report"):
                set_config("Reports", "write_energy_report", "False")
                logger.info("[Reports]write_energy_report has been set to "
                            "False as runtime is set to forever")

    def child_folder(self, parent, child_name, must_create=False):
        """
        :param str parent:
        :param str child_name:
        :param bool must_create:
            If `True`, the directory named by `child_name` (but not necessarily
            its parents) must be created by this call, and an exception will be
            thrown if this fails.
        :return: The fully qualified name of the child folder.
        :rtype: str
        :raises OSError: if the directory existed ahead of time and creation
            was required by the user
        """
        child = os.path.join(parent, child_name)
        if must_create:
            # Throws OSError or FileExistsError (a subclass of OSError) if the
            # directory exists.
            os.makedirs(child)
        elif not os.path.exists(child):
            self._make_dirs(child)
        return child

    def _remove_excess_folders(
            self, max_kept, starting_directory, remove_errored_folders):
        try:
            files_in_report_folder = os.listdir(starting_directory)

            # while there's more than the valid max, remove the oldest one
            if len(files_in_report_folder) > max_kept:

                # sort files into time frame
                files_in_report_folder.sort(
                    key=lambda temp_file: os.path.getmtime(
                        os.path.join(starting_directory, temp_file)))

                # remove only the number of files required, and only if they
                # have the finished flag file created
                num_files_to_remove = len(files_in_report_folder) - max_kept
                files_removed = 0
                files_not_closed = 0
                for current_oldest_file in files_in_report_folder:
                    finished_flag = os.path.join(os.path.join(
                        starting_directory, current_oldest_file),
                        FINISHED_FILENAME)
                    errored_flag = os.path.join(os.path.join(
                        starting_directory, current_oldest_file),
                        ERRORED_FILENAME)
                    finished_flag_exists = os.path.exists(finished_flag)
                    errored_flag_exists = os.path.exists(errored_flag)
                    if finished_flag_exists and not errored_flag_exists:
                        shutil.rmtree(os.path.join(
                            starting_directory, current_oldest_file),
                            ignore_errors=True)
                        files_removed += 1
                    elif finished_flag_exists and errored_flag_exists:
                        if remove_errored_folders:
                            shutil.rmtree(os.path.join(
                                starting_directory, current_oldest_file),
                                ignore_errors=True)
                            files_removed += 1
                        else:
                            files_not_closed += 1
                    else:
                        files_not_closed += 1
                    if files_removed + files_not_closed >= num_files_to_remove:
                        break
                if files_not_closed > max_kept // 4:
                    logger.warning(
                        "{} has {} old reports that have not been closed",
                        starting_directory, files_not_closed)
        except IOError:
            # This might happen if there is an open file, or more than one
            # process in the same folder, but we shouldn't die because of it
            pass

    def _set_up_report_specifics(self, n_calls_to_run):
        """
        :param int n_calls_to_run:
            the counter of how many times run has been called.
        """

        default_report_file_path = get_config_str(
            "Reports", "default_report_file_path")
        # determine common report folder
        if default_report_file_path == "DEFAULT":
            directory = os.getcwd()

            # global reports folder
            report_default_directory = self.child_folder(
                directory, REPORTS_DIRNAME)
        elif default_report_file_path == "REPORTS":
            report_default_directory = REPORTS_DIRNAME
            if not os.path.exists(report_default_directory):
                self._make_dirs(report_default_directory)
        else:
            report_default_directory = self.child_folder(
                default_report_file_path, REPORTS_DIRNAME)

        # clear and clean out folders considered not useful anymore
        if os.listdir(report_default_directory):
            self._remove_excess_folders(
<<<<<<< HEAD
                self._config.getint("Reports", "max_reports_kept"),
                report_default_directory,
                self._config.get_bool("Reports", "remove_errored_folders"))
=======
                get_config_int("Reports", "max_reports_kept"),
                report_default_directory)
>>>>>>> aba051a1

        # determine the time slot for later while also making the report folder
        if self._this_run_time_string is None:
            while True:
                try:
                    timestamp = self.__make_timestamp()
                    self._report_simulation_top_directory = self.child_folder(
                        report_default_directory, timestamp, must_create=True)
                    self._this_run_time_string = timestamp
                    break
                except OSError:
                    time.sleep(0.5)
        else:
            self._report_simulation_top_directory = self.child_folder(
                report_default_directory, self._this_run_time_string)

        # create sub folder within reports for sub runs
        # (where changes need to be recorded)
        self._report_default_directory = self.child_folder(
            self._report_simulation_top_directory, "run_{}".format(
                n_calls_to_run))

        # store timestamp in latest/time_stamp for provenance reasons
        time_of_run_file_name = os.path.join(
            self._report_simulation_top_directory, TIMESTAMP_FILENAME)
        with open(time_of_run_file_name, "w") as f:
            f.writelines(self._this_run_time_string)

        if get_config_bool("Logging", "warnings_at_end_to_file"):
            log_report_file = os.path.join(
                self._report_default_directory, WARNING_LOGS_FILENAME)
            logger.set_report_File(log_report_file)

    @staticmethod
    def __make_timestamp():
        now = datetime.datetime.now()
        return "{:04}-{:02}-{:02}-{:02}-{:02}-{:02}-{:02}".format(
            now.year, now.month, now.day,
            now.hour, now.minute, now.second, now.microsecond)

<<<<<<< HEAD
    def set_up_output_application_data_specifics(self, n_calls_to_run):
        """
        :param n_calls_to_run: \
            the counter of how many times run has been called.
        :type n_calls_to_run: int
        :return: the run folder for this simulation to hold app data
        """
        where_to_write_application_data_files = self._config.get(
            "Reports", "default_application_data_file_path")
        if where_to_write_application_data_files == "DEFAULT":
            where_to_write_application_data_files = os.getcwd()

        application_generated_data_file_folder = self.child_folder(
            where_to_write_application_data_files, APP_DIRNAME)
        # add time stamped folder for this run
        self._app_data_top_simulation_folder = self.child_folder(
            application_generated_data_file_folder, self._this_run_time_string)

        # remove folders that are old and above the limit
        self._remove_excess_folders(
            self._config.getint("Reports", "max_application_binaries_kept"),
            application_generated_data_file_folder,
            self._config.get_bool("Reports", "remove_errored_folders"))

        # store timestamp in latest/time_stamp
        time_of_run_file_name = os.path.join(
            self._app_data_top_simulation_folder, TIMESTAMP_FILENAME)
        with open(time_of_run_file_name, "w") as f:
            f.writelines(str(self._this_run_time_string))

        # create sub folder within reports for sub runs
        # (where changes need to be recorded)
        self._app_data_runtime_folder = self.child_folder(
            self._app_data_top_simulation_folder, "run_{}".format(
                n_calls_to_run))

=======
>>>>>>> aba051a1
    def _set_up_output_folders(self, n_calls_to_run):
        """ Sets up all outgoing folders by creating a new timestamp folder
            for each and clearing

        :param int n_calls_to_run:
            the counter of how many times run has been called.
        :rtype: None
        """

        # set up reports default folder
        self._set_up_report_specifics(n_calls_to_run)

        if get_config_bool("Reports", "writePacmanExecutorProvenance"):
            self._pacman_executor_provenance_path = os.path.join(
                self._report_default_directory,
                "pacman_executor_provenance.rpt")

        self._json_folder = os.path.join(
            self._report_default_directory, "json_files")
        if not os.path.exists(self._json_folder):
            self._make_dirs(self._json_folder)

        # make a folder for the provenance data storage
        self._provenance_file_path = os.path.join(
            self._report_default_directory, "provenance_data")
        if not os.path.exists(self._provenance_file_path):
            self._make_dirs(self._provenance_file_path)

        # make application folder for provenance data storage
        self._app_provenance_file_path = os.path.join(
            self._provenance_file_path, "app_provenance_data")
        if not os.path.exists(self._app_provenance_file_path):
            self._make_dirs(self._app_provenance_file_path)

        # make system folder for provenance data storage
        self._system_provenance_file_path = os.path.join(
            self._provenance_file_path, "system_provenance_data")
        if not os.path.exists(self._system_provenance_file_path):
            self._make_dirs(self._system_provenance_file_path)

    def __write_named_file(self, file_name):
        app_file_name = os.path.join(
            self._app_data_top_simulation_folder, file_name)
        with open(app_file_name, "w") as f:
            f.writelines("file_name")

        app_file_name = os.path.join(
            self._report_simulation_top_directory, file_name)
        with open(app_file_name, "w") as f:
            f.writelines("file_name")

    def write_finished_file(self):
        """ Write a finished file that allows file removal to only remove
            folders that are finished.
            :rtype: None
        """
<<<<<<< HEAD
        self.__write_named_file(FINISHED_FILENAME)

    def write_errored_file(self):
        """ Writes a errored file that allows file removal to only remove \
            folders that are errored if requested to do so
        :rtype:
        """
        self.__write_named_file(ERRORED_FILENAME)
=======
        report_file_name = os.path.join(self._report_simulation_top_directory,
                                        FINISHED_FILENAME)
        with open(report_file_name, "w") as f:
            f.writelines("finished")

    def set_up_timings(self, machine_time_step=None, time_scale_factor=None):
        """ Set up timings of the machine
>>>>>>> aba051a1

        :param machine_time_step:
            An explicitly specified time step for the machine.  If None,
            the value is read from the config
        :type machine_time_step: int or None
        :param time_scale_factor:
            An explicitly specified time scale factor for the simulation.
            If None, the value is read from the config
        :type time_scale_factor: int or None
        """

        # set up timings
        if machine_time_step is None:
            self.machine_time_step = get_config_int(
                "Machine", "machine_time_step")
        else:
            self.machine_time_step = machine_time_step

        if self.__machine_time_step <= 0:
            raise ConfigurationException(
                f'invalid machine_time_step {self.__machine_time_step}'
                f': must greater than zero')

        if time_scale_factor is None:
            # Note while this reads from the cfg the cfg default is None
            self.__time_scale_factor = get_config_int(
                "Machine", "time_scale_factor")
        else:
            self.__time_scale_factor = time_scale_factor

    @property
    def machine_time_step(self):
        """ The machine timestep, in microseconds

        :rtype: int
        """
        return self.__machine_time_step

    @property
    def machine_time_step_ms(self):
        """ The machine timestep, in milli_seconds

        :rtype: float
        """
        return self.__machine_time_step_ms

    @property
    def machine_time_step_per_ms(self):
        """ The machine timesteps in a milli_second

        :rtype: float
        """
        return self.__machine_time_step_per_ms

    @machine_time_step.setter
    def machine_time_step(self, new_value):
        """

        :param new_value: Machine timestep in microseconds
        """
        self.__machine_time_step = new_value
        self.__machine_time_step_ms = (
                new_value / MICRO_TO_MILLISECOND_CONVERSION)
        self.__machine_time_step_per_ms = (
                MICRO_TO_MILLISECOND_CONVERSION / new_value)

    @property
    def time_scale_factor(self):
        """ The time scaling factor.
        :rtype: int
        """
        return self.__time_scale_factor

    @time_scale_factor.setter
    def time_scale_factor(self, new_value):
        self.__time_scale_factor = new_value

    @staticmethod
    def _make_dirs(path):
        # Workaround for Python 2/3 Compatibility (Python 3 raises on exists)
        try:
            os.makedirs(path)
        except OSError as e:
            if e.errno != errno.EEXIST:
                raise<|MERGE_RESOLUTION|>--- conflicted
+++ resolved
@@ -262,14 +262,9 @@
         # clear and clean out folders considered not useful anymore
         if os.listdir(report_default_directory):
             self._remove_excess_folders(
-<<<<<<< HEAD
-                self._config.getint("Reports", "max_reports_kept"),
+                get_config_int("Reports", "max_reports_kept"),
                 report_default_directory,
-                self._config.get_bool("Reports", "remove_errored_folders"))
-=======
-                get_config_int("Reports", "max_reports_kept"),
-                report_default_directory)
->>>>>>> aba051a1
+                get_config_bool("Reports", "remove_errored_folders"))
 
         # determine the time slot for later while also making the report folder
         if self._this_run_time_string is None:
@@ -310,45 +305,6 @@
             now.year, now.month, now.day,
             now.hour, now.minute, now.second, now.microsecond)
 
-<<<<<<< HEAD
-    def set_up_output_application_data_specifics(self, n_calls_to_run):
-        """
-        :param n_calls_to_run: \
-            the counter of how many times run has been called.
-        :type n_calls_to_run: int
-        :return: the run folder for this simulation to hold app data
-        """
-        where_to_write_application_data_files = self._config.get(
-            "Reports", "default_application_data_file_path")
-        if where_to_write_application_data_files == "DEFAULT":
-            where_to_write_application_data_files = os.getcwd()
-
-        application_generated_data_file_folder = self.child_folder(
-            where_to_write_application_data_files, APP_DIRNAME)
-        # add time stamped folder for this run
-        self._app_data_top_simulation_folder = self.child_folder(
-            application_generated_data_file_folder, self._this_run_time_string)
-
-        # remove folders that are old and above the limit
-        self._remove_excess_folders(
-            self._config.getint("Reports", "max_application_binaries_kept"),
-            application_generated_data_file_folder,
-            self._config.get_bool("Reports", "remove_errored_folders"))
-
-        # store timestamp in latest/time_stamp
-        time_of_run_file_name = os.path.join(
-            self._app_data_top_simulation_folder, TIMESTAMP_FILENAME)
-        with open(time_of_run_file_name, "w") as f:
-            f.writelines(str(self._this_run_time_string))
-
-        # create sub folder within reports for sub runs
-        # (where changes need to be recorded)
-        self._app_data_runtime_folder = self.child_folder(
-            self._app_data_top_simulation_folder, "run_{}".format(
-                n_calls_to_run))
-
-=======
->>>>>>> aba051a1
     def _set_up_output_folders(self, n_calls_to_run):
         """ Sets up all outgoing folders by creating a new timestamp folder
             for each and clearing
@@ -391,11 +347,6 @@
 
     def __write_named_file(self, file_name):
         app_file_name = os.path.join(
-            self._app_data_top_simulation_folder, file_name)
-        with open(app_file_name, "w") as f:
-            f.writelines("file_name")
-
-        app_file_name = os.path.join(
             self._report_simulation_top_directory, file_name)
         with open(app_file_name, "w") as f:
             f.writelines("file_name")
@@ -405,7 +356,6 @@
             folders that are finished.
             :rtype: None
         """
-<<<<<<< HEAD
         self.__write_named_file(FINISHED_FILENAME)
 
     def write_errored_file(self):
@@ -414,16 +364,10 @@
         :rtype:
         """
         self.__write_named_file(ERRORED_FILENAME)
-=======
-        report_file_name = os.path.join(self._report_simulation_top_directory,
-                                        FINISHED_FILENAME)
-        with open(report_file_name, "w") as f:
-            f.writelines("finished")
 
     def set_up_timings(self, machine_time_step=None, time_scale_factor=None):
         """ Set up timings of the machine
->>>>>>> aba051a1
-
+        
         :param machine_time_step:
             An explicitly specified time step for the machine.  If None,
             the value is read from the config
