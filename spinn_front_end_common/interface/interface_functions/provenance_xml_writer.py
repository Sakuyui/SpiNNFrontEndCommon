# Copyright (c) 2017-2019 The University of Manchester
#
# This program is free software: you can redistribute it and/or modify
# it under the terms of the GNU General Public License as published by
# the Free Software Foundation, either version 3 of the License, or
# (at your option) any later version.
#
# This program is distributed in the hope that it will be useful,
# but WITHOUT ANY WARRANTY; without even the implied warranty of
# MERCHANTABILITY or FITNESS FOR A PARTICULAR PURPOSE.  See the
# GNU General Public License for more details.
#
# You should have received a copy of the GNU General Public License
# along with this program.  If not, see <http://www.gnu.org/licenses/>.

import itertools
import string
from lxml import etree
from spinn_front_end_common.utilities.helpful_functions import (
    generate_unique_folder_name)

_VALID_CHARS = frozenset(
    "-_.() {}{}".format(string.ascii_letters, string.digits))
_XML_BRANCH_NAME = "provenance_data_items"
_XML_LEAF_NAME = "provenance_data_item"


class ProvenanceXMLWriter(object):
    """ Writes provenance in XML format.

    :param list(ProvenanceDataItem) provenance_data_items:
        data items for provenance
    :param str provenance_data_path: the file path to store provenance in
<<<<<<< HEAD
    :return: None
=======
>>>>>>> b86add09
    """

    __slots__ = []

    def __call__(self, provenance_data_items, provenance_data_path):
        """
        :param list(ProvenanceDataItem) provenance_data_items:
        :param str provenance_data_path:
<<<<<<< HEAD
        :return: None
=======
>>>>>>> b86add09
        """
        # Group data by the first name
        items = sorted(provenance_data_items, key=lambda item: item.names[0])
        for name, group in itertools.groupby(
                items, lambda item: item.names[0]):
            # Create a root node
            root = etree.Element(_XML_BRANCH_NAME, name=name)
            # Keep track of sub-categories
            categories = {root: dict()}

            # Go through the items and add them
            for item in group:
                # Add the "categories" for the item (any name between the first
                # and last)
                parent = self._build_path(root, categories, item)

                # Add the item
                element = etree.SubElement(
                    parent, _XML_LEAF_NAME, name=item.names[-1])
                element.text = str(item.value)

            # write xml form into file provided
            with open(self._get_file(provenance_data_path, name), "wb") as f:
                f.write(etree.tostring(root, pretty_print=True))

    @staticmethod
    def _get_file(path, name):
        """
        :param str path:
        :param str name:
        :rtype: str
        """
        remapped = "".join(c if c in _VALID_CHARS else '_' for c in name)
        return generate_unique_folder_name(path, remapped, ".xml")

    @staticmethod
    def _build_path(root, categories, item):
        """
        :param etree.Element root:
<<<<<<< HEAD
        :param dict(etree.Element,dict) categories:
=======
        :param dict(etree.Element,dict(str,etree.Element)) categories:
>>>>>>> b86add09
        :param ProvenanceDataItem item:
        :rtype: etree.Element
        """
        parent = root
        cats = categories[root]
        for cat_name in item.names[1:-1]:
            if cat_name not in cats:
                # If there is not a category of this name under the parent
                # element, create a new category
                parent = etree.SubElement(
                    parent, _XML_BRANCH_NAME, name=cat_name)
                cats[cat_name] = parent
                categories[parent] = dict()
            # Update our state variables for the next run of the loop
            parent = cats[cat_name]
            cats = categories[parent]
        return parent<|MERGE_RESOLUTION|>--- conflicted
+++ resolved
@@ -31,10 +31,6 @@
     :param list(ProvenanceDataItem) provenance_data_items:
         data items for provenance
     :param str provenance_data_path: the file path to store provenance in
-<<<<<<< HEAD
-    :return: None
-=======
->>>>>>> b86add09
     """
 
     __slots__ = []
@@ -43,10 +39,6 @@
         """
         :param list(ProvenanceDataItem) provenance_data_items:
         :param str provenance_data_path:
-<<<<<<< HEAD
-        :return: None
-=======
->>>>>>> b86add09
         """
         # Group data by the first name
         items = sorted(provenance_data_items, key=lambda item: item.names[0])
@@ -86,11 +78,7 @@
     def _build_path(root, categories, item):
         """
         :param etree.Element root:
-<<<<<<< HEAD
-        :param dict(etree.Element,dict) categories:
-=======
         :param dict(etree.Element,dict(str,etree.Element)) categories:
->>>>>>> b86add09
         :param ProvenanceDataItem item:
         :rtype: etree.Element
         """
