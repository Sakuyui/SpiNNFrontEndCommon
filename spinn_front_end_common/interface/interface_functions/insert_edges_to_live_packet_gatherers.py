--- conflicted
+++ resolved
@@ -144,18 +144,12 @@
         :param graph_mapper: the graph mapper
         :param machine_lpg: the machine LPG
         :param vertex: the application vertex to link to
-<<<<<<< HEAD
         :param machine_edges: the machine edges
         :param m_graph: the machine graph
         :param partition_ids: the partition IDs to put the edge on
         :param n_keys_map: map between partition and n keys
-        :return the application edge for this vertex and LPG
-        :rtype: ApplicationEdge
-=======
-        :param partition_id: the partition ID to put the edge on
         :return: the application edge for this vertex and LPG
         :rtype: ~pacman.model.graph.application.ApplicationEdge
->>>>>>> 8b857856
         """
         # pylint: disable=too-many-arguments
 
