# Copyright (c) 2017-2019 The University of Manchester
#
# This program is free software: you can redistribute it and/or modify
# it under the terms of the GNU General Public License as published by
# the Free Software Foundation, either version 3 of the License, or
# (at your option) any later version.
#
# This program is distributed in the hope that it will be useful,
# but WITHOUT ANY WARRANTY; without even the implied warranty of
# MERCHANTABILITY or FITNESS FOR A PARTICULAR PURPOSE.  See the
# GNU General Public License for more details.
#
# You should have received a copy of the GNU General Public License
# along with this program.  If not, see <http://www.gnu.org/licenses/>.

from spinn_utilities.progress_bar import ProgressBar
from spinn_front_end_common.interface.provenance import (
    AbstractProvidesLocalProvenanceData)


class GraphProvenanceGatherer(object):
    """ Gets provenance information from the graphs.

    :param ~pacman.model.graphs.machine.MachineGraph machine_graph:
        The machine graph to inspect
    :param ~pacman.model.graphs.application.ApplicationGraph application_graph:
        The optional application graph
    :rtype: list(ProvenanceDataItem)
    """
    __slots__ = []

    def __call__(self, machine_graph, application_graph=None):
        """
<<<<<<< HEAD
        :param ~.MachineGraph machine_graph: The machine graph to inspect
        :param ~.ApplicationGraph application_graph:
            The optional application graph
=======
        :param ~.MachineGraph machine_graph:
        :param ~.ApplicationGraph application_graph:
>>>>>>> b86add09
        :rtype: list(ProvenanceDataItem)
        """
        prov_items = list()

        progress = ProgressBar(
            machine_graph.n_vertices +
            machine_graph.n_outgoing_edge_partitions,
            "Getting provenance data from machine graph")
        for vertex in progress.over(machine_graph.vertices, False):
            if isinstance(vertex, AbstractProvidesLocalProvenanceData):
                prov_items.extend(vertex.get_local_provenance_data())
        for partition in progress.over(machine_graph.outgoing_edge_partitions):
            for edge in partition.edges:
                if isinstance(edge, AbstractProvidesLocalProvenanceData):
                    prov_items.extend(edge.get_local_provenance_data())

        if application_graph is not None:
            progress = ProgressBar(
                application_graph.n_vertices +
                application_graph.n_outgoing_edge_partitions,
                "Getting provenance data from application graph")
            for vertex in progress.over(application_graph.vertices, False):
                if isinstance(vertex, AbstractProvidesLocalProvenanceData):
                    prov_items.extend(vertex.get_local_provenance_data())
            for partition in progress.over(
                    application_graph.outgoing_edge_partitions):
                for edge in partition.edges:
                    if isinstance(edge, AbstractProvidesLocalProvenanceData):
                        prov_items.extend(edge.get_local_provenance_data())

        return prov_items<|MERGE_RESOLUTION|>--- conflicted
+++ resolved
@@ -31,14 +31,8 @@
 
     def __call__(self, machine_graph, application_graph=None):
         """
-<<<<<<< HEAD
-        :param ~.MachineGraph machine_graph: The machine graph to inspect
-        :param ~.ApplicationGraph application_graph:
-            The optional application graph
-=======
         :param ~.MachineGraph machine_graph:
         :param ~.ApplicationGraph application_graph:
->>>>>>> b86add09
         :rtype: list(ProvenanceDataItem)
         """
         prov_items = list()
