# Copyright (c) 2020-2021 The University of Manchester
#
# This program is free software: you can redistribute it and/or modify
# it under the terms of the GNU General Public License as published by
# the Free Software Foundation, either version 3 of the License, or
# (at your option) any later version.
#
# This program is distributed in the hope that it will be useful,
# but WITHOUT ANY WARRANTY; without even the implied warranty of
# MERCHANTABILITY or FITNESS FOR A PARTICULAR PURPOSE.  See the
# GNU General Public License for more details.
#
# You should have received a copy of the GNU General Public License
# along with this program.  If not, see <http://www.gnu.org/licenses/>.

import logging
import math
from spinn_utilities.log import FormatAdapter
from spinn_utilities.config_holder import get_config_float, get_config_int
from spinn_front_end_common.abstract_models.impl.\
    tdma_aware_application_vertex import (
        TDMAAwareApplicationVertex)
from spinn_front_end_common.utilities.exceptions import ConfigurationException
from spinn_front_end_common.utilities.constants import CLOCKS_PER_US
from spinn_front_end_common.utilities.globals_variables import (
    machine_time_step, time_scale_factor)
logger = FormatAdapter(logging.getLogger(__name__))

# default fraction of the real time we will use for spike transmissions
FRACTION_OF_TIME_FOR_SPIKE_SENDING = 0.8
FRACTION_OF_TIME_STEP_BEFORE_SPIKE_SENDING = 0.1


def local_tdma_builder(machine_graph, n_keys_map, application_graph=None):
    """ Builds a localised TDMA

    Builds a localised TDMA which allows a number of machine vertices
    of the same application vertex to fire at the same time. Ensures that
    other application vertices are not firing at the same time. Verifies if
    the total time required fits into the time scale factor and machine time
    step. Below are text diagrams to show how this works in principle.

    *Figure 1:* bits needed to figure out time between spikes.
    Cores 0-4 have 2 atoms, core 5 has 1 atom::

        #        0     1       2      3       4      5
        # T2-[   X                    X
        #    |         X                      X
        #    |                 X                     X
        #    [  X                     X
        #       |------| T
        #              X                      X
        #                      X <- T3

        T = time_between_cores
        T2 = time_between_phases
        T3 = end of TDMA (equiv of ((n_phases + 1) * T2))
        cutoff = 2. n_phases = 3 max_atoms = 2

    Constants etc just to get into head:

    * clock cycles = 200 Mhz = 200 = sv->cpu_clk
    * 1ms = 200000 for timer 1. = clock cycles
    * 200 per microsecond
    * machine time step = microseconds already.
    * `__time_between_cores` = microseconds.

    *Figure 2:* initial offset (used to try to interleave packets from other
    app verts into the TDMA without extending the overall time, and
    trying to stop multiple packets in flight at same time).

    *Figure 3:* bits needed to figure out time between spikes.
    Cores 0-4 have 2 atoms, core 5 has 1 atom::

        #        0  .5   1   .5    2   .5   3    .5   4   .5   5  .5
        # T2-[   X   Y                      X     Y
        #    |           X   Y                        X    Y
        #    |                     X    Y                      X   Y
        #    [  X    Y                      X     Y
        #       |-------| T
        #               X    Y                        X    Y
        #               |----| T4
        #                   T3 ->  X    Y

        T4 is the spreader between populations.
        X is pop0 firing,
        Y is pop1 firing

<<<<<<< HEAD
    # default fraction of the real time we will use for spike transmissions
    FRACTION_OF_TIME_FOR_SPIKE_SENDING = 0.8
    FRACTION_OF_TIME_STEP_BEFORE_SPIKE_SENDING = 0.1

    def __call__(
            self, machine_graph, n_keys_map, application_graph=None):
        """ main entrance

        :param ~pacman.model.graphs.machine.MachineGraph machine_graph:
            machine graph.
        :param n_keys_map: the map of partitions to n keys.
        :type n_keys_map:
            ~pacman.model.routing_info.AbstractMachinePartitionNKeysMap
        :param application_graph: app graph.
        :type application_graph:
            ~pacman.model.graphs.application.ApplicationGraph or None
        """
        if application_graph is None:
            return

        # get config params
        us_per_cycle = machine_time_step() * time_scale_factor()
        clocks_per_cycle = us_per_cycle * CLOCKS_PER_US
        (app_machine_quantity, clocks_between_cores, clocks_for_sending,
         clocks_waiting, clocks_initial) = self.config_values(clocks_per_cycle)

        # calculate for each app vertex if the time needed fits
        app_verts = list()
        max_fraction_of_sending = 0
        for app_vertex in application_graph.vertices:
            if isinstance(app_vertex, TDMAAwareApplicationVertex):
                app_verts.append(app_vertex)

                # get timings

                # check config params for better performance
                (n_at_same_time, local_clocks) = self._auto_config_times(
                    app_machine_quantity, clocks_between_cores,
                    clocks_for_sending, app_vertex, n_keys_map,
                    machine_graph, clocks_waiting)
                n_phases, n_slots, clocks_between_phases = \
                    self._generate_times(
                        machine_graph, app_vertex, n_at_same_time,
                        local_clocks, n_keys_map)

                # store in tracker
                app_vertex.set_other_timings(
                    local_clocks, n_slots, clocks_between_phases,
                    n_phases, clocks_per_cycle)

                # test timings
                fraction_of_sending = self._get_fraction_of_sending(
                    n_phases, clocks_between_phases, clocks_for_sending)
                if fraction_of_sending is not None:
                    max_fraction_of_sending = max(
                        max_fraction_of_sending, fraction_of_sending)

        time_scale_factor_needed = (
                time_scale_factor() * max_fraction_of_sending)
        if max_fraction_of_sending > 1:
            logger.warning(
                "A time scale factor of {} may be needed to run correctly"
                .format(time_scale_factor_needed))

        # get initial offset for each app vertex.
        for app_vertex in application_graph.vertices:
            if isinstance(app_vertex, TDMAAwareApplicationVertex):
                initial_offset = self._generate_initial_offset(
                    app_vertex, app_verts, clocks_initial,
                    clocks_waiting)
                app_vertex.set_initial_offset(initial_offset)

    @staticmethod
    def _auto_config_times(
            app_machine_quantity, clocks_between_cores, clocks_for_sending,
            app_vertex, n_keys_map, machine_graph, clocks_waiting):

        n_cores = app_vertex.get_n_cores()
        n_phases = app_vertex.find_n_phases_for(machine_graph, n_keys_map)

        # If there are no packets sent, pretend there is 1 to avoid division
        # by 0; it won't actually matter anyway
        if n_phases == 0:
            n_phases = 1

        # Overall time of the TDMA window minus initial offset
        overall_clocks_available = clocks_for_sending - clocks_waiting

        # Easier bool compares
        core_set = clocks_between_cores is not None
        app_set = app_machine_quantity is not None

        # Adjust time between cores to fit time scale
        if not core_set and app_set:
            n_slots = int(math.ceil(n_cores / app_machine_quantity))
            clocks_per_phase = (
                int(math.ceil(overall_clocks_available / n_phases)))
            clocks_between_cores = clocks_per_phase / n_slots
            logger.debug("adjusted clocks between cores is {}".format(
                clocks_between_cores))

        # Adjust cores at same time to fit time between cores.
        if core_set and not app_set:
            clocks_per_phase = (
                int(math.ceil(overall_clocks_available / n_phases)))
            max_slots = int(math.floor(
                clocks_per_phase / clocks_between_cores))
            app_machine_quantity = int(math.ceil(n_cores / max_slots))
            logger.debug(
                "Adjusted the number of cores of a app vertex that "
                "can fire at the same time to {}".format(
                    app_machine_quantity))

        return app_machine_quantity, clocks_between_cores

    @staticmethod
    def _generate_initial_offset(
            app_vertex, app_verts, clocks_between_cores, clocks_waiting):
        """ Calculates from the app vertex index the initial offset for the\
            TDMA between all cores

        :param ~pacman.model.graphs.application.ApplicationVertex app_vertex:
            the app vertex in question.
        :param app_verts: the list of app vertices.
        :type app_verts:
            list(~pacman.model.graphs.application.ApplicationVertex)
        :param int clocks_between_cores: the clock cycles between cores.
        :param int clocks_waiting: the clock cycles to wait for.
        :return: the initial offset for this app vertex including wait time.
        :rtype: int
        """
        # This is an offset between cores
        initial_offset_clocks = int(math.ceil(
            (app_verts.index(app_vertex) * clocks_between_cores) /
            len(app_verts)))
        # add the offset the clocks to wait for before sending anything at all
        initial_offset_clocks += clocks_waiting
        return initial_offset_clocks

    @staticmethod
    def _generate_times(
            machine_graph, app_vertex, app_machine_quantity,
            clocks_between_cores, n_keys_map):
        """ Generates the number of phases needed for this app vertex, as well\
            as the number of slots and the time between spikes for this app\
            vertex, given the number of machine verts to fire at the same time\
            from a given app vertex.

        :param ~pacman.model.graphs.machine.MachineGraph machine_graph:
            machine graph
        :param TDMAAwareApplicationVertex app_vertex: the app vertex
        :param int app_machine_quantity: the pop spike control level
        :param int clocks_between_cores: the clock cycles between cores
        :param n_keys_map: the partition to n keys map.
        :type n_keys_map:
            ~pacman.model.routing_info.AbstractMachinePartitionNKeysMap
        :return: (n_phases, n_slots, time_between_phases) for this app vertex
        :rtype: tuple(int, int, int)
        """

        # Figure total T2s
        n_phases = app_vertex.find_n_phases_for(machine_graph, n_keys_map)

        # how many hops between T2's
        n_cores = app_vertex.get_n_cores()
=======
    :param ~pacman.model.graphs.machine.MachineGraph machine_graph:
        machine graph.
    :param n_keys_map: the map of partitions to n keys.
    :type n_keys_map:
        ~pacman.model.routing_info.AbstractMachinePartitionNKeysMap
    :param application_graph: app graph.
    :type application_graph:
        ~pacman.model.graphs.application.ApplicationGraph or None
    """
    if application_graph.n_vertices == 0:
        return

    # get config params
    us_per_cycle = machine_time_step() * time_scale_factor()
    clocks_per_cycle = us_per_cycle * CLOCKS_PER_US
    (app_machine_quantity, clocks_between_cores, clocks_for_sending,
     clocks_waiting, clocks_initial) = __config_values(clocks_per_cycle)

    # calculate for each app vertex if the time needed fits
    app_verts = list()
    max_fraction_of_sending = 0
    for app_vertex in application_graph.vertices:
        if isinstance(app_vertex, TDMAAwareApplicationVertex):
            app_verts.append(app_vertex)

            # get timings

            # check config params for better performance
            (n_at_same_time, local_clocks) = __auto_config_times(
                app_machine_quantity, clocks_between_cores,
                clocks_for_sending, app_vertex, n_keys_map,
                machine_graph, clocks_waiting)
            n_phases, n_slots, clocks_between_phases = \
                __generate_times(
                    machine_graph, app_vertex, n_at_same_time,
                    local_clocks, n_keys_map)

            # store in tracker
            app_vertex.set_other_timings(
                local_clocks, n_slots, clocks_between_phases,
                n_phases, clocks_per_cycle)

            # test timings
            fraction_of_sending = __get_fraction_of_sending(
                n_phases, clocks_between_phases, clocks_for_sending)
            if fraction_of_sending is not None:
                max_fraction_of_sending = max(
                    max_fraction_of_sending, fraction_of_sending)

    time_scale_factor_needed = (
            time_scale_factor() * max_fraction_of_sending)
    if max_fraction_of_sending > 1:
        logger.warning(
            "A time scale factor of {} may be needed to run correctly"
            .format(time_scale_factor_needed))
    elif max_fraction_of_sending < 1:
        logger.info(
            "The time scale factor could be reduced to {}"
            .format(time_scale_factor_needed))

    # get initial offset for each app vertex.
    for app_vertex in application_graph.vertices:
        if isinstance(app_vertex, TDMAAwareApplicationVertex):
            initial_offset = __generate_initial_offset(
                app_vertex, app_verts, clocks_initial,
                clocks_waiting)
            app_vertex.set_initial_offset(initial_offset)


def __auto_config_times(
        app_machine_quantity, clocks_between_cores, clocks_for_sending,
        app_vertex, n_keys_map, machine_graph, clocks_waiting):

    n_cores = app_vertex.get_n_cores()
    n_phases = app_vertex.find_n_phases_for(machine_graph, n_keys_map)

    # If there are no packets sent, pretend there is 1 to avoid division
    # by 0; it won't actually matter anyway
    if n_phases == 0:
        n_phases = 1

    # Overall time of the TDMA window minus initial offset
    overall_clocks_available = clocks_for_sending - clocks_waiting

    # Easier bool compares
    core_set = clocks_between_cores is not None
    app_set = app_machine_quantity is not None

    # Adjust time between cores to fit time scale
    if not core_set and app_set:
>>>>>>> 154b8146
        n_slots = int(math.ceil(n_cores / app_machine_quantity))
        clocks_per_phase = (
            int(math.ceil(overall_clocks_available / n_phases)))
        clocks_between_cores = clocks_per_phase / n_slots
        logger.debug("adjusted clocks between cores is {}".format(
            clocks_between_cores))

    # Adjust cores at same time to fit time between cores.
    if core_set and not app_set:
        clocks_per_phase = (
            int(math.ceil(overall_clocks_available / n_phases)))
        max_slots = int(math.floor(
            clocks_per_phase / clocks_between_cores))
        app_machine_quantity = int(math.ceil(n_cores / max_slots))
        logger.debug(
            "Adjusted the number of cores of a app vertex that "
            "can fire at the same time to {}".format(
                app_machine_quantity))

    return app_machine_quantity, clocks_between_cores


def __generate_initial_offset(
        app_vertex, app_verts, clocks_between_cores, clocks_waiting):
    """ Calculates from the app vertex index the initial offset for the\
        TDMA between all cores

    :param ~pacman.model.graphs.application.ApplicationVertex app_vertex:
        the app vertex in question.
    :param app_verts: the list of app vertices.
    :type app_verts:
        list(~pacman.model.graphs.application.ApplicationVertex)
    :param int clocks_between_cores: the clock cycles between cores.
    :param int clocks_waiting: the clock cycles to wait for.
    :return: the initial offset for this app vertex including wait time.
    :rtype: int
    """
    # This is an offset between cores
    initial_offset_clocks = int(math.ceil(
        (app_verts.index(app_vertex) * clocks_between_cores) /
        len(app_verts)))
    # add the offset the clocks to wait for before sending anything at all
    initial_offset_clocks += clocks_waiting
    return initial_offset_clocks


def __generate_times(
        machine_graph, app_vertex, app_machine_quantity,
        clocks_between_cores, n_keys_map):
    """ Generates the number of phases needed for this app vertex, as well\
        as the number of slots and the time between spikes for this app\
        vertex, given the number of machine verts to fire at the same time\
        from a given app vertex.

    :param ~pacman.model.graphs.machine.MachineGraph machine_graph:
        machine graph
    :param TDMAAwareApplicationVertex app_vertex: the app vertex
    :param int app_machine_quantity: the pop spike control level
    :param int clocks_between_cores: the clock cycles between cores
    :param n_keys_map: the partition to n keys map.
    :type n_keys_map:
        ~pacman.model.routing_info.AbstractMachinePartitionNKeysMap
    :return: (n_phases, n_slots, time_between_phases) for this app vertex
    :rtype: tuple(int, int, int)
    """

    # Figure total T2s
    n_phases = app_vertex.find_n_phases_for(machine_graph, n_keys_map)

    # how many hops between T2's
    n_cores = app_vertex.get_n_cores()
    n_slots = int(math.ceil(n_cores / app_machine_quantity))

    # figure T2
    clocks_between_phases = int(math.ceil(clocks_between_cores * n_slots))

    return n_phases, n_slots, clocks_between_phases


def __get_fraction_of_sending(
        n_phases, clocks_between_phases, clocks_for_sending):
    """ Get the fraction of the send

    :param int n_phases:
        the max number of phases this TDMA needs for a given app vertex
    :param int time_between_phases: the time between phases.
    :param float fraction_of_sending:
        fraction of time step for sending packets
    :param str label: the app vertex we're considering at this point
    :return:
    """

    # figure how much time this TDMA needs
    total_clocks_needed = n_phases * clocks_between_phases
    return total_clocks_needed / clocks_for_sending


def __check_at_most_one(name_1, value_1, name_2, value_2):
    if value_1 is not None and value_2 is not None:
        raise ConfigurationException(
            "Both {} and {} have been specified; please choose just one"
            .format(name_1, name_2))


def __check_only_one(name_1, value_1, name_2, value_2):
    """ Checks that exactly one of the values is not None
    """
    __check_at_most_one(name_1, value_1, name_2, value_2)
    if value_1 is None and value_2 is None:
        raise ConfigurationException(
            "Exactly one of {} and {} must be specified".format(
                name_1, name_2))


def __config_values(clocks_per_cycle):
    """ Read the config for the right parameters and combinations.

    :param int clocks_per_cycle: The number of clock cycles per time step
    :return: (app_machine_quantity, clocks_between_cores,
            clocks_for_sending, clocks_waiting, initial_clocks)
    :rtype: tuple(int, int, int, int. int)
    """

    # set the number of cores expected to fire at any given time
    app_machine_quantity = get_config_int(
        "Simulation", "app_machine_quantity")

    # set the time between cores to fire
    time_between_cores = get_config_float(
        "Simulation", "time_between_cores")
    clocks_between_cores = get_config_int(
        "Simulation", "clock_cycles_between_cores")
    __check_at_most_one(
        "time_between_cores", time_between_cores,
        "clock_cycles_betwen_cores", clocks_between_cores)
    if (time_between_cores is None and clocks_between_cores is None and
            app_machine_quantity is None):
        raise ConfigurationException(
            "Either one of time_between_cores and clocks_between_cores"
            " must be specified or else app_machine_quantity must be"
            " specified")
    if time_between_cores is not None:
        clocks_between_cores = time_between_cores * CLOCKS_PER_US

    # time spend sending
    fraction_of_sending = get_config_float(
        "Simulation", "fraction_of_time_spike_sending")
    clocks_for_sending = get_config_int(
        "Simulation", "clock_cycles_sending")
    __check_only_one(
        "fraction_of_time_spike_sending", fraction_of_sending,
        "clock_cycles_sending", clocks_for_sending)
    if fraction_of_sending is not None:
        clocks_for_sending = int(round(
            clocks_per_cycle * fraction_of_sending))

    # time waiting before sending
    fraction_of_waiting = get_config_float(
        "Simulation", "fraction_of_time_before_sending")
    clocks_waiting = get_config_int(
        "Simulation", "clock_cycles_before_sending")
    __check_only_one(
        "fraction_of_time_before_sending", fraction_of_waiting,
        "clock_cycles_before_sending", clocks_waiting)
    if fraction_of_waiting is not None:
        clocks_waiting = int(round(clocks_per_cycle * fraction_of_waiting))

    # time to offset app vertices between each other
    fraction_initial = get_config_float(
        "Simulation", "fraction_of_time_for_offset")
    clocks_initial = get_config_int(
        "Simulation", "clock_cycles_for_offset")
    __check_only_one(
        "fraction_of_time_for_offset", fraction_initial,
        "clock_cycles_for_offset", clocks_initial)
    if fraction_initial is not None:
        clocks_initial = int(round(clocks_per_cycle * fraction_initial))

    # check fractions less than 1.
    if (clocks_for_sending + clocks_waiting + clocks_initial >
            clocks_per_cycle):
        raise ConfigurationException(
            "The total time for the TDMA must not exceed the time per"
            " cycle")

    return (app_machine_quantity, clocks_between_cores,
            clocks_for_sending, clocks_waiting, clocks_initial)<|MERGE_RESOLUTION|>--- conflicted
+++ resolved
@@ -86,173 +86,6 @@
         X is pop0 firing,
         Y is pop1 firing
 
-<<<<<<< HEAD
-    # default fraction of the real time we will use for spike transmissions
-    FRACTION_OF_TIME_FOR_SPIKE_SENDING = 0.8
-    FRACTION_OF_TIME_STEP_BEFORE_SPIKE_SENDING = 0.1
-
-    def __call__(
-            self, machine_graph, n_keys_map, application_graph=None):
-        """ main entrance
-
-        :param ~pacman.model.graphs.machine.MachineGraph machine_graph:
-            machine graph.
-        :param n_keys_map: the map of partitions to n keys.
-        :type n_keys_map:
-            ~pacman.model.routing_info.AbstractMachinePartitionNKeysMap
-        :param application_graph: app graph.
-        :type application_graph:
-            ~pacman.model.graphs.application.ApplicationGraph or None
-        """
-        if application_graph is None:
-            return
-
-        # get config params
-        us_per_cycle = machine_time_step() * time_scale_factor()
-        clocks_per_cycle = us_per_cycle * CLOCKS_PER_US
-        (app_machine_quantity, clocks_between_cores, clocks_for_sending,
-         clocks_waiting, clocks_initial) = self.config_values(clocks_per_cycle)
-
-        # calculate for each app vertex if the time needed fits
-        app_verts = list()
-        max_fraction_of_sending = 0
-        for app_vertex in application_graph.vertices:
-            if isinstance(app_vertex, TDMAAwareApplicationVertex):
-                app_verts.append(app_vertex)
-
-                # get timings
-
-                # check config params for better performance
-                (n_at_same_time, local_clocks) = self._auto_config_times(
-                    app_machine_quantity, clocks_between_cores,
-                    clocks_for_sending, app_vertex, n_keys_map,
-                    machine_graph, clocks_waiting)
-                n_phases, n_slots, clocks_between_phases = \
-                    self._generate_times(
-                        machine_graph, app_vertex, n_at_same_time,
-                        local_clocks, n_keys_map)
-
-                # store in tracker
-                app_vertex.set_other_timings(
-                    local_clocks, n_slots, clocks_between_phases,
-                    n_phases, clocks_per_cycle)
-
-                # test timings
-                fraction_of_sending = self._get_fraction_of_sending(
-                    n_phases, clocks_between_phases, clocks_for_sending)
-                if fraction_of_sending is not None:
-                    max_fraction_of_sending = max(
-                        max_fraction_of_sending, fraction_of_sending)
-
-        time_scale_factor_needed = (
-                time_scale_factor() * max_fraction_of_sending)
-        if max_fraction_of_sending > 1:
-            logger.warning(
-                "A time scale factor of {} may be needed to run correctly"
-                .format(time_scale_factor_needed))
-
-        # get initial offset for each app vertex.
-        for app_vertex in application_graph.vertices:
-            if isinstance(app_vertex, TDMAAwareApplicationVertex):
-                initial_offset = self._generate_initial_offset(
-                    app_vertex, app_verts, clocks_initial,
-                    clocks_waiting)
-                app_vertex.set_initial_offset(initial_offset)
-
-    @staticmethod
-    def _auto_config_times(
-            app_machine_quantity, clocks_between_cores, clocks_for_sending,
-            app_vertex, n_keys_map, machine_graph, clocks_waiting):
-
-        n_cores = app_vertex.get_n_cores()
-        n_phases = app_vertex.find_n_phases_for(machine_graph, n_keys_map)
-
-        # If there are no packets sent, pretend there is 1 to avoid division
-        # by 0; it won't actually matter anyway
-        if n_phases == 0:
-            n_phases = 1
-
-        # Overall time of the TDMA window minus initial offset
-        overall_clocks_available = clocks_for_sending - clocks_waiting
-
-        # Easier bool compares
-        core_set = clocks_between_cores is not None
-        app_set = app_machine_quantity is not None
-
-        # Adjust time between cores to fit time scale
-        if not core_set and app_set:
-            n_slots = int(math.ceil(n_cores / app_machine_quantity))
-            clocks_per_phase = (
-                int(math.ceil(overall_clocks_available / n_phases)))
-            clocks_between_cores = clocks_per_phase / n_slots
-            logger.debug("adjusted clocks between cores is {}".format(
-                clocks_between_cores))
-
-        # Adjust cores at same time to fit time between cores.
-        if core_set and not app_set:
-            clocks_per_phase = (
-                int(math.ceil(overall_clocks_available / n_phases)))
-            max_slots = int(math.floor(
-                clocks_per_phase / clocks_between_cores))
-            app_machine_quantity = int(math.ceil(n_cores / max_slots))
-            logger.debug(
-                "Adjusted the number of cores of a app vertex that "
-                "can fire at the same time to {}".format(
-                    app_machine_quantity))
-
-        return app_machine_quantity, clocks_between_cores
-
-    @staticmethod
-    def _generate_initial_offset(
-            app_vertex, app_verts, clocks_between_cores, clocks_waiting):
-        """ Calculates from the app vertex index the initial offset for the\
-            TDMA between all cores
-
-        :param ~pacman.model.graphs.application.ApplicationVertex app_vertex:
-            the app vertex in question.
-        :param app_verts: the list of app vertices.
-        :type app_verts:
-            list(~pacman.model.graphs.application.ApplicationVertex)
-        :param int clocks_between_cores: the clock cycles between cores.
-        :param int clocks_waiting: the clock cycles to wait for.
-        :return: the initial offset for this app vertex including wait time.
-        :rtype: int
-        """
-        # This is an offset between cores
-        initial_offset_clocks = int(math.ceil(
-            (app_verts.index(app_vertex) * clocks_between_cores) /
-            len(app_verts)))
-        # add the offset the clocks to wait for before sending anything at all
-        initial_offset_clocks += clocks_waiting
-        return initial_offset_clocks
-
-    @staticmethod
-    def _generate_times(
-            machine_graph, app_vertex, app_machine_quantity,
-            clocks_between_cores, n_keys_map):
-        """ Generates the number of phases needed for this app vertex, as well\
-            as the number of slots and the time between spikes for this app\
-            vertex, given the number of machine verts to fire at the same time\
-            from a given app vertex.
-
-        :param ~pacman.model.graphs.machine.MachineGraph machine_graph:
-            machine graph
-        :param TDMAAwareApplicationVertex app_vertex: the app vertex
-        :param int app_machine_quantity: the pop spike control level
-        :param int clocks_between_cores: the clock cycles between cores
-        :param n_keys_map: the partition to n keys map.
-        :type n_keys_map:
-            ~pacman.model.routing_info.AbstractMachinePartitionNKeysMap
-        :return: (n_phases, n_slots, time_between_phases) for this app vertex
-        :rtype: tuple(int, int, int)
-        """
-
-        # Figure total T2s
-        n_phases = app_vertex.find_n_phases_for(machine_graph, n_keys_map)
-
-        # how many hops between T2's
-        n_cores = app_vertex.get_n_cores()
-=======
     :param ~pacman.model.graphs.machine.MachineGraph machine_graph:
         machine graph.
     :param n_keys_map: the map of partitions to n keys.
@@ -308,10 +141,6 @@
         logger.warning(
             "A time scale factor of {} may be needed to run correctly"
             .format(time_scale_factor_needed))
-    elif max_fraction_of_sending < 1:
-        logger.info(
-            "The time scale factor could be reduced to {}"
-            .format(time_scale_factor_needed))
 
     # get initial offset for each app vertex.
     for app_vertex in application_graph.vertices:
@@ -343,7 +172,6 @@
 
     # Adjust time between cores to fit time scale
     if not core_set and app_set:
->>>>>>> 154b8146
         n_slots = int(math.ceil(n_cores / app_machine_quantity))
         clocks_per_phase = (
             int(math.ceil(overall_clocks_available / n_phases)))
