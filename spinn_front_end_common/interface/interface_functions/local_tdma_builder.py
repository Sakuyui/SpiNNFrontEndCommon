--- conflicted
+++ resolved
@@ -102,13 +102,7 @@
             return
 
         # get config params
-<<<<<<< HEAD
-        machine_time_step = get_config_int("Machine", "machine_time_step")
-        time_scale_factor = get_config_int("Machine", "time_scale_factor")
-        us_per_cycle = int(math.ceil(machine_time_step * time_scale_factor))
-=======
         us_per_cycle = machine_time_step() * time_scale_factor()
->>>>>>> a7c77679
         clocks_per_cycle = us_per_cycle * CLOCKS_PER_US
         (app_machine_quantity, clocks_between_cores, clocks_for_sending,
          clocks_waiting, clocks_initial) = self.config_values(clocks_per_cycle)
