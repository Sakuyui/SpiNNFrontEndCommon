# Copyright (c) 2017-2019 The University of Manchester
#
# This program is free software: you can redistribute it and/or modify
# it under the terms of the GNU General Public License as published by
# the Free Software Foundation, either version 3 of the License, or
# (at your option) any later version.
#
# This program is distributed in the hope that it will be useful,
# but WITHOUT ANY WARRANTY; without even the implied warranty of
# MERCHANTABILITY or FITNESS FOR A PARTICULAR PURPOSE.  See the
# GNU General Public License for more details.
#
# You should have received a copy of the GNU General Public License
# along with this program.  If not, see <http://www.gnu.org/licenses/>.

from collections import defaultdict
import logging

from data_specification.constants import APP_PTR_TABLE_BYTE_SIZE
from spinn_utilities.progress_bar import ProgressBar
from data_specification import DataSpecificationGenerator
from spinn_front_end_common.abstract_models import (
    AbstractRewritesDataSpecification, AbstractGeneratesDataSpecification)
from spinn_front_end_common.data import FecDataView
from spinn_front_end_common.utilities.exceptions import ConfigurationException
from spinn_front_end_common.interface.ds import DsSqlliteDatabase
from pacman.model.resources import MultiRegionSDRAM, ConstantSDRAM
from data_specification.reference_context import ReferenceContext
from spinn_front_end_common.utilities.utility_calls import get_report_writer

logger = logging.getLogger(__name__)


<<<<<<< HEAD
def graph_data_specification_writer(placement_order=None):
=======
def graph_data_specification_writer(
        placements, hostname, machine, app_id, data_n_timesteps,
        placement_order=None):
>>>>>>> fd5ab17a
    """
    :param list(~pacman.model.placements.Placement) placement_order:
        the optional order in which placements should be examined
    :return: DSG targets
    :rtype: DataSpecificationTargets
    :raises ConfigurationException:
        If the DSG asks to use more SDRAM than is available.
    """
<<<<<<< HEAD
    writer = _GraphDataSpecificationWriter()
    return writer._run(placement_order)
=======
    writer = _GraphDataSpecificationWriter(hostname, machine, app_id)
    return writer._run(placements, data_n_timesteps, placement_order)
>>>>>>> fd5ab17a


class _GraphDataSpecificationWriter(object):
    """ Executes the data specification generation step.
    """

    __slots__ = (
        # the app_id
        "_app_id",
        # Dict of SDRAM usage by chip coordinates
        "_sdram_usage",
        # Dict of list of vertices by chip coordinates
        "_vertices_by_chip")

<<<<<<< HEAD
    def __init__(self):
=======
    def __init__(self, hostname, machine, app_id):
        self._app_id = app_id
>>>>>>> fd5ab17a
        self._sdram_usage = defaultdict(lambda: 0)
        self._vertices_by_chip = defaultdict(list)

    def _run(self, placement_order=None):
        """
        :param list(~pacman.model.placements.Placement) placement_order:
            the optional order in which placements should be examined
        :return: DSG targets
        :rtype: DataSpecificationTargets
        :raises ConfigurationException:
            If the DSG asks to use more SDRAM than is available.
        """
        # pylint: disable=too-many-arguments, too-many-locals
        # pylint: disable=attribute-defined-outside-init

        # iterate though vertices and call generate_data_spec for each
        # vertex
<<<<<<< HEAD
        placements = FecDataView.get_placements()
        targets = DataSpecificationTargets()
=======
        targets = DsSqlliteDatabase(self._machine, self._app_id)
        targets.clear_ds()
>>>>>>> fd5ab17a

        if placement_order is None:
            placement_order = placements

        progress = ProgressBar(
            placements.n_placements, "Generating data specifications")
        vertices_to_reset = list()

        # Do in a context of global identifiers
        with ReferenceContext():
            for placement in progress.over(placement_order):
                # Try to generate the data spec for the placement
                vertex = placement.vertex
                generated = self.__generate_data_spec_for_vertices(
                    placement, vertex, targets)

                if generated and isinstance(
                        vertex, AbstractRewritesDataSpecification):
                    vertices_to_reset.append(vertex)

                # If the spec wasn't generated directly, and there is an
                # application vertex, try with that
                if not generated and vertex.app_vertex is not None:
                    generated = self.__generate_data_spec_for_vertices(
                        placement, vertex.app_vertex, targets)
                    if generated and isinstance(
                            vertex.app_vertex,
                            AbstractRewritesDataSpecification):
                        vertices_to_reset.append(vertex.app_vertex)

        # Ensure that the vertices know their regions have been reloaded
        for vertex in vertices_to_reset:
            vertex.set_reload_required(False)

        return targets

    def __generate_data_spec_for_vertices(self, pl, vertex, targets):
        """
        :param ~.Placement pl: placement of machine graph to cores
        :param ~.AbstractVertex vertex: the specific vertex to write DSG for.
        :param DataSpecificationTargets targets:
        :return: True if the vertex was data spec-able, False otherwise
        :rtype: bool
        :raises ConfigurationException: if things don't fit
        """
        # if the vertex can generate a DSG, call it
        if not isinstance(vertex, AbstractGeneratesDataSpecification):
            return False

        with targets.create_data_spec(pl.x, pl.y, pl.p) as data_writer:
            report_writer = get_report_writer(pl.x, pl.y, pl.p)
            spec = DataSpecificationGenerator(data_writer, report_writer)

            # generate the DSG file
            vertex.generate_data_specification(spec, pl)

            # Check the memory usage
            region_size = APP_PTR_TABLE_BYTE_SIZE + sum(spec.region_sizes)

            # extracts the int from the numpy data type generated
            if not isinstance(region_size, int):
                region_size = region_size.item()

            targets.set_size_info(pl.x, pl.y, pl.p, region_size)

            # Check per-region memory usage if possible
            sdram = vertex.resources_required.sdram
            if isinstance(sdram, MultiRegionSDRAM):
                for i, size in enumerate(spec.region_sizes):
                    est_size = sdram.regions.get(i, ConstantSDRAM(0))
                    est_size = est_size.get_total_sdram(
                        FecDataView.get_max_run_time_steps())
                    if size > est_size:
                        logger.warn(
                            "Region {} of vertex {} is bigger than expected: "
                            "{} estimated vs. {} actual".format(
                                i, vertex.label, est_size, size))

            self._vertices_by_chip[pl.x, pl.y].append(pl.vertex)
            self._sdram_usage[pl.x, pl.y] += sum(spec.region_sizes)
            if (self._sdram_usage[pl.x, pl.y] <=
                    FecDataView().get_chip_at(pl.x, pl.y).sdram.size):
                return True

        # creating the error message which contains the memory usage of
        #  what each core within the chip uses and its original
        # estimate.
        memory_usage = "\n".join((
            "    {}: {} (total={}, estimated={})".format(
                vert, region_size,
                sum(region_size),
                vert.resources_required.sdram.get_total_sdram(
                    FecDataView.get_max_run_time_steps()))
            for vert in self._vertices_by_chip[pl.x, pl.y]))

        raise ConfigurationException(
            "Too much SDRAM has been used on {}, {}.  Vertices and"
            " their usage on that chip is as follows:\n{}".format(
                pl.x, pl.y, memory_usage))<|MERGE_RESOLUTION|>--- conflicted
+++ resolved
@@ -31,28 +31,16 @@
 logger = logging.getLogger(__name__)
 
 
-<<<<<<< HEAD
 def graph_data_specification_writer(placement_order=None):
-=======
-def graph_data_specification_writer(
-        placements, hostname, machine, app_id, data_n_timesteps,
-        placement_order=None):
->>>>>>> fd5ab17a
     """
     :param list(~pacman.model.placements.Placement) placement_order:
         the optional order in which placements should be examined
-    :return: DSG targets
     :rtype: DataSpecificationTargets
     :raises ConfigurationException:
         If the DSG asks to use more SDRAM than is available.
     """
-<<<<<<< HEAD
     writer = _GraphDataSpecificationWriter()
     return writer._run(placement_order)
-=======
-    writer = _GraphDataSpecificationWriter(hostname, machine, app_id)
-    return writer._run(placements, data_n_timesteps, placement_order)
->>>>>>> fd5ab17a
 
 
 class _GraphDataSpecificationWriter(object):
@@ -60,19 +48,12 @@
     """
 
     __slots__ = (
-        # the app_id
-        "_app_id",
         # Dict of SDRAM usage by chip coordinates
         "_sdram_usage",
         # Dict of list of vertices by chip coordinates
         "_vertices_by_chip")
 
-<<<<<<< HEAD
     def __init__(self):
-=======
-    def __init__(self, hostname, machine, app_id):
-        self._app_id = app_id
->>>>>>> fd5ab17a
         self._sdram_usage = defaultdict(lambda: 0)
         self._vertices_by_chip = defaultdict(list)
 
@@ -90,13 +71,9 @@
 
         # iterate though vertices and call generate_data_spec for each
         # vertex
-<<<<<<< HEAD
         placements = FecDataView.get_placements()
-        targets = DataSpecificationTargets()
-=======
-        targets = DsSqlliteDatabase(self._machine, self._app_id)
+        targets = DsSqlliteDatabase()
         targets.clear_ds()
->>>>>>> fd5ab17a
 
         if placement_order is None:
             placement_order = placements
