--- conflicted
+++ resolved
@@ -41,14 +41,7 @@
         "_machine",
         # hostname
         "_hostname",
-<<<<<<< HEAD
-        # bool for writing texts
-        "_write_text",
-=======
-        # directory where reports go
-        "_report_dir",
->>>>>>> 7b8914bd
-    )
+   )
 
     def __init__(self):
         self._sdram_usage = defaultdict(lambda: 0)
@@ -56,25 +49,12 @@
         self._vertices_by_chip = defaultdict(list)
 
     def __call__(
-<<<<<<< HEAD
-            self, placements, hostname, write_text_specs,
-            machine, data_n_timesteps, placement_order=None):
-=======
-            self, placements, hostname,
-            report_default_directory, machine, data_n_timesteps,
+            self, placements, hostname, machine, data_n_timesteps,
             placement_order=None):
->>>>>>> 7b8914bd
         """
         :param ~pacman.model.placements.Placements placements:
             placements of machine graph to cores
         :param str hostname: SpiNNaker machine name
-<<<<<<< HEAD
-        :param bool write_text_specs:
-            True if the textual version of the specification is to be written
-=======
-        :param str report_default_directory:
-            the location where reports are stored
->>>>>>> 7b8914bd
         :param ~spinn_machine.Machine machine:
             the python representation of the SpiNNaker machine
         :param int data_n_timesteps:
@@ -90,11 +70,6 @@
         # pylint: disable=attribute-defined-outside-init
         self._machine = machine
         self._hostname = hostname
-<<<<<<< HEAD
-        self._write_text = write_text_specs
-=======
-        self._report_dir = report_default_directory
->>>>>>> 7b8914bd
 
         # iterate though vertices and call generate_data_spec for each
         # vertex
@@ -147,12 +122,7 @@
 
         with targets.create_data_spec(pl.x, pl.y, pl.p) as data_writer:
             report_writer = get_report_writer(
-<<<<<<< HEAD
-                pl.x, pl.y, pl.p, self._hostname, self._write_text)
-=======
-                pl.x, pl.y, pl.p, self._hostname,
-                self._report_dir)
->>>>>>> 7b8914bd
+                pl.x, pl.y, pl.p, self._hostname)
             spec = DataSpecificationGenerator(data_writer, report_writer)
 
             # generate the DSG file
