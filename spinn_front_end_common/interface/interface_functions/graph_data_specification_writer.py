# Copyright (c) 2016 The University of Manchester
#
# Licensed under the Apache License, Version 2.0 (the "License");
# you may not use this file except in compliance with the License.
# You may obtain a copy of the License at
#
#     https://www.apache.org/licenses/LICENSE-2.0
#
# Unless required by applicable law or agreed to in writing, software
# distributed under the License is distributed on an "AS IS" BASIS,
# WITHOUT WARRANTIES OR CONDITIONS OF ANY KIND, either express or implied.
# See the License for the specific language governing permissions and
# limitations under the License.

from collections import defaultdict
import logging
import os
from typing import Iterable, List, Sequence, Optional

from spinn_utilities.progress_bar import ProgressBar
from spinn_utilities.log import FormatAdapter
from pacman.model.graphs import AbstractVertex
from pacman.model.graphs.machine import MachineVertex
from pacman.model.resources import MultiRegionSDRAM, ConstantSDRAM
from pacman.model.placements import Placement
from spinn_front_end_common.abstract_models import (
    AbstractRewritesDataSpecification, AbstractGeneratesDataSpecification)
from spinn_front_end_common.data import FecDataView
from spinn_front_end_common.utilities.constants import APP_PTR_TABLE_BYTE_SIZE
from spinn_front_end_common.utilities.exceptions import (
    ConfigurationException, DataSpecException)
from spinn_front_end_common.interface.ds import (
    DataSpecificationGenerator, DsSqlliteDatabase)
from spinn_front_end_common.utilities.utility_calls import get_report_writer

logger = FormatAdapter(logging.getLogger(__name__))


def graph_data_specification_writer(placement_order=None):
    """
    :param list(~pacman.model.placements.Placement) placement_order:
        the optional order in which placements should be examined
    :return: Path to DSG targets database
    :rtype: str
    :raises ConfigurationException:
        If the DSG asks to use more SDRAM than is available.
    """
    return _GraphDataSpecificationWriter().run(placement_order)


class _GraphDataSpecificationWriter(object):
    """
    Executes the data specification generation step.
    """

    __slots__ = (
        # Dict of SDRAM usage by chip coordinates
        "_sdram_usage",
        # Dict of list of vertices by chip coordinates
        "_vertices_by_chip")

    def __init__(self):
        self._sdram_usage = defaultdict(lambda: 0)
        self._vertices_by_chip = defaultdict(list)

    def run(self, placement_order: Optional[Sequence[Placement]] = None):
        """
        :param list(~pacman.model.placements.Placement) placement_order:
            the optional order in which placements should be examined
        :return: Path to DSG targets database
        :rtype: str
        :raises ConfigurationException:
            If the DSG asks to use more SDRAM than is available.
        """
        # iterate though vertices and call generate_data_spec for each
        # vertex
        path = os.path.join(FecDataView.get_run_dir_path(),
                            f"ds{FecDataView.get_reset_str()}.sqlite3")
        with DsSqlliteDatabase(path) as ds_db:
            ds_db.write_session_credentials_to_db()
            ds_db. set_app_id()

            placements: Iterable[Placement]
            if placement_order is None:
                placements = FecDataView.iterate_placemements()
                n_placements = FecDataView.get_n_placements()
            else:
                placements = placement_order
                n_placements = len(placement_order)

            progress = ProgressBar(n_placements,
                                   "Generating data specifications")
            vertices_to_reset: List[AbstractRewritesDataSpecification] = list()

            for placement in progress.over(placements):
                # Try to generate the data spec for the placement
                vertex = placement.vertex
                generated = self.__generate_data_spec_for_vertices(
                    placement, vertex, ds_db)

                if generated and isinstance(
                        vertex, AbstractRewritesDataSpecification):
                    vertices_to_reset.append(vertex)

                # If the spec wasn't generated directly, and there is an
                # application vertex, try with that
                if not generated and vertex.app_vertex is not None:
                    generated = self.__generate_data_spec_for_vertices(
                        placement, vertex.app_vertex, ds_db)
                    if generated and isinstance(
                            vertex.app_vertex,
                            AbstractRewritesDataSpecification):
                        vertices_to_reset.append(vertex.app_vertex)

            # Ensure that the vertices know their regions have been reloaded
            for rewriter in vertices_to_reset:
                rewriter.set_reload_required(False)

            self._run_check_queries(ds_db)

        return path

<<<<<<< HEAD
    def __generate_data_spec_for_vertices(
            self, pl: Placement, vertex: AbstractVertex,
            ds_db: DsSqlliteDatabase) -> bool:
=======
    def __generate_data_spec_for_vertices(self, placement, vertex, ds_db):
>>>>>>> 9f92d318
        """
        :param ~.Placement placement: placement of machine graph to cores
        :param ~.AbstractVertex vertex: the specific vertex to write DSG for.
        :param DsSqlliteDatabase ds_db:
        :return: True if the vertex was data spec-able, False otherwise
        :rtype: bool
        :raises ConfigurationException: if things don't fit
        """
        # if the vertex can generate a DSG, call it
        if not isinstance(vertex, AbstractGeneratesDataSpecification):
            return False

<<<<<<< HEAD
        x, y, p = pl.x, pl.y, pl.p
=======
        x = placement.x
        y = placement.y
        p = placement.p
>>>>>>> 9f92d318

        report_writer = get_report_writer(x, y, p)
        spec = DataSpecificationGenerator(
            x, y, p, vertex, ds_db, report_writer)

        # generate the DSG file
        vertex.generate_data_specification(spec, placement)

        # Check the memory usage
        total_size = ds_db.get_total_regions_size(x, y, p)
        region_size = APP_PTR_TABLE_BYTE_SIZE + total_size
        total_est_size = 0

        # Check per-region memory usage if possible
        if isinstance(vertex, MachineVertex):
            sdram = vertex.sdram_required
            if isinstance(sdram, MultiRegionSDRAM):
                region_sizes = ds_db.get_region_sizes(x, y, p)
                for i, size in region_sizes.items():
                    est_size = sdram.regions.get(i, ConstantSDRAM(0))
                    est_size = est_size.get_total_sdram(
                        FecDataView.get_max_run_time_steps())
                    total_est_size += est_size
                    if size > est_size:
                        logger.warning(
                            "Region {} of vertex {} is bigger than "
                            "expected: {} estimated vs. {} actual",
                            i, vertex.label, est_size, size)

        self._vertices_by_chip[x, y].append(vertex)
        self._sdram_usage[x, y] += total_size
        if (self._sdram_usage[x, y] <=
                FecDataView().get_chip_at(x, y).sdram):
            return True

        # creating the error message which contains the memory usage of
        # what each core within the chip uses and its original estimate.
        memory_usage = "\n".join(
            "    {}: {} (total={}, estimated={})".format(
                vert, region_size, total_est_size,
                vert.sdram_required.get_total_sdram(
                    FecDataView.get_max_run_time_steps()))
            for vert in self._vertices_by_chip[x, y])

        raise ConfigurationException(
            f"Too much SDRAM has been used on {x}, {y}.  Vertices and"
            f" their usage on that chip is as follows:\n{memory_usage}")

    def _run_check_queries(self, ds_db: DsSqlliteDatabase):
        msg = ""
        for x, y, p, region, reference, lbl in ds_db.get_unlinked_references():
            if lbl is None:
                label = ""
            else:
                label = f"({lbl})"
            msg += f"core {x}:{y}:{p} has a broken reference " \
                f"{reference}{label} from region {region} "

        for x, y, p, region in ds_db.get_double_region():
            msg += f"core {x}:{y}:{p} {region} " \
                "has both a region reserve and a reference "

        if msg != "":
            raise DataSpecException(msg)<|MERGE_RESOLUTION|>--- conflicted
+++ resolved
@@ -120,13 +120,9 @@
 
         return path
 
-<<<<<<< HEAD
     def __generate_data_spec_for_vertices(
-            self, pl: Placement, vertex: AbstractVertex,
+            self, placement: Placement, vertex: AbstractVertex,
             ds_db: DsSqlliteDatabase) -> bool:
-=======
-    def __generate_data_spec_for_vertices(self, placement, vertex, ds_db):
->>>>>>> 9f92d318
         """
         :param ~.Placement placement: placement of machine graph to cores
         :param ~.AbstractVertex vertex: the specific vertex to write DSG for.
@@ -139,13 +135,9 @@
         if not isinstance(vertex, AbstractGeneratesDataSpecification):
             return False
 
-<<<<<<< HEAD
-        x, y, p = pl.x, pl.y, pl.p
-=======
         x = placement.x
         y = placement.y
         p = placement.p
->>>>>>> 9f92d318
 
         report_writer = get_report_writer(x, y, p)
         spec = DataSpecificationGenerator(
