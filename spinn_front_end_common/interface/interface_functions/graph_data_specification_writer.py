# Copyright (c) 2017-2019 The University of Manchester
#
# This program is free software: you can redistribute it and/or modify
# it under the terms of the GNU General Public License as published by
# the Free Software Foundation, either version 3 of the License, or
# (at your option) any later version.
#
# This program is distributed in the hope that it will be useful,
# but WITHOUT ANY WARRANTY; without even the implied warranty of
# MERCHANTABILITY or FITNESS FOR A PARTICULAR PURPOSE.  See the
# GNU General Public License for more details.
#
# You should have received a copy of the GNU General Public License
# along with this program.  If not, see <http://www.gnu.org/licenses/>.

from collections import defaultdict
import logging

from data_specification.constants import APP_PTR_TABLE_BYTE_SIZE
from spinn_utilities.log import FormatAdapter
from spinn_utilities.progress_bar import ProgressBar
from data_specification import DataSpecificationGenerator
from spinn_front_end_common.abstract_models import (
    AbstractRewritesDataSpecification, AbstractGeneratesDataSpecification)
from spinn_front_end_common.utilities.exceptions import ConfigurationException
from spinn_front_end_common.interface.ds import DsSqlliteDatabase
from pacman.model.resources import MultiRegionSDRAM, ConstantSDRAM
from data_specification.reference_context import ReferenceContext
from spinn_front_end_common.utilities.utility_calls import get_report_writer

logger = FormatAdapter(logging.getLogger(__name__))


def graph_data_specification_writer(
        placements, hostname, machine, app_id, data_n_timesteps,
        placement_order=None):
    """
    :param ~pacman.model.placements.Placements placements:
        placements of machine graph to cores
    :param str hostname: SpiNNaker machine name
    :param ~spinn_machine.Machine machine:
        the python representation of the SpiNNaker machine
    :param int data_n_timesteps:
        The number of timesteps for which data space will been reserved
    :param list(~pacman.model.placements.Placement) placement_order:
        the optional order in which placements should be examined
    :return: DSG targets
    :rtype: DataSpecificationTargets
    :raises ConfigurationException:
        If the DSG asks to use more SDRAM than is available.
    """
<<<<<<< HEAD
    writer = _GraphDataSpecificationWriter(hostname, machine)
    # pylint: disable=protected-access
=======
    writer = _GraphDataSpecificationWriter(hostname, machine, app_id)
>>>>>>> 4f94ee95
    return writer._run(placements, data_n_timesteps, placement_order)


class _GraphDataSpecificationWriter(object):
    """ Executes the data specification generation step.
    """

    __slots__ = (
        # the app_id
        "_app_id",
        # Dict of SDRAM usage by chip coordinates
        "_sdram_usage",
        # Dict of list of vertices by chip coordinates
        "_vertices_by_chip",
        # spinnmachine instance
        "_machine",
        # hostname
        "_hostname")

    def __init__(self, hostname, machine, app_id):
        self._app_id = app_id
        self._sdram_usage = defaultdict(lambda: 0)
        self._vertices_by_chip = defaultdict(list)
        self._machine = machine
        self._hostname = hostname

    def _run(
            self, placements, data_n_timesteps,
            placement_order=None):
        """
        :param ~pacman.model.placements.Placements placements:
            placements of machine graph to cores
        :param str hostname: SpiNNaker machine name
        :param ~spinn_machine.Machine machine:
            the python representation of the SpiNNaker machine
        :param int data_n_timesteps:
            The number of timesteps for which data space will been reserved
        :param list(~pacman.model.placements.Placement) placement_order:
            the optional order in which placements should be examined
        :return: DSG targets
        :rtype: DataSpecificationTargets
        :raises ConfigurationException:
            If the DSG asks to use more SDRAM than is available.
        """
        # pylint: disable=too-many-arguments, too-many-locals
        # pylint: disable=attribute-defined-outside-init

        # iterate though vertices and call generate_data_spec for each
        # vertex
        targets = DsSqlliteDatabase(self._machine, self._app_id)
        targets.clear_ds()

        if placement_order is None:
            placement_order = placements.placements

        progress = ProgressBar(
            placements.n_placements, "Generating data specifications")
        vertices_to_reset = list()

        # Do in a context of global identifiers
        with ReferenceContext():
            for placement in progress.over(placement_order):
                # Try to generate the data spec for the placement
                vertex = placement.vertex
                generated = self.__generate_data_spec_for_vertices(
                    placement, vertex, targets, data_n_timesteps)

                if generated and isinstance(
                        vertex, AbstractRewritesDataSpecification):
                    vertices_to_reset.append(vertex)

                # If the spec wasn't generated directly, and there is an
                # application vertex, try with that
                if not generated and vertex.app_vertex is not None:
                    generated = self.__generate_data_spec_for_vertices(
                        placement, vertex.app_vertex, targets,
                        data_n_timesteps)
                    if generated and isinstance(
                            vertex.app_vertex,
                            AbstractRewritesDataSpecification):
                        vertices_to_reset.append(vertex.app_vertex)

        # Ensure that the vertices know their regions have been reloaded
        for vertex in vertices_to_reset:
            vertex.set_reload_required(False)

        return targets

    def __generate_data_spec_for_vertices(
            self, pl, vertex, targets, data_n_timesteps):
        """
        :param ~.Placement pl: placement of machine graph to cores
        :param ~.AbstractVertex vertex: the specific vertex to write DSG for.
        :param DataSpecificationTargets targets:
        :return: True if the vertex was data spec-able, False otherwise
        :rtype: bool
        :raises ConfigurationException: if things don't fit
        """
        # if the vertex can generate a DSG, call it
        if not isinstance(vertex, AbstractGeneratesDataSpecification):
            return False

        with targets.create_data_spec(pl.x, pl.y, pl.p) as data_writer:
            report_writer = get_report_writer(
                pl.x, pl.y, pl.p, self._hostname)
            spec = DataSpecificationGenerator(data_writer, report_writer)

            # generate the DSG file
            vertex.generate_data_specification(spec, pl)

            # Check the memory usage
            region_size = APP_PTR_TABLE_BYTE_SIZE + sum(spec.region_sizes)

            # extracts the int from the numpy data type generated
            if not isinstance(region_size, int):
                region_size = region_size.item()

            targets.set_size_info(pl.x, pl.y, pl.p, region_size)

            # Check per-region memory usage if possible
            sdram = vertex.resources_required.sdram
            if isinstance(sdram, MultiRegionSDRAM):
                for i, size in enumerate(spec.region_sizes):
                    est_size = sdram.regions.get(i, ConstantSDRAM(0))
                    est_size = est_size.get_total_sdram(data_n_timesteps)
                    if size > est_size:
                        logger.warning(
                            f"Region {i} of vertex {vertex.label} is bigger "
                            f"than expected: {est_size} estimated "
                            f"vs. {size} actual")
            self._vertices_by_chip[pl.x, pl.y].append(pl.vertex)
            self._sdram_usage[pl.x, pl.y] += sum(spec.region_sizes)
            if (self._sdram_usage[pl.x, pl.y] <=
                    self._machine.get_chip_at(pl.x, pl.y).sdram.size):
                return True

        # creating the error message which contains the memory usage of
        #  what each core within the chip uses and its original
        # estimate.
        memory_usage = "\n".join((
            "    {}: {} (total={}, estimated={})".format(
                vert, region_size,
                sum(region_size),
                vert.resources_required.sdram.get_total_sdram(
                    data_n_timesteps))
            for vert in self._vertices_by_chip[pl.x, pl.y]))

        raise ConfigurationException(
            "Too much SDRAM has been used on {}, {}.  Vertices and"
            " their usage on that chip is as follows:\n{}".format(
                pl.x, pl.y, memory_usage))<|MERGE_RESOLUTION|>--- conflicted
+++ resolved
@@ -17,7 +17,6 @@
 import logging
 
 from data_specification.constants import APP_PTR_TABLE_BYTE_SIZE
-from spinn_utilities.log import FormatAdapter
 from spinn_utilities.progress_bar import ProgressBar
 from data_specification import DataSpecificationGenerator
 from spinn_front_end_common.abstract_models import (
@@ -28,7 +27,7 @@
 from data_specification.reference_context import ReferenceContext
 from spinn_front_end_common.utilities.utility_calls import get_report_writer
 
-logger = FormatAdapter(logging.getLogger(__name__))
+logger = logging.getLogger(__name__)
 
 
 def graph_data_specification_writer(
@@ -49,12 +48,7 @@
     :raises ConfigurationException:
         If the DSG asks to use more SDRAM than is available.
     """
-<<<<<<< HEAD
-    writer = _GraphDataSpecificationWriter(hostname, machine)
-    # pylint: disable=protected-access
-=======
     writer = _GraphDataSpecificationWriter(hostname, machine, app_id)
->>>>>>> 4f94ee95
     return writer._run(placements, data_n_timesteps, placement_order)
 
 
@@ -181,10 +175,11 @@
                     est_size = sdram.regions.get(i, ConstantSDRAM(0))
                     est_size = est_size.get_total_sdram(data_n_timesteps)
                     if size > est_size:
-                        logger.warning(
-                            f"Region {i} of vertex {vertex.label} is bigger "
-                            f"than expected: {est_size} estimated "
-                            f"vs. {size} actual")
+                        logger.warn(
+                            "Region {} of vertex {} is bigger than expected: "
+                            "{} estimated vs. {} actual".format(
+                                i, vertex.label, est_size, size))
+
             self._vertices_by_chip[pl.x, pl.y].append(pl.vertex)
             self._sdram_usage[pl.x, pl.y] += sum(spec.region_sizes)
             if (self._sdram_usage[pl.x, pl.y] <=
