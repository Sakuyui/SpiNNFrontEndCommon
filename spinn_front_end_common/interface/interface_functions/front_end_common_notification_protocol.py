from spinn_front_end_common.utilities.notification_protocol.\
    notification_protocol import NotificationProtocol

import logging


logger = logging.getLogger(__name__)


class FrontEndCommonNotificationProtocol(object):
    """ The notification protocol for external device interaction
    """

    __slots__ = [
        # the notification protocol for talking to external devices
        "_notification_protocol"
    ]

    def __call__(
            self, wait_for_read_confirmation,
            socket_addresses, database_file_path):
        """

        :param wait_for_read_confirmation:
        :param socket_addresses:
<<<<<<< HEAD
        :param database_file_path:
        :return:
=======
        :param database_interface:
>>>>>>> 1cb38910
        """

        # notification protocol
        self._notification_protocol = \
            NotificationProtocol(socket_addresses, wait_for_read_confirmation)
        self.send_read_notification(database_file_path)

        return self

    def wait_for_confirmation(self):
        """ Waits for devices to confirm they have read the database via the\
            notification protocol

        :rtype: None:
        """
        self._notification_protocol.wait_for_confirmation()

    def send_read_notification(self, database_directory):
        """ Send the read notifications via the notification protocol

        :param database_directory: the path to the database
        :rtype: None:
        """
        self._notification_protocol.send_read_notification(database_directory)

    def send_start_resume_notification(self):
        """ Send the start notifications via the notification protocol

        :rtype: None:
        """
        self._notification_protocol.send_start_resume_notification()

    def send_stop_pause_notification(self):
        """ Send the stop or pause notifications via the notification protocol

        :return:
        """
        self._notification_protocol.send_stop_pause_notification()

    def stop(self):
        """ Ends the notification protocol

        :rtype: None:
        """
        logger.debug("[data_base_thread] Stopping")
        self._notification_protocol.close()<|MERGE_RESOLUTION|>--- conflicted
+++ resolved
@@ -23,12 +23,7 @@
 
         :param wait_for_read_confirmation:
         :param socket_addresses:
-<<<<<<< HEAD
         :param database_file_path:
-        :return:
-=======
-        :param database_interface:
->>>>>>> 1cb38910
         """
 
         # notification protocol
@@ -64,7 +59,7 @@
     def send_stop_pause_notification(self):
         """ Send the stop or pause notifications via the notification protocol
 
-        :return:
+        :rtype: None:
         """
         self._notification_protocol.send_stop_pause_notification()
 
