# Copyright (c) 2017-2019 The University of Manchester
#
# This program is free software: you can redistribute it and/or modify
# it under the terms of the GNU General Public License as published by
# the Free Software Foundation, either version 3 of the License, or
# (at your option) any later version.
#
# This program is distributed in the hope that it will be useful,
# but WITHOUT ANY WARRANTY; without even the implied warranty of
# MERCHANTABILITY or FITNESS FOR A PARTICULAR PURPOSE.  See the
# GNU General Public License for more details.
#
# You should have received a copy of the GNU General Public License
# along with this program.  If not, see <http://www.gnu.org/licenses/>.

from spinn_utilities.progress_bar import ProgressBar
from spinn_front_end_common.interface.buffer_management import BufferManager
from spinn_front_end_common.interface.buffer_management.buffer_models \
    import (
        AbstractSendsBuffersFromHost, AbstractReceiveBuffersToHost)


class BufferManagerCreator(object):
    """ Creates a buffer manager.

<<<<<<< HEAD
    :param ~pacman.placements.Placements placements:
    :param ~pacman.model.tags.Tags tags:
    :param ~spinnman.transceiever.Transceiver txrx:
=======
    :param ~pacman.model.placements.Placements placements:
    :param ~pacman.model.tags.Tags tags:
    :param ~spinnman.transceiver.Transceiver txrx:
>>>>>>> b4cce846
    :param bool uses_advanced_monitors:
    :param str report_folder:
        The path where the SQLite database holding the data will be placed,
        and where any java provenance can be written.
    :param list(ExtraMonitorSupportMachineVertex) extra_monitor_cores:
    :param dict(tuple(int,int),ExtraMonitorSupportMachineVertex) \
            extra_monitor_to_chip_mapping:
    :param dict(tuple(int,int),DataSpeedUpPacketGatherMachineVertex) \
            packet_gather_cores_to_ethernet_connection_map:
    :param ~spinn_machine.Machine machine:
    :param dict(tuple(int,int),~spinn_machine.FixedRouteEntry) fixed_routes:
    :param JavaCaller java_caller:
    :rtype: BufferManager
    """
    __slots__ = []

    def __call__(
            self, placements, tags, txrx,
            uses_advanced_monitors, report_folder, extra_monitor_cores=None,
            extra_monitor_to_chip_mapping=None,
            packet_gather_cores_to_ethernet_connection_map=None, machine=None,
            fixed_routes=None, java_caller=None):
        """
        :param ~.Placements placements:
        :param ~.Tags tags:
        :param ~.Transceiver txrx:
        :param bool uses_advanced_monitors:
        :param str report_folder:
        :param list(ExtraMonitorSupportMachineVertex) extra_monitor_cores:
        :param dict(tuple(int,int),ExtraMonitorSupportMachineVertex) \
                extra_monitor_to_chip_mapping:
        :param dict(tuple(int,int),DataSpeedUpPacketGatherMachineVertex) \
                packet_gather_cores_to_ethernet_connection_map:
        :param ~spinn_machine.Machine machine:
        :param dict(tuple(int,int),~.FixedRouteEntry) fixed_routes:
        :param JavaCaller java_caller:
        :rtype: BufferManager
        """
        # pylint: disable=too-many-arguments
        progress = ProgressBar(placements.n_placements, "Initialising buffers")

        # Create the buffer manager
        buffer_manager = BufferManager(
            placements=placements, tags=tags, transceiver=txrx,
            extra_monitor_cores=extra_monitor_cores,
            packet_gather_cores_to_ethernet_connection_map=(
                packet_gather_cores_to_ethernet_connection_map),
            extra_monitor_to_chip_mapping=extra_monitor_to_chip_mapping,
            machine=machine, uses_advanced_monitors=uses_advanced_monitors,
            fixed_routes=fixed_routes, report_folder=report_folder,
            java_caller=java_caller)

        for placement in progress.over(placements.placements):
            vertex = placement.vertex
            if isinstance(vertex, AbstractSendsBuffersFromHost) and \
                    vertex.buffering_input():
                buffer_manager.add_sender_vertex(vertex)

            if isinstance(vertex, AbstractReceiveBuffersToHost):
                buffer_manager.add_receiving_vertex(vertex)

        return buffer_manager<|MERGE_RESOLUTION|>--- conflicted
+++ resolved
@@ -23,15 +23,9 @@
 class BufferManagerCreator(object):
     """ Creates a buffer manager.
 
-<<<<<<< HEAD
-    :param ~pacman.placements.Placements placements:
-    :param ~pacman.model.tags.Tags tags:
-    :param ~spinnman.transceiever.Transceiver txrx:
-=======
     :param ~pacman.model.placements.Placements placements:
     :param ~pacman.model.tags.Tags tags:
     :param ~spinnman.transceiver.Transceiver txrx:
->>>>>>> b4cce846
     :param bool uses_advanced_monitors:
     :param str report_folder:
         The path where the SQLite database holding the data will be placed,
