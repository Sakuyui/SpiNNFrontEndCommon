# Copyright (c) 2017-2019 The University of Manchester
#
# This program is free software: you can redistribute it and/or modify
# it under the terms of the GNU General Public License as published by
# the Free Software Foundation, either version 3 of the License, or
# (at your option) any later version.
#
# This program is distributed in the hope that it will be useful,
# but WITHOUT ANY WARRANTY; without even the implied warranty of
# MERCHANTABILITY or FITNESS FOR A PARTICULAR PURPOSE.  See the
# GNU General Public License for more details.
#
# You should have received a copy of the GNU General Public License
# along with this program.  If not, see <http://www.gnu.org/licenses/>.

from collections import namedtuple
import logging
import numpy
from spinn_utilities.config_holder import get_config_bool
from spinn_utilities.progress_bar import ProgressBar
from spinn_utilities.log import FormatAdapter
from spinn_machine import CoreSubsets
from data_specification import DataSpecificationExecutor, MemoryRegionReal
from data_specification.constants import (
    MAX_MEM_REGIONS, APP_PTR_TABLE_BYTE_SIZE)
from data_specification.exceptions import DataSpecificationException
<<<<<<< HEAD
from spinn_front_end_common.interface.ds.ds_write_info import DsWriteInfo
=======
>>>>>>> e18e7b27
from spinn_front_end_common.data import FecDataView
from spinn_front_end_common.utilities.helpful_functions import (
    write_address_to_user0)
from spinn_front_end_common.utilities.utility_objs import ExecutableType
from spinn_front_end_common.utilities.emergency_recovery import (
    emergency_recover_states_from_failure)
from spinn_front_end_common.utilities.constants import CORE_DATA_SDRAM_BASE_TAG

logger = FormatAdapter(logging.getLogger(__name__))
_MEM_REGIONS = range(MAX_MEM_REGIONS)


def system_cores():
    """ Get the subset of cores that are to be used for system operations.

    :rtype: ~spinn_machine.CoreSubsets
    """
    cores = CoreSubsets()
    exec_targets = FecDataView.get_executable_targets()
    for binary in exec_targets.get_binaries_of_executable_type(
            ExecutableType.SYSTEM):
        cores.add_core_subsets(exec_targets.get_cores_for_binary(binary))
    return cores


<<<<<<< HEAD
def filter_out_system_executables(dsg_targets):
    """ Select just the application DSG loading tasks

    :param DataSpecificationTargets dsg_tagets:
    :rtype: dict(tuple(int,int,int), ~io.RawIOBase)
    """
    syscores = system_cores()
    return OrderedDict(
        (core, spec) for (core, spec) in dsg_targets.items()
        if core not in syscores)


def filter_out_app_executables(dsg_targets):
    """ Select just the system DSG loading tasks

    :param DataSpecificationTargets dsg_tagets:
    :param ~spinnman.model.ExecutableTargets executable_targets:
    :rtype: dict(tuple(int,int,int), ~io.RawIOBase)
    """
    syscores = system_cores()
    return OrderedDict(
        (core, spec) for (core, spec) in dsg_targets.items()
        if core in syscores)


=======
>>>>>>> e18e7b27
#: A named tuple for a region that can be referenced
_RegionToRef = namedtuple(
    "__RegionToUse", ["x", "y", "p", "region", "pointer"])


#: A class for regions to be filled in
class _CoreToFill(object):
    __slots__ = [
        "x", "y", "p", "header", "pointer_table", "base_address", "regions"]

    def __init__(self, x, y, p, header, pointer_table, base_address):
        self.x = x
        self.y = y
        self.p = p
        self.header = header
        self.pointer_table = pointer_table
        self.base_address = base_address
        self.regions = []


class _ExecutionContext(object):
    """ A context for executing multiple data specifications with
        cross-references
    """

    def __init__(self):
        self.__references_to_fill = list()
        self.__references_to_use = dict()

    def __enter__(self):
        return self

    def __exit__(self, exc_type, exc_val, exc_tb):
        # Only do the close bit if nothing has gone wrong
        if exc_type is None:
            self.close()
        # Force any exception to be raised
        return False

    def execute(
            self, core, reader, writer_func, base_address, size_allocated):
        """ Execute the data spec for a core
        :param tuple(int,int,int) core:
        :param ~.AbstractDataReader reader:
        :param int base_address:
        :param int size_allocated:
        :return: base_address, size_allocated, bytes_written
        :rtype: tuple(int, int, int)
        """
        x, y, p = core

        # Maximum available memory.
        # However, system updates the memory available independently, so the
        # space available check actually happens when memory is allocated.
        memory_available = FecDataView().get_chip_at(x, y).sdram.size

        # generate data spec executor
        executor = DataSpecificationExecutor(reader, memory_available)

        # run data spec executor
        try:
            executor.execute()
        except DataSpecificationException:
            logger.error("Error executing data specification for {}, {}, {}",
                         x, y, p)
            raise

        # Write the header and pointer table
        header = executor.get_header()
        pointer_table = executor.get_pointer_table(base_address)

        # Handle references to the regions from the executor
        self.__handle_new_references(x, y, p, executor, pointer_table)

        # Handle references that need to be filled
        write_header_now = self.__handle_references_to_fill(
            x, y, p, executor, pointer_table, header, base_address)

        # We don't have to write this bit now; we can still to the rest
        if write_header_now:
            # NB: DSE meta-block is always small (i.e., one SDP write)
            to_write = numpy.concatenate((header, pointer_table)).tobytes()
            FecDataView.write_memory(x, y, base_address, to_write)

        # Write each region
        bytes_written = APP_PTR_TABLE_BYTE_SIZE
        for region_id in _MEM_REGIONS:
            region = executor.get_region(region_id)
            if not isinstance(region, MemoryRegionReal):
                continue
            max_pointer = region.max_write_pointer
            if region.unfilled or max_pointer == 0:
                continue

            # Get the data up to what has been written
            data = region.region_data[:max_pointer]

            # Write the data to the position
            writer_func(x, y, pointer_table[region_id], data)
            bytes_written += len(data)

        return base_address, size_allocated, bytes_written

    def close(self):
        """ Called when finished executing all regions.  Fills in the
            references if possible, and fails if not
        """
        for core_to_fill in self.__references_to_fill:
            pointer_table = core_to_fill.pointer_table
            for ref_region, ref in core_to_fill.regions:
                if ref not in self.__references_to_use:
                    raise ValueError(
                        "Reference {} requested from {} but not found"
                        .format(ref, core_to_fill))
                pointer_table[ref_region] = self.__get_reference(
                    ref, core_to_fill.x, core_to_fill.y, core_to_fill.p,
                    ref_region)
            to_write = numpy.concatenate(
                (core_to_fill.header, pointer_table)).tobytes()
            FecDataView.write_memory(
                core_to_fill.x, core_to_fill.y, core_to_fill.base_address,
                to_write)

    def __handle_new_references(self, x, y, p, executor, pointer_table):
        """ Get references that can be used later

        :param int x: The x-coordinate of the spec being executed
        :param int y: The y-coordinate of the spec being executed
        :param int p: The core of the spec being executed
        :param ~DataSpecificationExecutor executor:
            The execution context
        :param list(int) pointer_table:
            A table of pointers that could be referenced later
        """
        for ref_region in executor.referenceable_regions:
            ref = executor.get_region(ref_region).reference
            if ref in self.__references_to_use:
                ref_to_use = self.__references_to_use[ref]
                raise ValueError(
                    "Reference {} used previously as {} so cannot be used by"
                    " {}, {}, {}, {}".format(
                        ref, ref_to_use, x, y, p, ref_region))
            ptr = pointer_table[ref_region]
            self.__references_to_use[ref] = _RegionToRef(
                x, y, p, ref_region, ptr)

    def __handle_references_to_fill(
            self, x, y, p, executor, pointer_table, header, base_address):
        """ Resolve references

        :param int x: The x-coordinate of the spec being executed
        :param int y: The y-coordinate of the spec being executed
        :param int p: The core of the spec being executed
        :param ~DataSpecificationExecutor executor:
            The execution context
        :param list(int) pointer_table:
            A table of pointers that could be referenced later
        :param header: The Data Specification header bytes
        :param base_address: The base address of the executed spec
        :return: Whether all references were resolved
        """
        # Resolve any references now
        coreToFill = _CoreToFill(x, y, p, header, pointer_table, base_address)
        for ref_region in executor.references_to_fill:
            ref = executor.get_region(ref_region).ref
            # If already been created, use directly
            if ref in self.__references_to_use:
                pointer_table[ref_region] = self.__get_reference(
                    ref, x, y, p, ref_region)
            else:
                coreToFill.regions.append((ref_region, ref))
        if coreToFill.regions:
            self.__references_to_fill.append(coreToFill)
        return not bool(coreToFill.regions)

    def __get_reference(self, ref, x, y, p, ref_region):
        """ Get a reference to a region, doing some extra checks on eligibility

        :param int ref: The reference to the region
        :param int x: The x-coordinate of the executing spec
        :param int y: The y-coordinate of the executing spec
        :param int p: The core of the executing spec
        :param .CoreToFill ref_region: Data related to the reference
        :return: The pointer to use
        :raise ValueError: if the reference cannot be referenced in this
                            context
        """
        ref_to_use = self.__references_to_use[ref]
        if ref_to_use.x != x or ref_to_use.y != y:
            raise ValueError(
                "Reference {} to {} cannot be used by {}, {}, {}, {}"
                " because they are on different chips".format(
                    ref, ref_to_use, x, y, p, ref_region))
        return ref_to_use.pointer


<<<<<<< HEAD
def execute_system_data_specs(
        dsg_targets, region_sizes,
        processor_to_app_data_base_address=None):
    """ Execute the data specs for all system targets.

    :param dict(tuple(int,int,int),str) dsg_targets:
        map of placement to file path
    :param dict(tuple(int,int,int),int) region_sizes:
        the coordinates for region sizes for each core
    :param processor_to_app_data_base_address:
    :type processor_to_app_data_base_address:
        dict(tuple(int,int,int),DataWritten)
    :return: map of placement and DSG data, and loaded data flag.
    :rtype: dict(tuple(int,int,int),DataWritten) or DsWriteInfo
    """
    specifier = _HostExecuteDataSpecification(
        processor_to_app_data_base_address)
    return specifier.execute_system_data_specs(dsg_targets, region_sizes)


def execute_application_data_specs(
        dsg_targets, region_sizes, extra_monitor_cores=None,
        extra_monitor_cores_to_ethernet_connection_map=None,
        processor_to_app_data_base_address=None):
    """ Execute the data specs for all non-system targets.

    :param dict(tuple(int,int,int),int) region_sizes:
        the coord for region sizes for each core
    :param DataSpecificationTargets dsg_targets:
        map of placement to file path
    :param bool uses_advanced_monitors:
        whether to use fast data in protocol
    :param list(ExtraMonitorSupportMachineVertex) extra_monitor_cores:
        the deployed extra monitors, if any
    :param extra_monitor_cores_to_ethernet_connection_map:
        how to talk to extra monitor cores
    :type extra_monitor_cores_to_ethernet_connection_map:
        dict(tuple(int,int), DataSpeedUpPacketGatherMachineVertex)
    :param processor_to_app_data_base_address:
        map of placement and DSG data
    :type processor_to_app_data_base_address:
        dict(tuple(int,int,int), DsWriteInfo)
    :return: map of placement and DSG data
    :rtype: dict(tuple(int,int,int),DataWritten) or DsWriteInfo
    """
    specifier = _HostExecuteDataSpecification(
        processor_to_app_data_base_address)
    return specifier.execute_application_data_specs(
        dsg_targets, region_sizes,
        extra_monitor_cores, extra_monitor_cores_to_ethernet_connection_map)
=======
def execute_system_data_specs():
    """ Execute the data specs for all system targets.
    """
    specifier = _HostExecuteDataSpecification()
    return specifier.execute_system_data_specs()


def execute_application_data_specs():
    """ Execute the data specs for all non-system targets.
    """
    specifier = _HostExecuteDataSpecification()
    specifier.execute_application_data_specs()
>>>>>>> e18e7b27


class _HostExecuteDataSpecification(object):
    """ Executes the host based data specification.
    """

    __slots__ = [
        # the application ID of the simulation
<<<<<<< HEAD
        "_app_id",
        "_core_to_conn_map",
        "_monitors",
        # The write info; a dict of cores to a dict of
        # 'start_address', 'memory_used', 'memory_written'
        "_write_info_map"]

    first = True

    def __init__(self, processor_to_app_data_base_address):
        """
        :param processor_to_app_data_base_address:
            map of placement and DSG data
        """
        self._app_id = FecDataView.get_app_id()
        self._core_to_conn_map = None
        self._monitors = None
        if processor_to_app_data_base_address:
            self._write_info_map = processor_to_app_data_base_address
        else:
            self._write_info_map = dict()

    def __java_database(self, dsg_targets, progress, region_sizes):
        """
        :param DataSpecificationTargets dsg_tagets:
        :param ~spinn_utilities.progress_bar.ProgressBar progress:
        :param dict(tuple(int,int,int)int) region_sizes:
        :rtype: DsWriteInfo
        """
        # Copy data from WriteMemoryIOData to database
        dw_write_info = DsWriteInfo(dsg_targets.get_database())
        dw_write_info.clear_write_info()
        if self._write_info_map is not None:
            for core, info in self._write_info_map.items():
                (x, y, p) = core
                dw_write_info.set_info(x, y, p, info)
                del region_sizes[core]
        for core in region_sizes:
            (x, y, p) = core
            dw_write_info.set_size_info(x, y, p, region_sizes[core])
        progress.update()
        dsg_targets.set_app_id(self._app_id)
        progress.update()
        return dw_write_info

    def __java_all(self, dsg_targets, region_sizes):
        """ Does the Data Specification Execution and loading using Java

        :param DataSpecificationTargets dsg_targets:
            map of placement to file path
        :return: map of of cores to descriptions of what was written
        :rtype: DsWriteInfo
        """
        # create a progress bar for end users
        progress = ProgressBar(
            3, "Executing data specifications and loading data using Java")

        # Copy data from WriteMemoryIOData to database
        dw_write_info = self.__java_database(
            dsg_targets, progress, region_sizes)

        FecDataView.get_java_caller().execute_data_specification()

        progress.end()
        return dw_write_info

    def __python_all(self, dsg_targets, region_sizes):
        """ Does the Data Specification Execution and loading using Python

        :param DataSpecificationTargets dsg_targets:
            map of placement to file path
        :param dict(tuple(int,int,int),int) region_sizes:
            map between vertex and list of region sizes
        :return: dict of cores to descriptions of what was written
        :rtype: dict(tuple(int,int,int), DataWritten)
        """
        # While the database supports having the info in it a python bugs does
        # not like iterating over and writing intermingled so using a dict
        results = self._write_info_map
        if results is None:
            results = dict()

        # create a progress bar for end users
        progress = ProgressBar(
            dsg_targets.n_targets(),
            "Executing data specifications and loading data")

        # allocate and set user 0 before loading data
        base_addresses = dict()
        for core, _ in dsg_targets.items():
            base_addresses[core] = self.__malloc_region_storage(
                core, region_sizes[core])

        with _ExecutionContext() as context:
            transceiver = FecDataView.get_transceiver()
            for core, reader in progress.over(dsg_targets.items()):
                results[core] = context.execute(
                    core, reader, transceiver.write_memory,
                    base_addresses[core], region_sizes[core])

        return results

    def execute_application_data_specs(
            self, dsg_targets, region_sizes,
            extra_monitor_cores=None,
            extra_monitor_cores_to_ethernet_connection_map=None):
        """ Execute the data specs for all non-system targets.

        :param dict(tuple(int,int,int),int) region_sizes:
            the coord for region sizes for each core
        :param DataSpecificationTargets dsg_targets:
            map of placement to file path
        :param bool uses_advanced_monitors:
            whether to use fast data in protocol
        :param list(ExtraMonitorSupportMachineVertex) extra_monitor_cores:
            the deployed extra monitors, if any
        :param extra_monitor_cores_to_ethernet_connection_map:
            how to talk to extra monitor cores
        :type extra_monitor_cores_to_ethernet_connection_map:
            dict(tuple(int,int), DataSpeedUpPacketGatherMachineVertex)
        :return: map of placement and DSG data
        :rtype: dict(tuple(int,int,int),DataWritten) or DsWriteInfo
        """
        # pylint: disable=too-many-arguments
        self._monitors = extra_monitor_cores
        self._core_to_conn_map = extra_monitor_cores_to_ethernet_connection_map
=======
        "_app_id"]

    first = True

    def __init__(self):
        self._app_id = FecDataView.get_app_id()

    def execute_application_data_specs(self):
        """ Execute the data specs for all non-system targets.
        """
>>>>>>> e18e7b27

        uses_advanced_monitors = get_config_bool(
            "Machine", "enable_advanced_monitor_support")
        # Allow config to override
        if get_config_bool(
                "Machine", "disable_advanced_monitor_usage_for_data_in"):
            uses_advanced_monitors = False

        try:
            if FecDataView.has_java_caller():
<<<<<<< HEAD
                return self.__java_app(dsg_targets,
                                       uses_advanced_monitors, region_sizes)
            else:
                return self.__python_app(dsg_targets,
                                         uses_advanced_monitors, region_sizes)
=======
                return self.__java_app(uses_advanced_monitors)
            else:
                return self.__python_app(uses_advanced_monitors)
>>>>>>> e18e7b27
        except:  # noqa: E722
            if uses_advanced_monitors:
                emergency_recover_states_from_failure()
            raise

    def __set_router_timeouts(self):
<<<<<<< HEAD
        for receiver in self._core_to_conn_map.values():
            receiver.load_system_routing_tables(self._monitors)
            receiver.set_cores_for_data_streaming(self._monitors)

    def __reset_router_timeouts(self):
        # reset router timeouts
        for receiver in self._core_to_conn_map.values():
            receiver.unset_cores_for_data_streaming(
                self._monitors)
            # reset router tables
            receiver.load_application_routing_tables(self._monitors)
=======
        for receiver in FecDataView.iterate_gathers():
            receiver.load_system_routing_tables()
            receiver.set_cores_for_data_streaming()

    def __reset_router_timeouts(self):
        # reset router timeouts
        for receiver in FecDataView.iterate_gathers():
            receiver.unset_cores_for_data_streaming()
            # reset router tables
            receiver.load_application_routing_tables()
>>>>>>> e18e7b27

    def __select_writer(self, x, y):
        view = FecDataView()
        chip = view.get_chip_at(x, y)
        ethernet_chip = view.get_chip_at(
            chip.nearest_ethernet_x, chip.nearest_ethernet_y)
        gatherer = view.get_gatherer_by_xy(ethernet_chip.x, ethernet_chip.y)
        return gatherer.send_data_into_spinnaker

<<<<<<< HEAD
    def __python_app(self, dsg_targets, use_monitors, region_sizes):
        """
        :param DataSpecificationTargets dsg_targets:
=======
    def __python_app(self, use_monitors):
        """
>>>>>>> e18e7b27
        :param bool use_monitors:
        """
<<<<<<< HEAD
        dsg_targets = filter_out_system_executables(dsg_targets)

=======
>>>>>>> e18e7b27
        if use_monitors:
            self.__set_router_timeouts()

        dsg_targets = FecDataView.get_dsg_targets()
        # create a progress bar for end users
        progress = ProgressBar(
            dsg_targets.ds_n_app_cores(),
            "Executing data specifications and loading data for "
            "application vertices")

<<<<<<< HEAD
        # allocate and set user 0 before loading data
        base_addresses = dict()
        for core, _ in progress.over(dsg_targets.items(), finish_at_end=False):
            base_addresses[core] = self.__malloc_region_storage(
                core, region_sizes[core])

        with _ExecutionContext() as context:
            transceiver = FecDataView.get_transceiver()
            for core, reader in progress.over(dsg_targets.items()):
                x, y, _p = core
                # write information for the memory map report
                self._write_info_map[core] = context.execute(
                    core, reader,
                    self.__select_writer(x, y)
                    if use_monitors else transceiver.write_memory,
                    base_addresses[core], region_sizes[core])
=======
        with _ExecutionContext() as context:
            transceiver = FecDataView.get_transceiver()
            for core, reader, region_size in progress.over(
                    dsg_targets.app_items()):
                x, y, p = core
                base_address = self.__malloc_region_storage(
                    core, region_size)
                base_address, size_allocated, bytes_written = context.execute(
                        core, reader,
                        self.__select_writer(x, y)
                        if use_monitors else transceiver.write_memory,
                        base_address, region_size)
                dsg_targets.set_write_info(
                    x, y, p, base_address, size_allocated, bytes_written)
>>>>>>> e18e7b27

        if use_monitors:
            self.__reset_router_timeouts()

<<<<<<< HEAD
    def __java_app(self, dsg_targets, use_monitors,  region_sizes):
        """
        :param DataSpecificationTargets dsg_targets:
=======
    def __java_app(self, use_monitors):
        """
>>>>>>> e18e7b27
        :param bool use_monitors:
        """
        # create a progress bar for end users
        progress = ProgressBar(
            2, "Executing data specifications and loading data for "
            "application vertices using Java")

<<<<<<< HEAD
        dsg_targets.mark_system_cores(system_cores())
        progress.update()

        # Copy data from WriteMemoryIOData to database
        dw_write_info = self.__java_database(
            dsg_targets, progress, region_sizes)
=======
>>>>>>> e18e7b27
        java_caller = FecDataView.get_java_caller()
        if use_monitors:
            # Method also called with just recording params
            java_caller.set_placements(FecDataView.get_placements())
<<<<<<< HEAD

        java_caller.execute_app_data_specification(use_monitors)
=======
        progress.update()
>>>>>>> e18e7b27

        java_caller.execute_app_data_specification(use_monitors)
        progress.end()

<<<<<<< HEAD
    def execute_system_data_specs(self, dsg_targets, region_sizes):
        """ Execute the data specs for all system targets.

        :param dict(tuple(int,int,int),str) dsg_targets:
            map of placement to file path
        :param dict(tuple(int,int,int),int) region_sizes:
            the coordinates for region sizes for each core
        :return: map of placement and DSG data, and loaded data flag.
        :rtype: dict(tuple(int,int,int),DataWritten) or DsWriteInfo
=======
    def execute_system_data_specs(self):
        """ Execute the data specs for all system targets.

>>>>>>> e18e7b27
        """
        # pylint: disable=too-many-arguments
        FecDataView.get_dsg_targets().mark_system_cores(system_cores())
        if FecDataView.has_java_caller():
            self.__java_sys()
        else:
            self.__python_sys()

<<<<<<< HEAD
        if FecDataView.has_java_caller():
            self.__java_sys(dsg_targets, region_sizes)
        else:
            self.__python_sys(dsg_targets, region_sizes)

    def __java_sys(self, dsg_targets, region_sizes):
        """ Does the Data Specification Execution and loading using Java

        :param DataSpecificationTargets dsg_targets:
            map of placement to file path
        :param dict(tuple(int,int,int),int) region_sizes:
            the coord for region sizes for each core
        :return: map of cores to descriptions of what was written
        :rtype: DsWriteInfo
=======
    def __java_sys(self):
        """ Does the Data Specification Execution and loading using Java

>>>>>>> e18e7b27
        """
        # create a progress bar for end users
        progress = ProgressBar(
            1, "Executing data specifications and loading data for system "
            "vertices using Java")
<<<<<<< HEAD

        dsg_targets.mark_system_cores(system_cores())
        progress.update()

        # Copy data from WriteMemoryIOData to database
        dw_write_info = self.__java_database(
            dsg_targets, progress, region_sizes)

        FecDataView.get_java_caller().execute_system_data_specification()

=======
        FecDataView.get_java_caller().execute_system_data_specification()
>>>>>>> e18e7b27
        progress.end()

<<<<<<< HEAD
    def __python_sys(self, dsg_targets, region_sizes):
        """ Does the Data Specification Execution and loading using Python

        :param DataSpecificationTargets dsg_targets:
            map of placement to file path
        :param dict(tuple(int,int,int),int) region_sizes:
            the coord for region sizes for each core
        :return: dict of cores to descriptions of what was written
        :rtype: dict(tuple(int,int,int),DataWritten)
        """
        # While the database supports having the info in it a python bugs does
        # not like iterating over and writing intermingled so using a dict
        sys_targets = filter_out_app_executables(dsg_targets)
=======
    def __python_sys(self):
        """ Does the Data Specification Execution and loading using Python

        """
>>>>>>> e18e7b27

        # create a progress bar for end users
        dsg_targets = FecDataView.get_dsg_targets()
        progress = ProgressBar(
            dsg_targets.ds_n_system_cores(),
            "Executing data specifications and loading data for "
            "system vertices")

        # allocate and set user 0 before loading data
<<<<<<< HEAD
        base_addresses = dict()
        for core, _ in progress.over(sys_targets.items(), finish_at_end=False):
            base_addresses[core] = self.__malloc_region_storage(
                core, region_sizes[core])

        with _ExecutionContext() as context:
            transceiver = FecDataView.get_transceiver()
            for core, reader in progress.over(sys_targets.items()):
                self._write_info_map[core] = context.execute(
                    core, reader, transceiver.write_memory,
                    base_addresses[core], region_sizes[core])
=======
>>>>>>> e18e7b27

        with _ExecutionContext() as context:
            transceiver = FecDataView.get_transceiver()
            for core, reader, region_size in progress.over(
                    dsg_targets.system_items()):
                x, y, p = core
                base_address = self.__malloc_region_storage(
                    core, region_size)
                base_address, size_allocated, bytes_written = context.execute(
                    core, reader, transceiver.write_memory,
                    base_address, region_size)
                dsg_targets.set_write_info(
                    x, y, p, base_address, size_allocated, bytes_written)

    def __malloc_region_storage(self, core, size):
        """ Allocates the storage for all DSG regions on the core and tells \
            the core and our caller where that storage is.

        :param tuple(int,int,int) core: Which core we're talking about.
        :param int size:
            The total size of all storage for regions on that core, including
            for the header metadata.
        :return: address of region header table (not yet filled)
        :rtype: int
        """
        (x, y, p) = core

        # allocate memory where the app data is going to be written; this
        # raises an exception in case there is not enough SDRAM to allocate
        start_address = FecDataView.get_transceiver().malloc_sdram(
            x, y, size, self._app_id, tag=CORE_DATA_SDRAM_BASE_TAG + p)

        # set user 0 register appropriately to the application data
        write_address_to_user0(x, y, p, start_address)

        return start_address<|MERGE_RESOLUTION|>--- conflicted
+++ resolved
@@ -24,10 +24,6 @@
 from data_specification.constants import (
     MAX_MEM_REGIONS, APP_PTR_TABLE_BYTE_SIZE)
 from data_specification.exceptions import DataSpecificationException
-<<<<<<< HEAD
-from spinn_front_end_common.interface.ds.ds_write_info import DsWriteInfo
-=======
->>>>>>> e18e7b27
 from spinn_front_end_common.data import FecDataView
 from spinn_front_end_common.utilities.helpful_functions import (
     write_address_to_user0)
@@ -53,34 +49,6 @@
     return cores
 
 
-<<<<<<< HEAD
-def filter_out_system_executables(dsg_targets):
-    """ Select just the application DSG loading tasks
-
-    :param DataSpecificationTargets dsg_tagets:
-    :rtype: dict(tuple(int,int,int), ~io.RawIOBase)
-    """
-    syscores = system_cores()
-    return OrderedDict(
-        (core, spec) for (core, spec) in dsg_targets.items()
-        if core not in syscores)
-
-
-def filter_out_app_executables(dsg_targets):
-    """ Select just the system DSG loading tasks
-
-    :param DataSpecificationTargets dsg_tagets:
-    :param ~spinnman.model.ExecutableTargets executable_targets:
-    :rtype: dict(tuple(int,int,int), ~io.RawIOBase)
-    """
-    syscores = system_cores()
-    return OrderedDict(
-        (core, spec) for (core, spec) in dsg_targets.items()
-        if core in syscores)
-
-
-=======
->>>>>>> e18e7b27
 #: A named tuple for a region that can be referenced
 _RegionToRef = namedtuple(
     "__RegionToUse", ["x", "y", "p", "region", "pointer"])
@@ -277,58 +245,6 @@
         return ref_to_use.pointer
 
 
-<<<<<<< HEAD
-def execute_system_data_specs(
-        dsg_targets, region_sizes,
-        processor_to_app_data_base_address=None):
-    """ Execute the data specs for all system targets.
-
-    :param dict(tuple(int,int,int),str) dsg_targets:
-        map of placement to file path
-    :param dict(tuple(int,int,int),int) region_sizes:
-        the coordinates for region sizes for each core
-    :param processor_to_app_data_base_address:
-    :type processor_to_app_data_base_address:
-        dict(tuple(int,int,int),DataWritten)
-    :return: map of placement and DSG data, and loaded data flag.
-    :rtype: dict(tuple(int,int,int),DataWritten) or DsWriteInfo
-    """
-    specifier = _HostExecuteDataSpecification(
-        processor_to_app_data_base_address)
-    return specifier.execute_system_data_specs(dsg_targets, region_sizes)
-
-
-def execute_application_data_specs(
-        dsg_targets, region_sizes, extra_monitor_cores=None,
-        extra_monitor_cores_to_ethernet_connection_map=None,
-        processor_to_app_data_base_address=None):
-    """ Execute the data specs for all non-system targets.
-
-    :param dict(tuple(int,int,int),int) region_sizes:
-        the coord for region sizes for each core
-    :param DataSpecificationTargets dsg_targets:
-        map of placement to file path
-    :param bool uses_advanced_monitors:
-        whether to use fast data in protocol
-    :param list(ExtraMonitorSupportMachineVertex) extra_monitor_cores:
-        the deployed extra monitors, if any
-    :param extra_monitor_cores_to_ethernet_connection_map:
-        how to talk to extra monitor cores
-    :type extra_monitor_cores_to_ethernet_connection_map:
-        dict(tuple(int,int), DataSpeedUpPacketGatherMachineVertex)
-    :param processor_to_app_data_base_address:
-        map of placement and DSG data
-    :type processor_to_app_data_base_address:
-        dict(tuple(int,int,int), DsWriteInfo)
-    :return: map of placement and DSG data
-    :rtype: dict(tuple(int,int,int),DataWritten) or DsWriteInfo
-    """
-    specifier = _HostExecuteDataSpecification(
-        processor_to_app_data_base_address)
-    return specifier.execute_application_data_specs(
-        dsg_targets, region_sizes,
-        extra_monitor_cores, extra_monitor_cores_to_ethernet_connection_map)
-=======
 def execute_system_data_specs():
     """ Execute the data specs for all system targets.
     """
@@ -341,7 +257,6 @@
     """
     specifier = _HostExecuteDataSpecification()
     specifier.execute_application_data_specs()
->>>>>>> e18e7b27
 
 
 class _HostExecuteDataSpecification(object):
@@ -350,134 +265,6 @@
 
     __slots__ = [
         # the application ID of the simulation
-<<<<<<< HEAD
-        "_app_id",
-        "_core_to_conn_map",
-        "_monitors",
-        # The write info; a dict of cores to a dict of
-        # 'start_address', 'memory_used', 'memory_written'
-        "_write_info_map"]
-
-    first = True
-
-    def __init__(self, processor_to_app_data_base_address):
-        """
-        :param processor_to_app_data_base_address:
-            map of placement and DSG data
-        """
-        self._app_id = FecDataView.get_app_id()
-        self._core_to_conn_map = None
-        self._monitors = None
-        if processor_to_app_data_base_address:
-            self._write_info_map = processor_to_app_data_base_address
-        else:
-            self._write_info_map = dict()
-
-    def __java_database(self, dsg_targets, progress, region_sizes):
-        """
-        :param DataSpecificationTargets dsg_tagets:
-        :param ~spinn_utilities.progress_bar.ProgressBar progress:
-        :param dict(tuple(int,int,int)int) region_sizes:
-        :rtype: DsWriteInfo
-        """
-        # Copy data from WriteMemoryIOData to database
-        dw_write_info = DsWriteInfo(dsg_targets.get_database())
-        dw_write_info.clear_write_info()
-        if self._write_info_map is not None:
-            for core, info in self._write_info_map.items():
-                (x, y, p) = core
-                dw_write_info.set_info(x, y, p, info)
-                del region_sizes[core]
-        for core in region_sizes:
-            (x, y, p) = core
-            dw_write_info.set_size_info(x, y, p, region_sizes[core])
-        progress.update()
-        dsg_targets.set_app_id(self._app_id)
-        progress.update()
-        return dw_write_info
-
-    def __java_all(self, dsg_targets, region_sizes):
-        """ Does the Data Specification Execution and loading using Java
-
-        :param DataSpecificationTargets dsg_targets:
-            map of placement to file path
-        :return: map of of cores to descriptions of what was written
-        :rtype: DsWriteInfo
-        """
-        # create a progress bar for end users
-        progress = ProgressBar(
-            3, "Executing data specifications and loading data using Java")
-
-        # Copy data from WriteMemoryIOData to database
-        dw_write_info = self.__java_database(
-            dsg_targets, progress, region_sizes)
-
-        FecDataView.get_java_caller().execute_data_specification()
-
-        progress.end()
-        return dw_write_info
-
-    def __python_all(self, dsg_targets, region_sizes):
-        """ Does the Data Specification Execution and loading using Python
-
-        :param DataSpecificationTargets dsg_targets:
-            map of placement to file path
-        :param dict(tuple(int,int,int),int) region_sizes:
-            map between vertex and list of region sizes
-        :return: dict of cores to descriptions of what was written
-        :rtype: dict(tuple(int,int,int), DataWritten)
-        """
-        # While the database supports having the info in it a python bugs does
-        # not like iterating over and writing intermingled so using a dict
-        results = self._write_info_map
-        if results is None:
-            results = dict()
-
-        # create a progress bar for end users
-        progress = ProgressBar(
-            dsg_targets.n_targets(),
-            "Executing data specifications and loading data")
-
-        # allocate and set user 0 before loading data
-        base_addresses = dict()
-        for core, _ in dsg_targets.items():
-            base_addresses[core] = self.__malloc_region_storage(
-                core, region_sizes[core])
-
-        with _ExecutionContext() as context:
-            transceiver = FecDataView.get_transceiver()
-            for core, reader in progress.over(dsg_targets.items()):
-                results[core] = context.execute(
-                    core, reader, transceiver.write_memory,
-                    base_addresses[core], region_sizes[core])
-
-        return results
-
-    def execute_application_data_specs(
-            self, dsg_targets, region_sizes,
-            extra_monitor_cores=None,
-            extra_monitor_cores_to_ethernet_connection_map=None):
-        """ Execute the data specs for all non-system targets.
-
-        :param dict(tuple(int,int,int),int) region_sizes:
-            the coord for region sizes for each core
-        :param DataSpecificationTargets dsg_targets:
-            map of placement to file path
-        :param bool uses_advanced_monitors:
-            whether to use fast data in protocol
-        :param list(ExtraMonitorSupportMachineVertex) extra_monitor_cores:
-            the deployed extra monitors, if any
-        :param extra_monitor_cores_to_ethernet_connection_map:
-            how to talk to extra monitor cores
-        :type extra_monitor_cores_to_ethernet_connection_map:
-            dict(tuple(int,int), DataSpeedUpPacketGatherMachineVertex)
-        :return: map of placement and DSG data
-        :rtype: dict(tuple(int,int,int),DataWritten) or DsWriteInfo
-        """
-        # pylint: disable=too-many-arguments
-        self._monitors = extra_monitor_cores
-        self._core_to_conn_map = extra_monitor_cores_to_ethernet_connection_map
-=======
         "_app_id"]
 
     first = True
@@ -488,7 +275,6 @@
     def execute_application_data_specs(self):
         """ Execute the data specs for all non-system targets.
         """
->>>>>>> e18e7b27
 
         uses_advanced_monitors = get_config_bool(
             "Machine", "enable_advanced_monitor_support")
@@ -499,36 +285,15 @@
 
         try:
             if FecDataView.has_java_caller():
-<<<<<<< HEAD
-                return self.__java_app(dsg_targets,
-                                       uses_advanced_monitors, region_sizes)
-            else:
-                return self.__python_app(dsg_targets,
-                                         uses_advanced_monitors, region_sizes)
-=======
                 return self.__java_app(uses_advanced_monitors)
             else:
                 return self.__python_app(uses_advanced_monitors)
->>>>>>> e18e7b27
         except:  # noqa: E722
             if uses_advanced_monitors:
                 emergency_recover_states_from_failure()
             raise
 
     def __set_router_timeouts(self):
-<<<<<<< HEAD
-        for receiver in self._core_to_conn_map.values():
-            receiver.load_system_routing_tables(self._monitors)
-            receiver.set_cores_for_data_streaming(self._monitors)
-
-    def __reset_router_timeouts(self):
-        # reset router timeouts
-        for receiver in self._core_to_conn_map.values():
-            receiver.unset_cores_for_data_streaming(
-                self._monitors)
-            # reset router tables
-            receiver.load_application_routing_tables(self._monitors)
-=======
         for receiver in FecDataView.iterate_gathers():
             receiver.load_system_routing_tables()
             receiver.set_cores_for_data_streaming()
@@ -539,7 +304,6 @@
             receiver.unset_cores_for_data_streaming()
             # reset router tables
             receiver.load_application_routing_tables()
->>>>>>> e18e7b27
 
     def __select_writer(self, x, y):
         view = FecDataView()
@@ -549,21 +313,10 @@
         gatherer = view.get_gatherer_by_xy(ethernet_chip.x, ethernet_chip.y)
         return gatherer.send_data_into_spinnaker
 
-<<<<<<< HEAD
-    def __python_app(self, dsg_targets, use_monitors, region_sizes):
-        """
-        :param DataSpecificationTargets dsg_targets:
-=======
     def __python_app(self, use_monitors):
         """
->>>>>>> e18e7b27
         :param bool use_monitors:
         """
-<<<<<<< HEAD
-        dsg_targets = filter_out_system_executables(dsg_targets)
-
-=======
->>>>>>> e18e7b27
         if use_monitors:
             self.__set_router_timeouts()
 
@@ -574,24 +327,6 @@
             "Executing data specifications and loading data for "
             "application vertices")
 
-<<<<<<< HEAD
-        # allocate and set user 0 before loading data
-        base_addresses = dict()
-        for core, _ in progress.over(dsg_targets.items(), finish_at_end=False):
-            base_addresses[core] = self.__malloc_region_storage(
-                core, region_sizes[core])
-
-        with _ExecutionContext() as context:
-            transceiver = FecDataView.get_transceiver()
-            for core, reader in progress.over(dsg_targets.items()):
-                x, y, _p = core
-                # write information for the memory map report
-                self._write_info_map[core] = context.execute(
-                    core, reader,
-                    self.__select_writer(x, y)
-                    if use_monitors else transceiver.write_memory,
-                    base_addresses[core], region_sizes[core])
-=======
         with _ExecutionContext() as context:
             transceiver = FecDataView.get_transceiver()
             for core, reader, region_size in progress.over(
@@ -606,19 +341,12 @@
                         base_address, region_size)
                 dsg_targets.set_write_info(
                     x, y, p, base_address, size_allocated, bytes_written)
->>>>>>> e18e7b27
 
         if use_monitors:
             self.__reset_router_timeouts()
 
-<<<<<<< HEAD
-    def __java_app(self, dsg_targets, use_monitors,  region_sizes):
-        """
-        :param DataSpecificationTargets dsg_targets:
-=======
     def __java_app(self, use_monitors):
         """
->>>>>>> e18e7b27
         :param bool use_monitors:
         """
         # create a progress bar for end users
@@ -626,44 +354,18 @@
             2, "Executing data specifications and loading data for "
             "application vertices using Java")
 
-<<<<<<< HEAD
-        dsg_targets.mark_system_cores(system_cores())
-        progress.update()
-
-        # Copy data from WriteMemoryIOData to database
-        dw_write_info = self.__java_database(
-            dsg_targets, progress, region_sizes)
-=======
->>>>>>> e18e7b27
         java_caller = FecDataView.get_java_caller()
         if use_monitors:
             # Method also called with just recording params
             java_caller.set_placements(FecDataView.get_placements())
-<<<<<<< HEAD
-
-        java_caller.execute_app_data_specification(use_monitors)
-=======
         progress.update()
->>>>>>> e18e7b27
 
         java_caller.execute_app_data_specification(use_monitors)
         progress.end()
 
-<<<<<<< HEAD
-    def execute_system_data_specs(self, dsg_targets, region_sizes):
-        """ Execute the data specs for all system targets.
-
-        :param dict(tuple(int,int,int),str) dsg_targets:
-            map of placement to file path
-        :param dict(tuple(int,int,int),int) region_sizes:
-            the coordinates for region sizes for each core
-        :return: map of placement and DSG data, and loaded data flag.
-        :rtype: dict(tuple(int,int,int),DataWritten) or DsWriteInfo
-=======
     def execute_system_data_specs(self):
         """ Execute the data specs for all system targets.
 
->>>>>>> e18e7b27
         """
         # pylint: disable=too-many-arguments
         FecDataView.get_dsg_targets().mark_system_cores(system_cores())
@@ -672,67 +374,21 @@
         else:
             self.__python_sys()
 
-<<<<<<< HEAD
-        if FecDataView.has_java_caller():
-            self.__java_sys(dsg_targets, region_sizes)
-        else:
-            self.__python_sys(dsg_targets, region_sizes)
-
-    def __java_sys(self, dsg_targets, region_sizes):
-        """ Does the Data Specification Execution and loading using Java
-
-        :param DataSpecificationTargets dsg_targets:
-            map of placement to file path
-        :param dict(tuple(int,int,int),int) region_sizes:
-            the coord for region sizes for each core
-        :return: map of cores to descriptions of what was written
-        :rtype: DsWriteInfo
-=======
     def __java_sys(self):
         """ Does the Data Specification Execution and loading using Java
 
->>>>>>> e18e7b27
         """
         # create a progress bar for end users
         progress = ProgressBar(
             1, "Executing data specifications and loading data for system "
             "vertices using Java")
-<<<<<<< HEAD
-
-        dsg_targets.mark_system_cores(system_cores())
-        progress.update()
-
-        # Copy data from WriteMemoryIOData to database
-        dw_write_info = self.__java_database(
-            dsg_targets, progress, region_sizes)
-
         FecDataView.get_java_caller().execute_system_data_specification()
-
-=======
-        FecDataView.get_java_caller().execute_system_data_specification()
->>>>>>> e18e7b27
         progress.end()
 
-<<<<<<< HEAD
-    def __python_sys(self, dsg_targets, region_sizes):
-        """ Does the Data Specification Execution and loading using Python
-
-        :param DataSpecificationTargets dsg_targets:
-            map of placement to file path
-        :param dict(tuple(int,int,int),int) region_sizes:
-            the coord for region sizes for each core
-        :return: dict of cores to descriptions of what was written
-        :rtype: dict(tuple(int,int,int),DataWritten)
-        """
-        # While the database supports having the info in it a python bugs does
-        # not like iterating over and writing intermingled so using a dict
-        sys_targets = filter_out_app_executables(dsg_targets)
-=======
     def __python_sys(self):
         """ Does the Data Specification Execution and loading using Python
 
         """
->>>>>>> e18e7b27
 
         # create a progress bar for end users
         dsg_targets = FecDataView.get_dsg_targets()
@@ -742,20 +398,6 @@
             "system vertices")
 
         # allocate and set user 0 before loading data
-<<<<<<< HEAD
-        base_addresses = dict()
-        for core, _ in progress.over(sys_targets.items(), finish_at_end=False):
-            base_addresses[core] = self.__malloc_region_storage(
-                core, region_sizes[core])
-
-        with _ExecutionContext() as context:
-            transceiver = FecDataView.get_transceiver()
-            for core, reader in progress.over(sys_targets.items()):
-                self._write_info_map[core] = context.execute(
-                    core, reader, transceiver.write_memory,
-                    base_addresses[core], region_sizes[core])
-=======
->>>>>>> e18e7b27
 
         with _ExecutionContext() as context:
             transceiver = FecDataView.get_transceiver()
