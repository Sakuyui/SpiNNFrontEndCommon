--- conflicted
+++ resolved
@@ -269,34 +269,10 @@
 
     first = True
 
-<<<<<<< HEAD
     def __init__(self):
         self._app_id = FecDataView.get_app_id()
 
     def execute_application_data_specs(self):
-=======
-    def __init__(self, transceiver, machine, app_id, java_caller):
-        """
-        :param ~spinnman.transceiver.Transceiver transceiver:
-            the spinnman instance
-        :param ~spinn_machine.Machine machine:
-            the python representation of the spinnaker machine
-        :param int app_id: the application ID of the simulation
-        :param JavaCaller java_caller:
-        """
-        self._app_id = app_id
-        self._core_to_conn_map = None
-        self._java = java_caller
-        self._machine = machine
-        self._monitors = None
-        self._placements = None
-        self._txrx = transceiver
-
-    def execute_application_data_specs(
-            self, dsg_targets, executable_targets,
-            placements=None, extra_monitor_cores=None,
-            extra_monitor_cores_to_ethernet_connection_map=None):
->>>>>>> 91b187fb
         """ Execute the data specs for all non-system targets.
         """
 
@@ -306,20 +282,11 @@
         if get_config_bool(
                 "Machine", "disable_advanced_monitor_usage_for_data_in"):
             uses_advanced_monitors = False
-<<<<<<< HEAD
-
         try:
             if FecDataView.has_java_caller():
                 return self.__java_app(uses_advanced_monitors)
             else:
                 return self.__python_app(uses_advanced_monitors)
-=======
-        try:
-            if self._java:
-                self.__java_app(uses_advanced_monitors)
-            else:
-                self.__python_app(dsg_targets, uses_advanced_monitors)
->>>>>>> 91b187fb
         except:  # noqa: E722
             if uses_advanced_monitors:
                 emergency_recover_states_from_failure()
@@ -406,15 +373,6 @@
         else:
             self.__python_sys()
 
-<<<<<<< HEAD
-=======
-        dsg_targets.mark_system_cores(system_cores(executable_targets))
-        if self._java:
-            self.__java_sys()
-        else:
-            self.__python_sys(dsg_targets)
-
->>>>>>> 91b187fb
     def __java_sys(self):
         """ Does the Data Specification Execution and loading using Java
 
