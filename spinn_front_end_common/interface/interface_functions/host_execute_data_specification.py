# Copyright (c) 2017-2019 The University of Manchester
#
# This program is free software: you can redistribute it and/or modify
# it under the terms of the GNU General Public License as published by
# the Free Software Foundation, either version 3 of the License, or
# (at your option) any later version.
#
# This program is distributed in the hope that it will be useful,
# but WITHOUT ANY WARRANTY; without even the implied warranty of
# MERCHANTABILITY or FITNESS FOR A PARTICULAR PURPOSE.  See the
# GNU General Public License for more details.
#
# You should have received a copy of the GNU General Public License
# along with this program.  If not, see <http://www.gnu.org/licenses/>.

from collections import OrderedDict
import logging
import numpy
from spinn_utilities.config_holder import get_config_bool
from spinn_utilities.progress_bar import ProgressBar
from spinn_utilities.log import FormatAdapter
from spinn_machine import CoreSubsets
from data_specification import DataSpecificationExecutor
from data_specification.constants import MAX_MEM_REGIONS
from data_specification.exceptions import DataSpecificationException
from spinn_front_end_common.interface.ds.ds_write_info import DsWriteInfo
from spinn_front_end_common.utilities.helpful_functions import (
    write_address_to_user0)
from spinn_front_end_common.utilities.utility_objs import (
    ExecutableType, DataWritten)
from spinn_front_end_common.utilities.emergency_recovery import (
    emergency_recover_states_from_failure)

logger = FormatAdapter(logging.getLogger(__name__))
_MEM_REGIONS = range(MAX_MEM_REGIONS)


def system_cores(exec_targets):
    """ Get the subset of cores that are to be used for system operations.

    :param ~spinnman.model.ExecutableTargets exec_targets:
    :rtype: ~spinn_machine.CoreSubsets
    """
    cores = CoreSubsets()
    for binary in exec_targets.get_binaries_of_executable_type(
            ExecutableType.SYSTEM):
        cores.add_core_subsets(exec_targets.get_cores_for_binary(binary))
    return cores


def filter_out_system_executables(dsg_targets, executable_targets):
    """ Select just the application DSG loading tasks

    :param DataSpecificationTargets dsg_tagets:
    :param ~spinnman.model.ExecutableTargets executable_targets:
    :rtype: dict(tuple(int,int,int), ~io.RawIOBase)
    """
    syscores = system_cores(executable_targets)
    return OrderedDict(
        (core, spec) for (core, spec) in dsg_targets.items()
        if core not in syscores)


def filter_out_app_executables(dsg_targets, executable_targets):
    """ Select just the system DSG loading tasks

    :param DataSpecificationTargets dsg_tagets:
    :param ~spinnman.model.ExecutableTargets executable_targets:
    :rtype: dict(tuple(int,int,int), ~io.RawIOBase)
    """
    syscores = system_cores(executable_targets)
    return OrderedDict(
        (core, spec) for (core, spec) in dsg_targets.items()
        if core in syscores)


class HostExecuteDataSpecification(object):
    """ Executes the host based data specification.
    """

    __slots__ = [
        # the application ID of the simulation
        "_app_id",
        "_core_to_conn_map",
        # The support class to run via Java. If None pure python is used.
        "_java",
        # The python representation of the SpiNNaker machine.
        "_machine",
        "_monitors",
        "_placements",
        # The spinnman instance.
        "_txrx",
        # The write info; a dict of cores to a dict of
        # 'start_address', 'memory_used', 'memory_written'
        "_write_info_map"]

    first = True

    def __init__(self):
        self._app_id = None
        self._core_to_conn_map = None
        self._java = None
        self._machine = None
        self._monitors = None
        self._placements = None
        self._txrx = None
        self._write_info_map = None

    def __java_database(self, dsg_targets, progress, region_sizes):
        """
        :param DataSpecificationTargets dsg_tagets:
        :param ~spinn_utilities.progress_bar.ProgressBar progress:
        :param dict(tuple(int,int,int)int) region_sizes:
        :rtype: DsWriteInfo
        """
        # Copy data from WriteMemoryIOData to database
        dw_write_info = DsWriteInfo(dsg_targets.get_database())
        dw_write_info.clear_write_info()
        if self._write_info_map is not None:
            for core, info in self._write_info_map.items():
                (x, y, p) = core
                dw_write_info.set_info(x, y, p, info)
                del region_sizes[core]
        for core in region_sizes:
            (x, y, p) = core
            dw_write_info.set_size_info(x, y, p, region_sizes[core])
        progress.update()
        dsg_targets.set_app_id(self._app_id)
        self._java.set_machine(self._machine)
        progress.update()
        return dw_write_info

    def __java_all(self, dsg_targets, region_sizes):
        """ Does the Data Specification Execution and loading using Java

        :param DataSpecificationTargets dsg_targets:
            map of placement to file path
        :return: map of of cores to descriptions of what was written
        :rtype: DsWriteInfo
        """
        # create a progress bar for end users
        progress = ProgressBar(
            3, "Executing data specifications and loading data using Java")

        # Copy data from WriteMemoryIOData to database
        dw_write_info = self.__java_database(
            dsg_targets, progress, region_sizes)

        self._java.execute_data_specification()

        progress.end()
        return dw_write_info

    def __python_all(self, dsg_targets, region_sizes):
        """ Does the Data Specification Execution and loading using Python

        :param DataSpecificationTargets dsg_targets:
            map of placement to file path
        :param dict(tuple(int,int,int),int) region_sizes:
            map between vertex and list of region sizes
        :return: dict of cores to descriptions of what was written
        :rtype: dict(tuple(int,int,int), DataWritten)
        """
        # While the database supports having the info in it a python bugs does
        # not like iterating over and writing intermingled so using a dict
        results = self._write_info_map
        if results is None:
            results = dict()

        # create a progress bar for end users
        progress = ProgressBar(
            dsg_targets.n_targets(),
            "Executing data specifications and loading data")

        # allocate and set user 0 before loading data
        base_addresses = dict()
        for core, _ in dsg_targets.items():
            base_addresses[core] = self.__malloc_region_storage(
                core, region_sizes[core])

        for core, reader in progress.over(dsg_targets.items()):
            results[core] = self.__python_execute(
                core, reader, self._txrx.write_memory,
                base_addresses[core], region_sizes[core])

        return results

    def execute_application_data_specs(
            self, transceiver, machine, app_id, dsg_targets,
            executable_targets, region_sizes,
            placements=None, extra_monitor_cores=None,
            extra_monitor_cores_to_ethernet_connection_map=None,
<<<<<<< HEAD
            java_caller=None, processor_to_app_data_base_address=None,
            disable_advanced_monitor_usage=False):
=======
            report_folder=None, java_caller=None,
            processor_to_app_data_base_address=None):
>>>>>>> 7b8914bd
        """ Execute the data specs for all non-system targets.

        :param ~spinn_machine.Machine machine:
            the python representation of the SpiNNaker machine
        :param ~spinnman.transceiver.Transceiver transceiver:
            the spinnman instance
        :param int app_id: the application ID of the simulation
        :param dict(tuple(int,int,int),int) region_sizes:
            the coord for region sizes for each core
        :param DataSpecificationTargets dsg_targets:
            map of placement to file path
        :param bool uses_advanced_monitors:
            whether to use fast data in protocol
        :param ~spinnman.model.ExecutableTargets executable_targets:
            what core will running what binary
        :param ~pacman.model.placements.Placements placements:
            where vertices are located
        :param list(ExtraMonitorSupportMachineVertex) extra_monitor_cores:
            the deployed extra monitors, if any
        :param extra_monitor_cores_to_ethernet_connection_map:
            how to talk to extra monitor cores
        :type extra_monitor_cores_to_ethernet_connection_map:
            dict(tuple(int,int), DataSpeedUpPacketGatherMachineVertex)
        :param processor_to_app_data_base_address:
            map of placement and DSG data
        :type processor_to_app_data_base_address:
            dict(tuple(int,int,int), DsWriteInfo)
        :return: map of placement and DSG data
        :rtype: dict(tuple(int,int,int),DataWritten) or DsWriteInfo
        """
        # pylint: disable=too-many-arguments
        if processor_to_app_data_base_address is None:
            processor_to_app_data_base_address = dict()
        self._write_info_map = processor_to_app_data_base_address
        self._java = java_caller
        self._machine = machine
        self._txrx = transceiver
        self._app_id = app_id
        self._monitors = extra_monitor_cores
        self._placements = placements
        self._core_to_conn_map = extra_monitor_cores_to_ethernet_connection_map

        uses_advanced_monitors = get_config_bool(
            "Machine", "enable_advanced_monitor_support")
        # Allow config to override
        if get_config_bool(
                "Machine", "disable_advanced_monitor_usage_for_data_in"):
            uses_advanced_monitors = False

        impl_method = self.__java_app if java_caller else self.__python_app
        try:
            return impl_method(
                dsg_targets, executable_targets, uses_advanced_monitors,
                region_sizes)
        except:  # noqa: E722
            if uses_advanced_monitors:
                emergency_recover_states_from_failure(
                    self._txrx, self._app_id, executable_targets)
            raise

    def __set_router_timeouts(self):
        for receiver in self._core_to_conn_map.values():
            receiver.load_system_routing_tables(
                self._txrx, self._monitors, self._placements)
            receiver.set_cores_for_data_streaming(
                self._txrx, self._monitors, self._placements)

    def __reset_router_timeouts(self):
        # reset router timeouts
        for receiver in self._core_to_conn_map.values():
            receiver.unset_cores_for_data_streaming(
                self._txrx, self._monitors, self._placements)
            # reset router tables
            receiver.load_application_routing_tables(
                self._txrx, self._monitors, self._placements)

    def __select_writer(self, x, y):
        chip = self._machine.get_chip_at(x, y)
        ethernet_chip = self._machine.get_chip_at(
            chip.nearest_ethernet_x, chip.nearest_ethernet_y)
        gatherer = self._core_to_conn_map[ethernet_chip.x, ethernet_chip.y]
        return gatherer.send_data_into_spinnaker

    def __python_app(
            self, dsg_targets, executable_targets, use_monitors,
            region_sizes):
        """
        :param DataSpecificationTargets dsg_targets:
        :param ~spinnman.model.ExecutableTargets executable_targets:
        :param bool use_monitors:
        :param dict(tuple(int,int,int),int) region_sizes:
        :return: dict of cores to descriptions of what was written
        :rtype: dict(tuple(int,int,int),DataWritten)
        """
        dsg_targets = filter_out_system_executables(
            dsg_targets, executable_targets)

        if use_monitors:
            self.__set_router_timeouts()

        # create a progress bar for end users
        progress = ProgressBar(
            len(dsg_targets) * 2,
            "Executing data specifications and loading data for "
            "application vertices")

        # allocate and set user 0 before loading data
        base_addresses = dict()
        for core, _ in progress.over(dsg_targets.items(), finish_at_end=False):
            base_addresses[core] = self.__malloc_region_storage(
                core, region_sizes[core])

        for core, reader in progress.over(dsg_targets.items()):
            x, y, _p = core
            # write information for the memory map report
            self._write_info_map[core] = self.__python_execute(
                core, reader,
                self.__select_writer(x, y)
                if use_monitors else self._txrx.write_memory,
                base_addresses[core], region_sizes[core])

        if use_monitors:
            self.__reset_router_timeouts()
        return self._write_info_map

    def __java_app(
            self, dsg_targets, executable_targets, use_monitors,
            region_sizes):
        """
        :param DataSpecificationTargets dsg_targets:
        :param ~spinnman.model.ExecutableTargets executable_targets:
        :param bool use_monitors:
        :param dict(tuple(int,int,int),int) region_sizes:
        :return: map of cores to descriptions of what was written
        :rtype: DsWriteInfo
        """
        # create a progress bar for end users
        progress = ProgressBar(
            4, "Executing data specifications and loading data for "
            "application vertices using Java")

        dsg_targets.mark_system_cores(system_cores(executable_targets))
        progress.update()

        # Copy data from WriteMemoryIOData to database
        dw_write_info = self.__java_database(
            dsg_targets, progress, region_sizes)
        if use_monitors:
            self._java.set_placements(self._placements, self._txrx)

        self._java.execute_app_data_specification(use_monitors)

        progress.end()
        return dw_write_info

    def execute_system_data_specs(
            self, transceiver, machine, app_id, dsg_targets, region_sizes,
            executable_targets,
            java_caller=None, processor_to_app_data_base_address=None):
        """ Execute the data specs for all system targets.

        :param ~spinnman.transceiver.Transceiver transceiver:
            the spinnman instance
        :param ~spinn_machine.Machine machine:
            the python representation of the spinnaker machine
        :param int app_id: the application ID of the simulation
        :param dict(tuple(int,int,int),str) dsg_targets:
            map of placement to file path
        :param dict(tuple(int,int,int),int) region_sizes:
            the coordinates for region sizes for each core
        :param ~spinnman.model.ExecutableTargets executable_targets:
            the map between binaries and locations and executable types
        :param JavaCaller java_caller:
        :param processor_to_app_data_base_address:
        :type processor_to_app_data_base_address:
            dict(tuple(int,int,int),DataWritten)
        :return: map of placement and DSG data, and loaded data flag.
        :rtype: dict(tuple(int,int,int),DataWritten) or DsWriteInfo
        """
        # pylint: disable=too-many-arguments

        if processor_to_app_data_base_address is None:
            processor_to_app_data_base_address = dict()
        self._write_info_map = processor_to_app_data_base_address
        self._machine = machine
        self._txrx = transceiver
        self._app_id = app_id
        self._java = java_caller
        impl_method = self.__java_sys if java_caller else self.__python_sys
        return impl_method(dsg_targets, executable_targets, region_sizes)

    def __java_sys(self, dsg_targets, executable_targets, region_sizes):
        """ Does the Data Specification Execution and loading using Java

        :param DataSpecificationTargets dsg_targets:
            map of placement to file path
        :param ~spinnman.model.ExecutableTargets executable_targets:
            the map between binaries and locations and executable types
        :param dict(tuple(int,int,int),int) region_sizes:
            the coord for region sizes for each core
        :return: map of cores to descriptions of what was written
        :rtype: DsWriteInfo
        """
        # create a progress bar for end users
        progress = ProgressBar(
            4, "Executing data specifications and loading data for system "
            "vertices using Java")

        dsg_targets.mark_system_cores(system_cores(executable_targets))
        progress.update()

        # Copy data from WriteMemoryIOData to database
        dw_write_info = self.__java_database(
            dsg_targets, progress, region_sizes)

        self._java.execute_system_data_specification()

        progress.end()
        return dw_write_info

    def __python_sys(self, dsg_targets, executable_targets, region_sizes):
        """ Does the Data Specification Execution and loading using Python

        :param DataSpecificationTargets dsg_targets:
            map of placement to file path
        :param ~spinnman.model.ExecutableTargets executable_targets:
            the map between binaries and locations and executable types
        :param dict(tuple(int,int,int),int) region_sizes:
            the coord for region sizes for each core
        :return: dict of cores to descriptions of what was written
        :rtype: dict(tuple(int,int,int),DataWritten)
        """
        # While the database supports having the info in it a python bugs does
        # not like iterating over and writing intermingled so using a dict
        sys_targets = filter_out_app_executables(
            dsg_targets, executable_targets)

        # create a progress bar for end users
        progress = ProgressBar(
            len(sys_targets) * 2,
            "Executing data specifications and loading data for "
            "system vertices")

        # allocate and set user 0 before loading data
        base_addresses = dict()
        for core, _ in progress.over(sys_targets.items(), finish_at_end=False):
            base_addresses[core] = self.__malloc_region_storage(
                core, region_sizes[core])

        for core, reader in progress.over(sys_targets.items()):
            self._write_info_map[core] = self.__python_execute(
                core, reader, self._txrx.write_memory, base_addresses[core],
                region_sizes[core])

        return self._write_info_map

    def __malloc_region_storage(self, core, size):
        """ Allocates the storage for all DSG regions on the core and tells \
            the core and our caller where that storage is.

        :param tuple(int,int,int) core: Which core we're talking about.
        :param int size:
            The total size of all storage for regions on that core, including
            for the header metadata.
        :return: address of region header table (not yet filled)
        :rtype: int
        """
        (x, y, p) = core

        # allocate memory where the app data is going to be written; this
        # raises an exception in case there is not enough SDRAM to allocate
        start_address = self._txrx.malloc_sdram(x, y, size, self._app_id)

        # set user 0 register appropriately to the application data
        write_address_to_user0(self._txrx, x, y, p, start_address)

        return start_address

    def __python_execute(
            self, core, reader, writer_func, base_address, size_allocated):
        """
        :param tuple(int,int,int) core:
        :param ~.AbstractDataReader reader:
        :param callable(tuple(int,int,int,bytearray),None) writer_func:
        :param int base_address:
        :param int size_allocated:
        :rtype: DataWritten
        """
        x, y, p = core

        # Maximum available memory.
        # However, system updates the memory available independently, so the
        # space available check actually happens when memory is allocated.
        memory_available = self._machine.get_chip_at(x, y).sdram.size

        # generate data spec executor
        executor = DataSpecificationExecutor(reader, memory_available)

        # run data spec executor
        try:
            executor.execute()
        except DataSpecificationException:
            logger.error("Error executing data specification for {}, {}, {}",
                         x, y, p)
            raise

        # Do the actual writing ------------------------------------

        # Write the header and pointer table
        header = executor.get_header()
        pointer_table = executor.get_pointer_table(base_address)
        data_to_write = numpy.concatenate((header, pointer_table)).tostring()

        # NB: DSE meta-block is always small (i.e., one SDP write)
        self._txrx.write_memory(x, y, base_address, data_to_write)
        bytes_written = len(data_to_write)

        # Write each region
        for region_id in _MEM_REGIONS:
            region = executor.get_region(region_id)
            if region is None:
                continue
            max_pointer = region.max_write_pointer
            if region.unfilled or max_pointer == 0:
                continue

            # Get the data up to what has been written
            data = region.region_data[:max_pointer]

            # Write the data to the position
            writer_func(x, y, pointer_table[region_id], data)
            bytes_written += len(data)

        return DataWritten(base_address, size_allocated, bytes_written)<|MERGE_RESOLUTION|>--- conflicted
+++ resolved
@@ -190,13 +190,7 @@
             executable_targets, region_sizes,
             placements=None, extra_monitor_cores=None,
             extra_monitor_cores_to_ethernet_connection_map=None,
-<<<<<<< HEAD
-            java_caller=None, processor_to_app_data_base_address=None,
-            disable_advanced_monitor_usage=False):
-=======
-            report_folder=None, java_caller=None,
-            processor_to_app_data_base_address=None):
->>>>>>> 7b8914bd
+            java_caller=None, processor_to_app_data_base_address=None):
         """ Execute the data specs for all non-system targets.
 
         :param ~spinn_machine.Machine machine:
