--- conflicted
+++ resolved
@@ -274,7 +274,7 @@
 
 
 def execute_system_data_specs(
-        transceiver, machine, app_id, dsg_targets, region_sizes,
+        transceiver, machine, dsg_targets, region_sizes,
         executable_targets,  java_caller=None,
         processor_to_app_data_base_address=None):
     """ Execute the data specs for all system targets.
@@ -283,7 +283,6 @@
         the spinnman instance
     :param ~spinn_machine.Machine machine:
         the python representation of the spinnaker machine
-    :param int app_id: the application ID of the simulation
     :param dict(tuple(int,int,int),str) dsg_targets:
         map of placement to file path
     :param dict(tuple(int,int,int),int) region_sizes:
@@ -298,14 +297,14 @@
     :rtype: dict(tuple(int,int,int),DataWritten) or DsWriteInfo
     """
     specifier = _HostExecuteDataSpecification(
-        transceiver, machine, app_id, java_caller,
+        transceiver, machine, java_caller,
         processor_to_app_data_base_address)
     return specifier.execute_system_data_specs(
         dsg_targets, region_sizes, executable_targets)
 
 
 def execute_application_data_specs(
-        transceiver, machine, app_id, dsg_targets,
+        transceiver, machine, dsg_targets,
         executable_targets, region_sizes,
         placements=None, extra_monitor_cores=None,
         extra_monitor_cores_to_ethernet_connection_map=None,
@@ -316,7 +315,6 @@
         the python representation of the SpiNNaker machine
     :param ~spinnman.transceiver.Transceiver transceiver:
         the spinnman instance
-    :param int app_id: the application ID of the simulation
     :param dict(tuple(int,int,int),int) region_sizes:
         the coord for region sizes for each core
     :param DataSpecificationTargets dsg_targets:
@@ -341,7 +339,7 @@
     :rtype: dict(tuple(int,int,int),DataWritten) or DsWriteInfo
     """
     specifier = _HostExecuteDataSpecification(
-        transceiver, machine, app_id, java_caller,
+        transceiver, machine, java_caller,
         processor_to_app_data_base_address)
     return specifier.execute_application_data_specs(
         dsg_targets, executable_targets, region_sizes, placements,
@@ -370,19 +368,18 @@
 
     first = True
 
-    def __init__(self, transceiver, machine, app_id, java_caller,
+    def __init__(self, transceiver, machine, java_caller,
                  processor_to_app_data_base_address):
         """
         :param ~spinnman.transceiver.Transceiver transceiver:
             the spinnman instance
         :param ~spinn_machine.Machine machine:
             the python representation of the spinnaker machine
-        :param int app_id: the application ID of the simulation
         :param JavaCaller java_caller:
         :param processor_to_app_data_base_address:
             map of placement and DSG data
         """
-        self._app_id = app_id
+        self._app_id = FecDataView().app_id
         self._core_to_conn_map = None
         self._java = java_caller
         self._machine = machine
@@ -475,24 +472,13 @@
         return results
 
     def execute_application_data_specs(
-<<<<<<< HEAD
-            self, transceiver, machine, dsg_targets,
-=======
             self, dsg_targets,
->>>>>>> 6ce5662a
             executable_targets, region_sizes,
             placements=None, extra_monitor_cores=None,
             extra_monitor_cores_to_ethernet_connection_map=None,
             processor_to_app_data_base_address=None):
         """ Execute the data specs for all non-system targets.
 
-<<<<<<< HEAD
-        :param ~spinn_machine.Machine machine:
-            the python representation of the SpiNNaker machine
-        :param ~spinnman.transceiver.Transceiver transceiver:
-            the spinnman instance
-=======
->>>>>>> 6ce5662a
         :param dict(tuple(int,int,int),int) region_sizes:
             the coord for region sizes for each core
         :param DataSpecificationTargets dsg_targets:
@@ -515,16 +501,6 @@
         :rtype: dict(tuple(int,int,int),DataWritten) or DsWriteInfo
         """
         # pylint: disable=too-many-arguments
-<<<<<<< HEAD
-        if processor_to_app_data_base_address is None:
-            processor_to_app_data_base_address = dict()
-        self._write_info_map = processor_to_app_data_base_address
-        self._java = java_caller
-        self._machine = machine
-        self._txrx = transceiver
-        self._app_id = FecDataView().app_id
-=======
->>>>>>> 6ce5662a
         self._monitors = extra_monitor_cores
         self._placements = placements
         self._core_to_conn_map = extra_monitor_cores_to_ethernet_connection_map
@@ -644,22 +620,11 @@
         return dw_write_info
 
     def execute_system_data_specs(
-<<<<<<< HEAD
-            self, transceiver, machine, dsg_targets, region_sizes,
-=======
             self, dsg_targets, region_sizes,
->>>>>>> 6ce5662a
             executable_targets,
             processor_to_app_data_base_address=None):
         """ Execute the data specs for all system targets.
 
-<<<<<<< HEAD
-        :param ~spinnman.transceiver.Transceiver transceiver:
-            the spinnman instance
-        :param ~spinn_machine.Machine machine:
-            the python representation of the spinnaker machine
-=======
->>>>>>> 6ce5662a
         :param dict(tuple(int,int,int),str) dsg_targets:
             map of placement to file path
         :param dict(tuple(int,int,int),int) region_sizes:
@@ -674,18 +639,7 @@
         """
         # pylint: disable=too-many-arguments
 
-<<<<<<< HEAD
-        if processor_to_app_data_base_address is None:
-            processor_to_app_data_base_address = dict()
-        self._write_info_map = processor_to_app_data_base_address
-        self._machine = machine
-        self._txrx = transceiver
-        self._app_id = FecDataView().app_id
-        self._java = java_caller
-        impl_method = self.__java_sys if java_caller else self.__python_sys
-=======
         impl_method = self.__java_sys if self._java else self.__python_sys
->>>>>>> 6ce5662a
         return impl_method(dsg_targets, executable_targets, region_sizes)
 
     def __java_sys(self, dsg_targets, executable_targets, region_sizes):
