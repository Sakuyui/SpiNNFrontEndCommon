--- conflicted
+++ resolved
@@ -3,10 +3,6 @@
 
 from spinn_front_end_common.utilities.exceptions import ConfigurationException
 from spinn_front_end_common.utilities.utility_objs import ExecutableType
-<<<<<<< HEAD
-from spinn_front_end_common.utilities import helpful_functions
-=======
->>>>>>> 5bb5f1a8
 
 from spinnman.messages.scp.enums import Signal
 
@@ -38,24 +34,11 @@
 
         logger.info("*** Running simulation... *** ")
 
-<<<<<<< HEAD
-        # Get the expected state of the application, depending on the run type
-        expected_start_states, expected_end_states = \
-            helpful_functions.determine_flow_states(
-                executable_types, no_sync_changes)
-
-        # wait for all cores to be ready
-        for executable_start_type in expected_start_states.keys():
-            txrx.wait_for_cores_to_be_in_state(
-                executable_types[executable_start_type], app_id,
-                expected_start_states[executable_start_type])
-=======
         # wait for all cores to be ready
         for executable_type in executable_types:
             txrx.wait_for_cores_to_be_in_state(
                 executable_types[executable_type], app_id,
                 executable_type.start_state)
->>>>>>> 5bb5f1a8
 
         # set the buffer manager into a resume state, so that if it had ran
         # before it'll work again
@@ -71,32 +54,15 @@
         # set off the executables that are in sync state \
         # (sending to all is just as safe)
         if (ExecutableType.USES_SIMULATION_INTERFACE in
-<<<<<<< HEAD
-                executable_types.keys() or
-                ExecutableType.SYNC in executable_types.keys()):
-
-            # locate all signals needed to set off executables
-            sync_signals, no_sync_changes = \
-=======
                 executable_types or
                 ExecutableType.SYNC in executable_types):
 
             # locate all signals needed to set off executables
             sync_signal, no_sync_changes = \
->>>>>>> 5bb5f1a8
                 self._determine_simulation_sync_signals(
                     executable_types, no_sync_changes)
 
             # fire all signals as required
-<<<<<<< HEAD
-            for sync_signal in sync_signals:
-                txrx.send_signal(app_id, sync_signal)
-
-        # verify all cores are in running states
-        txrx.wait_for_cores_to_be_in_state(
-            executable_targets.all_core_subsets, app_id,
-            [CPUState.RUNNING, CPUState.PAUSED, CPUState.FINISHED])
-=======
             txrx.send_signal(app_id, sync_signal)
 
         # verify all cores are in running states
@@ -107,7 +73,6 @@
         txrx.wait_for_cores_to_be_in_state(
             executable_targets.all_core_subsets, app_id,
             list(total_end_states))
->>>>>>> 5bb5f1a8
 
         # Send start notification
         if notification_interface is not None and send_start_notification:
@@ -128,17 +93,10 @@
             else:
                 logger.info("Application started - waiting until finished")
 
-<<<<<<< HEAD
-            for executable_end_type in expected_end_states.keys():
-                txrx.wait_for_cores_to_be_in_state(
-                    executable_types[executable_end_type], app_id,
-                    expected_end_states[executable_end_type], timeout=timeout)
-=======
             for executable_type in executable_types:
                 txrx.wait_for_cores_to_be_in_state(
                     executable_types[executable_type], app_id,
                     executable_type.end_state, timeout=timeout)
->>>>>>> 5bb5f1a8
 
         if (notification_interface is not None and
                 send_stop_notification and runtime is not None):
@@ -150,24 +108,11 @@
     def _determine_simulation_sync_signals(executable_types, no_sync_changes):
         """ sorts out start states, and creates core subsets of the states for
         further checks.
-<<<<<<< HEAD
-        
-=======
 
->>>>>>> 5bb5f1a8
         :param no_sync_changes: sync counter
         :param executable_types: the types of executables
         :return: the sync signal and updated no_sync_changes
         """
-<<<<<<< HEAD
-        sync_signals = list()
-
-        if ExecutableType.USES_SIMULATION_INTERFACE in executable_types.keys():
-            if no_sync_changes % 2 == 0:
-                sync_signals.append(Signal.SYNC0)
-            else:
-                sync_signals.append(Signal.SYNC1)
-=======
         sync_signal = None
 
         if ExecutableType.USES_SIMULATION_INTERFACE in executable_types:
@@ -175,20 +120,12 @@
                 sync_signal = Signal.SYNC0
             else:
                 sync_signal = Signal.SYNC1
->>>>>>> 5bb5f1a8
             # when it falls out of the running, it'll be in a next sync \
             # state, thus update needed
             no_sync_changes += 1
 
         # handle the sync states, but only send once if they work with \
         # the simulation interface requirement
-<<<<<<< HEAD
-        if ExecutableType.SYNC in executable_types.keys():
-            if Signal.SYNC0 not in sync_signals:
-                sync_signals.append(Signal.SYNC0)
-
-        return sync_signals, no_sync_changes
-=======
         if ExecutableType.SYNC in executable_types:
             if sync_signal == Signal.SYNC1:
                 raise ConfigurationException(
@@ -197,5 +134,4 @@
                     "next SYNC state before we send the next SYNC. Resulting "
                     "in uncontrolled behaviour")
 
-        return sync_signal, no_sync_changes
->>>>>>> 5bb5f1a8
+        return sync_signal, no_sync_changes