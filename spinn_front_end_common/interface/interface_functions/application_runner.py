# Copyright (c) 2017-2019 The University of Manchester
#
# This program is free software: you can redistribute it and/or modify
# it under the terms of the GNU General Public License as published by
# the Free Software Foundation, either version 3 of the License, or
# (at your option) any later version.
#
# This program is distributed in the hope that it will be useful,
# but WITHOUT ANY WARRANTY; without even the implied warranty of
# MERCHANTABILITY or FITNESS FOR A PARTICULAR PURPOSE.  See the
# GNU General Public License for more details.
#
# You should have received a copy of the GNU General Public License
# along with this program.  If not, see <http://www.gnu.org/licenses/>.

import logging
import time
from spinn_utilities.log import FormatAdapter
from spinnman.messages.scp.enums import Signal
from spinn_front_end_common.utilities.exceptions import ConfigurationException
from spinn_front_end_common.utilities.utility_objs import ExecutableType

logger = FormatAdapter(logging.getLogger(__name__))


class _NotificationWrapper(object):
    def __init__(self, notification_interface, wait_on_confirmation):
        self._notifier = notification_interface
        self._wait = wait_on_confirmation and self._notifier is not None

    def wait_for_confirmation(self):
        if self._wait:
            self._notifier.wait_for_confirmation()

    def send_start_resume_notification(self):
        if self._notifier is not None:
            self._notifier.send_start_resume_notification()

    def send_stop_pause_notification(self):
        if self._notifier is not None:
            self._notifier.send_stop_pause_notification()


class ApplicationRunner(object):
    """ Ensures all cores are initialised correctly, ran, and completed\
        successfully.
    """

    __slots__ = []

    # Wraps up as a PACMAN algorithm
    def __call__(
<<<<<<< HEAD
            self, buffer_manager, wait_on_confirmation, send_stop_notification,
            send_start_notification, notification_interface,
            executable_types, app_id, txrx, runtime,
=======
            self, buffer_manager, wait_on_confirmation, notification_interface,
            executable_targets, executable_types, app_id, txrx, runtime,
>>>>>>> 63dfc4c9
            time_scale_factor, no_sync_changes, time_threshold,
            run_until_complete=False):
        # pylint: disable=too-many-arguments, too-many-locals
        logger.info("*** Running simulation... *** ")

        # Simplify the notifications
        notifier = _NotificationWrapper(
            notification_interface, wait_on_confirmation)

        return self.run_application(
            buffer_manager, notifier, executable_types,
            app_id, txrx, runtime, time_scale_factor, no_sync_changes,
            time_threshold, run_until_complete)

    # The actual runner
    def run_application(
<<<<<<< HEAD
            self, buffer_manager, notifier, executable_types, app_id, txrx,
            runtime, time_scale_factor, no_sync_changes, time_threshold,
            run_until_complete):
        # pylint: disable=too-many-arguments
=======
            self, buffer_manager, notifier, executable_targets,
            executable_types, app_id, txrx, runtime, time_scale_factor,
            no_sync_changes, time_threshold, run_until_complete):
        # pylint: disable=too-many-arguments, unused-argument
>>>>>>> 63dfc4c9

        # wait for all cores to be ready
        self._wait_for_start(txrx, app_id, executable_types)

        # set the buffer manager into a resume state, so that if it had ran
        # before it'll work again
        buffer_manager.resume()

        # every thing is in sync0 so load the initial buffers
        buffer_manager.load_initial_buffers()

        # wait till external app is ready for us to start if required
        notifier.wait_for_confirmation()

        # set off the executables that are in sync state
        # (sending to all is just as safe)
        if (ExecutableType.USES_SIMULATION_INTERFACE in executable_types
                or ExecutableType.SYNC in executable_types):
            # locate all signals needed to set off executables
            sync_signal, no_sync_changes = \
                self._determine_simulation_sync_signals(
                    executable_types, no_sync_changes)

            # fire all signals as required
            txrx.send_signal(app_id, sync_signal)

        # Send start notification to external applications
        notifier.send_start_resume_notification()

        # Wait for the application to finish
        if runtime is None and not run_until_complete:
            logger.info("Application is set to run forever; exiting")
            # Do NOT stop the buffer manager; app is using it still
        else:
            try:
                self._run_wait(
                    txrx, app_id, executable_types, run_until_complete,
                    runtime, time_scale_factor, time_threshold)
            finally:
                # Stop the buffer manager after run
                buffer_manager.stop()

        # Send stop notification
        if runtime is not None:
            notifier.send_stop_pause_notification()

        return no_sync_changes

    def _run_wait(self, txrx, app_id, executable_types, run_until_complete,
                  runtime, time_scale_factor, time_threshold):
        # pylint: disable=too-many-arguments
        if not run_until_complete:
            time_to_wait = runtime * time_scale_factor / 1000.0 + 0.1
            logger.info(
                "Application started; waiting {}s for it to stop",
                time_to_wait)
            time.sleep(time_to_wait)
            self._wait_for_end(txrx, app_id, executable_types,
                               timeout=time_threshold)
        else:
            logger.info("Application started; waiting until finished")
            self._wait_for_end(txrx, app_id, executable_types)

    @staticmethod
    def _wait_for_start(txrx, app_id, executable_types, timeout=None):
        for executable_type in executable_types:
            txrx.wait_for_cores_to_be_in_state(
                executable_types[executable_type], app_id,
                executable_type.start_state, timeout=timeout)

    @staticmethod
    def _wait_for_end(txrx, app_id, executable_types, timeout=None):
        for executable_type in executable_types:
            txrx.wait_for_cores_to_be_in_state(
                executable_types[executable_type], app_id,
                executable_type.end_state, timeout=timeout)

    @staticmethod
    def _determine_simulation_sync_signals(executable_types, no_sync_changes):
        """ Determines the start states, and creates core subsets of the\
            states for further checks.

        :param no_sync_changes: sync counter
        :param executable_types: the types of executables
        :return: the sync signal and updated no_sync_changes
        """
        sync_signal = None

        if ExecutableType.USES_SIMULATION_INTERFACE in executable_types:
            if no_sync_changes % 2 == 0:
                sync_signal = Signal.SYNC0
            else:
                sync_signal = Signal.SYNC1
            # when it falls out of the running, it'll be in a next sync \
            # state, thus update needed
            no_sync_changes += 1

        # handle the sync states, but only send once if they work with \
        # the simulation interface requirement
        if ExecutableType.SYNC in executable_types:
            if sync_signal == Signal.SYNC1:
                raise ConfigurationException(
                    "There can only be one SYNC signal per run. This is "
                    "because we cannot ensure the cores have not reached the "
                    "next SYNC state before we send the next SYNC. Resulting "
                    "in uncontrolled behaviour")
            sync_signal = Signal.SYNC0
            no_sync_changes += 1

        return sync_signal, no_sync_changes<|MERGE_RESOLUTION|>--- conflicted
+++ resolved
@@ -50,14 +50,8 @@
 
     # Wraps up as a PACMAN algorithm
     def __call__(
-<<<<<<< HEAD
-            self, buffer_manager, wait_on_confirmation, send_stop_notification,
-            send_start_notification, notification_interface,
-            executable_types, app_id, txrx, runtime,
-=======
             self, buffer_manager, wait_on_confirmation, notification_interface,
             executable_targets, executable_types, app_id, txrx, runtime,
->>>>>>> 63dfc4c9
             time_scale_factor, no_sync_changes, time_threshold,
             run_until_complete=False):
         # pylint: disable=too-many-arguments, too-many-locals
@@ -68,23 +62,16 @@
             notification_interface, wait_on_confirmation)
 
         return self.run_application(
-            buffer_manager, notifier, executable_types,
+            buffer_manager, notifier, executable_targets, executable_types,
             app_id, txrx, runtime, time_scale_factor, no_sync_changes,
             time_threshold, run_until_complete)
 
     # The actual runner
     def run_application(
-<<<<<<< HEAD
-            self, buffer_manager, notifier, executable_types, app_id, txrx,
-            runtime, time_scale_factor, no_sync_changes, time_threshold,
-            run_until_complete):
-        # pylint: disable=too-many-arguments
-=======
             self, buffer_manager, notifier, executable_targets,
             executable_types, app_id, txrx, runtime, time_scale_factor,
             no_sync_changes, time_threshold, run_until_complete):
         # pylint: disable=too-many-arguments, unused-argument
->>>>>>> 63dfc4c9
 
         # wait for all cores to be ready
         self._wait_for_start(txrx, app_id, executable_types)
