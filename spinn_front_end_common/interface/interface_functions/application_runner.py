--- conflicted
+++ resolved
@@ -3,10 +3,6 @@
 
 from spinn_front_end_common.utilities.exceptions import ConfigurationException
 from spinn_front_end_common.utilities.utility_objs import ExecutableType
-<<<<<<< HEAD
-from spinn_front_end_common.utilities import helpful_functions
-=======
->>>>>>> 0570fd94
 
 from spinnman.messages.scp.enums import Signal
 from spinnman.model.enums import CPUState
@@ -59,18 +55,6 @@
                 "Not all valid tokens have been given in the positive state")
         logger.info("*** Running simulation... *** ")
 
-<<<<<<< HEAD
-        # Get the expected state of the application, depending on the run type
-        expected_start_states, expected_end_states = \
-            helpful_functions.determine_flow_states(
-                executable_types, no_sync_changes)
-
-        # wait for all cores to be ready
-        for executable_start_type in expected_start_states.keys():
-            txrx.wait_for_cores_to_be_in_state(
-                executable_types[executable_start_type], app_id,
-                expected_start_states[executable_start_type])
-=======
         # Simplify the notifications
         notifier = _NotificationWrapper(
             notification_interface, wait_on_confirmation,
@@ -88,7 +72,6 @@
             no_sync_changes, time_threshold, run_until_complete):
         # wait for all cores to be ready
         self._wait_for_start(txrx, app_id, executable_types)
->>>>>>> 0570fd94
 
         # set the buffer manager into a resume state, so that if it had ran
         # before it'll work again
@@ -100,33 +83,17 @@
         # wait till external app is ready for us to start if required
         notifier.wait_for_confirmation()
 
-<<<<<<< HEAD
-        # set off the executables that are in sync state \
-        # (sending to all is just as safe)
-        if (ExecutableType.USES_SIMULATION_INTERFACE in
-                executable_types.keys() or
-                ExecutableType.SYNC in executable_types.keys()):
-
-            # locate all signals needed to set off executables
-            sync_signals, no_sync_changes = \
-=======
         # set off the executables that are in sync state
         # (sending to all is just as safe)
         if (ExecutableType.USES_SIMULATION_INTERFACE in executable_types
                 or ExecutableType.SYNC in executable_types):
             # locate all signals needed to set off executables
             sync_signal, no_sync_changes = \
->>>>>>> 0570fd94
                 self._determine_simulation_sync_signals(
                     executable_types, no_sync_changes)
 
             # fire all signals as required
-<<<<<<< HEAD
-            for sync_signal in sync_signals:
-                txrx.send_signal(app_id, sync_signal)
-=======
             txrx.send_signal(app_id, sync_signal)
->>>>>>> 0570fd94
 
         # verify all cores are in running states
         txrx.wait_for_cores_to_be_in_state(
@@ -169,12 +136,6 @@
                 executable_types[executable_type], app_id,
                 executable_type.start_state, timeout=timeout)
 
-<<<<<<< HEAD
-            for executable_end_type in expected_end_states.keys():
-                txrx.wait_for_cores_to_be_in_state(
-                    executable_types[executable_end_type], app_id,
-                    expected_end_states[executable_end_type], timeout=timeout)
-=======
     @staticmethod
     def _wait_for_end(txrx, app_id, executable_types, timeout=None):
         for executable_type in executable_types:
@@ -192,7 +153,6 @@
         :return: the sync signal and updated no_sync_changes
         """
         sync_signal = None
->>>>>>> 0570fd94
 
         if ExecutableType.USES_SIMULATION_INTERFACE in executable_types:
             if no_sync_changes % 2 == 0:
@@ -203,37 +163,6 @@
             # state, thus update needed
             no_sync_changes += 1
 
-<<<<<<< HEAD
-        return True, no_sync_changes
-
-    @staticmethod
-    def _determine_simulation_sync_signals(executable_types, no_sync_changes):
-        """ sorts out start states, and creates core subsets of the states for
-        further checks.
-        
-        :param no_sync_changes: sync counter
-        :param executable_types: the types of executables
-        :return: the sync signal and updated no_sync_changes
-        """
-        sync_signals = list()
-
-        if ExecutableType.USES_SIMULATION_INTERFACE in executable_types.keys():
-            if no_sync_changes % 2 == 0:
-                sync_signals.append(Signal.SYNC0)
-            else:
-                sync_signals.append(Signal.SYNC1)
-            # when it falls out of the running, it'll be in a next sync \
-            # state, thus update needed
-            no_sync_changes += 1
-
-        # handle the sync states, but only send once if they work with \
-        # the simulation interface requirement
-        if ExecutableType.SYNC in executable_types.keys():
-            if Signal.SYNC0 not in sync_signals:
-                sync_signals.append(Signal.SYNC0)
-
-        return sync_signals, no_sync_changes
-=======
         # handle the sync states, but only send once if they work with \
         # the simulation interface requirement
         if ExecutableType.SYNC in executable_types:
@@ -244,5 +173,4 @@
                     "next SYNC state before we send the next SYNC. Resulting "
                     "in uncontrolled behaviour")
 
-        return sync_signal, no_sync_changes
->>>>>>> 0570fd94
+        return sync_signal, no_sync_changes