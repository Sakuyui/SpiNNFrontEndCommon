# Copyright (c) 2017-2019 The University of Manchester
#
# This program is free software: you can redistribute it and/or modify
# it under the terms of the GNU General Public License as published by
# the Free Software Foundation, either version 3 of the License, or
# (at your option) any later version.
#
# This program is distributed in the hope that it will be useful,
# but WITHOUT ANY WARRANTY; without even the implied warranty of
# MERCHANTABILITY or FITNESS FOR A PARTICULAR PURPOSE.  See the
# GNU General Public License for more details.
#
# You should have received a copy of the GNU General Public License
# along with this program.  If not, see <http://www.gnu.org/licenses/>.

import os
from spinn_utilities.progress_bar import ProgressBar
from pacman.model.graphs.application import ApplicationGraph
from pacman.model.graphs.machine import MachineGraph
from spinnman.processes.fill_process import FillDataType
from spinnman.utilities.io import MemoryIO, FileIO
from spinnman.messages.spinnaker_boot import SystemVariableDefinition as SV
from spinn_front_end_common.abstract_models import AbstractUsesMemoryIO
from spinn_front_end_common.utilities.constants import BYTES_PER_KB
from spinn_front_end_common.utilities.utility_objs import DataWritten
from spinn_front_end_common.utility_models import (
    DataSpeedUpPacketGatherMachineVertex as
    Gatherer)


class _TranscieverDelegate(object):
    __slots__ = ["_txrx", "_writer"]

    def __init__(self, transceiver, write_memory_function):
        """
        :param ~.Transceiver transceiver:
        :param callable write_memory_function:
        """
        self._txrx = transceiver
        self._writer = write_memory_function

    def write_memory(self, x, y, base_address, data, n_bytes=None, offset=0,
                     cpu=0, is_filename=False):
        if self._writer is not None:
            self._writer(
                x, y, base_address, data, n_bytes, offset, cpu, is_filename)
        else:
            self._txrx.write_memory(
                x, y, base_address, data, n_bytes, offset, cpu, is_filename)

    def read_memory(self, x, y, base_address, length, cpu=0):
        return self._txrx.read_memory(x, y, base_address, length, cpu)

    def fill_memory(
            self, x, y, base_address, repeat_value, bytes_to_fill,
            data_type=FillDataType.WORD):
        self._txrx.fill_memory(
            x, y, base_address, repeat_value, bytes_to_fill, data_type)


class WriteMemoryIOData(object):
    """ An algorithm that handles objects implementing the interface\
        :py:class:`AbstractUsesMemoryIO`. **Callable.**

    :param ~pacman.model.graphs.AbstractGraph graph: The graph to process
    :param ~pacman.model.placements.Placements placements:
        The placements of vertices of the graph
    :param int app_id: The ID of the application
    :param str app_data_runtime_folder: The location of data files
    :param str hostname: The host name of the machine
    :param ~spinnman.transceiver.Transceiver transceiver:
        The transceiver to write data using; if None only data files\
        are written
    :param processor_to_app_data_base_address:
        Optional existing dictionary of processor to base address
    :type processor_to_app_data_base_address:
        dict(tuple(int,int,int),DataWritten)
    :return: The mapping between processor and addresses allocated
    :rtype: dict(tuple(int,int,int),DataWritten)
    """

    __slots__ = [
        # The next tag to use by chip
        "_next_tag",
        "_data_folder", "_machine", "_monitor_map", "_txrx", "_use_monitors",
        "_app_id", "_hostname"
    ]

    def __init__(self):
        self._next_tag = dict()
        self._data_folder = None
        self._machine = None
        self._monitor_map = None
        self._txrx = None
        self._use_monitors = False
        self._app_id = 0
        self._hostname = ""

    def __call__(
<<<<<<< HEAD
            self, graph, placements, app_id, app_data_runtime_folder, hostname,
            transceiver=None, uses_advanced_monitors=False,
            extra_monitor_cores_to_ethernet_connection_map=None,
            processor_to_app_data_base_address=None, machine=None):
        """
        :param ~pacman.model.graphs.AbstractGraph graph:
        :param ~pacman.model.placements.Placements placements:
        :param int app_id:
        :param str app_data_runtime_folder:
        :param str hostname:
        :param ~spinnman.transceiver.Transceiver transceiver:
        :type processor_to_app_data_base_address:
            dict(tuple(int,int,int),DataWritten)
=======
            self, graph, placements, app_id, report_folder, hostname,
            transceiver=None, graph_mapper=None, uses_advanced_monitors=False,
            extra_monitor_cores_to_ethernet_connection_map=None,
            processor_to_app_data_base_address=None, machine=None):
        """
        :param graph: The graph to process
        :param placements: The placements of vertices of the graph
        :param app_id: The ID of the application
        :param report_folder: The location of data files
        :param hostname: The host name of the machine
        :param transceiver:\
            The transceiver to write data using; if None only data files\
            are written
        :param graph_mapper: The optional mapping between graphs
        :param processor_to_app_data_base_address:\
            Optional existing dictionary of processor to base address
        :return: The mapping between processor and addresses allocated
>>>>>>> bd80f1ea
        :rtype: dict(tuple(int,int,int),DataWritten)
        """
        # pylint: disable=too-many-arguments
        if processor_to_app_data_base_address is None:
            processor_to_app_data_base_address = dict()
        progress = ProgressBar(
            sum(1 for _ in placements.placements), "Writing data")
        self._machine = machine
        self._txrx = transceiver
        self._use_monitors = uses_advanced_monitors
        self._monitor_map = extra_monitor_cores_to_ethernet_connection_map
<<<<<<< HEAD
        self._data_folder = app_data_runtime_folder
        self._hostname = hostname
        self._app_id = app_id
=======
        self._data_folder = report_folder
>>>>>>> bd80f1ea

        if isinstance(graph, ApplicationGraph):
            for placement in progress.over(placements.placements):
                app_vertex = placement.vertex.app_vertex
                if not isinstance(app_vertex, AbstractUsesMemoryIO):
                    continue
                # select the mode of writing and therefore buffer size
                write_memory_function, _buf_size = self.__get_write_function(
                    placement.x, placement.y)
                self.__write_data_for_vertex(
                    placement, app_vertex,
                    processor_to_app_data_base_address, write_memory_function)
        elif isinstance(graph, MachineGraph):
            for placement in progress.over(placements.placements):
                if not isinstance(placement.vertex, AbstractUsesMemoryIO):
                    continue
                # select the mode of writing and therefore buffer size
                write_memory_function, _buf_size = self.__get_write_function(
                    placement.x, placement.y)
                self.__write_data_for_vertex(
                    placement, placement.vertex,
                    processor_to_app_data_base_address, write_memory_function)

        return processor_to_app_data_base_address

    def __get_write_function(self, x, y):
        """
        :param int x: The chip location
        :param int y: The chip location
        :rtype: tuple(callable,int)
        """
        # determine which function to use for writing memory
        write_memory_function = Gatherer. \
            locate_correct_write_data_function_for_chip_location(
                machine=self._machine, x=x, y=y, transceiver=self._txrx,
                uses_advanced_monitors=self._use_monitors,
                extra_monitor_cores_to_ethernet_connection_map=(
                    self._monitor_map))
        buffer_size = 256
        if self._use_monitors:
            buffer_size = 120 * 1024 * BYTES_PER_KB
        return write_memory_function, buffer_size

    def __get_used_tags(self, placement, heap_address):
        """ Get the tags that have already been used on the given chip

        :param ~.Placement placement:
            The x,y-coordinates of the chip, as a Placement
        :param int heap_address: The address of the heap to query for tags
        :return: The used tags
        :rtype: iterable(int)
        """
        for element in self._txrx.get_heap(
                placement.x, placement.y, heap=heap_address):
            if not element.is_free:
                yield element.tag

    def __remote_get_next_tag(self, placement):
        """ Get the next SDRAM tag to use for the Memory IO on a given chip

        :param ~.Placement placement:
            The x,y-coordinates of the chip, as a Placement
        :return: The next available tag
        """
        key = (placement.x, placement.y)
        if key not in self._next_tag:
            # Find the maximum tag already in use across the three areas
            max_tag = 0
            for area in (SV.sdram_heap_address, SV.system_ram_heap_address,
                         SV.system_sdram_heap_address):
                for tag in self.__get_used_tags(placement, area):
                    max_tag = max(max_tag, tag)
            self._next_tag[key] = max_tag + 1
        next_tag = self._next_tag[key]
        self._next_tag[key] = next_tag + 1
        return next_tag

    def __local_get_next_tag(self, placement):
        """ Get the next SDRAM tag to use for the File IO on a given chip

        :param ~.Placement placement:
            The x,y-coordinates of the chip, as a Placement
        :return: The next available tag
        :rtype: int
        """
        key = (placement.x, placement.y)  # could be other fields too
        next_tag = self._next_tag.get(key, 1)
        self._next_tag[key] = next_tag + 1
        return next_tag

    def __write_data_for_vertex(
            self, placement, vertex, base_address_map, write_memory_function):
        """ Write the data for the given vertex, if it supports the interface

        :param ~.Placement placement: The placement of the machine vertex
        :param AbstractUsesMemoryIO vertex:
            The vertex to write data for (might be an application vertex)
        :param dict(tuple(int,int,int),DataWritten) base_address_map:
            Dictionary of processor to base address
        :param callable write_memory_function:
            the function used to write data to spinnaker
        """
        # pylint: disable=too-many-arguments
        size = vertex.get_memory_io_data_size()
        if self._txrx is not None:
            tag = self.__remote_get_next_tag(placement)
            start_address = self._txrx.malloc_sdram(
                placement.x, placement.y, size, self._app_id, tag)
            delegate = _TranscieverDelegate(self._txrx, write_memory_function)
            with MemoryIO(delegate, placement.x, placement.y, start_address,
                          start_address + size) as io:
                vertex.write_data_to_memory_io(io, tag)
        else:
            tag = self.__local_get_next_tag(placement)
            start_address = 0
            filename = os.path.join(
                self._data_folder, "{}_data_{}_{}_{}_{}.dat".format(
                    self._hostname, placement.x, placement.y, placement.p,
                    tag))
            with FileIO(filename, 0, size) as io:
                vertex.write_data_to_memory_io(io, tag)
        base_address_map[placement.location] = \
            DataWritten(start_address, size, size)<|MERGE_RESOLUTION|>--- conflicted
+++ resolved
@@ -66,11 +66,15 @@
     :param ~pacman.model.placements.Placements placements:
         The placements of vertices of the graph
     :param int app_id: The ID of the application
-    :param str app_data_runtime_folder: The location of data files
+    :param str report_folder: The location of data files
     :param str hostname: The host name of the machine
     :param ~spinnman.transceiver.Transceiver transceiver:
-        The transceiver to write data using; if None only data files\
+        The transceiver to write data using; if None only data files
         are written
+    :param extra_monitor_cores_to_ethernet_connection_map:
+        What packet gatherer is located on which ethernet chip
+    :type extra_monitor_cores_to_ethernet_connection_map:
+        dict(tuple(int,int), DataSpeedUpPacketGatherMachineVertex)
     :param processor_to_app_data_base_address:
         Optional existing dictionary of processor to base address
     :type processor_to_app_data_base_address:
@@ -97,8 +101,7 @@
         self._hostname = ""
 
     def __call__(
-<<<<<<< HEAD
-            self, graph, placements, app_id, app_data_runtime_folder, hostname,
+            self, graph, placements, app_id, report_folder, hostname,
             transceiver=None, uses_advanced_monitors=False,
             extra_monitor_cores_to_ethernet_connection_map=None,
             processor_to_app_data_base_address=None, machine=None):
@@ -106,30 +109,13 @@
         :param ~pacman.model.graphs.AbstractGraph graph:
         :param ~pacman.model.placements.Placements placements:
         :param int app_id:
-        :param str app_data_runtime_folder:
+        :param str report_folder:
         :param str hostname:
         :param ~spinnman.transceiver.Transceiver transceiver:
+        :type extra_monitor_cores_to_ethernet_connection_map:
+            dict(tuple(int,int), DataSpeedUpPacketGatherMachineVertex)
         :type processor_to_app_data_base_address:
             dict(tuple(int,int,int),DataWritten)
-=======
-            self, graph, placements, app_id, report_folder, hostname,
-            transceiver=None, graph_mapper=None, uses_advanced_monitors=False,
-            extra_monitor_cores_to_ethernet_connection_map=None,
-            processor_to_app_data_base_address=None, machine=None):
-        """
-        :param graph: The graph to process
-        :param placements: The placements of vertices of the graph
-        :param app_id: The ID of the application
-        :param report_folder: The location of data files
-        :param hostname: The host name of the machine
-        :param transceiver:\
-            The transceiver to write data using; if None only data files\
-            are written
-        :param graph_mapper: The optional mapping between graphs
-        :param processor_to_app_data_base_address:\
-            Optional existing dictionary of processor to base address
-        :return: The mapping between processor and addresses allocated
->>>>>>> bd80f1ea
         :rtype: dict(tuple(int,int,int),DataWritten)
         """
         # pylint: disable=too-many-arguments
@@ -141,13 +127,9 @@
         self._txrx = transceiver
         self._use_monitors = uses_advanced_monitors
         self._monitor_map = extra_monitor_cores_to_ethernet_connection_map
-<<<<<<< HEAD
-        self._data_folder = app_data_runtime_folder
+        self._data_folder = report_folder
         self._hostname = hostname
         self._app_id = app_id
-=======
-        self._data_folder = report_folder
->>>>>>> bd80f1ea
 
         if isinstance(graph, ApplicationGraph):
             for placement in progress.over(placements.placements):
