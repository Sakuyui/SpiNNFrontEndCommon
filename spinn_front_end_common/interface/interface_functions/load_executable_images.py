# Copyright (c) 2017-2019 The University of Manchester
#
# This program is free software: you can redistribute it and/or modify
# it under the terms of the GNU General Public License as published by
# the Free Software Foundation, either version 3 of the License, or
# (at your option) any later version.
#
# This program is distributed in the hope that it will be useful,
# but WITHOUT ANY WARRANTY; without even the implied warranty of
# MERCHANTABILITY or FITNESS FOR A PARTICULAR PURPOSE.  See the
# GNU General Public License for more details.
#
# You should have received a copy of the GNU General Public License
# along with this program.  If not, see <http://www.gnu.org/licenses/>.

import logging
from spinn_utilities.progress_bar import ProgressBar
from spinnman.messages.scp.enums import Signal
from spinnman.model import ExecutableTargets
from spinnman.model.enums import CPUState
from spinn_front_end_common.utilities.helpful_functions import (
    flood_fill_binary_to_spinnaker)
from spinn_front_end_common.utilities.utility_objs import ExecutableType

logger = logging.getLogger(__name__)


class LoadExecutableImages(object):
    """ Go through the executable targets and load each binary to everywhere\
        and then send a start request to the cores that actually use it.
    """

    __slots__ = []

    def load_app_images(self, executable_targets, app_id, transceiver):
        """
        :param ExecutableTargets executable_targets:
        :param int app_id:
        :param ~spinnman.transceiver.Transceiver transceiver:
        """
        self.__load_images(executable_targets, app_id, transceiver,
                           lambda ty: ty is not ExecutableType.SYSTEM,
                           "Loading executables onto the machine")

    def load_sys_images(self, executable_targets, app_id, transceiver):
        """
        :param ExecutableTargets executable_targets:
        :param int app_id:
        :param ~spinnman.transceiver.Transceiver transceiver:
        """
        self.__load_images(executable_targets, app_id, transceiver,
                           lambda ty: ty is ExecutableType.SYSTEM,
                           "Loading system executables onto the machine")

    def __load_images(self, executable_targets, app_id, txrx, filt, label):
        """
        :param ExecutableTargets executable_targets:
        :param int app_id:
        :param ~.Transceiver txrx:
        :param callable(ExecutableType,bool) filt:
        :param str label
        """
        # Compute what work is to be done here
        binaries, cores = self.filter_targets(executable_targets, filt)

        # ISSUE: Loading order may be non-constant on older Python
        progress = ProgressBar(cores.total_processors + 1, label)
        for binary in binaries:
            progress.update(flood_fill_binary_to_spinnaker(
                executable_targets, binary, txrx, app_id))

        self.__start_simulation(cores, txrx, app_id)
        progress.update()
        progress.end()

    @staticmethod
<<<<<<< HEAD
    def __filter(targets, filt):
        """
        :param ExecutableTargets executable_targets:
        :param callable(ExecutableType,bool) filt:
        :rtype: tuple(list(str), ExecutableTargets)
        """
=======
    def filter_targets(targets, filt):
>>>>>>> 9e660218
        binaries = []
        cores = ExecutableTargets()
        for exe_type in targets.executable_types_in_binary_set():
            if filt(exe_type):
                for aplx in targets.get_binaries_of_executable_type(exe_type):
                    binaries.append(aplx)
                    cores.add_subsets(
                        aplx, targets.get_cores_for_binary(aplx), exe_type)
        return binaries, cores

    @staticmethod
    def __start_simulation(executable_targets, txrx, app_id):
        """
        :param ExecutableTargets executable_targets:
        :param ~.Transceiver txrx:
        :param int app_id:
        """
        txrx.wait_for_cores_to_be_in_state(
            executable_targets.all_core_subsets, app_id, [CPUState.READY])
        txrx.send_signal(app_id, Signal.START)<|MERGE_RESOLUTION|>--- conflicted
+++ resolved
@@ -74,16 +74,12 @@
         progress.end()
 
     @staticmethod
-<<<<<<< HEAD
-    def __filter(targets, filt):
+    def filter_targets(targets, filt):
         """
         :param ExecutableTargets executable_targets:
         :param callable(ExecutableType,bool) filt:
         :rtype: tuple(list(str), ExecutableTargets)
         """
-=======
-    def filter_targets(targets, filt):
->>>>>>> 9e660218
         binaries = []
         cores = ExecutableTargets()
         for exe_type in targets.executable_types_in_binary_set():
