# Copyright (c) 2019-2020 The University of Manchester
#
# This program is free software: you can redistribute it and/or modify
# it under the terms of the GNU General Public License as published by
# the Free Software Foundation, either version 3 of the License, or
# (at your option) any later version.
#
# This program is distributed in the hope that it will be useful,
# but WITHOUT ANY WARRANTY; without even the implied warranty of
# MERCHANTABILITY or FITNESS FOR A PARTICULAR PURPOSE.  See the
# GNU General Public License for more details.
#
# You should have received a copy of the GNU General Public License
# along with this program.  If not, see <http://www.gnu.org/licenses/>.

import functools
import logging
import struct
from collections import defaultdict

from spinn_utilities.log import FormatAdapter
from spinn_utilities.progress_bar import ProgressBar
from spinn_machine import CoreSubsets, Router
from spinnman.exceptions import (
    SpinnmanInvalidParameterException,
    SpinnmanUnexpectedResponseCodeException, SpinnmanException)
from spinnman.model import ExecutableTargets
from spinnman.model.enums import CPUState
from pacman.model.routing_tables import MulticastRoutingTables
from pacman.operations.router_compressors.mundys_router_compressor.\
    ordered_covering import (
        get_generality as
        ordered_covering_generality)
from spinn_front_end_common.mapping_algorithms. \
    on_chip_router_table_compression.compression import (
        Compression)
from spinn_front_end_common.utilities.exceptions import SpinnFrontEndException
from spinn_front_end_common.utilities.utility_objs import (
    ProvenanceDataItem, ExecutableType)
from spinn_front_end_common.utilities.exceptions import (
    CantFindSDRAMToUseException)
from spinn_front_end_common.utilities import system_control_logic
from .load_executable_images import LoadExecutableImages
from .host_bit_field_router_compressor import HostBasedBitFieldRouterCompressor

logger = FormatAdapter(logging.getLogger(__name__))

#: sdram allocation for addresses
SIZE_OF_SDRAM_ADDRESS_IN_BYTES = (17 * 2 * 4) + (3 * 4)

# 7 pointers or int for each core. 4 Bytes for each  18 cores max
SIZE_OF_COMMS_SDRAM = 7 * 4 * 18

SECOND_TO_MICRO_SECOND = 1000000

# provenance data item names
PROV_TOP_NAME = "bit_field_router_provenance"
PROV_CHIP_NAME = "router_at_chip_{}_{}"
MERGED_NAME = "bit_fields_merged"


class MachineBitFieldRouterCompressor(object):
    """ On-machine bitfield-aware routing table compression.

    :param ~pacman.model.routing_tables.MulticastRoutingTables routing_tables:
        routing tables
    :param ~spinnman.transceiver.Transceiver transceiver: spinnman instance
    :param ~spinn_machine.Machine machine: spinnMachine instance
    :param int app_id: app id of the application
    :param str provenance_file_path: file path for prov data
    :param ~pacman.model.graphs.machine.MachineGraph machine_graph:
        machine graph
    :param ~pacman.model.placements.Placements placements:
        placements on machine
    :param ExecutableFinder executable_finder: where are binaries are located
    :param bool read_algorithm_iobuf: flag saying if read iobuf
    :param bool produce_report:
    :param str default_report_folder:
    :param bool use_timer_cut_off:
    :param int machine_time_step:
    :param int time_scale_factor:
    :param int no_sync_changes:
    :param int threshold_percentage: the percentage of bitfields to do on chip\
        before its considered a success
    :param ExecutableTargets executable_targets:
        the set of targets and executables
    :param graph_mapper: mapping between graphs (could be none)
    :param bool compress_only_when_needed:
        whether to compress only when needed
    :param bool compress_as_much_as_possible:
        whether to compress as much as possible
    :param list(ProvenanceDataItem) provenance_data_objects:
    :return: where the compressors ran, and the provenance they generated
    :rtype: tuple(ExecutableTargets, list(ProvenanceDataItem))
    """

    __slots__ = []

    #: sdram tag the router compressor expects to find there routing tables in
    ROUTING_TABLE_SDRAM_TAG = 1

    #: sdram tag for the addresses the router compressor expects to find the
    #: bitfield addresses for the chip.
    BIT_FIELD_ADDRESSES_SDRAM_TAG = 2

    #
    TIMES_CYCLED_ROUTING_TABLES = 3

    #: the successful identifier
    SUCCESS = 0

    #: how many header elements are in the region addresses (1, n addresses)
    N_REGIONS_ELEMENT = 1

    # the number of bytes needed to read the user 2 register
    _USER_BYTES = 4

    #: min size a heap object needs in sdram. (limit on the size of useful
    #: sdram regions to steal)
    _MIN_SIZE_FOR_HEAP = 32

    # bit offset for compress only when needed
    _ONLY_WHEN_NEEDED_BIT_OFFSET = 1

    # bit offset for compress as much as possible
    _AS_MUCH_AS_POSS_BIT_OFFSET = 2

    # structs for performance requirements.
    _FOUR_WORDS = struct.Struct("<IIII")

    _THREE_WORDS = struct.Struct("<III")

    _TWO_WORDS = struct.Struct("<II")

    _ONE_WORDS = struct.Struct("<I")

    # binary names
    _BIT_FIELD_SORTER_AND_SEARCH_EXECUTOR_APLX = \
        "bit_field_sorter_and_searcher.aplx"
    _COMPRESSOR_APLX = "bit_field_compressor.aplx"

    _PROGRESS_BAR_TEXT = \
        "on chip compressing routing tables and merging in bitfields as " \
        "appropriate"

    _ON_CHIP_ERROR_MESSAGE = \
        "The router compressor with bit field on {}, {} failed to complete. " \
        "Will execute host based routing compression instead"

    _ON_HOST_WARNING_MESSAGE = \
        "Will be executing compression for {} chips on the host, as they " \
        "failed to complete when running on chip"

    def __call__(
            self, routing_tables, transceiver, machine, app_id,
            provenance_file_path, machine_graph, placements, executable_finder,
            read_algorithm_iobuf, produce_report, default_report_folder,
            target_length, routing_infos, time_to_try_for_each_iteration,
            use_timer_cut_off, machine_time_step, time_scale_factor,
            no_sync_changes, threshold_percentage,
            executable_targets, graph_mapper=None,
            compress_only_when_needed=True,
            compress_as_much_as_possible=False, provenance_data_objects=None):
        """ entrance for routing table compression with bit field

        :param ~.MulticastRoutingTables routing_tables:
        :param ~.Transceiver transceiver:
        :param ~.Machine machine:
        :param int app_id:
        :param str provenance_file_path:
        :param ~.MachineGraph machine_graph:
        :param ~.Placements placements:
        :param ~.ExecutableFinder executable_finder:
        :param bool read_algorithm_iobuf:
        :param bool produce_report:
        :param str default_report_folder:
        :param bool use_timer_cut_off:
        :param int machine_time_step:
        :param int time_scale_factor:
        :param int no_sync_changes:
        :param int threshold_percentage:
        :param ExecutableTargets executable_targets:
        :param graph_mapper: mapping between graphs (could be none)
        :param bool compress_only_when_needed:
        :param bool compress_as_much_as_possible:
        :param list(ProvenanceDataItem) provenance_data_objects:
        :rtype: tuple(ExecutableTargets,list(ProvenanceDataItem))
        """

        # build provenance data objects
        if provenance_data_objects is not None:
            prov_items = provenance_data_objects
        else:
            prov_items = list()

        if len(routing_tables.routing_tables) == 0:
            return ExecutableTargets(), prov_items

        # new app id for this simulation
        routing_table_compressor_app_id = \
            transceiver.app_id_tracker.get_new_id()

        progress_bar = ProgressBar(
            total_number_of_things_to_do=(
                len(machine_graph.vertices) +
                (len(routing_tables.routing_tables) *
                 self.TIMES_CYCLED_ROUTING_TABLES)),
            string_describing_what_being_progressed=self._PROGRESS_BAR_TEXT)

        # locate data and on_chip_cores to load binary on
        (addresses, matrix_addresses_and_size) = self._generate_addresses(
            machine_graph, placements, transceiver, progress_bar, graph_mapper)

        # create executable targets
        (compressor_executable_targets, bit_field_sorter_executable_path,
         bit_field_compressor_executable_path) = self._generate_core_subsets(
            routing_tables, executable_finder, machine, progress_bar,
            executable_targets)

        # load data into sdram
        on_host_chips = self._load_data(
            addresses, transceiver, routing_table_compressor_app_id,
            routing_tables, app_id, compress_only_when_needed, machine,
            compress_as_much_as_possible, progress_bar,
            compressor_executable_targets,
            matrix_addresses_and_size, time_to_try_for_each_iteration,
            bit_field_compressor_executable_path,
            bit_field_sorter_executable_path, threshold_percentage)

        # load and run binaries
        try:
            system_control_logic.run_system_application(
                compressor_executable_targets,
                routing_table_compressor_app_id, transceiver,
                provenance_file_path, executable_finder,
                read_algorithm_iobuf,
                functools.partial(
                    self._check_bit_field_router_compressor_for_success,
                    host_chips=on_host_chips,
                    sorter_binary_path=bit_field_sorter_executable_path,
                    prov_data_items=prov_items),
                functools.partial(
                    self._handle_failure_for_bit_field_router_compressor,
                    host_chips=on_host_chips, txrx=transceiver),
                [CPUState.FINISHED], True, no_sync_changes,
                "bit_field_compressor_on_{}_{}_{}.txt",
                [bit_field_sorter_executable_path])
        except (SpinnmanException, SpinnFrontEndException):
            self._handle_failure_for_bit_field_router_compressor(
                compressor_executable_targets, on_host_chips, transceiver)

        # start the host side compressions if needed
        if len(on_host_chips) != 0:
            logger.warning(self._ON_HOST_WARNING_MESSAGE, len(on_host_chips))
            host_compressor = HostBasedBitFieldRouterCompressor()
            compressed_pacman_router_tables = MulticastRoutingTables()

            key_atom_map = host_compressor.generate_key_to_atom_map(
                machine_graph, routing_infos, graph_mapper)

            for (chip_x, chip_y) in progress_bar.over(on_host_chips, False):
                bit_field_sdram_base_addresses = defaultdict(dict)
                host_compressor.collect_bit_field_sdram_base_addresses(
                    chip_x, chip_y, machine, placements, transceiver,
                    graph_mapper, bit_field_sdram_base_addresses)

                host_compressor.start_compression_selection_process(
                    router_table=routing_tables.get_routing_table_for_chip(
                        chip_x, chip_y),
                    produce_report=produce_report,
                    report_folder_path=host_compressor.generate_report_path(
                        default_report_folder),
                    bit_field_sdram_base_addresses=(
                        bit_field_sdram_base_addresses),
                    transceiver=transceiver, machine_graph=machine_graph,
                    placements=placements, machine=machine,
                    graph_mapper=graph_mapper,
                    target_length=target_length,
                    time_to_try_for_each_iteration=(
                        time_to_try_for_each_iteration),
                    use_timer_cut_off=use_timer_cut_off,
                    compressed_pacman_router_tables=(
                        compressed_pacman_router_tables),
                    key_atom_map=key_atom_map)

            # load host compressed routing tables
            for table in compressed_pacman_router_tables.routing_tables:
                if (not machine.get_chip_at(table.x, table.y).virtual
                        and table.multicast_routing_entries):
                    transceiver.clear_multicast_routes(table.x, table.y)
                    transceiver.load_multicast_routes(
                        table.x, table.y, table.multicast_routing_entries,
                        app_id=app_id)

        # complete progress bar
        progress_bar.end()

        return compressor_executable_targets, prov_items

    def _generate_core_subsets(
            self, routing_tables, executable_finder, machine, progress_bar,
            system_executable_targets):
        """ generates the core subsets for the binaries

        :param ~.MulticastRoutingTables routing_tables: the routing tables
        :param ~.ExecutableFinder executable_finder: the executable path finder
        :param ~.Machine machine: the spinn machine instance
        :param ~.ProgressBar progress_bar: progress bar
        :param ExecutableTargets system_executable_targets:
            the executables targets to cores
        :return: (targets, sorter path, and compressor path)
        :rtype: tuple(ExecutableTargets, str, str)
        """
        bit_field_sorter_cores = CoreSubsets()
        bit_field_compressor_cores = CoreSubsets()

        _, cores = LoadExecutableImages.filter_targets(
            system_executable_targets, lambda ty: ty is ExecutableType.SYSTEM)

        for routing_table in progress_bar.over(routing_tables, False):
            # add 1 core to the sorter, and the rest to compressors
            sorter = None
            for processor in machine.get_chip_at(
                    routing_table.x, routing_table.y).processors:
                if (not processor.is_monitor and
                        not cores.all_core_subsets.is_core(
                            routing_table.x, routing_table.y,
                            processor.processor_id)):
                    if sorter is None:
                        sorter = processor
                        bit_field_sorter_cores.add_processor(
                            routing_table.x, routing_table.y,
                            processor.processor_id)
                    else:
                        bit_field_compressor_cores.add_processor(
                            routing_table.x, routing_table.y,
                            processor.processor_id)

        # convert core subsets into executable targets
        executable_targets = ExecutableTargets()

        # bit field executable paths
        bit_field_sorter_executable_path = \
            executable_finder.get_executable_path(
                self._BIT_FIELD_SORTER_AND_SEARCH_EXECUTOR_APLX)

        bit_field_compressor_executable_path = \
            executable_finder.get_executable_path(self._COMPRESSOR_APLX)

        # add the sets
        executable_targets.add_subsets(
            binary=bit_field_sorter_executable_path,
            subsets=bit_field_sorter_cores,
            executable_type=ExecutableType.SYSTEM)
        executable_targets.add_subsets(
            binary=bit_field_compressor_executable_path,
            subsets=bit_field_compressor_cores,
            executable_type=ExecutableType.SYSTEM)

        return (executable_targets, bit_field_sorter_executable_path,
                bit_field_compressor_executable_path)

    def _check_bit_field_router_compressor_for_success(
            self, executable_targets, transceiver, host_chips,
            sorter_binary_path, prov_data_items):
        """ Goes through the cores checking for cores that have failed to\
            generate the compressed routing tables with bitfield

        :param ExecutableTargets executable_targets:
            cores to load router compressor with bitfield on
        :param ~.Transceiver transceiver: SpiNNMan instance
        :param list(tuple(int,int)) host_chips:
            the chips which need to be ran on host.
        :param str sorter_binary_path: the path to the sorter binary
        :param list(ProvenanceDataItem) prov_data_items:
            the store of data items
        :rtype: bool
        """
        sorter_cores = executable_targets.get_cores_for_binary(
            sorter_binary_path)
        for core_subset in sorter_cores:
            x = core_subset.x
            y = core_subset.y

            # prov names
            names = list()
            names.append(PROV_TOP_NAME)
            names.append(PROV_CHIP_NAME.format(x, y))
            names.append(MERGED_NAME)

            for p in core_subset.processor_ids:

                # Read the result from USER1/USER2 registers
                user_1_base_address = \
                    transceiver.get_user_1_register_address_from_core(p)
                user_2_base_address = \
                    transceiver.get_user_2_register_address_from_core(p)
                result = struct.unpack(
                    "<I", transceiver.read_memory(
                        x, y, user_1_base_address, self._USER_BYTES))[0]
                total_bit_fields_merged = struct.unpack(
                    "<I", transceiver.read_memory(
                        x, y, user_2_base_address, self._USER_BYTES))[0]

                if result != self.SUCCESS:
                    if (x, y) not in host_chips:
                        host_chips.append((x, y))
                    return False
                prov_data_items.append(ProvenanceDataItem(
                    names, str(total_bit_fields_merged)))
        return True

    @staticmethod
    def _handle_failure_for_bit_field_router_compressor(
            executable_targets, host_chips, txrx):
        """ Handles the state where some cores have failed.

        :param ExecutableTargets executable_targets:
            cores which are running the router compressor with bitfield.
        :param list(tuple(int,int)) host_chips:
            chips which need host based compression
        :param ~.Transceiver txrx: spinnman instance
        """
        logger.info(
            "on chip routing table compressor with bit field has failed")
        for core_subset in executable_targets.all_core_subsets:
            if (core_subset.x, core_subset.y) not in host_chips:
                host_chips.append((core_subset.x, core_subset.y))
        cores = txrx.get_cores_in_state(
            executable_targets.all_core_subsets, [CPUState.RUN_TIME_EXCEPTION])
        logger.info("failed on cores {}", cores)

    def _load_data(
            self, addresses, transceiver, routing_table_compressor_app_id,
            routing_tables, app_id, compress_only_when_needed, machine,
            compress_as_much_as_possible, progress_bar, cores,
            matrix_addresses_and_size, time_per_iteration,
            bit_field_compressor_executable_path,
            bit_field_sorter_executable_path, threshold_percentage):
        """ load all data onto the chip

        :param dict(tuple(int,int),tuple(int,int,int)) addresses:
            the addresses for bitfields in sdram
        :param ~.Transceiver transceiver: the spinnMan instance
        :param routing_table_compressor_app_id: the app id for the system app
        :param ~.MulticastRoutingTables routing_tables:
            the routing tables
        :param int app_id: the appid of the application
        :param bool compress_only_when_needed:
            whether to compress only when needed
        :param ~.ProgressBar progress_bar: progress bar
        :param bool compress_as_much_as_possible:
            whether to compress as much as possible
        :param ExecutableTargets cores:
            the cores that compressor will run on
        :param dict matrix_addresses_and_size:
            maps chips to regeneration sdram and size for exploitation
        :param str bit_field_compressor_executable_path:
            the path to the compressor binary path
        :param str bit_field_sorter_executable_path:
            the path to the sorter binary
        :return:
            the list of tuples saying which chips this will need to use
            host compression, as the malloc failed.
        :rtype: list(tuple(int,int))
        """
        run_by_host = list()
        for table in routing_tables.routing_tables:
            if not machine.get_chip_at(table.x, table.y).virtual:
                try:
                    self._load_routing_table_data(
                        table, app_id, transceiver,
                        routing_table_compressor_app_id, progress_bar, cores,
                        matrix_addresses_and_size[(table.x, table.y)])

                    comms_sdram = transceiver.malloc_sdram(
                        table.x, table.y, SIZE_OF_COMMS_SDRAM,
                        routing_table_compressor_app_id)

                    self._load_address_data(
                        addresses, table.x, table.y, transceiver,
                        routing_table_compressor_app_id,
                        cores, matrix_addresses_and_size[(table.x, table.y)],
                        bit_field_compressor_executable_path,
                        bit_field_sorter_executable_path, comms_sdram,
                        threshold_percentage)

                    self._load_usable_sdram(
                        matrix_addresses_and_size[(table.x, table.y)], table.x,
                        table.y, transceiver, routing_table_compressor_app_id,
                        cores)

                    self._load_compressor_data(
                        table.x, table.y, time_per_iteration, transceiver,
                        bit_field_compressor_executable_path, cores,
                        compress_only_when_needed,
                        compress_as_much_as_possible, comms_sdram)
                except CantFindSDRAMToUseException:
                    run_by_host.append((table.x, table.y))

        return run_by_host

    def _load_compressor_data(
            self, chip_x, chip_y, time_per_iteration, transceiver,
            bit_field_compressor_executable_path, cores,
            compress_only_when_needed, compress_as_much_as_possible,
            comms_sdram):
        """ Updates the user1 address for the compressor cores so they can \
            set the time per attempt.

        :param int chip_x: chip x coord
        :param int chip_y: chip y coord
        :param int time_per_iteration: time per attempt of compression
        :param ~.Transceiver transceiver: SpiNNMan instance
        :param str bit_field_compressor_executable_path:
            path for the compressor binary
        :param bool compress_only_when_needed:
            whether to compress only when needed
        :param bool compress_as_much_as_possible:
            whether to compress as much as possible
        :param ExecutableTargets cores: the executable targets
        :param int comms_sdram: Address for comms block
        """
        compressor_cores = cores.get_cores_for_binary(
            bit_field_compressor_executable_path)
        for processor_id in compressor_cores.get_core_subset_for_chip(
                chip_x, chip_y).processor_ids:
            user1_address = \
                transceiver.get_user_1_register_address_from_core(processor_id)
            user2_address = \
                transceiver.get_user_2_register_address_from_core(processor_id)
            user3_address = \
                transceiver.get_user_3_register_address_from_core(processor_id)
            transceiver.write_memory(
                chip_x, chip_y, user1_address,
                self._ONE_WORDS.pack(
                    time_per_iteration * SECOND_TO_MICRO_SECOND),
                self._USER_BYTES)
            compressor_setting = 0
            # bit 0 = compress_only_when_needed
            if compress_only_when_needed:
                compressor_setting |= 1 << self._ONLY_WHEN_NEEDED_BIT_OFFSET
            # bit 1 = compress_as_much_as_possible
            if compress_as_much_as_possible:
                compressor_setting |= 1 << self._AS_MUCH_AS_POSS_BIT_OFFSET
            transceiver.write_memory(
<<<<<<< HEAD
                chip_x, chip_y, user2_address,
                self._ONE_WORDS.pack(value), self._USER_BYTES)
=======
                chip_x, chip_y, user2_base_address,
                self._ONE_WORDS.pack(compressor_setting),
                self._USER_BYTES)
>>>>>>> 87748530
            transceiver.write_memory(
                chip_x, chip_y, user3_address,
                self._ONE_WORDS.pack(comms_sdram), self._USER_BYTES)

    def _load_usable_sdram(
            self, matrix_addresses_and_size, chip_x, chip_y, transceiver,
            routing_table_compressor_app_id, cores):
        """ loads the addresses of stealable sdram

        :param list(tuple(int,int)) matrix_addresses_and_size:
            SDRAM usable and sizes
        :param int chip_x: the chip x to consider here
        :param int chip_y: the chip y to consider here
        :param ~.Transceiver transceiver: the spinnman instance
        :param int routing_table_compressor_app_id: system app id.
        :param ExecutableTargets cores: the cores that compressor will run on
        """
        address_data = self._generate_chip_matrix_data(
            matrix_addresses_and_size)

        # get sdram address on chip
        try:
            sdram_address = transceiver.malloc_sdram(
                chip_x, chip_y, len(address_data),
                routing_table_compressor_app_id)
        except (SpinnmanInvalidParameterException,
                SpinnmanUnexpectedResponseCodeException):
            sdram_address = self._steal_from_matrix_addresses(
                matrix_addresses_and_size, len(address_data))
            address_data = self._generate_chip_matrix_data(
                matrix_addresses_and_size)

        # write sdram
        transceiver.write_memory(
            chip_x, chip_y, sdram_address, address_data, len(address_data))

        # get the only processor on the chip
        processor_id = list(cores.all_core_subsets.get_core_subset_for_chip(
            chip_x, chip_y).processor_ids)[0]

        # update user 2 with location
        user3_address = transceiver.get_user_3_register_address_from_core(
            processor_id)
        transceiver.write_memory(
            chip_x, chip_y, user3_address,
            self._ONE_WORDS.pack(sdram_address), self._USER_BYTES)

    def _generate_chip_matrix_data(self, list_of_sizes_and_address):
        """ generate the data for the chip matrix data

        :param list(tuple(int,int)) list_of_sizes_and_address:
            SDRAM addresses and sizes
        :return: byte array of data
        """
        data = b""
        data += self._ONE_WORDS.pack(len(list_of_sizes_and_address))
        for (memory_address, size) in list_of_sizes_and_address:
            data += self._TWO_WORDS.pack(memory_address, size)
        return data

    def _load_address_data(
            self, addresses, chip_x, chip_y, transceiver,
            routing_table_compressor_app_id, cores, matrix_addresses_and_size,
            bit_field_compressor_executable_path,
            bit_field_sorter_executable_path, comms_sdram,
            threshold_percentage):
        """ loads the bitfield addresses space

        :param dict(tuple(int,int),tuple(int,int,int)) addresses:
            the addresses to load
        :param int chip_x: the chip x to consider here
        :param int chip_y: the chip y to consider here
        :param ~.Transceiver transceiver: the spinnman instance
        :param int routing_table_compressor_app_id: system app id.
        :param ExecutableTargets cores: the cores that compressor will run on
        :param str bit_field_compressor_executable_path:
            the path to the compressor binary path
        :param str bit_field_sorter_executable_path:
            the path to the sorter binary
        :param int comms_sdram: Address for comms block
        :param int threshold_percentage:
            the percentage of bitfields the user has defined as a minimum
            needed to pass to be successful.
        :rtype: None
        """
        # generate address_data
        address_data = self._generate_chip_data(
            addresses[(chip_x, chip_y)],
            cores.get_cores_for_binary(
                bit_field_compressor_executable_path).get_core_subset_for_chip(
                    chip_x, chip_y),
            comms_sdram, threshold_percentage)

        # get sdram address on chip
        try:
            sdram_address = transceiver.malloc_sdram(
                chip_x, chip_y, len(address_data),
                routing_table_compressor_app_id)
        except (SpinnmanInvalidParameterException,
                SpinnmanUnexpectedResponseCodeException):
            sdram_address = self._steal_from_matrix_addresses(
                matrix_addresses_and_size, len(address_data))

        # write sdram
        transceiver.write_memory(
            chip_x, chip_y, sdram_address, address_data, len(address_data))

        # get the only processor on the chip
        sorter_cores = cores.get_cores_for_binary(
            bit_field_sorter_executable_path)
        processor_id = list(sorter_cores.get_core_subset_for_chip(
            chip_x, chip_y).processor_ids)[0]

        # update user 2 with location
        user2_address = transceiver.get_user_2_register_address_from_core(
            processor_id)
        transceiver.write_memory(
            chip_x, chip_y, user2_address,
            self._ONE_WORDS.pack(sdram_address), self._USER_BYTES)

    def _load_routing_table_data(
            self, table, app_id, transceiver,
            routing_table_compressor_app_id, progress_bar, cores,
            matrix_addresses_and_size):
        """ loads the routing table data

        :param AbsractMulticastRoutingTable table: the routing table to load
        :param int app_id: application app id
        :param ~.Transceiver transceiver: spinnman instance
        :param ~.ProgressBar progress_bar: progress bar
        :param int routing_table_compressor_app_id: system app id
        :param ExecutableTargets cores:
            the cores that the compressor going to run on
        :raises CantFindSDRAMToUse: when sdram is not malloc-ed or stolen
        """

        routing_table_data = self._build_routing_table_data(app_id, table)

        # go to spinnman and ask for a memory region of that size per chip.
        try:
            base_address = transceiver.malloc_sdram(
                table.x, table.y, len(routing_table_data),
                routing_table_compressor_app_id)
        except (SpinnmanInvalidParameterException,
                SpinnmanUnexpectedResponseCodeException):
            base_address = self._steal_from_matrix_addresses(
                matrix_addresses_and_size, len(routing_table_data))

        # write SDRAM requirements per chip
        transceiver.write_memory(
            table.x, table.y, base_address, routing_table_data)

        # get the only processor on the chip
        processor_id = list(cores.all_core_subsets.get_core_subset_for_chip(
            table.x, table.y).processor_ids)[0]

        # update user 1 with location
        user1_address = transceiver.get_user_1_register_address_from_core(
            processor_id)
        transceiver.write_memory(
            table.x, table.y, user1_address,
            self._ONE_WORDS.pack(base_address), self._USER_BYTES)

        # update progress bar
        progress_bar.update()

    def _build_routing_table_data(self, app_id, routing_table):
        """ builds routing data as needed for the compressor cores

        :param int app_id: appid of the application to load entries with
        :param ~.AbsractMulticastRoutingTable routing_table:
            the uncompressed routing table
        :return: data array
        :rtype: bytearray
        """
        data = b''
        data += self._TWO_WORDS.pack(app_id, routing_table.number_of_entries)

        # sort entries based on generality
        sorted_routing_table = sorted(
            routing_table.multicast_routing_entries,
            key=lambda rt_entry: ordered_covering_generality(
                rt_entry.routing_entry_key, rt_entry.mask))

        # write byte array for the sorted table
        for entry in sorted_routing_table:
            data += self._FOUR_WORDS.pack(
                entry.routing_entry_key, entry.mask,
                Router.convert_routing_table_entry_to_spinnaker_route(entry),
                Compression.make_source_hack(entry=entry))
        return bytearray(data)

    @staticmethod
    def _steal_from_matrix_addresses(matrix_addresses_and_size, size_to_steal):
        """ steals memory from synaptic matrix as needed

        :param list(tuple(int,int)) matrix_addresses_and_size:
            matrix addresses and sizes
        :param int size_to_steal: size needed to steal from matrix's.
        :return: address to start steal from
        :rtype: int
        :raises CantFindSDRAMToUseException:
            when no space is big enough to steal from.
        """
        for pos, (base_address, size) in enumerate(matrix_addresses_and_size):
            if size >= size_to_steal:
                new_size = size - size_to_steal
                matrix_addresses_and_size[pos] = (base_address, new_size)
                return base_address
        raise CantFindSDRAMToUseException()

    def _add_to_addresses(
            self, vertex, placement, transceiver, region_addresses,
            sdram_block_addresses_and_sizes):
        """ adds data about the API-based vertex.

        :param AbstractSupportsBitFieldRoutingCompression vertex:
            vertex which utilises the API
        :param ~.Placement placement: placement of vertex
        :param ~.Transceiver transceiver:  spinnman instance
        :param dict(tuple(int,int),list(tuple(int,int,int))) region_addresses:
            store for data regions
        :param dict(tuple(int,int),list(tuple(int,int))) \
                sdram_block_addresses_and_sizes:
            store for surplus sdram.
        """
        # store the region sdram address's
        bit_field_sdram_address = vertex.bit_field_base_address(
            transceiver, placement)
        key_to_atom_map = vertex.key_to_atom_map_region_base_address(
            transceiver, placement)
        region_addresses[placement.x, placement.y].append(
            (bit_field_sdram_address, key_to_atom_map, placement.p))

        # store the available space from the matrix to steal
        blocks = vertex.regeneratable_sdram_blocks_and_sizes(
            transceiver, placement)

        for (address, size) in blocks:
            if size != 0 and size > self._MIN_SIZE_FOR_HEAP:
                sdram_block_addresses_and_sizes[
                    placement.x, placement.y].append((address, size))
        sorted(
            sdram_block_addresses_and_sizes[placement.x, placement.y],
            key=lambda data: data[0])

    def _generate_addresses(
            self, machine_graph, placements, transceiver, progress_bar,
            graph_mapper):
        """ generates the bitfield sdram addresses

        :param ~.MachineGraph machine_graph: machine graph
        :param ~.Placements placements: placements
        :param ~.Transceiver transceiver: spinnman instance
        :param ~.ProgressBar progress_bar: the progress bar
        :param: graph_mapper: mapping between graphs
        :return: region_addresses and the executable targets to load the
            router table compressor with bitfield. and the SDRAM blocks
            available for use on each core that we plan to use
        :rtype: tuple(dict(tuple(int,int),tuple(int,int,int)),
            dict(tuple(int,int),list(tuple(int,int))))
        """

        # data holders
        region_addresses = defaultdict(list)
        sdram_block_addresses_and_sizes = defaultdict(list)

        for machine_vertex in progress_bar.over(
                machine_graph.vertices, finish_at_end=False):
            placement = placements.get_placement_of_vertex(machine_vertex)

            # locate the interface vertex (maybe app or machine)
            vertex = \
                HostBasedBitFieldRouterCompressor.locate_vertex_with_the_api(
                    machine_vertex, graph_mapper)
            if vertex is not None:
                self._add_to_addresses(
                    vertex, placement, transceiver, region_addresses,
                    sdram_block_addresses_and_sizes)

        return region_addresses, sdram_block_addresses_and_sizes

    def _generate_chip_data(
            self, address_list, cores, comms_sdram, threshold_percentage):
        """ Generate byte array data for a list of sdram addresses and \
            finally the time to run per compression iteration.

        :param list(tuple(int,int,int)) address_list:
            the list of sdram addresses
        :param ~.CoreSubset cores: compressor cores on this chip.
        :param int comms_sdram: Address for comms block
        :param int threshold_percentage:
            the percentage of bitfields the user has defined as a minimum
            needed to pass to be successful.
        :return: the byte array
        :rtype: bytes
        """

        data = b""
        data += self._ONE_WORDS.pack(threshold_percentage)
        data += self._ONE_WORDS.pack(comms_sdram)
        data += self._ONE_WORDS.pack(len(address_list))
        for (bit_field, key_to_atom, processor_id) in address_list:
            data += self._THREE_WORDS.pack(
                bit_field, key_to_atom, processor_id)
        data += self._ONE_WORDS.pack(len(cores))
        compression_cores = list(cores.processor_ids)
        data += struct.pack("<{}I".format(len(cores)), *compression_cores)
        return data<|MERGE_RESOLUTION|>--- conflicted
+++ resolved
@@ -544,14 +544,8 @@
             if compress_as_much_as_possible:
                 compressor_setting |= 1 << self._AS_MUCH_AS_POSS_BIT_OFFSET
             transceiver.write_memory(
-<<<<<<< HEAD
                 chip_x, chip_y, user2_address,
-                self._ONE_WORDS.pack(value), self._USER_BYTES)
-=======
-                chip_x, chip_y, user2_base_address,
-                self._ONE_WORDS.pack(compressor_setting),
-                self._USER_BYTES)
->>>>>>> 87748530
+                self._ONE_WORDS.pack(compressor_setting), self._USER_BYTES)
             transceiver.write_memory(
                 chip_x, chip_y, user3_address,
                 self._ONE_WORDS.pack(comms_sdram), self._USER_BYTES)
