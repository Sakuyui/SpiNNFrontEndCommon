--- conflicted
+++ resolved
@@ -119,11 +119,7 @@
         self._compressor_type = compressor_type
 
     def run(
-<<<<<<< HEAD
             self, routing_tables, machine,
-=======
-            self, routing_tables, transceiver, machine,
->>>>>>> 0b6e63d4
             placements, executable_finder,
             routing_infos, executable_targets,
             compress_as_much_as_possible=False):
@@ -146,20 +142,13 @@
             whether to compress as much as possible
         :return: where the compressors ran
         """
-<<<<<<< HEAD
         view = FecDataView()
         machine_graph = view.runtime_machine_graph
         transceiver = view.transceiver
         if len(routing_tables.routing_tables) == 0:
             return ExecutableTargets()
 
-=======
-        machine_graph = FecDataView().runtime_machine_graph
-        if len(routing_tables.routing_tables) == 0:
-            return ExecutableTargets()
-
         view = FecDataView()
->>>>>>> 0b6e63d4
         app_id = view.app_id
         # new app id for this simulation
         routing_table_compressor_app_id = view.get_new_id()
@@ -777,11 +766,7 @@
 
 
 def machine_bit_field_ordered_covering_compressor(
-<<<<<<< HEAD
         routing_tables, machine,
-=======
-        routing_tables, transceiver, machine,
->>>>>>> 0b6e63d4
         placements, executable_finder, routing_infos, executable_targets,
         compress_as_much_as_possible=False):
     """ compression with bit field and ordered covering
@@ -806,21 +791,13 @@
     compressor = _MachineBitFieldRouterCompressor(
         "bit_field_ordered_covering_compressor.aplx", "OrderedCovering")
     return compressor.run(
-<<<<<<< HEAD
         routing_tables, machine,
-=======
-        routing_tables, transceiver, machine,
->>>>>>> 0b6e63d4
         placements, executable_finder, routing_infos, executable_targets,
         compress_as_much_as_possible)
 
 
 def machine_bit_field_pair_router_compressor(
-<<<<<<< HEAD
         routing_tables, machine,
-=======
-        routing_tables, transceiver, machine,
->>>>>>> 0b6e63d4
         placements, executable_finder, routing_infos, executable_targets,
         compress_as_much_as_possible=False):
     """ compression with bit field and ordered covering
@@ -845,10 +822,6 @@
     compressor = _MachineBitFieldRouterCompressor(
         "bit_field_pair_compressor.aplx", "Pair")
     return compressor.run(
-<<<<<<< HEAD
         routing_tables, machine,
-=======
-        routing_tables, transceiver, machine,
->>>>>>> 0b6e63d4
         placements, executable_finder, routing_infos, executable_targets,
         compress_as_much_as_possible)