# Copyright (c) 2017-2019 The University of Manchester
#
# This program is free software: you can redistribute it and/or modify
# it under the terms of the GNU General Public License as published by
# the Free Software Foundation, either version 3 of the License, or
# (at your option) any later version.
#
# This program is distributed in the hope that it will be useful,
# but WITHOUT ANY WARRANTY; without even the implied warranty of
# MERCHANTABILITY or FITNESS FOR A PARTICULAR PURPOSE.  See the
# GNU General Public License for more details.
#
# You should have received a copy of the GNU General Public License
# along with this program.  If not, see <http://www.gnu.org/licenses/>.

from collections import defaultdict
from spinn_utilities.progress_bar import ProgressBar
from pacman.model.graphs.common import Slice
from pacman.model.constraints.placer_constraints import ChipAndCoreConstraint
from spinn_front_end_common.utility_models import (
    LivePacketGather, LivePacketGatherMachineVertex)

_LPG_SLICE = Slice(0, 0)


class InsertLivePacketGatherersToGraphs(object):
    """ Adds LPGs as required into a given graph
    """

    def __call__(
            self, live_packet_gatherer_parameters, machine, machine_graph,
            application_graph=None):
        """ Add LPG vertices on Ethernet connected chips as required.

        :param live_packet_gatherer_parameters:\
            the Live Packet Gatherer parameters requested by the script
        :param machine: the SpiNNaker machine as discovered
        :param application_graph: the application graph
        :param machine_graph: the machine graph
        :return: mapping between LPG parameters and LPG vertex
        """
        # pylint: disable=too-many-arguments

        # create progress bar
        progress = ProgressBar(
            machine.ethernet_connected_chips,
            string_describing_what_being_progressed=(
                "Adding Live Packet Gatherers to Graph"))

        # Keep track of the vertices added by parameters and board address
        lpg_params_to_vertices = defaultdict(dict)

        # for every Ethernet connected chip, add the gatherers required
        if application_graph is not None:
            for chip in progress.over(machine.ethernet_connected_chips):
                for params in live_packet_gatherer_parameters:
                    if (params.board_address is None or
                            params.board_address == chip.ip_address):
                        lpg_params_to_vertices[params][chip.x, chip.y] = \
                            self._add_app_lpg_vertex(
                                application_graph, machine_graph, chip, params)
        else:
            for chip in progress.over(machine.ethernet_connected_chips):
                for params in live_packet_gatherer_parameters:
                    if (params.board_address is None or
                            params.board_address == chip.ip_address):
                        lpg_params_to_vertices[params][chip.x, chip.y] = \
                            self._add_mach_lpg_vertex(
                                machine_graph, chip, params)

        return lpg_params_to_vertices

    def _add_app_lpg_vertex(self, app_graph, m_graph, chip, params):
        """ Adds a LPG vertex to a machine graph that has an associated\
            application graph.
        """
        # pylint: disable=too-many-arguments
<<<<<<< HEAD
        app_vtx = self._create_vertex(LivePacketGather, params)
        app_graph.add_vertex(app_vtx)
        resources = app_vtx.get_resources_used_by_atoms(_LPG_SLICE)
        vtx = app_vtx.create_machine_vertex(
            _LPG_SLICE, resources, label="LivePacketGatherer")
        app_vtx.remember_associated_machine_vertex(vtx)
        vtx.add_constraint(ChipAndCoreConstraint(x=chip.x, y=chip.y))
        m_graph.add_vertex(vtx)
        return vtx
=======
        if app_graph is not None:
            _slice = Slice(0, 0)
            app_vtx = self._create_vertex(LivePacketGather, params)
            app_graph.add_vertex(app_vtx)
            resources = app_vtx.get_resources_used_by_atoms(_slice)
            m_vtx = app_vtx.create_machine_vertex(
                _slice, resources, label=params.label)
            mapper.add_vertex_mapping(m_vtx, _slice, app_vtx)
        else:
            m_vtx = self._create_vertex(LivePacketGatherMachineVertex, params)
>>>>>>> 57d3ebb9

    def _add_mach_lpg_vertex(self, graph, chip, params):
        """ Adds a LPG vertex to a machine graph without an associated\
            application graph.
        """
        vtx = self._create_vertex(
            LivePacketGatherMachineVertex, params,
            app_vertex=None, vertex_slice=_LPG_SLICE)
        vtx.add_constraint(ChipAndCoreConstraint(x=chip.x, y=chip.y))
        graph.add_vertex(vtx)
        return vtx

    @staticmethod
    def _create_vertex(lpg_vertex_class, params, **kwargs):
        """ Creates a Live Packet Gather Vertex

        :param lpg_vertex_class: the type to create for the vertex
        :param params: the parameters of the vertex
        :return: the vertex built
        """
        return lpg_vertex_class(
            hostname=params.hostname,
            port=params.port,
            tag=params.tag,
            strip_sdp=params.strip_sdp,
            use_prefix=params.use_prefix,
            key_prefix=params.key_prefix,
            prefix_type=params.prefix_type,
            message_type=params.message_type,
            right_shift=params.right_shift,
            payload_as_time_stamps=params.payload_as_time_stamps,
            use_payload_prefix=params.use_payload_prefix,
            payload_prefix=params.payload_prefix,
            payload_right_shift=params.payload_right_shift,
            number_of_packets_sent_per_time_step=(
                params.number_of_packets_sent_per_time_step),
<<<<<<< HEAD
            label="LiveSpikeReceiver", **kwargs)
=======
            label=params.label)
>>>>>>> 57d3ebb9
<|MERGE_RESOLUTION|>--- conflicted
+++ resolved
@@ -32,12 +32,19 @@
             application_graph=None):
         """ Add LPG vertices on Ethernet connected chips as required.
 
-        :param live_packet_gatherer_parameters:\
+        :param live_packet_gatherer_parameters:
             the Live Packet Gatherer parameters requested by the script
+        :type live_packet_gatherer_parameters:
+            iterable(LivePacketGatherParameters)
         :param machine: the SpiNNaker machine as discovered
         :param application_graph: the application graph
-        :param machine_graph: the machine graph
+        :type application_graph:
+            ~pacman.model.graphs.application.ApplicationGraph
+        :param ~pacman.model.graphs.machine.MachinGraph machine_graph:
+            the machine graph
         :return: mapping between LPG parameters and LPG vertex
+        :rtype: dict(LivePacketGatherParameters,
+            dict(tuple(int,int),LivePacketGatherMachineVertex))
         """
         # pylint: disable=too-many-arguments
 
@@ -58,7 +65,7 @@
                             params.board_address == chip.ip_address):
                         lpg_params_to_vertices[params][chip.x, chip.y] = \
                             self._add_app_lpg_vertex(
-                                application_graph, machine_graph, chip, params)
+                                application_graph, chip, params)
         else:
             for chip in progress.over(machine.ethernet_connected_chips):
                 for params in live_packet_gatherer_parameters:
@@ -70,42 +77,36 @@
 
         return lpg_params_to_vertices
 
-    def _add_app_lpg_vertex(self, app_graph, m_graph, chip, params):
+    def _add_app_lpg_vertex(self, app_graph, chip, params):
         """ Adds a LPG vertex to a machine graph that has an associated\
             application graph.
+
+        :param ~pacman.model.graphs.application.ApplicationGraph app_graph:
+        :rtype: LivePacketGatherMachineVertex
         """
         # pylint: disable=too-many-arguments
-<<<<<<< HEAD
+
         app_vtx = self._create_vertex(LivePacketGather, params)
         app_graph.add_vertex(app_vtx)
         resources = app_vtx.get_resources_used_by_atoms(_LPG_SLICE)
         vtx = app_vtx.create_machine_vertex(
-            _LPG_SLICE, resources, label="LivePacketGatherer")
+            _LPG_SLICE, resources, label="LivePacketGatherer",
+            constraints=[ChipAndCoreConstraint(x=chip.x, y=chip.y)])
         app_vtx.remember_associated_machine_vertex(vtx)
-        vtx.add_constraint(ChipAndCoreConstraint(x=chip.x, y=chip.y))
-        m_graph.add_vertex(vtx)
+        app_graph.machine_graph.add_vertex(vtx)
         return vtx
-=======
-        if app_graph is not None:
-            _slice = Slice(0, 0)
-            app_vtx = self._create_vertex(LivePacketGather, params)
-            app_graph.add_vertex(app_vtx)
-            resources = app_vtx.get_resources_used_by_atoms(_slice)
-            m_vtx = app_vtx.create_machine_vertex(
-                _slice, resources, label=params.label)
-            mapper.add_vertex_mapping(m_vtx, _slice, app_vtx)
-        else:
-            m_vtx = self._create_vertex(LivePacketGatherMachineVertex, params)
->>>>>>> 57d3ebb9
 
     def _add_mach_lpg_vertex(self, graph, chip, params):
         """ Adds a LPG vertex to a machine graph without an associated\
             application graph.
+
+        :param ~pacman.model.graphs.machine.MachineGraph app_graph:
+        :rtype: LivePacketGatherMachineVertex
         """
         vtx = self._create_vertex(
             LivePacketGatherMachineVertex, params,
-            app_vertex=None, vertex_slice=_LPG_SLICE)
-        vtx.add_constraint(ChipAndCoreConstraint(x=chip.x, y=chip.y))
+            app_vertex=None, vertex_slice=_LPG_SLICE,
+            constraints=[ChipAndCoreConstraint(x=chip.x, y=chip.y)])
         graph.add_vertex(vtx)
         return vtx
 
@@ -133,8 +134,4 @@
             payload_right_shift=params.payload_right_shift,
             number_of_packets_sent_per_time_step=(
                 params.number_of_packets_sent_per_time_step),
-<<<<<<< HEAD
-            label="LiveSpikeReceiver", **kwargs)
-=======
-            label=params.label)
->>>>>>> 57d3ebb9
+            label=params.label, **kwargs)