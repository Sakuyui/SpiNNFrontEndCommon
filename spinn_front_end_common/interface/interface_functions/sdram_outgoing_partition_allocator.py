# Copyright (c) 2019-2020 The University of Manchester
#
# This program is free software: you can redistribute it and/or modify
# it under the terms of the GNU General Public License as published by
# the Free Software Foundation, either version 3 of the License, or
# (at your option) any later version.
#
# This program is distributed in the hope that it will be useful,
# but WITHOUT ANY WARRANTY; without even the implied warranty of
# MERCHANTABILITY or FITNESS FOR A PARTICULAR PURPOSE.  See the
# GNU General Public License for more details.
#
# You should have received a copy of the GNU General Public License
# along with this program.  If not, see <http://www.gnu.org/licenses/>.

from collections import defaultdict
from spinn_utilities.progress_bar import ProgressBar
from pacman.model.graphs.machine import SourceSegmentedSDRAMMachinePartition
from spinn_front_end_common.data import FecDataView
from spinn_front_end_common.utilities.exceptions import SpinnFrontEndException
from spinn_front_end_common.utilities.constants import SDRAM_EDGE_BASE_TAG


def sdram_outgoing_partition_allocator():
    machine_graph = FecDataView.get_runtime_machine_graph()
    if FecDataView.has_transceiver():
        transceiver = FecDataView.get_transceiver()
        virtual_usage = None
    else:
        # Ok if transceiver = None
        transceiver = None
        virtual_usage = defaultdict(int)

    progress_bar = ProgressBar(
        total_number_of_things_to_do=len(machine_graph.vertices),
        string_describing_what_being_progressed=(
            "Allocating SDRAM for SDRAM outgoing egde partitions"))

<<<<<<< HEAD
=======
    if transceiver is None:
        virtual_usage = defaultdict(int)

    # Keep track of SDRAM tags used
    next_tag = defaultdict(lambda: SDRAM_EDGE_BASE_TAG)

>>>>>>> 59de9e8b
    for machine_vertex in machine_graph.vertices:
        sdram_partitions = (
            machine_graph.get_sdram_edge_partitions_starting_at_vertex(
                machine_vertex))
        app_id = FecDataView.get_app_id()
        for sdram_partition in sdram_partitions:

            # get placement, ones where the src is multiple,
            # you need to ask for the first pre vertex
            if isinstance(
                    sdram_partition, SourceSegmentedSDRAMMachinePartition):
                placement = FecDataView.get_placement_of_vertex(
                    next(iter(sdram_partition.pre_vertices)))
            else:
                placement = FecDataView.get_placement_of_vertex(
                    sdram_partition.pre_vertex)

            # total sdram
            total_sdram = (sdram_partition.total_sdram_requirements())

            # if bust, throw exception
            if total_sdram == 0:
                raise SpinnFrontEndException(
                    "Cannot allocate sdram size of 0 for "
                    "partition {}".format(sdram_partition))

            # allocate
            if transceiver is not None:
                tag = next_tag[placement.x, placement.y]
                next_tag[placement.x, placement.y] = tag + 1
                sdram_base_address = transceiver.malloc_sdram(
                    placement.x, placement.y, total_sdram, app_id, tag)
            else:
                sdram_base_address = virtual_usage[
                    placement.x, placement.y]
                virtual_usage[placement.x, placement.y] += total_sdram

            # update
            sdram_partition.sdram_base_address = sdram_base_address

        progress_bar.update()
    progress_bar.end()<|MERGE_RESOLUTION|>--- conflicted
+++ resolved
@@ -36,15 +36,9 @@
         string_describing_what_being_progressed=(
             "Allocating SDRAM for SDRAM outgoing egde partitions"))
 
-<<<<<<< HEAD
-=======
-    if transceiver is None:
-        virtual_usage = defaultdict(int)
-
     # Keep track of SDRAM tags used
     next_tag = defaultdict(lambda: SDRAM_EDGE_BASE_TAG)
 
->>>>>>> 59de9e8b
     for machine_vertex in machine_graph.vertices:
         sdram_partitions = (
             machine_graph.get_sdram_edge_partitions_starting_at_vertex(
