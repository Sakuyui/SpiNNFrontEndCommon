# Copyright (c) 2019-2020 The University of Manchester
#
# This program is free software: you can redistribute it and/or modify
# it under the terms of the GNU General Public License as published by
# the Free Software Foundation, either version 3 of the License, or
# (at your option) any later version.
#
# This program is distributed in the hope that it will be useful,
# but WITHOUT ANY WARRANTY; without even the implied warranty of
# MERCHANTABILITY or FITNESS FOR A PARTICULAR PURPOSE.  See the
# GNU General Public License for more details.
#
# You should have received a copy of the GNU General Public License
# along with this program.  If not, see <http://www.gnu.org/licenses/>.

from collections import defaultdict
from spinn_utilities.progress_bar import ProgressBar
from pacman.model.graphs.machine import SourceSegmentedSDRAMMachinePartition
from spinn_front_end_common.data import FecDataView
from spinn_front_end_common.utilities.exceptions import SpinnFrontEndException


<<<<<<< HEAD
def sdram_outgoing_partition_allocator(
        machine_graph, placements, transceiver=None):

=======
def sdram_outgoing_partition_allocator(placements, transceiver=None):
    view = FecDataView()
    machine_graph = view.runtime_machine_graph
>>>>>>> 7b3e60fb
    progress_bar = ProgressBar(
        total_number_of_things_to_do=len(machine_graph.vertices),
        string_describing_what_being_progressed=(
            "Allocating SDRAM for SDRAM outgoing egde partitions"))

    if transceiver is None:
        virtual_usage = defaultdict(int)

    for machine_vertex in machine_graph.vertices:
        sdram_partitions = (
            machine_graph.get_sdram_edge_partitions_starting_at_vertex(
                machine_vertex))
<<<<<<< HEAD
        app_id = FecDataView().app_id
=======
        app_id = view.app_id
>>>>>>> 7b3e60fb
        for sdram_partition in sdram_partitions:

            # get placement, ones where the src is multiple,
            # you need to ask for the first pre vertex
            if isinstance(
                    sdram_partition, SourceSegmentedSDRAMMachinePartition):
                placement = placements.get_placement_of_vertex(
                    next(iter(sdram_partition.pre_vertices)))
            else:
                placement = placements.get_placement_of_vertex(
                    sdram_partition.pre_vertex)

            # total sdram
            total_sdram = (sdram_partition.total_sdram_requirements())

            # if bust, throw exception
            if total_sdram == 0:
                raise SpinnFrontEndException(
                    "Cannot allocate sdram size of 0 for "
                    "partition {}".format(sdram_partition))

            # allocate
            if transceiver is not None:
                sdram_base_address = transceiver.malloc_sdram(
                    placement.x, placement.y, total_sdram, app_id)
            else:
                sdram_base_address = virtual_usage[
                    placement.x, placement.y]
                virtual_usage[placement.x, placement.y] += total_sdram

            # update
            sdram_partition.sdram_base_address = sdram_base_address

        progress_bar.update()
    progress_bar.end()<|MERGE_RESOLUTION|>--- conflicted
+++ resolved
@@ -20,15 +20,9 @@
 from spinn_front_end_common.utilities.exceptions import SpinnFrontEndException
 
 
-<<<<<<< HEAD
-def sdram_outgoing_partition_allocator(
-        machine_graph, placements, transceiver=None):
-
-=======
 def sdram_outgoing_partition_allocator(placements, transceiver=None):
     view = FecDataView()
     machine_graph = view.runtime_machine_graph
->>>>>>> 7b3e60fb
     progress_bar = ProgressBar(
         total_number_of_things_to_do=len(machine_graph.vertices),
         string_describing_what_being_progressed=(
@@ -41,11 +35,7 @@
         sdram_partitions = (
             machine_graph.get_sdram_edge_partitions_starting_at_vertex(
                 machine_vertex))
-<<<<<<< HEAD
-        app_id = FecDataView().app_id
-=======
         app_id = view.app_id
->>>>>>> 7b3e60fb
         for sdram_partition in sdram_partitions:
 
             # get placement, ones where the src is multiple,
