--- conflicted
+++ resolved
@@ -339,16 +339,6 @@
     logger.info(f"Requesting job with {n_boards} boards")
     avoid_boards = get_config_str_list("Machine", "spalloc_avoid_boards")
     avoid_jobs = []
-<<<<<<< HEAD
-    job, hostname = _launch_job(n_boards, spalloc_kw_args)
-    while True:
-        connections = job.connections
-        info = str(connections).replace("{", "[").replace("}", "]")
-        logger.info("boards: " + info)
-        with ProvenanceWriter() as db:
-            db.insert_board_provenance(connections)
-        if hostname in avoid_boards:
-=======
     try:
         while True:
             job = Job(n_boards, **spalloc_kwargs)
@@ -365,10 +355,10 @@
                 logger.debug("boards: {}",
                              str(connections).replace("{", "[").replace(
                                  "}", "]"))
-            ProvenanceWriter().insert_board_provenance(connections)
+            with ProvenanceWriter() as db:
+                db.insert_board_provenance(connections)
             if hostname not in avoid_boards:
                 break
->>>>>>> 9eeb96d4
             avoid_jobs.append(job)
             logger.warning(
                 f"Asking for new job as {hostname} "
