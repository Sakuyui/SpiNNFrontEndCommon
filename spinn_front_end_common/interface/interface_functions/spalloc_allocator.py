# Copyright (c) 2017-2019 The University of Manchester
#
# This program is free software: you can redistribute it and/or modify
# it under the terms of the GNU General Public License as published by
# the Free Software Foundation, either version 3 of the License, or
# (at your option) any later version.
#
# This program is distributed in the hope that it will be useful,
# but WITHOUT ANY WARRANTY; without even the implied warranty of
# MERCHANTABILITY or FITNESS FOR A PARTICULAR PURPOSE.  See the
# GNU General Public License for more details.
#
# You should have received a copy of the GNU General Public License
# along with this program.  If not, see <http://www.gnu.org/licenses/>.
from contextlib import ExitStack
import logging
import math
from typing import Dict, Tuple
from spinn_utilities.config_holder import get_config_str_list
from spinn_utilities.log import FormatAdapter
from spinn_utilities.overrides import overrides
from spalloc import Job
from spalloc.states import JobState
from spinn_utilities.abstract_context_manager import AbstractContextManager
from spinn_utilities.config_holder import get_config_int, get_config_str
from spinn_machine import Machine
from spinnman.constants import SCP_SCAMP_PORT
from spinnman.spalloc import (
    is_server_address, SpallocClient, SpallocJob, SpallocState)
from spinn_front_end_common.abstract_models import (
    AbstractMachineAllocationController)
from spinn_front_end_common.abstract_models.impl import (
    MachineAllocationController)
from spinn_front_end_common.data import FecDataView
from spinn_front_end_common.interface.provenance import ProvenanceWriter
from spinn_front_end_common.utilities.utility_calls import parse_old_spalloc
from spinn_front_end_common.utilities.globals_variables import (
    report_default_directory)

logger = FormatAdapter(logging.getLogger(__name__))
_MACHINE_VERSION = 5  # Spalloc only ever works with v5 boards

#: The number of chips per board to use in calculations to ensure that
#: the number of boards allocated is enough.  This is 2 less than the maximum
#: as there are a few boards with 2 down chips in the big machine.
CALC_CHIPS_PER_BOARD = Machine.MAX_CHIPS_PER_48_BOARD - 2


class SpallocJobController(MachineAllocationController):
    __slots__ = (
        # the spalloc job object
        "_job",
        # the current job's old state
        "_state",
        "__client",
        "__closer"
    )

    def __init__(
            self, client: SpallocClient, job: SpallocJob,
            task: AbstractContextManager):
        """
        :param SpallocClient client:
        :param SpallocJob job:
        :param AbstractContextManager task:
        """
        if job is None:
            raise Exception("must have a real job")
        self.__client = client
        self.__closer = task
        self._job = job
        self._state = job.get_state()
        super().__init__("SpallocJobController")

    @overrides(AbstractMachineAllocationController.extend_allocation)
    def extend_allocation(self, new_total_run_time):
        # Does Nothing in this allocator - machines are held until exit
        pass

    @overrides(AbstractMachineAllocationController.close)
    def close(self):
        super().close()
        self.__closer.close()
        self._job.destroy()
        self.__client.close()

    @overrides(AbstractMachineAllocationController.where_is_machine)
    def where_is_machine(self, chip_x, chip_y):
        """
        :param int chip_x:
        :param int chip_y:
        :rtype: tuple(int,int,int)
        """
        return self._job.where_is_machine(chip_y=chip_y, chip_x=chip_x)

    @overrides(MachineAllocationController._wait)
    def _wait(self):
        try:
            if self._state != SpallocState.DESTROYED:
                self._state = self._job.wait_for_state_change(self._state)
        except TypeError:
            pass
        except Exception as e:  # pylint: disable=broad-except
            if not self._exited:
                raise e
        return self._state != SpallocState.DESTROYED

    @overrides(MachineAllocationController._teardown)
    def _teardown(self):
        if not self._exited:
            self.__closer.close()
            self._job.close()
            self.__client.close()
        super()._teardown()

    @overrides(AbstractMachineAllocationController.create_transceiver)
    def create_transceiver(self):
        """
        .. note::

            This allocation controller proxies the transceiver's connections
            via Spalloc. This allows it to work even outside the UNIMAN
            firewall.
        """
        return self._job.create_transceiver(report_default_directory())

    @overrides(AbstractMachineAllocationController.open_sdp_connection)
    def open_sdp_connection(self, chip_x, chip_y, udp_port=SCP_SCAMP_PORT):
        """
        .. note::

            This allocation controller proxies connections via Spalloc. This
            allows it to work even outside the UNIMAN firewall.
        """
        return self._job.connect_to_board(chip_x, chip_y, udp_port)

    @overrides(AbstractMachineAllocationController.open_eieio_connection)
    def open_eieio_connection(self, chip_x, chip_y):
        return self._job.open_eieio_connection(chip_x, chip_y, SCP_SCAMP_PORT)

    @overrides(AbstractMachineAllocationController.open_eieio_listener)
    def open_eieio_listener(self):
        return self._job.open_listener_connection()


class _OldSpallocJobController(MachineAllocationController):
    __slots__ = (
        # the spalloc job object
        "_job",
        # the current job's old state
        "_state"
    )

    def __init__(self, job: Job, host: str):
        """
        :param ~spalloc.job.Job job:
        """
        if job is None:
            raise Exception("must have a real job")
        self._job = job
        self._state = job.state
        super().__init__("SpallocJobController", host)

    @overrides(AbstractMachineAllocationController.extend_allocation)
    def extend_allocation(self, new_total_run_time):
        # Does Nothing in this allocator - machines are held until exit
        pass

    @overrides(AbstractMachineAllocationController.close)
    def close(self):
        super().close()
        self._job.destroy()

    @property
    def power(self) -> bool:
        """
        :rtype: bool
        """
        return self._job.power

    def set_power(self, power: bool):
        """
        :param bool power:
        """
        self._job.set_power(power)
        if power:
            self._job.wait_until_ready()

    @overrides(AbstractMachineAllocationController.where_is_machine)
    def where_is_machine(self, chip_x, chip_y):
        """
        :param int chip_x:
        :param int chip_y:
        :rtype: tuple(int,int,int)
        """
        return self._job.where_is_machine(chip_y=chip_y, chip_x=chip_x)

    @overrides(MachineAllocationController._wait)
    def _wait(self):
        try:
            if self._state != JobState.destroyed:
                self._state = self._job.wait_for_state_change(self._state)
        except TypeError:
            pass
        except Exception as e:  # pylint: disable=broad-except
            if not self._exited:
                raise e
        return self._state != JobState.destroyed

    @overrides(MachineAllocationController._teardown)
    def _teardown(self):
        if not self._exited:
            self._job.close()
        super()._teardown()


<<<<<<< HEAD
def spalloc_allocator(
        n_chips: int = None, n_boards: int = None,
        bearer_token: str = None) -> Tuple[
            str, int, None, bool, bool, Dict[Tuple[int, int], str], None,
            MachineAllocationController]:
    """ Request a machine from a SPALLOC server that will fit the given\
        number of chips.

    :param n_chips: The number of chips required.
        IGNORED if n_boards is not None
    :type n_chips: int or None
    :param int n_boards: The number of boards required
    :type n_boards: int or None
    :param bearer_token: The bearer token to use
    :type bearer_token: str or None
    :return:
        host, board version, BMP details, reset on startup flag,
        auto-detect BMP flag, board address map, allocation controller
    :rtype: tuple(str, int, object, bool, bool, dict(tuple(int,int),str),
=======
_MACHINE_VERSION = 5


def spalloc_allocator():
    """ Request a machine from a SPALLOC server that will fit the given\
        number of chips.

    :rtype: tuple(str, int, None, bool, bool, None, None,
>>>>>>> 41da475d
        MachineAllocationController)
    """

    # Work out how many boards are needed
<<<<<<< HEAD
    spalloc_server = get_config_str("Machine", "spalloc_server")
    if n_boards is None:
        n_boards = float(n_chips) / Machine.MAX_CHIPS_PER_48_BOARD
        # If the number of boards rounded up is less than 10% of a board
=======

    if FecDataView.has_n_boards_required():
        n_boards = FecDataView.get_n_boards_required()
    else:
        n_chips = FecDataView.get_n_chips_needed()
        n_boards_float = float(n_chips) / CALC_CHIPS_PER_BOARD
        logger.info("{:.2f} Boards Required for {} chips",
                    n_boards_float, n_chips)
        # If the number of boards rounded up is less than 50% of a board
>>>>>>> 41da475d
        # bigger than the actual number of boards,
        # add another board just in case.
        n_boards = int(math.ceil(n_boards_float))
        if n_boards - n_boards_float < 0.5:
            n_boards += 1
<<<<<<< HEAD
        n_boards = int(math.ceil(n_boards))
    if is_server_address(spalloc_server):
        host, connections, mac = _allocate_job_new(
            spalloc_server, n_boards, bearer_token)
    else:
        host, connections, mac = _alloc_job_old(spalloc_server, n_boards)
    return (host, _MACHINE_VERSION, None, False, False, connections, mac)
=======
>>>>>>> 41da475d


def _allocate_job_new(
        spalloc_server: str, n_boards: int,
        bearer_token: str = None) -> Tuple[
            str, Dict[Tuple[int, int], str], MachineAllocationController]:
    """
    Request a machine from an new-style spalloc server that will fit the
    given number of boards.

    :param str spalloc_server:
        The server from which the machine should be requested
    :param int n_boards: The number of boards required
    :param bearer_token: The bearer token to use
    :type bearer_token: str or None
    :rtype: tuple(str, dict(tuple(int,int),str), MachineAllocationController)
    """
    logger.info(f"Requesting job with {n_boards} boards")
    with ExitStack() as stack:
        spalloc_machine = get_config_str("Machine", "spalloc_machine")
        client = SpallocClient(spalloc_server, bearer_token=bearer_token)
        stack.enter_context(client)
        job = client.create_job(n_boards, spalloc_machine)
        stack.enter_context(job)
        task = job.launch_keepalive_task()
        stack.enter_context(task)
        job.wait_until_ready()
        connections = job.get_connections()
        ProvenanceWriter().insert_board_provenance(connections)
        root = connections.get((0, 0), None)
        if logger.isEnabledFor(logging.DEBUG):
            logger.debug(
                "boards: {}",
                str(connections).replace("{", "[").replace("}", "]"))
        allocation_controller = SpallocJobController(client, job, task)
        # Success! We don't want to close the client, job or task now;
        # the allocation controller now owns them.
        stack.pop_all()
        return (root, connections, allocation_controller)


def _alloc_job_old(spalloc_server: str, n_boards: int) -> Tuple[
        str, Dict[Tuple[int, int], str], MachineAllocationController]:
    """
    Request a machine from an old-style spalloc server that will fit the
    requested number of boards.

    :param str spalloc_server:
        The server from which the machine should be requested
    :param int n_boards: The number of boards required
    :rtype: tuple(str, dict(tuple(int,int),str), MachineAllocationController)
    """
    host, port, user = parse_old_spalloc(
        spalloc_server, get_config_int("Machine", "spalloc_port"),
        get_config_str("Machine", "spalloc_user"))
    spalloc_kwargs = {
        'hostname': host,
        'port': port,
        'owner': user
    }
    spalloc_machine = get_config_str("Machine", "spalloc_machine")

    if spalloc_machine is not None:
        spalloc_kwargs['machine'] = spalloc_machine

    job, hostname, scamp_connection_data = _launch_checked_job_old(
        n_boards, spalloc_kwargs)
    machine_allocation_controller = _OldSpallocJobController(job, hostname)
    return (hostname, scamp_connection_data, machine_allocation_controller)


def _launch_checked_job_old(n_boards: int, spalloc_kwargs: dict) -> Tuple[
        Job, str, Dict[Tuple[int, int], str]]:
    """
    :rtype: tuple(~.Job, str, dict(tuple(int,int),str))
    """
    logger.info(f"Requesting job with {n_boards} boards")
    avoid_boards = get_config_str_list("Machine", "spalloc_avoid_boards")
    avoid_jobs = []
    try:
        while True:
            job = Job(n_boards, **spalloc_kwargs)
            try:
                job.wait_until_ready()
                # get param from jobs before starting, so that hanging doesn't
                # occur
                hostname = job.hostname
            except Exception as ex:
                job.destroy(str(ex))
                raise
            connections = job.connections
            if logger.isEnabledFor(logging.DEBUG):
                logger.debug("boards: {}",
                             str(connections).replace("{", "[").replace(
                                 "}", "]"))
            ProvenanceWriter().insert_board_provenance(connections)
            if hostname not in avoid_boards:
                break
            avoid_jobs.append(job)
            logger.warning(
                f"Asking for new job as {hostname} "
                f"as in the spalloc_avoid_boards list")
    finally:
        if avoid_boards:
            for key in list(connections.keys()):
                if connections[key] in avoid_boards:
                    logger.warning(
                        f"Removing connection info for {connections[key]} "
                        f"as in the spalloc avoid_boards list")
                    del connections[key]
        for avoid_job in avoid_jobs:
            avoid_job.destroy("Asked to avoid by cfg")
    return job, hostname, connections<|MERGE_RESOLUTION|>--- conflicted
+++ resolved
@@ -34,8 +34,6 @@
 from spinn_front_end_common.data import FecDataView
 from spinn_front_end_common.interface.provenance import ProvenanceWriter
 from spinn_front_end_common.utilities.utility_calls import parse_old_spalloc
-from spinn_front_end_common.utilities.globals_variables import (
-    report_default_directory)
 
 logger = FormatAdapter(logging.getLogger(__name__))
 _MACHINE_VERSION = 5  # Spalloc only ever works with v5 boards
@@ -122,7 +120,7 @@
             via Spalloc. This allows it to work even outside the UNIMAN
             firewall.
         """
-        return self._job.create_transceiver(report_default_directory())
+        return self._job.create_transceiver(FecDataView.get_run_dir_path())
 
     @overrides(AbstractMachineAllocationController.open_sdp_connection)
     def open_sdp_connection(self, chip_x, chip_y, udp_port=SCP_SCAMP_PORT):
@@ -214,47 +212,28 @@
         super()._teardown()
 
 
-<<<<<<< HEAD
+_MACHINE_VERSION = 5
+
+
 def spalloc_allocator(
-        n_chips: int = None, n_boards: int = None,
         bearer_token: str = None) -> Tuple[
             str, int, None, bool, bool, Dict[Tuple[int, int], str], None,
             MachineAllocationController]:
     """ Request a machine from a SPALLOC server that will fit the given\
         number of chips.
 
-    :param n_chips: The number of chips required.
-        IGNORED if n_boards is not None
-    :type n_chips: int or None
-    :param int n_boards: The number of boards required
-    :type n_boards: int or None
     :param bearer_token: The bearer token to use
     :type bearer_token: str or None
     :return:
         host, board version, BMP details, reset on startup flag,
         auto-detect BMP flag, board address map, allocation controller
     :rtype: tuple(str, int, object, bool, bool, dict(tuple(int,int),str),
-=======
-_MACHINE_VERSION = 5
-
-
-def spalloc_allocator():
-    """ Request a machine from a SPALLOC server that will fit the given\
-        number of chips.
-
-    :rtype: tuple(str, int, None, bool, bool, None, None,
->>>>>>> 41da475d
         MachineAllocationController)
     """
 
+    spalloc_server = get_config_str("Machine", "spalloc_server")
+
     # Work out how many boards are needed
-<<<<<<< HEAD
-    spalloc_server = get_config_str("Machine", "spalloc_server")
-    if n_boards is None:
-        n_boards = float(n_chips) / Machine.MAX_CHIPS_PER_48_BOARD
-        # If the number of boards rounded up is less than 10% of a board
-=======
-
     if FecDataView.has_n_boards_required():
         n_boards = FecDataView.get_n_boards_required()
     else:
@@ -263,22 +242,18 @@
         logger.info("{:.2f} Boards Required for {} chips",
                     n_boards_float, n_chips)
         # If the number of boards rounded up is less than 50% of a board
->>>>>>> 41da475d
         # bigger than the actual number of boards,
         # add another board just in case.
         n_boards = int(math.ceil(n_boards_float))
         if n_boards - n_boards_float < 0.5:
             n_boards += 1
-<<<<<<< HEAD
-        n_boards = int(math.ceil(n_boards))
+
     if is_server_address(spalloc_server):
         host, connections, mac = _allocate_job_new(
             spalloc_server, n_boards, bearer_token)
     else:
         host, connections, mac = _alloc_job_old(spalloc_server, n_boards)
     return (host, _MACHINE_VERSION, None, False, False, connections, mac)
-=======
->>>>>>> 41da475d
 
 
 def _allocate_job_new(
