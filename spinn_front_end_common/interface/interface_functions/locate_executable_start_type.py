<<<<<<< HEAD
from spinn_front_end_common.abstract_models import AbstractHasAssociatedBinary
from spinn_front_end_common.utilities.utility_objs import ExecutableStartType
from spinn_front_end_common.utilities import exceptions
=======
from pacman.model.graphs.machine import MachineVertex
from spinn_front_end_common.abstract_models.\
    abstract_has_associated_binary import AbstractHasAssociatedBinary
from spinn_front_end_common.utilities.utility_objs.executable_type \
    import ExecutableType
from spinn_machine import CoreSubsets
>>>>>>> f7b9b39f
from spinn_utilities.progress_bar import ProgressBar


class LocateExecutableStartType(object):

    def __call__(self, graph, placements, graph_mapper=None):

        progress = ProgressBar(
            graph.n_vertices, "Finding executable_start_types")
        binary_start_types = dict()
        if len(graph.vertices) == 0:
            return [ExecutableType.NO_APPLICATION]

        for vertex in progress.over(graph.vertices):

            # try to locate binary type, but possible it doesnt have one
            placement_binary_start_type = None
            if isinstance(vertex, AbstractHasAssociatedBinary):
                placement_binary_start_type = vertex.get_binary_start_type()
            elif graph_mapper is not None:
                associated_vertex = graph_mapper.get_application_vertex(vertex)
                if isinstance(associated_vertex, AbstractHasAssociatedBinary):
                    placement_binary_start_type = \
                        associated_vertex.get_binary_start_type()

            # check for vertices with no associated binary, if so, ignore
            if placement_binary_start_type is not None:

                # update core subset with location of the vertex on the machine
                if placement_binary_start_type not in binary_start_types:
                    binary_start_types[placement_binary_start_type] = \
                        CoreSubsets()

                if isinstance(vertex, MachineVertex):
                    self._sort_out_machine_vertex(
                        vertex, placements,
                        binary_start_types[placement_binary_start_type])
                elif graph_mapper is not None:
                    machine_verts = graph_mapper.get_machine_vertices(vertex)
                    for machine_vertex in machine_verts:
                        self._sort_out_machine_vertex(
                            machine_vertex, placements,
                            binary_start_types[placement_binary_start_type])

        # only got apps with no binary, such as external devices. return no app
        if len(binary_start_types) == 0:
            return [ExecutableType.NO_APPLICATION]

        return binary_start_types

    @staticmethod
    def _sort_out_machine_vertex(machine_vertex, placements, core_subsets):
        placement = placements.get_placement_of_vertex(machine_vertex)
        core_subsets.add_processor(x=placement.x, y=placement.y,
                                   processor_id=placement.p)<|MERGE_RESOLUTION|>--- conflicted
+++ resolved
@@ -1,31 +1,20 @@
-<<<<<<< HEAD
 from spinn_front_end_common.abstract_models import AbstractHasAssociatedBinary
-from spinn_front_end_common.utilities.utility_objs import ExecutableStartType
-from spinn_front_end_common.utilities import exceptions
-=======
+from spinn_front_end_common.utilities.utility_objs import ExecutableType
 from pacman.model.graphs.machine import MachineVertex
-from spinn_front_end_common.abstract_models.\
-    abstract_has_associated_binary import AbstractHasAssociatedBinary
-from spinn_front_end_common.utilities.utility_objs.executable_type \
-    import ExecutableType
 from spinn_machine import CoreSubsets
->>>>>>> f7b9b39f
 from spinn_utilities.progress_bar import ProgressBar
 
 
 class LocateExecutableStartType(object):
-
     def __call__(self, graph, placements, graph_mapper=None):
-
-        progress = ProgressBar(
-            graph.n_vertices, "Finding executable_start_types")
-        binary_start_types = dict()
         if len(graph.vertices) == 0:
             return [ExecutableType.NO_APPLICATION]
 
+        binary_start_types = dict()
+        progress = ProgressBar(
+            graph.n_vertices, "Finding executable_start_types")
         for vertex in progress.over(graph.vertices):
-
-            # try to locate binary type, but possible it doesnt have one
+            # try to locate binary type, but possible it doesn't have one
             placement_binary_start_type = None
             if isinstance(vertex, AbstractHasAssociatedBinary):
                 placement_binary_start_type = vertex.get_binary_start_type()
@@ -37,7 +26,6 @@
 
             # check for vertices with no associated binary, if so, ignore
             if placement_binary_start_type is not None:
-
                 # update core subset with location of the vertex on the machine
                 if placement_binary_start_type not in binary_start_types:
                     binary_start_types[placement_binary_start_type] = \
