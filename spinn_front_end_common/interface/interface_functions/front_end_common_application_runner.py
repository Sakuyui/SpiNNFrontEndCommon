from spinnman.messages.scp.scp_signal import SCPSignal
from spinnman.model.cpu_state import CPUState
from spinn_front_end_common.utilities import exceptions
from spinn_front_end_common.utilities import helpful_functions

import logging
import time
logger = logging.getLogger(__name__)


class FrontEndCommonApplicationRunner(object):

    def __call__(self, buffer_manager, wait_on_confirmation,
                 send_start_notification, notification_interface,
                 executable_targets, app_id, txrx, runtime, time_scale_factor,
                 loaded_reverse_iptags_token, loaded_iptags_token,
                 loaded_routing_tables_token, loaded_binaries_token,
                 loaded_application_data_token, no_sync_changes):

        # check all tokens are valid
        if (not loaded_reverse_iptags_token or not loaded_iptags_token or
                not loaded_routing_tables_token or not loaded_binaries_token or
                not loaded_application_data_token):
            raise exceptions.ExecutableFailedToStartException(
                "Not all valid tokens have been given in the positive state. "
                "please rerun and try again")

        logger.info("*** Running simulation... *** ")

<<<<<<< HEAD
        # every thing is in sync. load the initial buffers
        send_buffer_manager.load_initial_buffers()
=======
        # every thing is in sync0. load the initial buffers
        buffer_manager.load_initial_buffers()
>>>>>>> fe0ffda4

        self.wait_for_cores_to_be_ready(
            executable_targets, app_id, txrx, no_sync_changes)

        # wait till external app is ready for us to start if required
        if notification_interface is not None and wait_on_confirmation:
            notification_interface.wait_for_confirmation()

        self.start_all_cores(executable_targets, app_id, txrx, no_sync_changes)

        if notification_interface is not None and send_start_notification:
            notification_interface.send_start_notification()

        if runtime is None:
            logger.info("Application is set to run forever - exiting")
        else:
            self.wait_for_execution_to_complete(
                executable_targets, app_id, runtime, time_scale_factor, txrx,
<<<<<<< HEAD
                no_sync_changes)

            # when it falls out of the running, itll be in a next sync state,
            # thus update needed
            no_sync_changes += 1
=======
                buffer_manager)
>>>>>>> fe0ffda4

        return {'RanToken': True, "no_sync_changes": no_sync_changes}

    def wait_for_cores_to_be_ready(
            self, executable_targets, app_id, txrx, no_sync_state_changes):
        """

        :param executable_targets: the mapping between cores and binaries
        :param app_id: the appid that being used by the simulation
        :param no_sync_state_changes:  the number of runs been done between\
                setup and end
        :param txrx: the python interface to the spinnaker machine
        :return:
        """

        total_processors = executable_targets.total_processors
        all_core_subsets = executable_targets.all_core_subsets

<<<<<<< HEAD
        processor_c_main = txrx.get_core_state_count(app_id,
                                                     CPUState.C_MAIN)

        # check that everything has gone though c main to reach correct sync or
=======
        processor_c_main = txrx.get_core_state_count(
            app_id, CPUState.C_MAIN)

        # check that everything has gone though c main to reach sync0 or
>>>>>>> fe0ffda4
        # failing for some unknown reason
        while processor_c_main != 0:
            time.sleep(0.1)
            processor_c_main = txrx.get_core_state_count(
                app_id, CPUState.C_MAIN)

        # check that the right number of processors are in correct sync
        if no_sync_state_changes % 2 == 0:
            sync_state = CPUState.SYNC0
        else:
            sync_state = CPUState.SYNC1

        # check that the right number of processors are in sync0
<<<<<<< HEAD
        processors_ready = txrx.get_core_state_count(app_id, sync_state)
=======
        processors_ready = txrx.get_core_state_count(
            app_id, CPUState.SYNC0)
>>>>>>> fe0ffda4

        if processors_ready != total_processors:
            unsuccessful_cores = helpful_functions.get_cores_not_in_state(
                all_core_subsets, sync_state, txrx)

            # last chance to slip out of error check
            if len(unsuccessful_cores) != 0:
                break_down = helpful_functions.get_core_status_string(
                    unsuccessful_cores)
                raise exceptions.ExecutableFailedToStartException(
                    "Only {} processors out of {} have successfully reached "
                    "{}:{}".format(
                        processors_ready, total_processors, sync_state.name,
                        break_down))

    def start_all_cores(self, executable_targets, app_id, txrx,
                        sync_state_changes):
        """
        :param executable_targets: the mapping between cores and binaries
        :param app_id: the appid that being used by the simulation
        :param sync_state_changes: the number of runs been done between setup\
                and end
        :param txrx: the python interface to the spinnaker machine
        :return: None
        """

        total_processors = executable_targets.total_processors
        all_core_subsets = executable_targets.all_core_subsets

        # check that the right number of processors are in correct sync
        if sync_state_changes % 2 == 0:
            sync_state = SCPSignal.SYNC0
        else:
            sync_state = SCPSignal.SYNC1

        # if correct, start applications
        logger.info("Starting application")
        txrx.send_signal(app_id, sync_state)
        sync_state_changes += 1

        # check all apps have gone into run state
        logger.info("Checking that the application has started")
        processors_running = txrx.get_core_state_count(
            app_id, CPUState.RUNNING)
        if processors_running < total_processors:

            # deduce the correct state value
            if sync_state_changes % 2 == 0:
                sync_state = CPUState.SYNC0
            else:
                sync_state = CPUState.SYNC1

            processors_finished = txrx.get_core_state_count(
                app_id, sync_state)
            if processors_running + processors_finished >= total_processors:
                logger.warn("some processors finished between signal "
                            "transmissions. Could be a sign of an error")
            else:
                unsuccessful_cores = helpful_functions.get_cores_not_in_state(
                    all_core_subsets, CPUState.RUNNING, txrx)
                break_down = helpful_functions.get_core_status_string(
                    unsuccessful_cores)
                raise exceptions.ExecutableFailedToStartException(
                    "Only {} of {} processors started:{}"
                    .format(processors_running, total_processors, break_down))

    def wait_for_execution_to_complete(
            self, executable_targets, app_id, runtime, time_scaling,
<<<<<<< HEAD
            txrx, no_sync_state_changes):
=======
            txrx, buffer_manager):
>>>>>>> fe0ffda4
        """

        :param executable_targets:
        :param app_id:
        :param runtime:
        :param time_scaling:
<<<<<<< HEAD
        :param no_sync_state_changes: the number of runs been done between
        setup and end
=======
        :param buffer_manager:
>>>>>>> fe0ffda4
        :return:
        """

        total_processors = executable_targets.total_processors
        all_core_subsets = executable_targets.all_core_subsets

        time_to_wait = ((runtime * time_scaling) / 1000.0) + 1.0
        logger.info("Application started - waiting {} seconds for it to"
                    " stop".format(time_to_wait))
        time.sleep(time_to_wait)
        processors_not_finished = total_processors
        while processors_not_finished != 0:
            processors_rte = txrx.get_core_state_count(
                app_id, CPUState.RUN_TIME_EXCEPTION)
            if processors_rte > 0:
                rte_cores = helpful_functions.get_cores_in_state(
                    all_core_subsets, CPUState.RUN_TIME_EXCEPTION, txrx)
                break_down = helpful_functions.get_core_status_string(
                    rte_cores)
                raise exceptions.ExecutableFailedToStopException(
                    "{} cores have gone into a run time error state:"
                    "{}".format(processors_rte, break_down))

            processors_not_finished = txrx.get_core_state_count(
                app_id, CPUState.RUNNING)
            if processors_not_finished > 0:
                logger.info("Simulation still not finished or failed - "
                            "waiting a bit longer...")
                time.sleep(0.5)

        if no_sync_state_changes % 2 == 1:
            sync_state = CPUState.SYNC0
        else:
            sync_state = CPUState.SYNC1

        processors_exited = txrx.get_core_state_count(
            app_id, sync_state)

        if processors_exited < total_processors:
            unsuccessful_cores = helpful_functions.get_cores_not_in_state(
                all_core_subsets, sync_state, txrx)
            break_down = helpful_functions.get_core_status_string(
                unsuccessful_cores)
            raise exceptions.ExecutableFailedToStopException(
                "{} of {} processors failed to exit successfully:"
                "{}".format(
                    total_processors - processors_exited, total_processors,
                    break_down))
<<<<<<< HEAD
        logger.info("Application has run to completion")
=======
        if buffer_manager is not None:
            buffer_manager.stop()
        logger.info("Application has run to completion")

    @staticmethod
    def _get_cores_in_state(all_core_subsets, state, txrx):
        core_infos = txrx.get_cpu_information(all_core_subsets)
        cores_in_state = OrderedDict()
        for core_info in core_infos:
            if core_info.state == state:
                cores_in_state[
                    (core_info.x, core_info.y, core_info.p)] = core_info
        return cores_in_state

    @staticmethod
    def _get_cores_not_in_state(all_core_subsets, state, txrx):
        core_infos = txrx.get_cpu_information(all_core_subsets)
        cores_not_in_state = OrderedDict()
        for core_info in core_infos:
            if core_info.state != state:
                cores_not_in_state[
                    (core_info.x, core_info.y, core_info.p)] = core_info
        return cores_not_in_state

    @staticmethod
    def _get_core_status_string(core_infos):
        break_down = "\n"
        for ((x, y, p), core_info) in core_infos.iteritems():
            if core_info.state == CPUState.RUN_TIME_EXCEPTION:
                break_down += "    {}:{}:{} in state {}:{}\n".format(
                    x, y, p, core_info.state.name,
                    core_info.run_time_error.name)
            else:
                break_down += "    {}:{}:{} in state {}\n".format(
                    x, y, p, core_info.state.name)
        return break_down
>>>>>>> fe0ffda4
<|MERGE_RESOLUTION|>--- conflicted
+++ resolved
@@ -5,6 +5,7 @@
 
 import logging
 import time
+from collections import OrderedDict
 logger = logging.getLogger(__name__)
 
 
@@ -27,13 +28,8 @@
 
         logger.info("*** Running simulation... *** ")
 
-<<<<<<< HEAD
-        # every thing is in sync. load the initial buffers
-        send_buffer_manager.load_initial_buffers()
-=======
         # every thing is in sync0. load the initial buffers
         buffer_manager.load_initial_buffers()
->>>>>>> fe0ffda4
 
         self.wait_for_cores_to_be_ready(
             executable_targets, app_id, txrx, no_sync_changes)
@@ -52,15 +48,11 @@
         else:
             self.wait_for_execution_to_complete(
                 executable_targets, app_id, runtime, time_scale_factor, txrx,
-<<<<<<< HEAD
-                no_sync_changes)
+                buffer_manager, no_sync_changes)
 
             # when it falls out of the running, itll be in a next sync state,
             # thus update needed
             no_sync_changes += 1
-=======
-                buffer_manager)
->>>>>>> fe0ffda4
 
         return {'RanToken': True, "no_sync_changes": no_sync_changes}
 
@@ -79,17 +71,10 @@
         total_processors = executable_targets.total_processors
         all_core_subsets = executable_targets.all_core_subsets
 
-<<<<<<< HEAD
-        processor_c_main = txrx.get_core_state_count(app_id,
-                                                     CPUState.C_MAIN)
-
-        # check that everything has gone though c main to reach correct sync or
-=======
         processor_c_main = txrx.get_core_state_count(
             app_id, CPUState.C_MAIN)
 
         # check that everything has gone though c main to reach sync0 or
->>>>>>> fe0ffda4
         # failing for some unknown reason
         while processor_c_main != 0:
             time.sleep(0.1)
@@ -103,21 +88,16 @@
             sync_state = CPUState.SYNC1
 
         # check that the right number of processors are in sync0
-<<<<<<< HEAD
-        processors_ready = txrx.get_core_state_count(app_id, sync_state)
-=======
         processors_ready = txrx.get_core_state_count(
-            app_id, CPUState.SYNC0)
->>>>>>> fe0ffda4
+            app_id, sync_state)
 
         if processors_ready != total_processors:
-            unsuccessful_cores = helpful_functions.get_cores_not_in_state(
+            unsuccessful_cores = self._get_cores_not_in_state(
                 all_core_subsets, sync_state, txrx)
 
             # last chance to slip out of error check
             if len(unsuccessful_cores) != 0:
-                break_down = helpful_functions.get_core_status_string(
-                    unsuccessful_cores)
+                break_down = self._get_core_status_string(unsuccessful_cores)
                 raise exceptions.ExecutableFailedToStartException(
                     "Only {} processors out of {} have successfully reached "
                     "{}:{}".format(
@@ -167,9 +147,9 @@
                 logger.warn("some processors finished between signal "
                             "transmissions. Could be a sign of an error")
             else:
-                unsuccessful_cores = helpful_functions.get_cores_not_in_state(
+                unsuccessful_cores = self._get_cores_not_in_state(
                     all_core_subsets, CPUState.RUNNING, txrx)
-                break_down = helpful_functions.get_core_status_string(
+                break_down = self._get_core_status_string(
                     unsuccessful_cores)
                 raise exceptions.ExecutableFailedToStartException(
                     "Only {} of {} processors started:{}"
@@ -177,23 +157,16 @@
 
     def wait_for_execution_to_complete(
             self, executable_targets, app_id, runtime, time_scaling,
-<<<<<<< HEAD
-            txrx, no_sync_state_changes):
-=======
-            txrx, buffer_manager):
->>>>>>> fe0ffda4
+            txrx, buffer_manager, no_sync_state_changes):
         """
 
         :param executable_targets:
         :param app_id:
         :param runtime:
         :param time_scaling:
-<<<<<<< HEAD
+        :param buffer_manager:
         :param no_sync_state_changes: the number of runs been done between
         setup and end
-=======
-        :param buffer_manager:
->>>>>>> fe0ffda4
         :return:
         """
 
@@ -209,10 +182,9 @@
             processors_rte = txrx.get_core_state_count(
                 app_id, CPUState.RUN_TIME_EXCEPTION)
             if processors_rte > 0:
-                rte_cores = helpful_functions.get_cores_in_state(
+                rte_cores = self._get_cores_in_state(
                     all_core_subsets, CPUState.RUN_TIME_EXCEPTION, txrx)
-                break_down = helpful_functions.get_core_status_string(
-                    rte_cores)
+                break_down = self._get_core_status_string(rte_cores)
                 raise exceptions.ExecutableFailedToStopException(
                     "{} cores have gone into a run time error state:"
                     "{}".format(processors_rte, break_down))
@@ -233,7 +205,7 @@
             app_id, sync_state)
 
         if processors_exited < total_processors:
-            unsuccessful_cores = helpful_functions.get_cores_not_in_state(
+            unsuccessful_cores = self._get_cores_not_in_state(
                 all_core_subsets, sync_state, txrx)
             break_down = helpful_functions.get_core_status_string(
                 unsuccessful_cores)
@@ -242,9 +214,6 @@
                 "{}".format(
                     total_processors - processors_exited, total_processors,
                     break_down))
-<<<<<<< HEAD
-        logger.info("Application has run to completion")
-=======
         if buffer_manager is not None:
             buffer_manager.stop()
         logger.info("Application has run to completion")
@@ -280,5 +249,4 @@
             else:
                 break_down += "    {}:{}:{} in state {}\n".format(
                     x, y, p, core_info.state.name)
-        return break_down
->>>>>>> fe0ffda4
+        return break_down