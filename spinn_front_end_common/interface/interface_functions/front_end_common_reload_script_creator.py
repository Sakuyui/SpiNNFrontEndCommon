from spinn_front_end_common.utilities.reload.reload_script import ReloadScript


class FrontEndCommonReloadScriptCreator(object):
    """ Create a reload script
    """

    def __call__(
            self, tags, app_data_folder, hostname, board_version,
            bmp_details, downed_chips, downed_cores, number_of_boards,
            height, width, auto_detect_bmp, enable_reinjection,
<<<<<<< HEAD
            placements, router_tables, machine, executable_targets,
            run_time, time_scale_factor, database_socket_addresses,
            wait_on_confirmation, buffer_manager, scamp_connection_data,
            boot_port_num, verify, database_file_path, send_start_notification,
            processor_to_app_data_base_address=None,
            placement_to_app_data_files=None, processor_to_dsg_files=None):
=======
            processor_to_app_data_base_address, placements, router_tables,
            machine, executable_targets, run_time, time_scale_factor,
            database_socket_addresses, wait_on_confirmation,
            placement_to_app_data_files, buffer_manager, scamp_connection_data,
            boot_port_num, verify, database_file_path, send_start_notification,
            reset_machine_on_start_up):
>>>>>>> ae3a0e88

        reload_script = ReloadScript(
            app_data_folder, hostname, board_version, bmp_details,
            downed_chips, downed_cores, number_of_boards, height, width,
            auto_detect_bmp, enable_reinjection, scamp_connection_data,
            boot_port_num, placement_to_app_data_files, verify,
            processor_to_app_data_base_address, executable_targets,
            wait_on_confirmation, database_file_path, run_time,
            time_scale_factor, send_start_notification,
            reset_machine_on_start_up)

        for ip_tag in tags.ip_tags:
            reload_script.add_ip_tag(ip_tag)

        for reverse_ip_tag in tags.reverse_ip_tags:
            reload_script.add_reverse_ip_tag(reverse_ip_tag)

        for router_table in router_tables.routing_tables:
            if not machine.get_chip_at(router_table.x, router_table.y).virtual:
                if len(router_table.multicast_routing_entries) > 0:
                    reload_script.add_routing_table(router_table)

        for socket_address in database_socket_addresses:
            reload_script.add_socket_address(socket_address)

        buffered_vertices_regions_file_paths = \
            buffer_manager.reload_buffer_files
        for buffered_vertex in buffer_manager.sender_vertices:
            tag = tags.get_ip_tags_for_vertex(buffered_vertex)[0]
            placement = placements.get_placement_of_subvertex(buffered_vertex)
            reload_script.add_buffered_vertex(
                buffered_vertex, tag, placement,
                buffered_vertices_regions_file_paths[buffered_vertex])

        # end reload script
        reload_script.close()

        return {"ReloadToken": True}<|MERGE_RESOLUTION|>--- conflicted
+++ resolved
@@ -9,22 +9,14 @@
             self, tags, app_data_folder, hostname, board_version,
             bmp_details, downed_chips, downed_cores, number_of_boards,
             height, width, auto_detect_bmp, enable_reinjection,
-<<<<<<< HEAD
             placements, router_tables, machine, executable_targets,
             run_time, time_scale_factor, database_socket_addresses,
             wait_on_confirmation, buffer_manager, scamp_connection_data,
             boot_port_num, verify, database_file_path, send_start_notification,
-            processor_to_app_data_base_address=None,
+            reset_machine_on_start_up, processor_to_app_data_base_address=None,
             placement_to_app_data_files=None, processor_to_dsg_files=None):
-=======
-            processor_to_app_data_base_address, placements, router_tables,
-            machine, executable_targets, run_time, time_scale_factor,
-            database_socket_addresses, wait_on_confirmation,
-            placement_to_app_data_files, buffer_manager, scamp_connection_data,
-            boot_port_num, verify, database_file_path, send_start_notification,
-            reset_machine_on_start_up):
->>>>>>> ae3a0e88
 
+            # TODO: Why the processor_to_dsg_files parameter is not used?
         reload_script = ReloadScript(
             app_data_folder, hostname, board_version, bmp_details,
             downed_chips, downed_cores, number_of_boards, height, width,
