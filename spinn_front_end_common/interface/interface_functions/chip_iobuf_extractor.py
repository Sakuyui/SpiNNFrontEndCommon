--- conflicted
+++ resolved
@@ -16,15 +16,14 @@
 import logging
 import os
 import re
-
-from spinn_front_end_common.utilities.utility_objs import ExecutableType
 from spinn_utilities.log import FormatAdapter
 from spinn_utilities.make_tools.replacer import Replacer
 from spinn_utilities.progress_bar import ProgressBar
+from spinn_machine.core_subsets import CoreSubsets
+from spinnman.model.io_buffer import IOBuffer
+from spinn_front_end_common.utilities.utility_objs import ExecutableType
 from spinn_front_end_common.utilities.helpful_functions import (
     convert_string_into_chip_and_core_subset)
-from spinn_machine.core_subsets import CoreSubsets
-from spinnman.model.io_buffer import IOBuffer
 
 logger = FormatAdapter(logging.getLogger(__name__))
 ERROR_ENTRY = re.compile(r"\[ERROR\]\s+\((.*)\):\s+(.*)")
@@ -45,15 +44,10 @@
     :param ~spinnman.transceiver.Transceiver transceiver:
     :param ExecutableTargets executable_targets:
     :param ExecutableFinder executable_finder:
-<<<<<<< HEAD
     :param app_provenance_file_path:
     :type app_provenance_file_path: str or None
     :param system_provenance_file_path:
     :type system_provenance_file_path: str or None
-=======
-    :param str app_provenance_file_path:
-    :param str system_provenance_file_path:
->>>>>>> b86add09
     :param dict(str,ExecutableType) binary_executable_types:
     :param str from_cores:
     :param str binary_types:
@@ -66,12 +60,8 @@
                  "__suppress_progress"]
 
     def __init__(self, recovery_mode=False,
-<<<<<<< HEAD
                  filename_template="iobuf_for_chip_{}_{}_processor_id_{}.txt",
                  suppress_progress=False):
-=======
-                 filename_template="iobuf_for_chip_{}_{}_processor_id_{}.txt"):
->>>>>>> b86add09
         """
         :param bool recovery_mode:
         :param str filename_template:
@@ -88,35 +78,20 @@
         :param ~.Transceiver transceiver:
         :param ExecutableTargets executable_targets:
         :param ExecutableFinder executable_finder:
-<<<<<<< HEAD
-        :param str or None app_provenance_file_path:
-        :param str or None system_provenance_file_path:
-=======
         :param app_provenance_file_path:
         :type app_provenance_file_path: str or None
         :param system_provenance_file_path:
         :type system_provenance_file_path: str or None
-        :param dict(str,ExecutableType) binary_executable_types:
->>>>>>> b86add09
         :param str from_cores:
         :param str binary_types:
         :return: error_entries, warn_entries
         :rtype: tuple(list(str),list(str))
         """
-<<<<<<< HEAD
         self.__app_path = app_provenance_file_path
         self.__sys_path = system_provenance_file_path
         self.__transceiver = transceiver
 
         self.__system_binaries = set()
-=======
-        error_entries = list()
-        warn_entries = list()
-        label = (("Recovering" if self._recovery_mode else "Extracting")
-                 + " IOBUF from the machine")
-
-        system_binaries = {}
->>>>>>> b86add09
         try:
             self.__system_binaries.update(
                 executable_targets.get_binaries_of_executable_type(
