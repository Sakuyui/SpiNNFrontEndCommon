--- conflicted
+++ resolved
@@ -12,311 +12,13 @@
 #
 # You should have received a copy of the GNU General Public License
 # along with this program.  If not, see <http://www.gnu.org/licenses/>.
-<<<<<<< HEAD
-import os
-import re
-from spinn_utilities.make_tools.replacer import Replacer
-from spinn_utilities.progress_bar import ProgressBar
-from spinn_front_end_common.utilities.utility_objs import ExecutableType
-from spinn_front_end_common.utilities.helpful_functions import (
-    convert_string_into_chip_and_core_subset)
-from spinn_machine.core_subsets import CoreSubsets
-from spinnman.model.io_buffer import IOBuffer
-=======
->>>>>>> 2a23680f
 
 from spinn_front_end_common.utilities.iobuf_extractor import IOBufExtractor
-
-RECOVERING_LABEL = "Recovering IOBUF from the machine"
-EXTRACTING_LABEL = "Extracting IOBUF from the machine"
-FILE_FORMAT = "iobuf_for_chip_{}_{}_processor_id_{}.txt"
 
 
 def chip_io_buf_extractor(transceiver, executable_targets, executable_finder):
     """ Extract the logging output buffers from the machine, and separates\
         lines based on their prefix.
-<<<<<<< HEAD
-
-    :param ~spinnman.transceiver.Transceiver transceiver:
-    :param ExecutableTargets executable_targets:
-    :param ExecutableFinder executable_finder:
-    :param str app_provenance_file_path:
-    :param str system_provenance_file_path:
-    :param dict(str,ExecutableType) binary_executable_types:
-    :param str from_cores:
-    :param str binary_types:
-    :return: error_entries, warn_entries
-    :rtype: tuple(list(str),list(str))
-    """
-
-    __slots__ = [
-        # Possible path to write application vertex output to
-        "__app_path",
-        # Template for the file names to be used where writing the results
-        "__filename_template",
-        # Flag to say this is after an an exception so don't throw new ones
-        "__recovery_mode",
-        # Flag to say no progress bar should be used/shown
-        "__suppress_progress",
-        # Possible path to write system vertex output to
-        "__sys_path",
-        # Binaries of type SYSTEM
-        "__system_binaries",
-        # Transceiver object to retreive data
-        "__transceiver",
-    ]
-
-    def __init__(
-            self, recovery_mode=False, filename_template=FILE_FORMAT,
-            suppress_progress=False):
-        """
-        :param bool recovery_mode:
-        :param str filename_template:
-        """
-        self.__filename_template = filename_template
-        self.__recovery_mode = bool(recovery_mode)
-        self.__system_binaries = {}
-        self.__suppress_progress = bool(suppress_progress)
-
-    def __call__(
-            self, transceiver, executable_targets, executable_finder,
-            app_provenance_file_path=None, system_provenance_file_path=None,
-            from_cores="ALL", binary_types=None):
-        """
-        :param ~spinnman.transceiver.Transceiver transceiver:
-        :param ~spinnman.model.ExecutableTargets executable_targets:
-        :param ExecutableFinder executable_finder:
-        :param app_provenance_file_path:
-        :type app_provenance_file_path: str or None
-        :param system_provenance_file_path:
-        :type system_provenance_file_path: str or None
-        :param dict(str,ExecutableType) binary_types:
-        :param str from_cores:
-        :param str binary_types:
-        :return: error_entries, warn_entries
-        :rtype: tuple(list(str),list(str))
-        """
-        self.__app_path = app_provenance_file_path
-        self.__sys_path = system_provenance_file_path
-        self.__transceiver = transceiver
-        self.__system_binaries = {}
-        try:
-            self.__system_binaries = executable_targets.\
-                get_binaries_of_executable_type(ExecutableType.SYSTEM)
-        except KeyError:
-            pass
-
-        # all the cores
-        if from_cores == "ALL":
-            return self.__extract_all_cores(executable_targets)
-        elif from_cores:
-            if binary_types:
-                return self.__extract_selected_cores_and_types(
-                    executable_targets, executable_finder, binary_types,
-                    from_cores)
-            else:
-                return self.__extract_selected_cores(
-                    executable_targets, from_cores)
-        else:
-            if binary_types:
-                return self.__extract_selected_types(
-                    executable_targets, executable_finder, binary_types)
-            else:
-                # nothing
-                return [], []
-
-    def __progress(self, bins):
-        """
-        :param list bins:
-        :rtype: ~.ProgressBar
-        """
-        if self.__suppress_progress:
-            return _DummyProgress()
-        if self.__recovery_mode:
-            return ProgressBar(len(bins), RECOVERING_LABEL)
-        return ProgressBar(len(bins), EXTRACTING_LABEL)
-
-    def __prov_path(self, binary):
-        """
-        :param str binary:
-        :return: provenance directory path
-        :rtype: str
-        """
-        return (self.__sys_path if binary in self.__system_binaries
-                else self.__app_path)
-
-    def __extract_all_cores(self, executable_targets):
-        """
-        :param ExecutableTargets executable_targets:
-        :rtype: tuple(list(str), list(str))
-        """
-        error_entries = list()
-        warn_entries = list()
-        progress = self.__progress(executable_targets.binaries)
-        with Replacer() as replacer:
-            for binary in progress.over(executable_targets.binaries):
-                core_subsets = executable_targets.get_cores_for_binary(binary)
-                self.__extract_iobufs_for_binary(
-                    core_subsets, replacer, binary, error_entries,
-                    warn_entries)
-        return error_entries, warn_entries
-
-    def __extract_selected_cores_and_types(
-            self, executable_targets, executable_finder, binary_types,
-            from_cores):
-        """
-        :param ExecutableTargets executable_targets:
-        :param ExecutableFinder executable_finder:
-        :param str binary_types:
-        :param str from_cores:
-        :rtype: tuple(list(str), list(str))
-        """
-        error_entries = list()
-        warn_entries = list()
-        # bit of both
-        progress = self.__progress(executable_targets.binaries)
-        binaries = executable_finder.get_executable_paths(binary_types)
-        iocores = convert_string_into_chip_and_core_subset(from_cores)
-        with Replacer() as replacer:
-            for binary in progress.over(executable_targets.binaries):
-                if binary in binaries:
-                    core_subsets = (
-                        executable_targets.get_cores_for_binary(binary))
-                else:
-                    core_subsets = iocores.intersect(
-                        executable_targets.get_cores_for_binary(binary))
-                if core_subsets:
-                    self.__extract_iobufs_for_binary(
-                        core_subsets, replacer, binary, error_entries,
-                        warn_entries)
-        return error_entries, warn_entries
-
-    def __extract_selected_cores(
-            self, executable_targets, from_cores):
-        """
-        :param ExecutableTargets executable_targets:
-        :param str from_cores:
-        :rtype: tuple(list(str), list(str))
-        """
-        error_entries = list()
-        warn_entries = list()
-        # some hard coded cores
-        progress = self.__progress(executable_targets.binaries)
-        iocores = convert_string_into_chip_and_core_subset(from_cores)
-        with Replacer() as replacer:
-            for binary in progress.over(executable_targets.binaries):
-                core_subsets = iocores.intersect(
-                    executable_targets.get_cores_for_binary(binary))
-                if core_subsets:
-                    self.__extract_iobufs_for_binary(
-                        core_subsets, replacer, binary, error_entries,
-                        warn_entries)
-        return error_entries, warn_entries
-
-    def __extract_selected_types(
-            self, executable_targets, executable_finder, binary_types):
-        """
-        :param ExecutableTargets executable_targets:
-        :param ExecutableFinder executable_finder:
-        :param str binary_types:
-        :rtype: tuple(list(str), list(str))
-        """
-        error_entries = list()
-        warn_entries = list()
-        # some binaries
-        binaries = executable_finder.get_executable_paths(binary_types)
-        progress = self.__progress(binaries)
-        with Replacer() as replacer:
-            for binary in progress.over(binaries):
-                core_subsets = executable_targets.get_cores_for_binary(
-                    binary)
-                self.__extract_iobufs_for_binary(
-                    core_subsets, replacer, binary, error_entries,
-                    warn_entries)
-        return error_entries, warn_entries
-
-    def __extract_iobufs_for_binary(
-            self, core_subsets, replacer, binary, error_entries, warn_entries):
-        """
-        :param ~.CoreSubsets core_subsets: Where the binary is deployed
-        :param ~.Replacer replacer: Open object to handle log replacing
-        :param str binary: What binary was deployed there.
-            This is used to determine how to decompress the IOBUF output.
-        :param list(str) error_entries:
-        :param list(str) warn_entries:
-        """
-        prov_path = self.__prov_path(binary)
-        # extract iobuf
-        if self.__recovery_mode:
-            io_buffers = self.__recover_iobufs(core_subsets)
-        else:
-            io_buffers = list(self.__transceiver.get_iobuf(core_subsets))
-
-            # write iobuf
-            for iobuf in io_buffers:
-                self.__process_one_iobuf(iobuf, prov_path, replacer,
-                                         error_entries, warn_entries)
-
-    def __process_one_iobuf(
-            self, iobuf, file_path, replacer, error_entries, warn_entries):
-        """
-        :param ~.IOBuffer iobuf:
-        :param str file_path:
-        :param ~.Replacer replacer:
-        :param list(str) error_entries:
-        :param list(str) warn_entries:
-        """
-        file_name = os.path.join(
-            file_path, self.__filename_template.format(
-                iobuf.x, iobuf.y, iobuf.p))
-
-        # set mode of the file based off if the file already exists
-        mode = "a" if os.path.exists(file_name) else "w"
-
-        # write iobuf to file and call out errors and warnings.
-        with open(file_name, mode) as f:
-            for line in iobuf.iobuf.split("\n"):
-                replaced = replacer.replace(line)
-                f.write(replaced)
-                f.write("\n")
-                self.__add_value_if_match(
-                    ERROR_ENTRY, replaced, error_entries, iobuf)
-                self.__add_value_if_match(
-                    WARNING_ENTRY, replaced, warn_entries, iobuf)
-
-    def __recover_iobufs(self, core_subsets):
-        """
-        :param ~.CoreSubsets core_subsets:
-        :rtype: list(~.IOBuffer)
-        """
-        io_buffers = []
-        for core_subset in core_subsets:
-            for p in core_subset.processor_ids:
-                cs = CoreSubsets()
-                cs.add_processor(core_subset.x, core_subset.y, p)
-                try:
-                    io_buffers.extend(self.__transceiver.get_iobuf(cs))
-                except Exception as e:  # pylint: disable=broad-except
-                    io_buffers.append(IOBuffer(
-                        core_subset.x, core_subset.y, p,
-                        "failed to retrieve iobufs from {},{},{}; {}".format(
-                            core_subset.x, core_subset.y, p, str(e))))
-        return io_buffers
-
-    @staticmethod
-    def __add_value_if_match(regex, line, entries, iobuf):
-        """
-        :param ~typing.Pattern regex:
-        :param str line:
-        :param list(str) entries:
-        :param ~.IOBuffer iobuf:
-        """
-        match = regex.match(line)
-        if match:
-            entries.append("{}, {}, {}: {} ({})".format(
-                iobuf.x, iobuf.y, iobuf.p, match.group(ENTRY_TEXT),
-                match.group(ENTRY_FILE)))
-=======
 
     :param ~spinnman.transceiver.Transceiver transceiver:
     :param ~spinnman.model.ExecutableTargets executable_targets:
@@ -326,5 +28,4 @@
     """
     extractor = IOBufExtractor(
         transceiver, executable_targets, executable_finder)
-    return extractor.extract_iobuf()
->>>>>>> 2a23680f
+    return extractor.extract_iobuf()