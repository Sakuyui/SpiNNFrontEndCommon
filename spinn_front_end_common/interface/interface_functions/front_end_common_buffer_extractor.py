from spinn_front_end_common.utilities import exceptions
from spinn_front_end_common.interface.buffer_management.buffer_models\
    .abstract_receive_buffers_to_host import AbstractReceiveBuffersToHost
from spinn_machine.utilities.progress_bar import ProgressBar


class FrontEndCommonBufferExtractor(object):
    """ Extracts data in between runs
    """

    __slots__ = []

<<<<<<< HEAD
    def __call__(
            self, machine_graph, placements, buffer_manager, ran_token):
=======
    def __call__(self, machine_graph, placements, buffer_manager, ran_token):
>>>>>>> d774ecf9

        if not ran_token:
            raise exceptions.ConfigurationException(
                "The ran token has not been set")

        # Count the regions to be read
        n_regions_to_read = 0
        for vertex in machine_graph.vertices:
            if isinstance(vertex, AbstractReceiveBuffersToHost):
                n_regions_to_read += len(vertex.get_recorded_region_ids())

        progress_bar = ProgressBar(
            n_regions_to_read, "Extracting buffers from the last run")

        # Read back the regions
        for vertex in machine_graph.vertices:
            if isinstance(vertex, AbstractReceiveBuffersToHost):
                placement = placements.get_placement_of_vertex(vertex)
                for recording_region_id in vertex.get_recorded_region_ids():
                    buffer_manager.get_data_for_vertex(
                        placement, recording_region_id)
                    progress_bar.update()
        progress_bar.end()<|MERGE_RESOLUTION|>--- conflicted
+++ resolved
@@ -10,12 +10,7 @@
 
     __slots__ = []
 
-<<<<<<< HEAD
-    def __call__(
-            self, machine_graph, placements, buffer_manager, ran_token):
-=======
     def __call__(self, machine_graph, placements, buffer_manager, ran_token):
->>>>>>> d774ecf9
 
         if not ran_token:
             raise exceptions.ConfigurationException(
