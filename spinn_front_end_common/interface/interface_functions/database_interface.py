--- conflicted
+++ resolved
@@ -39,16 +39,8 @@
         self._needs_db = None
 
     def __call__(
-<<<<<<< HEAD
-            self, machine_graph, user_create_database, tags,
-            runtime, machine, data_n_timesteps, time_scale_factor,
-            machine_time_step, placements, routing_infos, router_tables,
-            create_atom_to_event_id_mapping=False,  application_graph=None):
-=======
             self, machine_graph, tags, runtime, machine, data_n_timesteps,
-            placements, routing_infos, router_tables,
-            report_folder, application_graph=None):
->>>>>>> 7b8914bd
+            placements, routing_infos, router_tables, application_graph=None):
         """
         :param ~pacman.model.graphs.machine.MachineGraph machine_graph:
         :param ~pacman.model.tags.Tags tags:
@@ -60,11 +52,6 @@
         :param router_tables:
         :type router_tables:
             ~pacman.model.routing_tables.MulticastRoutingTables
-<<<<<<< HEAD
-        :param bool create_atom_to_event_id_mapping:
-=======
-        :param str report_folder: Where the database will be put.
->>>>>>> 7b8914bd
         :param application_graph:
         :type application_graph:
             ~pacman.model.graphs.application.ApplicationGraph
@@ -73,12 +60,7 @@
         """
         # pylint: disable=too-many-arguments
 
-<<<<<<< HEAD
         self._writer = DatabaseWriter()
-        self._user_create_database = user_create_database
-=======
-        self._writer = DatabaseWriter(report_folder)
->>>>>>> 7b8914bd
         # add database generation if requested
         self._needs_db = self._writer.auto_detect_database(machine_graph)
         user_create_database = get_config_bool("Database", "create_database")
