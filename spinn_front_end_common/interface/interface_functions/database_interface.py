# Copyright (c) 2017-2019 The University of Manchester
#
# This program is free software: you can redistribute it and/or modify
# it under the terms of the GNU General Public License as published by
# the Free Software Foundation, either version 3 of the License, or
# (at your option) any later version.
#
# This program is distributed in the hope that it will be useful,
# but WITHOUT ANY WARRANTY; without even the implied warranty of
# MERCHANTABILITY or FITNESS FOR A PARTICULAR PURPOSE.  See the
# GNU General Public License for more details.
#
# You should have received a copy of the GNU General Public License
# along with this program.  If not, see <http://www.gnu.org/licenses/>.

import logging
from spinn_utilities.progress_bar import ProgressBar
from spinn_utilities.log import FormatAdapter
from spinn_front_end_common.utilities.database import DatabaseWriter

logger = FormatAdapter(logging.getLogger(__name__))


class DatabaseInterface(object):
    """ Writes a database of the graph(s) and other information.

    :param ~pacman.model.graphs.machine.MachineGraph machine_graph:
    :param str user_create_database:
    :param ~pacman.model.tags.Tags tags:
    :param int runtime:
    :param ~spinn_machine.Machine machine:
    :param int data_n_timesteps:
    :param int time_scale_factor:
    :param int machine_time_step:
    :param ~pacman.model.placements.Placements placements:
    :param ~pacman.model.routing_info.RoutingInfo routing_infos:
    :param ~pacman.model.routing_tables.MulticastRoutingTables router_tables:
<<<<<<< HEAD
    :param str report_folder:
        Where the database will be put.
=======
    :param str report_folder: Where the database will be put.
>>>>>>> b86add09
    :param bool create_atom_to_event_id_mapping:
    :param ~pacman.model.graphs.application.ApplicationGraph application_graph:
    :return: Database interface, where the database is located
    :rtype: tuple(DatabaseInterface, str)
    """

    __slots__ = [
        # the database writer object
        "_writer",

        # True if the end user has asked for the database to be written
        "_user_create_database",

        # True if the network is computed to need the database to be written
        "_needs_db"
    ]

    def __init__(self):
        self._writer = None
        self._user_create_database = None
        self._needs_db = None

    def __call__(
            self, machine_graph, user_create_database, tags,
            runtime, machine, data_n_timesteps, time_scale_factor,
            machine_time_step, placements, routing_infos, router_tables,
            report_folder, create_atom_to_event_id_mapping=False,
<<<<<<< HEAD
            application_graph=None):
=======
            application_graph=None, graph_mapper=None):
>>>>>>> b86add09
        """
        :param ~.MachineGraph machine_graph:
        :param str user_create_database:
        :param ~.Tags tags:
        :param int runtime:
        :param ~.Machine machine:
        :param int data_n_timesteps:
        :param int time_scale_factor:
        :param int machine_time_step:
        :param ~.Placements placements:
        :param ~.RoutingInfo routing_infos:
        :param ~.MulticastRoutingTables router_tables:
        :param str report_folder:
        :param bool create_atom_to_event_id_mapping:
        :param ~.ApplicationGraph application_graph:
        :rtype: tuple(DatabaseInterface, str)
        """
        # pylint: disable=too-many-arguments

        self._writer = DatabaseWriter(report_folder)
        self._user_create_database = user_create_database
        # add database generation if requested
        self._needs_db = self._writer.auto_detect_database(machine_graph)

        if self.needs_database:
            logger.info("creating live event connection database in {}",
                        self._writer.database_path)
            self._write_to_db(machine, time_scale_factor, machine_time_step,
                              runtime, application_graph, machine_graph,
                              data_n_timesteps, placements,
                              routing_infos, router_tables, tags,
                              create_atom_to_event_id_mapping)

        return self, self.database_file_path

    @property
    def needs_database(self):
        """
        :rtype: bool
        """
        if self._user_create_database == "None":
            return self._needs_db
        return self._user_create_database == "True"

    @property
    def database_file_path(self):
        """
        :rtype: str or None
        """
        if self.needs_database:
            return self._writer.database_path
        return None

    def _write_to_db(
            self, machine, time_scale_factor, machine_time_step,
            runtime, app_graph, machine_graph, data_n_timesteps,
            placements, routing_infos, router_tables, tags, create_mapping):
        """
        :param ~.Machine machine:
        :param int time_scale_factor:
        :param int machine_time_step:
        :param int runtime:
<<<<<<< HEAD
        :param ~.ApplicationGraph app_graph:
        :param ~.MachineGraph machine_graph:
        :param int data_n_timesteps:
            The number of timesteps for which data space will been reserved
=======
        :param ~.ApplicationGraph application_graph:
        :param ~.MachineGraph machine_graph:
        :param int data_n_timesteps:
            The number of timesteps for which data space will been reserved
        :param graph_mapper:
>>>>>>> b86add09
        :param ~.Placements placements:
        :param ~.RoutingInfo routing_infos:
        :param ~.MulticastRoutingTables router_tables:
        :param ~.Tags tags:
<<<<<<< HEAD
        :param bool create_mapping:
=======
        :param bool create_atom_to_event_id_mapping:
>>>>>>> b86add09
        :return:
        """
        # pylint: disable=too-many-arguments

        with self._writer as w, ProgressBar(
                9, "Creating graph description database") as p:
            w.add_system_params(time_scale_factor, machine_time_step, runtime)
            p.update()
            w.add_machine_objects(machine)
            p.update()
            if app_graph is not None and app_graph.n_vertices:
                w.add_application_vertices(app_graph)
            p.update()
            w.add_vertices(machine_graph, data_n_timesteps, app_graph)
            p.update()
            w.add_placements(placements)
            p.update()
            w.add_routing_infos(routing_infos, machine_graph)
            p.update()
            w.add_routing_tables(router_tables)
            p.update()
            w.add_tags(machine_graph, tags)
            p.update()
            if app_graph is not None and create_mapping:
                w.create_atom_to_event_id_mapping(
                    application_graph=app_graph, machine_graph=machine_graph,
                    routing_infos=routing_infos)
            p.update()<|MERGE_RESOLUTION|>--- conflicted
+++ resolved
@@ -35,12 +35,7 @@
     :param ~pacman.model.placements.Placements placements:
     :param ~pacman.model.routing_info.RoutingInfo routing_infos:
     :param ~pacman.model.routing_tables.MulticastRoutingTables router_tables:
-<<<<<<< HEAD
-    :param str report_folder:
-        Where the database will be put.
-=======
     :param str report_folder: Where the database will be put.
->>>>>>> b86add09
     :param bool create_atom_to_event_id_mapping:
     :param ~pacman.model.graphs.application.ApplicationGraph application_graph:
     :return: Database interface, where the database is located
@@ -68,11 +63,7 @@
             runtime, machine, data_n_timesteps, time_scale_factor,
             machine_time_step, placements, routing_infos, router_tables,
             report_folder, create_atom_to_event_id_mapping=False,
-<<<<<<< HEAD
             application_graph=None):
-=======
-            application_graph=None, graph_mapper=None):
->>>>>>> b86add09
         """
         :param ~.MachineGraph machine_graph:
         :param str user_create_database:
@@ -135,28 +126,15 @@
         :param int time_scale_factor:
         :param int machine_time_step:
         :param int runtime:
-<<<<<<< HEAD
         :param ~.ApplicationGraph app_graph:
         :param ~.MachineGraph machine_graph:
         :param int data_n_timesteps:
             The number of timesteps for which data space will been reserved
-=======
-        :param ~.ApplicationGraph application_graph:
-        :param ~.MachineGraph machine_graph:
-        :param int data_n_timesteps:
-            The number of timesteps for which data space will been reserved
-        :param graph_mapper:
->>>>>>> b86add09
         :param ~.Placements placements:
         :param ~.RoutingInfo routing_infos:
         :param ~.MulticastRoutingTables router_tables:
         :param ~.Tags tags:
-<<<<<<< HEAD
         :param bool create_mapping:
-=======
-        :param bool create_atom_to_event_id_mapping:
->>>>>>> b86add09
-        :return:
         """
         # pylint: disable=too-many-arguments
 
