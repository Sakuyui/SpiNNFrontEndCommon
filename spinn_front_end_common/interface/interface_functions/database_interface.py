--- conflicted
+++ resolved
@@ -35,7 +35,8 @@
     :param ~pacman.model.placements.Placements placements:
     :param ~pacman.model.routing_info.RoutingInfo routing_infos:
     :param ~pacman.model.routing_tables.MulticastRoutingTables router_tables:
-    :param str database_directory:
+    :param str report_folder:
+        Where the database will be put.
     :param bool create_atom_to_event_id_mapping:
     :param ~pacman.model.graphs.application.ApplicationGraph application_graph:
     :return: Database interface, where the database is located
@@ -62,8 +63,7 @@
             self, machine_graph, user_create_database, tags,
             runtime, machine, data_n_timesteps, time_scale_factor,
             machine_time_step, placements, routing_infos, router_tables,
-<<<<<<< HEAD
-            database_directory, create_atom_to_event_id_mapping=False,
+            report_folder, create_atom_to_event_id_mapping=False,
             application_graph=None):
         """
         :param ~.MachineGraph machine_graph:
@@ -77,16 +77,12 @@
         :param ~.Placements placements:
         :param ~.RoutingInfo routing_infos:
         :param ~.MulticastRoutingTables router_tables:
-        :param str database_directory:
+        :param str report_folder:
         :param bool create_atom_to_event_id_mapping:
         :param ~.ApplicationGraph application_graph:
         :return: Database interface, where the database is located
         :rtype: tuple(DatabaseInterface, str)
         """
-=======
-            report_folder, create_atom_to_event_id_mapping=False,
-            application_graph=None, graph_mapper=None):
->>>>>>> bd80f1ea
         # pylint: disable=too-many-arguments
 
         self._writer = DatabaseWriter(report_folder)
