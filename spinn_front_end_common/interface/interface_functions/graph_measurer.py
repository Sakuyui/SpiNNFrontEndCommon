--- conflicted
+++ resolved
@@ -19,16 +19,9 @@
 from spinn_front_end_common.data import FecDataView
 
 
-<<<<<<< HEAD
-def graph_measurer(plan_n_timesteps):
-    """ Works out how many chips a machine graph needs.
-
-    :param int plan_n_timesteps: Number of timesteps to plan for.
-=======
 def graph_measurer():
     """ Works out how many chips a machine graph needs.
 
->>>>>>> e18e7b27
     :return: The size of the graph in number of chips.
     :rtype: int
     """
@@ -43,11 +36,7 @@
     # Iterate over vertices and allocate
     progress = ProgressBar(machine_graph.n_vertices, "Measuring the graph")
 
-<<<<<<< HEAD
-    resource_tracker = ResourceTracker(plan_n_timesteps)
-=======
     resource_tracker = ResourceTracker()
->>>>>>> e18e7b27
     for vertex in progress.over(ordered_vertices):
         resource_tracker.allocate_constrained_resources(
             vertex.resources_required, vertex.constraints)
