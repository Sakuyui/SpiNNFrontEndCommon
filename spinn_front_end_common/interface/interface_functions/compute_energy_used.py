# Copyright (c) 2017-2019 The University of Manchester
#
# This program is free software: you can redistribute it and/or modify
# it under the terms of the GNU General Public License as published by
# the Free Software Foundation, either version 3 of the License, or
# (at your option) any later version.
#
# This program is distributed in the hope that it will be useful,
# but WITHOUT ANY WARRANTY; without even the implied warranty of
# MERCHANTABILITY or FITNESS FOR A PARTICULAR PURPOSE.  See the
# GNU General Public License for more details.
#
# You should have received a copy of the GNU General Public License
# along with this program.  If not, see <http://www.gnu.org/licenses/>.

import itertools
from spinn_utilities.config_holder import get_config_int
from spinn_utilities.ordered_set import OrderedSet
<<<<<<< HEAD
from spinn_front_end_common.data import FecDataView
from spinn_front_end_common.interface.provenance import ProvenanceReader
=======
from spinn_front_end_common.interface.provenance import (
    BUFFER, DATA_GENERATION, LOADING, MAPPING, ProvenanceReader, RUN_LOOP)
>>>>>>> 6952dbae
from spinn_front_end_common.utilities.utility_objs import PowerUsed
from spinn_front_end_common.utility_models import (
    ChipPowerMonitorMachineVertex)
from spinn_front_end_common.utilities.exceptions import ConfigurationException
<<<<<<< HEAD
from spinn_front_end_common.utilities.globals_variables import get_simulator
=======
from spinn_front_end_common.utilities.globals_variables import (
    time_scale_factor)
>>>>>>> 6952dbae

#: milliseconds per second
_MS_PER_SECOND = 1000.0

#: given from Indar's measurements
MILLIWATTS_PER_FPGA = 0.000584635

#: stated in papers (SpiNNaker: A 1-W 18 core system-on-Chip for
#: Massively-Parallel Neural Network Simulation)
JOULES_PER_SPIKE = 0.000000000800

#: stated in papers (SpiNNaker: A 1-W 18 core system-on-Chip for
#: Massively-Parallel Neural Network Simulation)
MILLIWATTS_PER_IDLE_CHIP = 0.000360

#: stated in papers (SpiNNaker: A 1-W 18 core system-on-Chip for
#: Massively-Parallel Neural Network Simulation)
MILLIWATTS_PER_CHIP_ACTIVE_OVERHEAD = 0.001 - MILLIWATTS_PER_IDLE_CHIP

#: measured from the real power meter and timing between
#: the photos for a days powered off
MILLIWATTS_FOR_FRAME_IDLE_COST = 0.117

#: measured from the loading of the column and extrapolated
MILLIWATTS_PER_FRAME_ACTIVE_COST = 0.154163558

#: measured from the real power meter and timing between the photos
#: for a day powered off
MILLIWATTS_FOR_BOXED_48_CHIP_FRAME_IDLE_COST = 0.0045833333

# TODO needs filling in
MILLIWATTS_PER_UNBOXED_48_CHIP_FRAME_IDLE_COST = 0.01666667

# TODO verify this is correct when doing multiboard comms
N_MONITORS_ACTIVE_DURING_COMMS = 2


def compute_energy_used(
<<<<<<< HEAD
        version, mapping_time,
        load_time, execute_time, dsg_time, extraction_time,
=======
        placements, machine, version, runtime, buffer_manager,
>>>>>>> 6952dbae
        spalloc_server=None, remote_spinnaker_url=None,
        machine_allocation_controller=None):
    """ This algorithm does the actual work of computing energy used by a\
        simulation (or other application) running on SpiNNaker.

    :param int version:
        The version of the SpiNNaker boards in use.
    :param float mapping_time:
        From simulator via :py:class:`~.FinaliseTimingData`.
    :param float load_time:
        From simulator via :py:class:`~.FinaliseTimingData`.
    :param float execute_time:
        From simulator via :py:class:`~.FinaliseTimingData`.
    :param float dsg_time:
        From simulator via :py:class:`~.FinaliseTimingData`.
    :param float extraction_time:
        From simulator via :py:class:`~.FinaliseTimingData`.
    :param spalloc_server: (optional)
    :type spalloc_server: str or None
    :param remote_spinnaker_url: (optional)
    :type remote_spinnaker_url: str or None
    :param MachineAllocationController machine_allocation_controller:
        (optional)
    :rtype: PowerUsed
    """
    # pylint: disable=too-many-arguments
<<<<<<< HEAD
    runtime_total_ms = (
            FecDataView.get_current_run_timesteps() *
            FecDataView.get_time_scale_factor())
    machine = FecDataView.get_machine()
    placements = FecDataView.get_placements()
=======
    db = ProvenanceReader()
    dsg_time = db.get_category_timer_sum(DATA_GENERATION)
    execute_time = db.get_category_timer_sum(RUN_LOOP)
    # TODO some extraction time is also execute_time
    extraction_time = db.get_category_timer_sum(BUFFER)
    load_time = db.get_category_timer_sum(LOADING)
    mapping_time = db.get_category_timer_sum(MAPPING)
    # TODO get_machine not include here
>>>>>>> 6952dbae
    power_used = PowerUsed()

    power_used.num_chips = machine.n_chips
    # One extra per chip for SCAMP
    power_used.num_cores = placements.n_placements + machine.n_chips
    power_used.exec_time_secs = execute_time / _MS_PER_SECOND
    power_used.loading_time_secs = load_time / _MS_PER_SECOND
    power_used.saving_time_secs = extraction_time / _MS_PER_SECOND
    power_used.data_gen_time_secs = dsg_time / _MS_PER_SECOND
    power_used.mapping_time_secs = mapping_time / _MS_PER_SECOND

    using_spalloc = bool(spalloc_server or remote_spinnaker_url)
    _compute_energy_consumption(
         placements, machine, version, using_spalloc,
         dsg_time, load_time,
         mapping_time, execute_time + load_time + extraction_time,
         machine_allocation_controller,
         runtime_total_ms, power_used)

    return power_used


def _compute_energy_consumption(
        placements, machine, version, using_spalloc, dsg_time,
        load_time, mapping_time, total_booted_time, job, runtime_total_ms,
        power_used):
    """
    :param ~.Placements placements:
    :param ~.Machine machine:
    :param int version:
    :param bool using_spalloc:
    :param float dsg_time:
    :param float load_time:
    :param float mapping_time:
    :param float total_booted_time:
    :param MachineAllocationController job:
    :param float runtime_total_ms:
    :param PowerUsed power_used:
    """
    # figure active chips
    active_chips = __active_chips(placements)

    # figure out packet cost
    _router_packet_energy(power_used)

    # figure FPGA cost over all booted and during runtime cost
    _calculate_fpga_energy(
        machine, version, using_spalloc, total_booted_time,
        runtime_total_ms, power_used)

    # figure how many frames are using, as this is a constant cost of
    # routers, cooling etc
    power_used.num_frames = _calculate_n_frames(machine, job)

    # figure load time cost
    power_used.loading_joules = _calculate_loading_energy(
        machine, load_time, active_chips, power_used.num_frames)

    # figure the down time idle cost for mapping
    power_used.mapping_joules = _calculate_power_down_energy(
        mapping_time, machine, job, version, power_used.num_frames)

    # figure the down time idle cost for DSG
    power_used.data_gen_joules = _calculate_power_down_energy(
        dsg_time, machine, job, version, power_used.num_frames)

    # figure extraction time cost
    power_used.saving_joules = _calculate_data_extraction_energy(
        machine, active_chips, power_used.num_frames)

    # figure out active chips cost
    power_used.chip_energy_joules = sum(
        _calculate_chips_active_energy(
            chip, placements, runtime_total_ms, power_used)
        for chip in active_chips)

    # figure out cooling/internet router idle cost during runtime
    power_used.baseline_joules = (
        runtime_total_ms * power_used.num_frames *
        MILLIWATTS_FOR_FRAME_IDLE_COST)


def __active_chips(placements):
    """
    :param ~.Placements placements
    :rtype: set(~.Chip)
    """
    return OrderedSet(
        FecDataView.get_chip_at(placement.x, placement.y)
        for placement in placements
        if isinstance(placement.vertex, ChipPowerMonitorMachineVertex))


_COST_PER_TYPE = {
    "Local_Multicast_Packets": JOULES_PER_SPIKE,
    "External_Multicast_Packets": JOULES_PER_SPIKE,
    "Reinjected": JOULES_PER_SPIKE,
    "Local_P2P_Packets": JOULES_PER_SPIKE * 2,
    "External_P2P_Packets": JOULES_PER_SPIKE * 2,
    "Local_NN_Packets": JOULES_PER_SPIKE,
    "External_NN_Packets": JOULES_PER_SPIKE,
    "Local_FR_Packets": JOULES_PER_SPIKE * 2,
    "External_FR_Packets": JOULES_PER_SPIKE * 2
}


def _router_packet_energy(power_used):
    """
    :param PowerUsed power_used:
    """
    energy_cost = 0.0
    for name, cost in _COST_PER_TYPE.items():
        data = ProvenanceReader().get_router_by_chip(name)
        for (x, y, value) in data:
            this_cost = value * cost
            energy_cost += this_cost
            if this_cost:
                power_used.add_router_active_energy(x, y, this_cost)

    power_used.packet_joules = energy_cost


def _calculate_chips_active_energy(
        chip, placements, runtime_total_ms, power_used):
    """ Figure out the chip active cost during simulation

    :param ~.Chip chip: the chip to consider
    :param ~.Placements placements: placements
    :param float runtime_total_ms:
    :param PowerUsed power_used:
    :return: energy cost
    """
    # pylint: disable=too-many-arguments

    # locate chip power monitor
    chip_power_monitor = __get_chip_power_monitor(chip, placements)

    # get recordings from the chip power monitor
    recorded_measurements = chip_power_monitor.get_recorded_data(
        placement=FecDataView.get_placement_of_vertex(chip_power_monitor))

    # deduce time in milliseconds per recording element
    n_samples_per_recording = get_config_int(
        "EnergyMonitor", "n_samples_per_recording_entry")
    time_for_recorded_sample = (
        chip_power_monitor.sampling_frequency *
        n_samples_per_recording) / 1000
    cores_power_cost = [0.0, 0.0, 0.0, 0.0, 0.0, 0.0, 0.0, 0.0, 0.0, 0.0,
                        0.0, 0.0, 0.0, 0.0, 0.0, 0.0, 0.0, 0.0]

    # accumulate costs
    for recorded_measurement in recorded_measurements:
        for core in range(0, 18):
            cores_power_cost[core] += (
                recorded_measurement[core] * time_for_recorded_sample *
                MILLIWATTS_PER_CHIP_ACTIVE_OVERHEAD / 18)

    # detailed report print out
    for core in range(0, 18):
        power_used.add_core_active_energy(
            chip.x, chip.y, core, cores_power_cost[core])

    # TAKE INTO ACCOUNT IDLE COST
    idle_cost = runtime_total_ms * MILLIWATTS_PER_IDLE_CHIP
    return sum(cores_power_cost) + idle_cost


def __get_chip_power_monitor(chip, placements):
    """ Locate chip power monitor

    :param ~.Chip chip: the chip to consider
    :param ~.Placements placements: placements
    :return: the machine vertex coupled to the monitor
    :rtype: ChipPowerMonitorMachineVertex
    :raises Exception: if it can't find the monitor
    """
    # TODO this should be in the ChipPowerMonitor class
    # it is its responsibility, but needs the self-partitioning

    # start at top, as more likely it was placed on the top
    for processor_id in range(chip.n_processors):
        if placements.is_processor_occupied(chip.x, chip.y, processor_id):
            # check if vertex is a chip power monitor
            vertex = placements.get_vertex_on_processor(
                chip.x, chip.y, processor_id)
            if isinstance(vertex, ChipPowerMonitorMachineVertex):
                return vertex

    raise Exception("expected to find a chip power monitor!")


def _calculate_fpga_energy(
        machine, version, using_spalloc, total_runtime, runtime_total_ms,
        power_used):
    """
    :param ~.Machine machine:
    :param int version:
    :param bool using_spalloc:
    :param float total_runtime:
    :param float runtime_total_ms:
    :param PowerUsed power_used:
    """
    # pylint: disable=too-many-arguments

    total_fpgas = 0
    # if not spalloc, then could be any type of board
    if not using_spalloc:
        # if a spinn2 or spinn3 (4 chip boards) then they have no fpgas
        if int(version) in (2, 3):
            return 0, 0
        elif int(version) not in (4, 5):
            # No idea what we've got here!
            raise ConfigurationException(
                "Do not know what the FPGA setup is for this version of "
                "SpiNNaker machine.")

        # if the spinn4 or spinn5 board, need to verify if wrap-arounds
        # are there, if not then assume fpgas are turned off.

        # how many fpgas are active
        total_fpgas = __board_n_operational_fpgas(
            machine.ethernet_connected_chips[0])
        # active fpgas
        if total_fpgas == 0:
            return 0, 0
    else:  # spalloc machine, need to check each board
        for ethernet_connected_chip in machine.ethernet_connected_chips:
            total_fpgas += __board_n_operational_fpgas(
               ethernet_connected_chip)

    # Only need to update this here now that we've learned there are FPGAs
    # in use
    power_used.num_fpgas = total_fpgas
    power_usage_total = (
        total_runtime * MILLIWATTS_PER_FPGA * total_fpgas)
    power_usage_runtime = (
        runtime_total_ms * MILLIWATTS_PER_FPGA * total_fpgas)
    power_used.fpga_total_energy_joules = power_usage_total
    power_used.fpga_exec_energy_joules = power_usage_runtime


def __board_n_operational_fpgas(ethernet_chip):
    """ Figures out how many FPGAs were switched on for a particular \
        SpiNN-5 board.

    :param ~.Chip ethernet_chip: the ethernet chip to look from
    :return: number of FPGAs on, on this board
    """
    # pylint: disable=too-many-locals

    # TODO: should be possible to get this info from Machine

    # As the Chips can be None use the machine call and not the View call
    machine = FecDataView.get_machine()

    # positions to check for active links
    left_chips = (
        machine.get_chip_at(ethernet_chip.x + dx, ethernet_chip.y + dy)
        for dx, dy in ((0, 0), (0, 1), (0, 2), (0, 3), (0, 4)))
    right_chips = (
        machine.get_chip_at(ethernet_chip.x + dx, ethernet_chip.y + dy)
        for dx, dy in ((7, 3), (7, 4), (7, 5), (7, 6), (7, 7)))
    top_chips = (
        machine.get_chip_at(ethernet_chip.x + dx, ethernet_chip.y + dy)
        for dx, dy in ((4, 7), (5, 7), (6, 7), (7, 7)))
    bottom_chips = (
        machine.get_chip_at(ethernet_chip.x + dx, ethernet_chip.y + dy)
        for dx, dy in ((0, 0), (1, 0), (2, 0), (3, 0), (4, 0)))
    top_left_chips = (
        machine.get_chip_at(ethernet_chip.x + dx, ethernet_chip.y + dy)
        for dx, dy in ((0, 3), (1, 4), (2, 5), (3, 6), (4, 7)))
    bottom_right_chips = (
        machine.get_chip_at(ethernet_chip.x + dx, ethernet_chip.y + dy)
        for dx, dy in ((0, 4), (1, 5), (2, 6), (3, 7)))

    # bottom left, bottom
    fpga_0 = __deduce_fpga(
        bottom_chips, bottom_right_chips, (5, 4), (0, 5))
    # left, and top right
    fpga_1 = __deduce_fpga(
        left_chips, top_left_chips, (3, 4), (3, 2))
    # top and right
    fpga_2 = __deduce_fpga(
        top_chips, right_chips, (2, 1), (0, 1))
    return fpga_0 + fpga_1 + fpga_2


def __deduce_fpga(chips_1, chips_2, links_1, links_2):
    """ Figure out if each FPGA was on or not

    :param iterable(~.Chip) chips_1: chips on an edge of the board
    :param iterable(~.Chip) chips_2: chips on an edge of the board
    :param iterable(int) links_1: which link IDs to check from chips_1
    :param iterable(int) links_2: which link IDs to check from chips_2
    :return: 0 if not on, 1 if on
    :rtype: int
    """
    for chip, link_id in itertools.product(chips_1, links_1):
        if chip and chip.router.get_link(link_id) is not None:
            return 1
    for chip, link_id in itertools.product(chips_2, links_2):
        if chip and chip.router.get_link(link_id) is not None:
            return 1
    return 0


def _calculate_loading_energy(machine, load_time_ms, active_chips, n_frames):
    """
    :param ~.Machine machine:
    :param float load_time_ms: milliseconds
    :param list active_chips:
    :param int n_frames:
    :rtype: float
    """
    # pylint: disable=too-many-arguments

    # find time in milliseconds
    reader = ProvenanceReader()
    total_time_ms = reader.get_timer_sum_by_category("loading")

    # handle monitor core active cost

    # min between chips that are active and fixed monitor, as when 1
    # chip is used its one monitor, if more than 1 chip,
    # the ethernet connected chip and the monitor handling the read/write
    # this is checked by min
    n_monitors_active = min(
        N_MONITORS_ACTIVE_DURING_COMMS, len(active_chips))
    energy_cost = (
        total_time_ms * n_monitors_active *
        MILLIWATTS_PER_CHIP_ACTIVE_OVERHEAD /
        machine.DEFAULT_MAX_CORES_PER_CHIP)

    # handle all idle cores
    energy_cost += _calculate_idle_cost(total_time_ms, machine)

    # handle time diff between load time and total load phase of ASB
    energy_cost += (
        (load_time_ms - total_time_ms) *
        machine.n_chips * MILLIWATTS_PER_IDLE_CHIP)

    # handle active routers etc
    active_router_cost = (
        load_time_ms * n_frames * MILLIWATTS_PER_FRAME_ACTIVE_COST)

    # accumulate
    energy_cost += active_router_cost
    return energy_cost


def _calculate_data_extraction_energy(machine, active_chips, n_frames):
    """ Data extraction cost

    :param ~.Machine machine: machine description
    :param list active_chips:
    :param int n_frames:
    :return: cost of data extraction in Joules
    :rtype: float
    """
    # pylint: disable=too-many-arguments

    # find time
    # TODO is this what was desired
    total_time_ms = ProvenanceReader().get_category_timer_sum(BUFFER)

    # min between chips that are active and fixed monitor, as when 1
    # chip is used its one monitor, if more than 1 chip,
    # the ethernet connected chip and the monitor handling the read/write
    # this is checked by min
    energy_cost = (
        total_time_ms *
        min(N_MONITORS_ACTIVE_DURING_COMMS, len(active_chips)) *
        MILLIWATTS_PER_CHIP_ACTIVE_OVERHEAD /
        machine.DEFAULT_MAX_CORES_PER_CHIP)

    # add idle chip cost
    energy_cost += _calculate_idle_cost(total_time_ms, machine)

    # handle active routers etc
    energy_cost_of_active_router = (
        total_time_ms * n_frames * MILLIWATTS_PER_FRAME_ACTIVE_COST)
    energy_cost += energy_cost_of_active_router
    return energy_cost


def _calculate_idle_cost(time, machine):
    """ Calculate energy used by being idle.

    :param float time: time machine was idle, in milliseconds
    :param ~.Machine machine: machine description
    :return: cost in joules
    :rtype: float
    """
    return (time * machine.total_available_user_cores *
            MILLIWATTS_PER_IDLE_CHIP /
            machine.DEFAULT_MAX_CORES_PER_CHIP)


def _calculate_power_down_energy(time, machine, job, version, n_frames):
    """ Calculate power down costs

    :param float time: time powered down, in milliseconds
    :param ~.Machine machine:
    :param AbstractMachineAllocationController job:
        the spalloc job object
    :param int version:
    :param int n_frames: number of frames used by this machine
    :return: energy in joules
    :rtype: float
    """
    # pylint: disable=too-many-arguments

    # if spalloc or hbp
    if job is not None:
        return time * n_frames * MILLIWATTS_FOR_FRAME_IDLE_COST
    # if 48 chip
    elif version == 5 or version == 4:
        return time * MILLIWATTS_FOR_BOXED_48_CHIP_FRAME_IDLE_COST
    # if 4 chip
    elif version == 3 or version == 2:
        return machine.n_chips * time * MILLIWATTS_PER_IDLE_CHIP
    # boom
    else:
        raise ConfigurationException("don't know what to do here")


def _calculate_n_frames(machine, job):
    """ Figures out how many frames are being used in this setup.\
        A key of cabinet,frame will be used to identify unique frame.

    :param ~.Machine machine: the machine object
    :param AbstractMachineAllocationController job:
        the spalloc job object
    :return: number of frames
    :rtype: int
    """

    # if not spalloc, then could be any type of board, but unknown cooling
    if job is None:
        return 0

    # if using spalloc in some form
    cabinet_frame = set()
    for ethernet_connected_chip in machine.ethernet_connected_chips:
        cabinet, frame, _ = job.where_is_machine(
            ethernet_connected_chip.x, ethernet_connected_chip.y)
        cabinet_frame.add((cabinet, frame))
    return len(cabinet_frame)<|MERGE_RESOLUTION|>--- conflicted
+++ resolved
@@ -16,23 +16,17 @@
 import itertools
 from spinn_utilities.config_holder import get_config_int
 from spinn_utilities.ordered_set import OrderedSet
-<<<<<<< HEAD
 from spinn_front_end_common.data import FecDataView
 from spinn_front_end_common.interface.provenance import ProvenanceReader
-=======
 from spinn_front_end_common.interface.provenance import (
     BUFFER, DATA_GENERATION, LOADING, MAPPING, ProvenanceReader, RUN_LOOP)
->>>>>>> 6952dbae
 from spinn_front_end_common.utilities.utility_objs import PowerUsed
 from spinn_front_end_common.utility_models import (
     ChipPowerMonitorMachineVertex)
 from spinn_front_end_common.utilities.exceptions import ConfigurationException
-<<<<<<< HEAD
 from spinn_front_end_common.utilities.globals_variables import get_simulator
-=======
 from spinn_front_end_common.utilities.globals_variables import (
     time_scale_factor)
->>>>>>> 6952dbae
 
 #: milliseconds per second
 _MS_PER_SECOND = 1000.0
@@ -71,29 +65,13 @@
 
 
 def compute_energy_used(
-<<<<<<< HEAD
-        version, mapping_time,
-        load_time, execute_time, dsg_time, extraction_time,
-=======
-        placements, machine, version, runtime, buffer_manager,
->>>>>>> 6952dbae
-        spalloc_server=None, remote_spinnaker_url=None,
+        version, spalloc_server=None, remote_spinnaker_url=None,
         machine_allocation_controller=None):
     """ This algorithm does the actual work of computing energy used by a\
         simulation (or other application) running on SpiNNaker.
 
     :param int version:
         The version of the SpiNNaker boards in use.
-    :param float mapping_time:
-        From simulator via :py:class:`~.FinaliseTimingData`.
-    :param float load_time:
-        From simulator via :py:class:`~.FinaliseTimingData`.
-    :param float execute_time:
-        From simulator via :py:class:`~.FinaliseTimingData`.
-    :param float dsg_time:
-        From simulator via :py:class:`~.FinaliseTimingData`.
-    :param float extraction_time:
-        From simulator via :py:class:`~.FinaliseTimingData`.
     :param spalloc_server: (optional)
     :type spalloc_server: str or None
     :param remote_spinnaker_url: (optional)
@@ -103,13 +81,11 @@
     :rtype: PowerUsed
     """
     # pylint: disable=too-many-arguments
-<<<<<<< HEAD
     runtime_total_ms = (
             FecDataView.get_current_run_timesteps() *
             FecDataView.get_time_scale_factor())
     machine = FecDataView.get_machine()
     placements = FecDataView.get_placements()
-=======
     db = ProvenanceReader()
     dsg_time = db.get_category_timer_sum(DATA_GENERATION)
     execute_time = db.get_category_timer_sum(RUN_LOOP)
@@ -118,7 +94,6 @@
     load_time = db.get_category_timer_sum(LOADING)
     mapping_time = db.get_category_timer_sum(MAPPING)
     # TODO get_machine not include here
->>>>>>> 6952dbae
     power_used = PowerUsed()
 
     power_used.num_chips = machine.n_chips
