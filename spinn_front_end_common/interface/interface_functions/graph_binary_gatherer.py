# Copyright (c) 2017-2019 The University of Manchester
#
# This program is free software: you can redistribute it and/or modify
# it under the terms of the GNU General Public License as published by
# the Free Software Foundation, either version 3 of the License, or
# (at your option) any later version.
#
# This program is distributed in the hope that it will be useful,
# but WITHOUT ANY WARRANTY; without even the implied warranty of
# MERCHANTABILITY or FITNESS FOR A PARTICULAR PURPOSE.  See the
# GNU General Public License for more details.
#
# You should have received a copy of the GNU General Public License
# along with this program.  If not, see <http://www.gnu.org/licenses/>.

from spinn_utilities.progress_bar import ProgressBar
from spinn_front_end_common.utilities.utility_objs import ExecutableTargets
from spinn_front_end_common.utilities.exceptions import (
    ExecutableNotFoundException)
from spinn_front_end_common.abstract_models import AbstractHasAssociatedBinary


class GraphBinaryGatherer(object):
    """ Extracts binaries to be executed.

    :param ~pacman.model.placements.Placements placements:
    :param ~pacman.model.graphs.machine.MachineGraph graph:
    :param ~spinn_utilities.executable_finder.ExecutableFinder \
            executable_finder:
    :rtype: ExecutableTargets
    """

    __slots__ = ["_exe_finder", "_exe_targets"]

    def __init__(self):
        self._exe_finder = None
        self._exe_targets = None

<<<<<<< HEAD
    def __call__(self, placements, graph, executable_finder):
=======
    def __call__(
            self, placements, graph, executable_finder, graph_mapper=None):
>>>>>>> b4cce846
        """
        :param ~.Placements placements:
        :param ~.MachineGraph graph:
        :param ExecutableFinder executable_finder:
<<<<<<< HEAD
=======
        :param ~.GraphMapper graph_mapper:
>>>>>>> b4cce846
        :rtype: ExecutableTargets
        """
        self._exe_finder = executable_finder
        self._exe_targets = ExecutableTargets()
        progress = ProgressBar(graph.n_vertices, "Finding binaries")
        for vertex in progress.over(graph.vertices):
            placement = placements.get_placement_of_vertex(vertex)
            self.__get_binary(placement, vertex)
            self.__get_binary(placement, vertex.app_vertex)

        return self._exe_targets

    def __get_binary(self, placement, vertex):
        """
        :param ~.Placement placement:
<<<<<<< HEAD
        :param ~.MachineVertex vertex:
        """
        # If we've got junk input, ignore it
=======
        :param ~.AbstractVertex vertex:
        """
        # If we've got junk input (shouldn't happen), ignore it
>>>>>>> b4cce846
        if vertex is None:
            return
        # if the vertex cannot be executed, ignore it
        if not isinstance(vertex, AbstractHasAssociatedBinary):
            return

        # Get name of binary from vertex
        binary_name = vertex.get_binary_file_name()
        exec_type = vertex.get_binary_start_type()

        # Attempt to find this within search paths
        binary_path = self._exe_finder.get_executable_path(binary_name)
        if binary_path is None:
            raise ExecutableNotFoundException(binary_name)

        self._exe_targets.place_binary(binary_path, placement, exec_type)<|MERGE_RESOLUTION|>--- conflicted
+++ resolved
@@ -36,20 +36,11 @@
         self._exe_finder = None
         self._exe_targets = None
 
-<<<<<<< HEAD
     def __call__(self, placements, graph, executable_finder):
-=======
-    def __call__(
-            self, placements, graph, executable_finder, graph_mapper=None):
->>>>>>> b4cce846
         """
         :param ~.Placements placements:
         :param ~.MachineGraph graph:
         :param ExecutableFinder executable_finder:
-<<<<<<< HEAD
-=======
-        :param ~.GraphMapper graph_mapper:
->>>>>>> b4cce846
         :rtype: ExecutableTargets
         """
         self._exe_finder = executable_finder
@@ -65,15 +56,9 @@
     def __get_binary(self, placement, vertex):
         """
         :param ~.Placement placement:
-<<<<<<< HEAD
-        :param ~.MachineVertex vertex:
-        """
-        # If we've got junk input, ignore it
-=======
         :param ~.AbstractVertex vertex:
         """
         # If we've got junk input (shouldn't happen), ignore it
->>>>>>> b4cce846
         if vertex is None:
             return
         # if the vertex cannot be executed, ignore it
