--- conflicted
+++ resolved
@@ -36,12 +36,8 @@
     :rtype: ExecutableTargets
     """
     gatherer = _GraphBinaryGatherer(executable_finder)
-<<<<<<< HEAD
+    # pylint: disable=protected-access
     return gatherer._run(placements)
-=======
-    # pylint: disable=protected-access
-    return gatherer._run(placements, graph)
->>>>>>> db06c49d
 
 
 class _GraphBinaryGatherer(object):
