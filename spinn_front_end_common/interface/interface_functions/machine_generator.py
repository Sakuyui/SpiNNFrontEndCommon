# Copyright (c) 2017-2019 The University of Manchester
#
# This program is free software: you can redistribute it and/or modify
# it under the terms of the GNU General Public License as published by
# the Free Software Foundation, either version 3 of the License, or
# (at your option) any later version.
#
# This program is distributed in the hope that it will be useful,
# but WITHOUT ANY WARRANTY; without even the implied warranty of
# MERCHANTABILITY or FITNESS FOR A PARTICULAR PURPOSE.  See the
# GNU General Public License for more details.
#
# You should have received a copy of the GNU General Public License
# along with this program.  If not, see <http://www.gnu.org/licenses/>.

import re
from spinnman.connections import SocketAddressWithChip
from spinnman.transceiver import create_transceiver_from_hostname
from spinnman.model import BMPConnectionData
from spinn_front_end_common.utilities.exceptions import ConfigurationException


class MachineGenerator(object):
    """ Makes a transceiver and a machine object.

    :param str hostname:
        the hostname or IP address of the SpiNNaker machine
    :param str bmp_details: the details of the BMP connections
    :param set(tuple(int,int)) downed_chips:
        the chips that are down which SARK thinks are alive
    :param set(tuple(int,int,int)) downed_cores:
        the cores that are down which SARK thinks are alive
    :param set(tuple(int,int,int)) downed_links:
        the links that are down which SARK thinks are alive
    :param int board_version:
        the version of the boards being used within the machine
        (1, 2, 3, 4 or 5)
    :param bool auto_detect_bmp:
        Whether the BMP should be automatically determined
<<<<<<< HEAD
    :param list(~.SocketAddressWithChip) scamp_connection_data:
        the list of SC&MP connection data or None
=======
    :param scamp_connection_data:
        the list of SC&MP connection data or None
    :type scamp_connection_data:
        list(~spinnman.connections.SocketAddressWithChip)
>>>>>>> b4cce846
    :param int boot_port_num: the port number used for the boot connection
    :param bool reset_machine_on_start_up:
    :param max_sdram_size: the maximum SDRAM each chip can say it has
        (mainly used in debugging purposes)
    :type max_sdram_size: int or None
    :param bool repair_machine:
        Flag to set the behaviour if a repairable error is found on the
        machine.
        If `True` will create a machine without the problematic bits.
        (See machine_factory.machine_repair)
        If `False`, get machine will raise an Exception if a problematic
        machine is discovered.
    :param bool ignore_bad_ethernets:
        Flag to say that ip_address information
        on non-ethernet chips should be ignored.
        Non-ethernet chips are defined here as ones that do not report
        themselves their nearest ethernet.
        The bad IP address is always logged.
        If True, the IP address is ignored.
        If False, the chip with the bad IP address is removed.
    :return: Connection details and Transceiver
    :rtype: tuple(~spinnman.transceiver.Transceiver, ~spinn_machine.Machine)
    """

    __slots__ = []

    def __call__(
            self, hostname, bmp_details, downed_chips, downed_cores,
            downed_links, board_version, auto_detect_bmp,
            scamp_connection_data, boot_port_num, reset_machine_on_start_up,
            max_sdram_size=None, repair_machine=False,
            ignore_bad_ethernets=True, default_report_directory=None):
        """
        :param str hostname:
        :param str bmp_details:
        :param set(tuple(int,int)) downed_chips:
        :param set(tuple(int,int,int)) downed_cores:
        :param set(tuple(int,int,int)) downed_links:
        :param int board_version:
        :param bool auto_detect_bmp:
        :param list(~.SocketAddressWithChip) scamp_connection_data:
        :param int boot_port_num:
        :param bool reset_machine_on_start_up:
        :param max_sdram_size:
        :type max_sdram_size: int or None
        :param bool repair_machine:
        :param bool ignore_bad_ethernets:
        :rtype: tuple(~spinnman.transceiver.Transceiver, \
            ~spinn_machine.Machine)
        """
        # pylint: disable=too-many-arguments

        # if the end user gives you SCAMP data, use it and don't discover them
        if scamp_connection_data is not None:
            scamp_connection_data = [
                self._parse_scamp_connection(piece)
                for piece in scamp_connection_data.split(":")]

        txrx = create_transceiver_from_hostname(
            hostname=hostname,
            bmp_connection_data=self._parse_bmp_details(bmp_details),
            version=board_version, ignore_chips=downed_chips,
            ignore_cores=downed_cores, ignored_links=downed_links,
            auto_detect_bmp=auto_detect_bmp, boot_port_no=boot_port_num,
            scamp_connections=scamp_connection_data,
            max_sdram_size=max_sdram_size,
            repair_machine=repair_machine,
            ignore_bad_ethernets=ignore_bad_ethernets,
            default_report_directory=default_report_directory)

        if reset_machine_on_start_up:
            txrx.power_off_machine()

        # do auto boot if possible
        if board_version is None:
            raise ConfigurationException(
                "Please set a machine version number in the configuration "
                "file (spynnaker.cfg or pacman.cfg)")
        txrx.ensure_board_is_ready()
        txrx.discover_scamp_connections()
        return txrx.get_machine_details(), txrx

    @staticmethod
    def _parse_scamp_connection(scamp_connection):
        """
        :param str scamp_connection:
        :rtype: ~.SocketAddressWithChip
        :raises Exception: If the parse fails
        """
        pieces = scamp_connection.split(",")
        if len(pieces) == 3:
            port_num = None
            hostname, chip_x, chip_y = pieces
        elif len(pieces) == 4:
            hostname, port_num, chip_x, chip_y = pieces
        else:
            raise Exception("bad SC&MP connection descriptor")

        return SocketAddressWithChip(
            hostname=hostname,
            port_num=None if port_num is None else int(port_num),
            chip_x=int(chip_x),
            chip_y=int(chip_y))

    @staticmethod
    def _parse_bmp_cabinet_and_frame(bmp_cabinet_and_frame):
        """
        :param str bmp_cabinet_and_frame:
        :rtype: tuple(int or str, int or str, str, str or None)
        """
        split_string = bmp_cabinet_and_frame.split(";", 2)
        if len(split_string) == 1:
            host = split_string[0].split(",")
            if len(host) == 1:
                return 0, 0, split_string[0], None
            return 0, 0, host[0], host[1]
        if len(split_string) == 2:
            host = split_string[1].split(",")
            if len(host) == 1:
                return 0, split_string[0], host[0], None
            return 0, split_string[0], host[0], host[1]
        host = split_string[2].split(",")
        if len(host) == 1:
            return split_string[0], split_string[1], host[0], None
        return split_string[0], split_string[1], host[0], host[1]

    @staticmethod
    def _parse_bmp_boards(bmp_boards):
        """
        :param str bmp_boards:
        :rtype: list(int)
        """
        # If the string is a range of boards, get the range
        range_match = re.match(r"(\d+)-(\d+)", bmp_boards)
        if range_match is not None:
            return list(range(int(range_match.group(1)),
                              int(range_match.group(2)) + 1))

        # Otherwise, assume a list of boards
        return [int(board) for board in bmp_boards.split(",")]

    def _parse_bmp_connection(self, bmp_detail):
        """ Parses one item of BMP connection data. Maximal format:\
            `cabinet;frame;host,port/boards`
            All parts except host can be omitted. Boards can be a \
            hyphen-separated range or a comma-separated list.

        :param str bmp_detail:
        :rtype: ~.BMPConnectionData
        """
        pieces = bmp_detail.split("/")
        (cabinet, frame, hostname, port_num) = \
            self._parse_bmp_cabinet_and_frame(pieces[0])
        # if there is no split, then assume its one board, located at 0
        boards = [0] if len(pieces) == 1 else self._parse_bmp_boards(pieces[1])
        port_num = None if port_num is None else int(port_num)
        return BMPConnectionData(cabinet, frame, hostname, boards, port_num)

    def _parse_bmp_details(self, bmp_string):
        """ Take a BMP line (a colon-separated list) and split it into the\
            BMP connection data.

        :param str bmp_string: the BMP string to be converted
        :return: the BMP connection data
        :rtype: list(~.BMPConnectionData) or None
        """
        if bmp_string is None or bmp_string == "None":
            return None
        return [self._parse_bmp_connection(bmp_connection)
                for bmp_connection in bmp_string.split(":")]<|MERGE_RESOLUTION|>--- conflicted
+++ resolved
@@ -37,15 +37,10 @@
         (1, 2, 3, 4 or 5)
     :param bool auto_detect_bmp:
         Whether the BMP should be automatically determined
-<<<<<<< HEAD
-    :param list(~.SocketAddressWithChip) scamp_connection_data:
-        the list of SC&MP connection data or None
-=======
     :param scamp_connection_data:
         the list of SC&MP connection data or None
     :type scamp_connection_data:
         list(~spinnman.connections.SocketAddressWithChip)
->>>>>>> b4cce846
     :param int boot_port_num: the port number used for the boot connection
     :param bool reset_machine_on_start_up:
     :param max_sdram_size: the maximum SDRAM each chip can say it has
