--- conflicted
+++ resolved
@@ -54,13 +54,7 @@
 
     def __call__(
             self, hostname, bmp_details, board_version, auto_detect_bmp,
-            scamp_connection_data, boot_port_num, reset_machine_on_start_up,
-<<<<<<< HEAD
-            report_waiting_logs, max_sdram_size=None, repair_machine=False,
-            ignore_bad_ethernets=True):
-=======
-            default_report_directory=None):
->>>>>>> 7b8914bd
+            scamp_connection_data, boot_port_num, reset_machine_on_start_up):
         """
         :param str hostname:
             the hostname or IP address of the SpiNNaker machine
@@ -82,33 +76,6 @@
             list(~spinnman.connections.SocketAddressWithChip)
         :param int boot_port_num: the port number used for the boot connection
         :param bool reset_machine_on_start_up:
-<<<<<<< HEAD
-        :param max_sdram_size: the maximum SDRAM each chip can say it has
-            (mainly used in debugging purposes)
-        :type max_sdram_size: int or None
-        :param bool repair_machine:
-            Flag to set the behaviour if a repairable error is found on the
-            machine.
-            If `True` will create a machine without the problematic bits.
-            (See machine_factory.machine_repair)
-            If `False`, get machine will raise an Exception if a problematic
-            machine is discovered.
-        :param bool ignore_bad_ethernets:
-            Flag to say that ip_address information
-            on non-ethernet chips should be ignored.
-            Non-ethernet chips are defined here as ones that do not report
-            themselves their nearest ethernet.
-            The bad IP address is always logged.
-            If True, the IP address is ignored.
-            If False, the chip with the bad IP address is removed.
-        :param report_waiting_logs:
-            flag for the txrx to report when waiting on busy cores.
-        :type report_waiting_logs: bool
-=======
-        :param str default_report_directory:
-            Directory to write any reports too.
-            If None the current directory will be used.
->>>>>>> 7b8914bd
         :return: Transceiver, and description of machine it is connected to
         :rtype: tuple(~spinn_machine.Machine,
             ~spinnman.transceiver.Transceiver)
@@ -127,15 +94,7 @@
             version=board_version,
             auto_detect_bmp=auto_detect_bmp, boot_port_no=boot_port_num,
             scamp_connections=scamp_connection_data,
-<<<<<<< HEAD
-            max_sdram_size=max_sdram_size,
-            repair_machine=repair_machine,
-            ignore_bad_ethernets=ignore_bad_ethernets,
-            default_report_directory=report_default_directory(),
-            report_waiting_logs=report_waiting_logs)
-=======
-            default_report_directory=default_report_directory)
->>>>>>> 7b8914bd
+            default_report_directory=report_default_directory())
 
         if reset_machine_on_start_up:
             success = txrx.power_off_machine()
