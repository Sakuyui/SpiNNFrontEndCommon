from spinn_front_end_common.utilities import helpful_functions
from spinn_front_end_common.utilities import constants
from spinn_front_end_common.utilities import exceptions

from spinnman.messages.sdp.sdp_flag import SDPFlag
from spinnman.messages.sdp.sdp_header import SDPHeader
from spinnman.messages.sdp.sdp_message import SDPMessage
from spinnman.model.cpu_state import CPUState

from pacman.utilities.utility_objs.progress_bar import ProgressBar

import struct


class FrontEndCommonApplicationExiter(object):

    def __call__(self, app_id, txrx, executable_targets, has_ran):

        if not has_ran:
            raise exceptions.ConfigurationException(
                "The ran token is not set correctly, please fix and try again")

        total_processors = executable_targets.total_processors
        all_core_subsets = executable_targets.all_core_subsets

        progress_bar = ProgressBar(
            total_processors,
            "Turning off all the cores within the simulation")

        # check that the right number of processors are in sync0
        processors_finished = txrx.get_core_state_count(
            app_id, CPUState.FINISHED)
        finished_cores = processors_finished

        while processors_finished != total_processors:

            if processors_finished > finished_cores:
                progress_bar.update(
                    finished_cores - processors_finished)
                finished_cores = processors_finished

            processors_rte = txrx.get_core_state_count(
                app_id, CPUState.RUN_TIME_EXCEPTION)
            processors_watchdogged = txrx.get_core_state_count(
                app_id, CPUState.WATCHDOG)

            if processors_rte > 0 or processors_watchdogged > 0:
                error_cores = helpful_functions.get_cores_in_state(
                    all_core_subsets,
                    {CPUState.RUN_TIME_EXCEPTION, CPUState.WATCHDOG}, txrx)
                fail_message = helpful_functions.get_core_status_string(
                    error_cores)
                raise exceptions.ExecutableFailedToStopException(
                    "{} of {} processors went into an error state when"
                    " shutting down: {}".format(
                        processors_rte + processors_watchdogged,
                        total_processors, fail_message),
                    helpful_functions.get_core_subsets(error_cores), True)

            successful_cores_finished = set(
                helpful_functions.get_cores_in_state(
<<<<<<< HEAD
                    all_core_subsets, [CPUState.CPU_STATE_13], txrx))
=======
                    all_core_subsets, CPUState.FINISHED, txrx))
>>>>>>> 90447d32

            all_cores = set(all_core_subsets)
            unsuccessful_cores = all_cores - successful_cores_finished

            for core_subset in unsuccessful_cores:
                for processor in core_subset.processor_ids:
                    byte_data = struct.pack(
                        "<I",
                        constants.SDP_RUNNING_MESSAGE_CODES.SDP_STOP_ID_CODE
                        .value)

                    txrx.send_sdp_message(SDPMessage(
                        sdp_header=SDPHeader(
                            flags=SDPFlag.REPLY_NOT_EXPECTED,
                            destination_port=(
                                constants.SDP_PORTS.RUNNING_COMMAND_SDP_PORT.
                                value),
                            destination_cpu=processor,
                            destination_chip_x=core_subset.x,
                            destination_chip_y=core_subset.y), data=byte_data))

            processors_finished = txrx.get_core_state_count(
                app_id, CPUState.FINISHED)

        progress_bar.end()<|MERGE_RESOLUTION|>--- conflicted
+++ resolved
@@ -59,11 +59,7 @@
 
             successful_cores_finished = set(
                 helpful_functions.get_cores_in_state(
-<<<<<<< HEAD
-                    all_core_subsets, [CPUState.CPU_STATE_13], txrx))
-=======
                     all_core_subsets, CPUState.FINISHED, txrx))
->>>>>>> 90447d32
 
             all_cores = set(all_core_subsets)
             unsuccessful_cores = all_cores - successful_cores_finished
