--- conflicted
+++ resolved
@@ -67,22 +67,12 @@
 
         # iterate over each partition in the graph
         for vertex in progress.over(machine_graph.vertices):
-<<<<<<< HEAD
             for partition in machine_graph.\
                     get_outgoing_edge_partitions_starting_at_vertex(
                         vertex):
                 if partition.traffic_type == EdgeTrafficType.MULTICAST:
-                    self._process_application_partition(
-                        partition, n_keys_map)
+                    self.process_application_partition(partition, n_keys_map)
 
-=======
-            partitions = machine_graph.\
-                get_outgoing_edge_partitions_starting_at_vertex(vertex)
-            for partition in partitions:
-                if partition.traffic_type == EdgeTrafficType.MULTICAST:
-                    self.process_application_partition(
-                        partition, n_keys_map, graph_mapper)
->>>>>>> 9e660218
         return n_keys_map
 
     def _allocate_by_machine_graph_only(self, machine_graph):
@@ -100,33 +90,23 @@
             "machine graph")
 
         for vertex in progress.over(machine_graph.vertices):
-<<<<<<< HEAD
             for partition in machine_graph.\
                     get_outgoing_edge_partitions_starting_at_vertex(
                         vertex):
-=======
-            partitions = machine_graph.\
-                get_outgoing_edge_partitions_starting_at_vertex(vertex)
-            for partition in partitions:
->>>>>>> 9e660218
                 if partition.traffic_type == EdgeTrafficType.MULTICAST:
                     self.process_machine_partition(partition, n_keys_map)
 
         return n_keys_map
 
     @staticmethod
-<<<<<<< HEAD
-    def _process_application_partition(partition, n_keys_map):
+    def process_application_partition(partition, n_keys_map):
         """
-        :param ~.OutgoingEdgePartition partition:
-        :param ~.DictBasedMachinePartitionNKeysMap n_keys_map:
+        :param ~pacman.model.graphs.OutgoingEdgePartition partition:
+        :param n_keys_map:
+        :type n_keys_map:
+            ~pacman.model.routing_info.DictBasedMachinePartitionNKeysMap
         """
         vertex = partition.pre_vertex.app_vertex
-=======
-    def process_application_partition(partition, n_keys_map, graph_mapper):
-        vertex_slice = graph_mapper.get_slice(partition.pre_vertex)
-        vertex = graph_mapper.get_application_vertex(partition.pre_vertex)
->>>>>>> 9e660218
 
         if isinstance(vertex, AbstractProvidesNKeysForPartition):
             n_keys = vertex.get_n_keys_for_partition(partition)
@@ -135,15 +115,13 @@
         n_keys_map.set_n_keys_for_partition(partition, n_keys)
 
     @staticmethod
-<<<<<<< HEAD
-    def _process_machine_partition(partition, n_keys_map):
+    def process_machine_partition(partition, n_keys_map):
         """
-        :param ~.OutgoingEdgePartition partition:
-        :param ~.DictBasedMachinePartitionNKeysMap n_keys_map:
+        :param ~pacman.model.graphs.OutgoingEdgePartition partition:
+        :param n_keys_map:
+        :type n_keys_map:
+            ~pacman.model.routing_info.DictBasedMachinePartitionNKeysMap
         """
-=======
-    def process_machine_partition(partition, n_keys_map):
->>>>>>> 9e660218
         if isinstance(partition.pre_vertex, AbstractProvidesNKeysForPartition):
             n_keys = partition.pre_vertex.get_n_keys_for_partition(partition)
         else:
