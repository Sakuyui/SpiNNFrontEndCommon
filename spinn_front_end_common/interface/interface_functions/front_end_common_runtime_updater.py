from pacman.utilities.utility_objs.progress_bar import ProgressBar
from spinnman.messages.sdp.sdp_flag import SDPFlag
from spinnman.messages.sdp.sdp_header import SDPHeader
from spinnman.messages.sdp.sdp_message import SDPMessage
from spinnman.model.cpu_state import CPUState
from spinn_front_end_common.utilities import helpful_functions
from spinn_front_end_common.utilities import constants
from spinn_front_end_common.utilities import exceptions
import struct


class FrontEndCommonRuntimeUpdater(object):
    """ Updates the runtime of an application running on a spinnaker machine
    """

    def __call__(
            self, placements, txrx, no_sync_changes, app_id,
            executable_targets, graph_mapper, loaded_binaries_token):

        progress_bar = ProgressBar(2, "Updating on chip's runtime")

        if not loaded_binaries_token:
            raise exceptions.ConfigurationException(
<<<<<<< HEAD
                "The loaded executable token is set to false, and therefore "
                "the runtime updater cannot be ran yet. please fix and try "
                "again.")
=======
                "The run time token is set to false, and therefore the runtime"
                "updater cannot be ran yet.")
>>>>>>> fb536256

        # check that the right number of processors are in sync0
        processors_ready = \
            txrx.get_core_state_count(app_id, CPUState.CPU_STATE_12)
        total_processors = executable_targets.total_processors
        all_core_subsets = executable_targets.all_core_subsets

        # check that all cores are in the state CPU_STATE_12 which shows that
        # the core has received the new runtime
        while processors_ready != total_processors:
            unsuccessful_cores = helpful_functions.get_cores_not_in_state(
                all_core_subsets, CPUState.CPU_STATE_12, txrx)

            for (x, y, p) in unsuccessful_cores:
                subvertex = placements.get_subvertex_on_processor(x, y, p)
                vertex = graph_mapper.get_vertex_from_subvertex(subvertex)
                infinite_run = 0
                steps = vertex.no_machine_time_steps
                if steps is None:
                    infinite_run = 1
                    steps = 0

                data = struct.pack(
                    "<III",
                    constants.SDP_RUNNING_MESSAGE_CODES.SDP_NEW_RUNTIME_ID_CODE
                    .value, steps, infinite_run)
                txrx.send_sdp_message(SDPMessage(SDPHeader(
                    flags=SDPFlag.REPLY_NOT_EXPECTED,
                    destination_cpu=p,
                    destination_chip_x=x,
                    destination_port=(
                        constants.SDP_PORTS.RUNNING_COMMAND_SDP_PORT.value),
                    destination_chip_y=y), data=data))

            processors_ready = txrx.get_core_state_count(
                app_id, CPUState.CPU_STATE_12)
        progress_bar.update()

        # reset the state to the old state so that it can be used by the
        # application runner code
        if no_sync_changes % 2 == 0:
            sync_state = CPUState.SYNC0
        else:
            sync_state = CPUState.SYNC1
        processors_ready = txrx.get_core_state_count(app_id, sync_state)

        # check that all cores are in the state CPU_STATE_12 which shows that
        # the core has received the new runtime
        while processors_ready != total_processors:
            unsuccessful_cores = helpful_functions.get_cores_not_in_state(
                all_core_subsets, sync_state, txrx)

            for (x, y, p) in unsuccessful_cores:
                data = struct.pack(
                    "<II",
                    constants.SDP_RUNNING_MESSAGE_CODES.SDP_SWITCH_STATE.value,
                    sync_state.value)
                txrx.send_sdp_message(SDPMessage(SDPHeader(
                    flags=SDPFlag.REPLY_NOT_EXPECTED,
                    destination_cpu=p,
                    destination_chip_x=x,
                    destination_port=(
                        constants.SDP_PORTS.RUNNING_COMMAND_SDP_PORT.value),
                    destination_chip_y=y), data=data))

            processors_ready = txrx.get_core_state_count(app_id, sync_state)
        progress_bar.update()
        progress_bar.end()

        return {'no_sync_changes': no_sync_changes}<|MERGE_RESOLUTION|>--- conflicted
+++ resolved
@@ -21,14 +21,8 @@
 
         if not loaded_binaries_token:
             raise exceptions.ConfigurationException(
-<<<<<<< HEAD
-                "The loaded executable token is set to false, and therefore "
-                "the runtime updater cannot be ran yet. please fix and try "
-                "again.")
-=======
                 "The run time token is set to false, and therefore the runtime"
                 "updater cannot be ran yet.")
->>>>>>> fb536256
 
         # check that the right number of processors are in sync0
         processors_ready = \
