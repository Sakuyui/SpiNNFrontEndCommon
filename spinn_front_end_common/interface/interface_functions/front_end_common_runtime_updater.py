from pacman.utilities.utility_objs.progress_bar import ProgressBar
from spinnman.messages.sdp.sdp_flag import SDPFlag
from spinnman.messages.sdp.sdp_header import SDPHeader
from spinnman.messages.sdp.sdp_message import SDPMessage
from spinnman.model.cpu_state import CPUState
from spinn_front_end_common.utilities import helpful_functions
from spinn_front_end_common.utilities import constants
from spinn_front_end_common.utilities import exceptions
import struct


class FrontEndCommonRuntimeUpdater(object):
    """ Updates the runtime of an application running on a spinnaker machine
    """

    def __call__(
<<<<<<< HEAD
            self, placements, txrx, no_sync_changes, app_id,
            executable_targets, graph_mapper, loaded_binaries_token):

        progress_bar = ProgressBar(2, "Updating on chip's runtime")

        if not loaded_binaries_token:
            raise exceptions.ConfigurationException(
                "The loaded executable token is set to false, and therefore "
                "the runtime updater cannot be ran yet. please fix and try "
                "again.")

        # check that the right number of processors are in sync
        processors_ready = \
            txrx.get_core_state_count(app_id, CPUState.CPU_STATE_12)
=======
            self, txrx, no_sync_changes, app_id,
            executable_targets, no_machine_timesteps, loaded_binaries_token):

        progress_bar = ProgressBar(
            executable_targets.total_processors * 2, "Updating run time")

        if not loaded_binaries_token:
            raise exceptions.ConfigurationException(
                "The binaries must be loaded before the run time updater is"
                " called")

        # check that the right number of processors are in sync0
        processors_ready = txrx.get_core_state_count(
            app_id, CPUState.CPU_STATE_12)
>>>>>>> a9ec01e5
        total_processors = executable_targets.total_processors
        all_core_subsets = executable_targets.all_core_subsets
        progress_bar.update(processors_ready)
        last_n_ready = processors_ready

        # check that all cores are in the state CPU_STATE_12 which shows that
        # the core has received the new runtime
        while processors_ready != total_processors:
            unsuccessful_cores = helpful_functions.get_cores_not_in_state(
                all_core_subsets, CPUState.CPU_STATE_12, txrx)

            if len(unsuccessful_cores) == 0:
                progress_bar.update(total_processors - last_n_ready)
                break

            for (x, y, p) in unsuccessful_cores:
                infinite_run = 0
                if no_machine_timesteps is None:
                    infinite_run = 1
                    no_machine_timesteps = 0

                data = struct.pack(
                    "<III",
                    (constants.SDP_RUNNING_MESSAGE_CODES
                     .SDP_NEW_RUNTIME_ID_CODE.value),
                    no_machine_timesteps, infinite_run)
                txrx.send_sdp_message(SDPMessage(SDPHeader(
                    flags=SDPFlag.REPLY_NOT_EXPECTED,
                    destination_cpu=p,
                    destination_chip_x=x,
                    destination_port=(
                        constants.SDP_PORTS.RUNNING_COMMAND_SDP_PORT.value),
                    destination_chip_y=y), data=data))

            processors_ready = txrx.get_core_state_count(
                app_id, CPUState.CPU_STATE_12)
            progress_bar.update(processors_ready - last_n_ready)
            last_n_ready = processors_ready

            # check for cores that have rte'ed or watch-dogged.
            self._check_for_bad_cores(app_id, txrx, all_core_subsets)

        progress_bar.update()

        # reset the state to the old state so that it can be used by the
        # application runner code
        if no_sync_changes % 2 == 0:
            sync_state = CPUState.SYNC0
        else:
            sync_state = CPUState.SYNC1
        processors_ready = txrx.get_core_state_count(app_id, sync_state)
        last_n_ready = processors_ready
        progress_bar.update(processors_ready)

        # check that all cores are in the sync state which shows that
        # the core has received the new runtime
        while processors_ready != total_processors:
            unsuccessful_cores = helpful_functions.get_cores_not_in_state(
                all_core_subsets, sync_state, txrx)

            if len(unsuccessful_cores) == 0:
                progress_bar.update(total_processors - last_n_ready)
                break

            for (x, y, p) in unsuccessful_cores:
                data = struct.pack(
                    "<II",
                    constants.SDP_RUNNING_MESSAGE_CODES.SDP_SWITCH_STATE.value,
                    sync_state.value)
                txrx.send_sdp_message(SDPMessage(SDPHeader(
                    flags=SDPFlag.REPLY_NOT_EXPECTED,
                    destination_cpu=p,
                    destination_chip_x=x,
                    destination_port=(
                        constants.SDP_PORTS.RUNNING_COMMAND_SDP_PORT.value),
                    destination_chip_y=y), data=data))

            processors_ready = txrx.get_core_state_count(app_id, sync_state)
<<<<<<< HEAD
        progress_bar.update()
        progress_bar.end()

        return {'no_sync_changes': no_sync_changes}
=======
            progress_bar.update(processors_ready - last_n_ready)
            last_n_ready = processors_ready
        progress_bar.end()
>>>>>>> a9ec01e5

    @staticmethod
    def _check_for_bad_cores(app_id, txrx, all_core_subsets):
        """
        tries locating cores which are in bad states
        :param app_id: the app_id to look for abd cores in
        :param txrx:  the transciever
        :param all_core_subsets: all cores in this application
        :return: None
        :raises: ExecutableFailedToStartException: if there are failed cores
        """
        # check that cores are not in unstable states already
        bad_processor_count = \
            txrx.get_core_state_count(app_id, CPUState.RUN_TIME_EXCEPTION)
        bad_processor_count += \
            txrx.get_core_state_count(app_id, CPUState.WATCHDOG)
        if bad_processor_count != 0:
            bad_processors = helpful_functions.get_cores_in_state(
                all_core_subsets, [CPUState.RUN_TIME_EXCEPTION,
                                   CPUState.WATCHDOG],
                txrx)
            raise exceptions.ExecutableFailedToStartException(
                "{} cores were in dodgy states before getting runtime set up"
                .format(bad_processor_count), bad_processors)<|MERGE_RESOLUTION|>--- conflicted
+++ resolved
@@ -14,22 +14,6 @@
     """
 
     def __call__(
-<<<<<<< HEAD
-            self, placements, txrx, no_sync_changes, app_id,
-            executable_targets, graph_mapper, loaded_binaries_token):
-
-        progress_bar = ProgressBar(2, "Updating on chip's runtime")
-
-        if not loaded_binaries_token:
-            raise exceptions.ConfigurationException(
-                "The loaded executable token is set to false, and therefore "
-                "the runtime updater cannot be ran yet. please fix and try "
-                "again.")
-
-        # check that the right number of processors are in sync
-        processors_ready = \
-            txrx.get_core_state_count(app_id, CPUState.CPU_STATE_12)
-=======
             self, txrx, no_sync_changes, app_id,
             executable_targets, no_machine_timesteps, loaded_binaries_token):
 
@@ -41,10 +25,9 @@
                 "The binaries must be loaded before the run time updater is"
                 " called")
 
-        # check that the right number of processors are in sync0
+        # check that the right number of processors are in sync
         processors_ready = txrx.get_core_state_count(
             app_id, CPUState.CPU_STATE_12)
->>>>>>> a9ec01e5
         total_processors = executable_targets.total_processors
         all_core_subsets = executable_targets.all_core_subsets
         progress_bar.update(processors_ready)
@@ -87,8 +70,6 @@
             # check for cores that have rte'ed or watch-dogged.
             self._check_for_bad_cores(app_id, txrx, all_core_subsets)
 
-        progress_bar.update()
-
         # reset the state to the old state so that it can be used by the
         # application runner code
         if no_sync_changes % 2 == 0:
@@ -123,23 +104,18 @@
                     destination_chip_y=y), data=data))
 
             processors_ready = txrx.get_core_state_count(app_id, sync_state)
-<<<<<<< HEAD
-        progress_bar.update()
+            progress_bar.update(processors_ready - last_n_ready)
+            last_n_ready = processors_ready
         progress_bar.end()
 
         return {'no_sync_changes': no_sync_changes}
-=======
-            progress_bar.update(processors_ready - last_n_ready)
-            last_n_ready = processors_ready
-        progress_bar.end()
->>>>>>> a9ec01e5
 
     @staticmethod
     def _check_for_bad_cores(app_id, txrx, all_core_subsets):
         """
         tries locating cores which are in bad states
-        :param app_id: the app_id to look for abd cores in
-        :param txrx:  the transciever
+        :param app_id: the app_id to look for bad cores in
+        :param txrx: the transceiver
         :param all_core_subsets: all cores in this application
         :return: None
         :raises: ExecutableFailedToStartException: if there are failed cores
@@ -155,5 +131,5 @@
                                    CPUState.WATCHDOG],
                 txrx)
             raise exceptions.ExecutableFailedToStartException(
-                "{} cores were in dodgy states before getting runtime set up"
+                "{} cores were in invalid states before getting runtime set up"
                 .format(bad_processor_count), bad_processors)