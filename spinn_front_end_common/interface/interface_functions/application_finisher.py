--- conflicted
+++ resolved
@@ -15,14 +15,8 @@
 import struct
 import time
 from spinn_utilities.progress_bar import ProgressBar
-<<<<<<< HEAD
-from spinn_machine import CoreSubsets, CoreSubset
-from spinnman.messages.sdp import SDPFlag, SDPHeader, SDPMessage
-=======
->>>>>>> 55360a48
 from spinnman.messages.scp.enums import Signal
 from spinnman.model.enums import CPUState, ExecutableType
-from spinnman.transceiver import Transceiver
 from spinn_front_end_common.data import FecDataView
 from spinn_front_end_common.utilities.exceptions import (
     ExecutableFailedToStopException)
@@ -43,123 +37,44 @@
         ExecutableType.USES_SIMULATION_INTERFACE)
     total_processors = len(all_core_subsets)
 
-<<<<<<< HEAD
     with ProgressBar(
             total_processors,
             "Turning off all the cores within the simulation") as progress:
         # check that the right number of processors are finished
-=======
-    progress = ProgressBar(
-        total_processors,
-        "Turning off all the cores within the simulation")
-
-    # check that the right number of processors are finished
-    processors_finished = txrx.get_core_state_count(
-        app_id, CPUState.FINISHED)
-    finished_cores = processors_finished
-
-    while processors_finished != total_processors:
-        if processors_finished > finished_cores:
-            progress.update(processors_finished - finished_cores)
-            finished_cores = processors_finished
-
-        processors_rte = txrx.get_core_state_count(
-            app_id, CPUState.RUN_TIME_EXCEPTION)
-        processors_watchdogged = txrx.get_core_state_count(
-            app_id, CPUState.WATCHDOG)
-
-        if processors_rte > 0 or processors_watchdogged > 0:
-            raise ExecutableFailedToStopException(
-                f"{processors_rte + processors_watchdogged} of "
-                f"{total_processors} processors went into an error state "
-                "when shutting down")
-
-        successful_cores_finished = txrx.get_cores_in_state(
-            all_core_subsets, CPUState.FINISHED)
-
-        txrx.send_signal(app_id, Signal.SYNC0)
-        txrx.send_signal(app_id, Signal.SYNC1)
-
-        for core_subset in all_core_subsets:
-            for processor in core_subset.processor_ids:
-                if not successful_cores_finished.is_core(
-                        core_subset.x, core_subset.y, processor):
-                    txrx.update_provenance_and_exit(
-                        core_subset.x, core_subset.y, processor)
-        time.sleep(0.5)
-
->>>>>>> 55360a48
         processors_finished = txrx.get_core_state_count(
             app_id, CPUState.FINISHED)
-        finished_cores = 0
+        finished_cores = processors_finished
 
         while processors_finished != total_processors:
             if processors_finished > finished_cores:
                 progress.update(processors_finished - finished_cores)
                 finished_cores = processors_finished
 
-            _detect_fails(txrx, app_id, total_processors)
-            _detect_finished(txrx, app_id, all_core_subsets)
+            processors_rte = txrx.get_core_state_count(
+                app_id, CPUState.RUN_TIME_EXCEPTION)
+            processors_watchdogged = txrx.get_core_state_count(
+                app_id, CPUState.WATCHDOG)
+
+            if processors_rte > 0 or processors_watchdogged > 0:
+                raise ExecutableFailedToStopException(
+                    f"{processors_rte + processors_watchdogged} of "
+                    f"{total_processors} processors went into an error state "
+                    "when shutting down")
+
+            successful_cores_finished = txrx.get_cores_in_state(
+                all_core_subsets, CPUState.FINISHED)
+
+            txrx.send_signal(app_id, Signal.SYNC0)
+            txrx.send_signal(app_id, Signal.SYNC1)
+
+            for core_subset in all_core_subsets:
+                for processor in core_subset.processor_ids:
+                    if not successful_cores_finished.is_core(
+                            core_subset.x, core_subset.y, processor):
+                        txrx.update_provenance_and_exit(
+                            core_subset.x, core_subset.y, processor)
             time.sleep(0.5)
+
             processors_finished = txrx.get_core_state_count(
                 app_id, CPUState.FINISHED)
-
-
-def _detect_fails(txrx: Transceiver, app_id: int, n_cores: int):
-    """
-    :param ~spinnman.transceiver.Transceiver txrx:
-    :param int app_id:
-    :param int n_cores:
-    """
-    cores_rte = txrx.get_core_state_count(app_id, CPUState.RUN_TIME_EXCEPTION)
-    cores_watchdogged = txrx.get_core_state_count(app_id, CPUState.WATCHDOG)
-
-    if cores_rte > 0 or cores_watchdogged > 0:
-        raise ExecutableFailedToStopException(
-            f"{cores_rte + cores_watchdogged} of {n_cores} processors went "
-            "into an error state when shutting down")
-
-
-def _detect_finished(txrx: Transceiver, app_id: int, all_cores: CoreSubsets):
-    """
-    :param ~spinnman.transceiver.Transceiver txrx:
-    :param int app_id:
-    :param ~.CoreSubsets all_cores:
-    """
-    successful_cores_finished = txrx.get_cores_in_state(
-        all_cores, CPUState.FINISHED)
-
-<<<<<<< HEAD
-    for core_subset in all_cores:
-        for processor in core_subset.processor_ids:
-            if not successful_cores_finished.is_core(
-                    core_subset.x, core_subset.y, processor):
-                _update_provenance_and_exit(
-                    txrx, app_id, processor, core_subset)
-
-
-def _update_provenance_and_exit(
-        txrx: Transceiver, app_id: int, processor: int,
-        core_subset: CoreSubset):
-    """
-    :param ~spinnman.transceiver.Transceiver txrx:
-    :param int processor:
-    :param ~.CoreSubset core_subset:
-    """
-    byte_data = _ONE_WORD.pack(
-        SDP_RUNNING_MESSAGE_CODES
-        .SDP_UPDATE_PROVENCE_REGION_AND_EXIT.value)
-    # Send these signals to make sure the application isn't stuck
-    txrx.send_signal(app_id, Signal.SYNC0)
-    txrx.send_signal(app_id, Signal.SYNC1)
-    txrx.send_sdp_message(SDPMessage(
-        sdp_header=SDPHeader(
-            flags=SDPFlag.REPLY_NOT_EXPECTED,
-            destination_port=SDP_PORTS.RUNNING_COMMAND_SDP_PORT.value,
-            destination_cpu=processor,
-            destination_chip_x=core_subset.x,
-            destination_chip_y=core_subset.y),
-        data=byte_data))
-=======
-    progress.end()
->>>>>>> 55360a48
+            finished_cores = 0