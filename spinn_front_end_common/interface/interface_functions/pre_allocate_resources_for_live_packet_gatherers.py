--- conflicted
+++ resolved
@@ -70,13 +70,8 @@
                     board=chip.ip_address,
                     ip_address=lpg_params.hostname, port=lpg_params.port,
                     strip_sdp=lpg_params.strip_sdp, tag=lpg_params.tag,
-<<<<<<< HEAD
-                    traffic_identifier=LivePacketGatherMachineVertex.
-                    TRAFFIC_IDENTIFIER))
-=======
                     traffic_identifier=(
                         LivePacketGatherMachineVertex.TRAFFIC_IDENTIFIER)))
->>>>>>> f0230546
 
         if sdram_reqs > 0:
             sdrams.append(SpecificChipSDRAMResource(chip, sdram_reqs))
