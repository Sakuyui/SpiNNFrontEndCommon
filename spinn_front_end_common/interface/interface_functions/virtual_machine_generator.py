# Copyright (c) 2017-2019 The University of Manchester
#
# This program is free software: you can redistribute it and/or modify
# it under the terms of the GNU General Public License as published by
# the Free Software Foundation, either version 3 of the License, or
# (at your option) any later version.
#
# This program is distributed in the hope that it will be useful,
# but WITHOUT ANY WARRANTY; without even the implied warranty of
# MERCHANTABILITY or FITNESS FOR A PARTICULAR PURPOSE.  See the
# GNU General Public License for more details.
#
# You should have received a copy of the GNU General Public License
# along with this program.  If not, see <http://www.gnu.org/licenses/>.

import logging
from spinn_utilities.log import FormatAdapter
<<<<<<< HEAD
from spinn_machine import json_machine, virtual_machine, Machine, Router
from pacman.config_holder import  get_config_int, get_config_str
=======
from spinn_machine import json_machine, virtual_machine, Machine

>>>>>>> 0639d1c3
logger = FormatAdapter(logging.getLogger(__name__))


class VirtualMachineGenerator(object):
    """ Generates a virtual machine with given dimensions and configuration.
    """

    __slots__ = []

    def __call__(
            self, version=None,
            down_chips=None, down_cores=None, down_links=None,
<<<<<<< HEAD
            router_entries_per_chip=Router.ROUTER_DEFAULT_AVAILABLE_ENTRIES):
=======
            max_sdram_size=None,
            json_path=None):
>>>>>>> 0639d1c3
        """
        :param int version: The version of board to create
        :param list(tuple(int,int)) down_chips:
            The set of chips that should be considered broken
        :param list(tuple(int,int,int)) down_cores:
            The set of cores that should be considered broken
        :param list(tuple(int,int,int)) down_links:
            The set of links that should be considered broken
<<<<<<< HEAD
        :param int router_entries_per_chip:
            The number of router entries to allocate.
=======
        :param int max_sdram_size: The SDRAM that should be given to each chip
        :param str json_path:
            Where to load a JSON description of the machine from, if anywhere.
>>>>>>> 0639d1c3
        :return: The virtual machine.
        :rtype: ~spinn_machine.Machine
        :raises Exception: If given bad arguments
        """
        # For backward compatibility support version in csf files for now
        height = get_config_int("Machine", "height")
        width = get_config_int("Machine", "width")
        json_path = get_config_str("Machine", "json_path")
        max_sdram_size = get_config_int(
            "Machine", "max_sdram_allowed_per_chip")

        if version is not None:
            if version in [2, 3]:
                if height is None:
                    height = 2
                else:
                    assert height == 2
                if width is None:
                    width = 2
                else:
                    assert width == 2
                logger.warning("For virtual Machines version is deprecated."
                               "use width=2, height=2 instead")
            elif version in [4, 5]:
                if height is None:
                    height = 8
                else:
                    assert height == 8
                if width is None:
                    width = 8
                else:
                    assert width == 8
                logger.warning("For virtual Machines version is deprecated."
                               "use width=8, height=8 instead")
            else:
                raise Exception("Unknown version {}".format(version))

        if json_path is None:
            # pylint: disable=too-many-arguments
            machine = virtual_machine(
                width=width, height=height,
                n_cpus_per_chip=Machine.max_cores_per_chip(),
                down_chips=down_chips, down_cores=down_cores,
                down_links=down_links, sdram_per_chip=max_sdram_size,
                validate=True)
        else:
            if (height is not None or width is not None or
                    version is not None or down_chips is not None or
                    down_cores is not None or down_links is not None):
                logger.warning("As json_path specified all other virtual "
                               "machine settings ignored.")
            machine = json_machine.machine_from_json(json_path)

        # Work out and add the SpiNNaker links and FPGA links
        machine.add_spinnaker_links()
        machine.add_fpga_links()

        logger.info(
            "Created a virtual machine which has {}".format(
                machine.cores_and_link_output_string()))

        return machine<|MERGE_RESOLUTION|>--- conflicted
+++ resolved
@@ -15,13 +15,8 @@
 
 import logging
 from spinn_utilities.log import FormatAdapter
-<<<<<<< HEAD
-from spinn_machine import json_machine, virtual_machine, Machine, Router
-from pacman.config_holder import  get_config_int, get_config_str
-=======
 from spinn_machine import json_machine, virtual_machine, Machine
-
->>>>>>> 0639d1c3
+from pacman.config_holder import get_config_int, get_config_str
 logger = FormatAdapter(logging.getLogger(__name__))
 
 
@@ -34,12 +29,8 @@
     def __call__(
             self, version=None,
             down_chips=None, down_cores=None, down_links=None,
-<<<<<<< HEAD
-            router_entries_per_chip=Router.ROUTER_DEFAULT_AVAILABLE_ENTRIES):
-=======
             max_sdram_size=None,
             json_path=None):
->>>>>>> 0639d1c3
         """
         :param int version: The version of board to create
         :param list(tuple(int,int)) down_chips:
@@ -48,14 +39,6 @@
             The set of cores that should be considered broken
         :param list(tuple(int,int,int)) down_links:
             The set of links that should be considered broken
-<<<<<<< HEAD
-        :param int router_entries_per_chip:
-            The number of router entries to allocate.
-=======
-        :param int max_sdram_size: The SDRAM that should be given to each chip
-        :param str json_path:
-            Where to load a JSON description of the machine from, if anywhere.
->>>>>>> 0639d1c3
         :return: The virtual machine.
         :rtype: ~spinn_machine.Machine
         :raises Exception: If given bad arguments
