# Copyright (c) 2017-2019 The University of Manchester
#
# This program is free software: you can redistribute it and/or modify
# it under the terms of the GNU General Public License as published by
# the Free Software Foundation, either version 3 of the License, or
# (at your option) any later version.
#
# This program is distributed in the hope that it will be useful,
# but WITHOUT ANY WARRANTY; without even the implied warranty of
# MERCHANTABILITY or FITNESS FOR A PARTICULAR PURPOSE.  See the
# GNU General Public License for more details.
#
# You should have received a copy of the GNU General Public License
# along with this program.  If not, see <http://www.gnu.org/licenses/>.

import logging
from spinn_utilities.log import FormatAdapter
from spinn_machine import json_machine, virtual_machine, Machine, Router

logger = FormatAdapter(logging.getLogger(__name__))


class VirtualMachineGenerator(object):
    """ Generates a virtual machine with given dimensions and configuration.

    :param int width: The width of the machine in chips
    :param int height: The height of the machine in chips
    :param int version: The version of board to create
    :param bool with_monitors: If true, CPU 0 will be marked as a monitor
    :param list(tuple(int,int)) down_chips:
        The set of chips that should be considered broken
    :param list(tuple(int,int,int)) down_cores:
        The set of cores that should be considered broken
    :param list(tuple(int,int,int)) down_links:
        The set of links that should be considered broken
    :param int max_sdram_size: The SDRAM that should be given to each chip
    :param int router_entries_per_chip:
    :param str json_path:
    :return: The virtual machine.
    :rtype: ~spinn_machine.Machine
    :raises Exception: If given bad arguments
    """

    __slots__ = []

    def __call__(
            self, width=None, height=None, version=None,
            down_chips=None, down_cores=None, down_links=None,
            max_sdram_size=None,
            router_entries_per_chip=Router.ROUTER_DEFAULT_AVAILABLE_ENTRIES,
            json_path=None):
        """
<<<<<<< HEAD
        :param int width: The width of the machine in chips
        :param int height: The height of the machine in chips
        :param int version: The version of board to create
        :param bool with_monitors: If true, CPU 0 will be marked as a monitor
        :param list(tuple(int,int)) down_chips:
            The set of chips that should be considered broken
        :param list(tuple(int,int,int)) down_cores:
            The set of cores that should be considered broken
        :param list(tuple(int,int,int)) down_links:
            The set of links that should be considered broken
        :param int max_sdram_size: The SDRAM that should be given to each chip
        :param int router_entries_per_chip:
        :param str json_path:
        :rtype: ~spinn_machine.Machine
        :raises Exception: If given bad arguments
=======
        :param width: The width of the machine in chips
        :param height: The height of the machine in chips
        :param version: The version of board to create
        :param down_chips: The set of chips that should be considered broken
        :param down_cores: The set of cores that should be considered broken
        :param down_links: The set of links that should be considered broken
        :param max_sdram_size: The SDRAM that should be given to each chip
>>>>>>> 7a536e25
        """
        # For backward compatibility support version in csf files for now
        if version is not None:
            if version in [2, 3]:
                if height is None:
                    height = 2
                else:
                    assert height == 2
                if width is None:
                    width = 2
                else:
                    assert width == 2
                logger.warning("For virtual Machines version is deprecated."
                               "use width=2, height=2 instead")
            elif version in [4, 5]:
                if height is None:
                    height = 8
                else:
                    assert height == 8
                if width is None:
                    width = 8
                else:
                    assert width == 8
                logger.warning("For virtual Machines version is deprecated."
                               "use width=8, height=8 instead")
            else:
                raise Exception("Unknown version {}".format(version))

        if json_path is None:
            # pylint: disable=too-many-arguments
            machine = virtual_machine(
                width=width, height=height,
                n_cpus_per_chip=Machine.max_cores_per_chip(),
                down_chips=down_chips, down_cores=down_cores,
                down_links=down_links, sdram_per_chip=max_sdram_size,
                router_entries_per_chip=router_entries_per_chip, validate=True)
        else:
            if (height is not None or width is not None or
                    version is not None or down_chips is not None or
                    down_cores is not None or down_links is not None):
                logger.warning("As json_path specified all other virtual "
                               "machine settings ignored.")
            machine = json_machine.machine_from_json(json_path)

        # Work out and add the SpiNNaker links and FPGA links
        machine.add_spinnaker_links()
        machine.add_fpga_links()

        logger.info(
            "Created a virtual machine which has {}".format(
                machine.cores_and_link_output_string()))

        return machine<|MERGE_RESOLUTION|>--- conflicted
+++ resolved
@@ -26,7 +26,6 @@
     :param int width: The width of the machine in chips
     :param int height: The height of the machine in chips
     :param int version: The version of board to create
-    :param bool with_monitors: If true, CPU 0 will be marked as a monitor
     :param list(tuple(int,int)) down_chips:
         The set of chips that should be considered broken
     :param list(tuple(int,int,int)) down_cores:
@@ -35,7 +34,9 @@
         The set of links that should be considered broken
     :param int max_sdram_size: The SDRAM that should be given to each chip
     :param int router_entries_per_chip:
+        The number of router entries to allocate.
     :param str json_path:
+        Where to load a JSON description of the machine from, if anywhere.
     :return: The virtual machine.
     :rtype: ~spinn_machine.Machine
     :raises Exception: If given bad arguments
@@ -50,31 +51,17 @@
             router_entries_per_chip=Router.ROUTER_DEFAULT_AVAILABLE_ENTRIES,
             json_path=None):
         """
-<<<<<<< HEAD
-        :param int width: The width of the machine in chips
-        :param int height: The height of the machine in chips
-        :param int version: The version of board to create
-        :param bool with_monitors: If true, CPU 0 will be marked as a monitor
+        :param int width:
+        :param int height:
+        :param int version:
         :param list(tuple(int,int)) down_chips:
-            The set of chips that should be considered broken
         :param list(tuple(int,int,int)) down_cores:
-            The set of cores that should be considered broken
         :param list(tuple(int,int,int)) down_links:
-            The set of links that should be considered broken
-        :param int max_sdram_size: The SDRAM that should be given to each chip
+        :param int max_sdram_size:
         :param int router_entries_per_chip:
         :param str json_path:
-        :rtype: ~spinn_machine.Machine
-        :raises Exception: If given bad arguments
-=======
-        :param width: The width of the machine in chips
-        :param height: The height of the machine in chips
-        :param version: The version of board to create
-        :param down_chips: The set of chips that should be considered broken
-        :param down_cores: The set of cores that should be considered broken
-        :param down_links: The set of links that should be considered broken
-        :param max_sdram_size: The SDRAM that should be given to each chip
->>>>>>> 7a536e25
+        :rtype: ~.Machine
+        :raises Exception:
         """
         # For backward compatibility support version in csf files for now
         if version is not None:
