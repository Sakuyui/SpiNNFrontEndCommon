# Copyright (c) 2017-2019 The University of Manchester
#
# This program is free software: you can redistribute it and/or modify
# it under the terms of the GNU General Public License as published by
# the Free Software Foundation, either version 3 of the License, or
# (at your option) any later version.
#
# This program is distributed in the hope that it will be useful,
# but WITHOUT ANY WARRANTY; without even the implied warranty of
# MERCHANTABILITY or FITNESS FOR A PARTICULAR PURPOSE.  See the
# GNU General Public License for more details.
#
# You should have received a copy of the GNU General Public License
# along with this program.  If not, see <http://www.gnu.org/licenses/>.

from spinn_utilities.progress_bar import ProgressBar
from spinn_front_end_common.data import FecDataView


def routing_table_loader(router_tables):
    """ Loads routes into initialised routers.

    :param router_tables:
    :type router_tables:
        ~pacman.model.routing_tables.MulticastRoutingTables
    :param int app_id:
    """
    progress = ProgressBar(router_tables.routing_tables,
                           "Loading routing data onto the machine")

    # load each router table that is needed for the application to run into
    # the chips SDRAM
    app_id = FecDataView.get_app_id()
    transceiver = FecDataView.get_transceiver()
    for table in progress.over(router_tables.routing_tables):
<<<<<<< HEAD
        if (not FecDataView.get_chip_at(table.x, table.y).virtual
                and table.multicast_routing_entries):
=======
        if (not machine.get_chip_at(table.x, table.y).virtual
                and table.number_of_entries):
>>>>>>> ccaf6d58
            transceiver.load_multicast_routes(
                table.x, table.y, table.multicast_routing_entries,
                app_id)<|MERGE_RESOLUTION|>--- conflicted
+++ resolved
@@ -33,13 +33,7 @@
     app_id = FecDataView.get_app_id()
     transceiver = FecDataView.get_transceiver()
     for table in progress.over(router_tables.routing_tables):
-<<<<<<< HEAD
-        if (not FecDataView.get_chip_at(table.x, table.y).virtual
-                and table.multicast_routing_entries):
-=======
-        if (not machine.get_chip_at(table.x, table.y).virtual
-                and table.number_of_entries):
->>>>>>> ccaf6d58
+        if (table.number_of_entries):
             transceiver.load_multicast_routes(
                 table.x, table.y, table.multicast_routing_entries,
                 app_id)