# Copyright (c) 2017-2019 The University of Manchester
#
# This program is free software: you can redistribute it and/or modify
# it under the terms of the GNU General Public License as published by
# the Free Software Foundation, either version 3 of the License, or
# (at your option) any later version.
#
# This program is distributed in the hope that it will be useful,
# but WITHOUT ANY WARRANTY; without even the implied warranty of
# MERCHANTABILITY or FITNESS FOR A PARTICULAR PURPOSE.  See the
# GNU General Public License for more details.
#
# You should have received a copy of the GNU General Public License
# along with this program.  If not, see <http://www.gnu.org/licenses/>.

import logging
import requests
from spinn_utilities.overrides import overrides
from spinn_front_end_common.abstract_models.impl import (
    MachineAllocationController)
from spinn_front_end_common.abstract_models import (
    AbstractMachineAllocationController)
from pacman.exceptions import PacmanConfigurationException


class _HBPJobController(MachineAllocationController):
    __slots__ = [
        # the URLs to call the HBP system
        "_extend_lease_url",
        "_check_lease_url",
        "_release_machine_url",
        "_set_power_url",
        "_where_is_url",
        "_machine_name",
        "_power_on"
    ]

    _WAIT_TIME_MS = 10000

    def __init__(self, url, machine_name):
        """
        :param str url:
        :param str machine_name:
        """
        self._extend_lease_url = "{}/extendLease".format(url)
        self._check_lease_url = "{}/checkLease".format(url)
        self._release_machine_url = url
        self._set_power_url = "{}/power".format(url)
        self._where_is_url = "{}/chipCoordinates".format(url)
        self._machine_name = machine_name
        self._power_on = True
        # Lower the level of requests to WARNING to avoid extra messages
        logging.getLogger("requests").setLevel(logging.WARNING)
        super(_HBPJobController, self).__init__("HBPJobController")

    @overrides(AbstractMachineAllocationController.extend_allocation)
    def extend_allocation(self, new_total_run_time):
        r = requests.get(self._extend_lease_url, params={
            "runTime": new_total_run_time})
        r.raise_for_status()

    def _check_lease(self, wait_time):
        r = requests.get(self._check_lease_url, params={
            "waitTime": wait_time})
        r.raise_for_status()
        return r.json()

    def _release(self, machine_name):
        r = requests.delete(self._release_machine_url, params={
            "machineName": machine_name})
        r.raise_for_status()

    def _set_power(self, machine_name, power_on):
        r = requests.put(self._set_power_url, params={
            "machineName": machine_name, "on": bool(power_on)})
        r.raise_for_status()

    def _where_is(self, machine_name, chip_x, chip_y):
        r = requests.get(self._where_is_url, params={
            "machineName": machine_name, "chipX": chip_x,
            "chipY": chip_y})
        r.raise_for_status()
        return r.json()

    @overrides(AbstractMachineAllocationController.close)
    def close(self):
        super(_HBPJobController, self).close()
        self._release(self._machine_name)

    @overrides(MachineAllocationController._teardown)
    def _teardown(self):
        self._release(self._machine_name)

    @property
    def power(self):
        return self._power_on

    def set_power(self, power):
        self._set_power(self._machine_name, power)
        self._power_on = power

    @overrides(AbstractMachineAllocationController.where_is_machine)
    def where_is_machine(self, chip_x, chip_y):
        return self._where_is(self._machine_name, chip_x, chip_y)

    @overrides(MachineAllocationController._wait)
    def _wait(self):
        return self._check_lease(self._WAIT_TIME_MS)["allocated"]


class HBPAllocator(object):
    """ Request a machine from the HBP remote access server that will fit\
        a number of chips.

    :param str hbp_server_url:
        The URL of the HBP server from which to get the machine
    :param int total_run_time: The total run time to request
    :param int n_chips: The number of chips required.
        Only used if n_boards is None
    :param int n_boards: The number of boards required
<<<<<<< HEAD
=======
    :return: machine name, machine version, BMP details (if any),
        reset on startup flag, auto-detect BMP, SCAMP connection details,
        boot port, allocation controller
>>>>>>> b86add09
    :rtype: tuple(str, int, object, bool, bool, object, object,
        MachineAllocationController)
    :raises PacmanConfigurationException:
        If neither `n_chips` or `n_boards` provided
    """

    def __call__(
            self, hbp_server_url, total_run_time, n_chips=None, n_boards=None):
        """
<<<<<<< HEAD
        :param str hbp_server_url:
=======
        :param hbp_server_url:
>>>>>>> b86add09
        :param int total_run_time:
        :param int n_chips:
        :param int n_boards:
        :rtype: tuple(str, int, object, bool, bool, object, object,
            MachineAllocationController)
        :raises PacmanConfigurationException:
        """

        url = hbp_server_url
        if url.endswith("/"):
            url = url[:-1]

        machine = self._get_machine(url, n_chips, n_boards, total_run_time)
        hbp_job_controller = _HBPJobController(url, machine["machineName"])

        bmp_details = None
        if "bmp_details" in machine:
            bmp_details = machine["bmpDetails"]

        return (
            machine["machineName"], int(machine["version"]),
            bmp_details, False, False, None, None,
            hbp_job_controller)

    def _get_machine(self, url, n_chips, n_boards, total_run_time):
        """
        :param str url:
        :param int n_chips:
        :param int n_boards:
        :param int total_run_time:
        :rtype: dict
        """
        if n_boards:
            get_machine_request = requests.get(
                url, params={"nBoards": n_boards, "runTime": total_run_time})
        elif n_chips:
            get_machine_request = requests.get(
                url, params={"nChips": n_chips, "runTime": total_run_time})
        else:
            raise PacmanConfigurationException(
                "At least one of n_chips or n_boards must be provided")

        get_machine_request.raise_for_status()
        return get_machine_request.json()<|MERGE_RESOLUTION|>--- conflicted
+++ resolved
@@ -118,12 +118,9 @@
     :param int n_chips: The number of chips required.
         Only used if n_boards is None
     :param int n_boards: The number of boards required
-<<<<<<< HEAD
-=======
     :return: machine name, machine version, BMP details (if any),
         reset on startup flag, auto-detect BMP, SCAMP connection details,
         boot port, allocation controller
->>>>>>> b86add09
     :rtype: tuple(str, int, object, bool, bool, object, object,
         MachineAllocationController)
     :raises PacmanConfigurationException:
@@ -133,11 +130,7 @@
     def __call__(
             self, hbp_server_url, total_run_time, n_chips=None, n_boards=None):
         """
-<<<<<<< HEAD
         :param str hbp_server_url:
-=======
-        :param hbp_server_url:
->>>>>>> b86add09
         :param int total_run_time:
         :param int n_chips:
         :param int n_boards:
