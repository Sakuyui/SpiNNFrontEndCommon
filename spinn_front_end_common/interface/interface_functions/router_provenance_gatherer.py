# Copyright (c) 2017-2019 The University of Manchester
#
# This program is free software: you can redistribute it and/or modify
# it under the terms of the GNU General Public License as published by
# the Free Software Foundation, either version 3 of the License, or
# (at your option) any later version.
#
# This program is distributed in the hope that it will be useful,
# but WITHOUT ANY WARRANTY; without even the implied warranty of
# MERCHANTABILITY or FITNESS FOR A PARTICULAR PURPOSE.  See the
# GNU General Public License for more details.
#
# You should have received a copy of the GNU General Public License
# along with this program.  If not, see <http://www.gnu.org/licenses/>.

import logging
from spinn_utilities.progress_bar import ProgressBar
from spinn_utilities.log import FormatAdapter
from spinnman.exceptions import SpinnmanException
from spinn_front_end_common.data import FecDataView
from spinn_front_end_common.interface.provenance import ProvenanceWriter

logger = FormatAdapter(logging.getLogger(__name__))


<<<<<<< HEAD
def router_provenance_gatherer(extra_monitor_vertices=None):
    """
    :param list(ExtraMonitorSupportMachineVertex) extra_monitor_vertices:
        vertices which represent the extra monitor code
    """
    gather = _RouterProvenanceGatherer(extra_monitor_vertices)
=======
def router_provenance_gatherer():
    gather = _RouterProvenanceGatherer()
>>>>>>> e18e7b27
    gather._add_router_provenance_data()


class _RouterProvenanceGatherer(object):
    """ Gathers diagnostics from the routers.
    """

<<<<<<< HEAD
    __slots__ = [
        # Extra monitor vertices if any
        '_extra_monitor_vertices',
    ]

    def __init__(self, extra_monitor_vertices=None):
        """
        :param list(ExtraMonitorSupportMachineVertex) extra_monitor_vertices:
            vertices which represent the extra monitor code
        """
        # pylint: disable=too-many-arguments
        # pylint: disable=attribute-defined-outside-init
        self._extra_monitor_vertices = extra_monitor_vertices
=======
    __slots__ = []
>>>>>>> e18e7b27

    def _add_router_provenance_data(self):
        """ Writes the provenance data of the router diagnostics
        """
        progress = ProgressBar(FecDataView.get_machine().n_chips*2,
                               "Getting Router Provenance")

        seen_chips = set()

        # get all extra monitor core data if it exists
        reinjection_data = None
<<<<<<< HEAD
        if self._extra_monitor_vertices is not None:
            monitor = self._extra_monitor_vertices[0]
            reinjection_data = monitor.get_reinjection_status_for_vertices(
                extra_monitor_cores_for_data=self._extra_monitor_vertices)
=======
        if FecDataView.has_monitors():
            monitor = FecDataView.get_monitor_by_xy(0, 0)
            reinjection_data = monitor.get_reinjection_status_for_vertices()
>>>>>>> e18e7b27

        for router_table in progress.over(
                FecDataView.get_uncompressed().routing_tables, False):
            seen_chips.add(self._add_router_table_diagnostic(
                router_table, reinjection_data))

        # Get what info we can for chips where there are problems or no table
        for chip in progress.over(sorted(
                FecDataView.get_machine().chips, key=lambda c: (c.x, c.y))):
            if not chip.virtual and (chip.x, chip.y) not in seen_chips:
                self._add_unseen_router_chip_diagnostic(
                    chip, reinjection_data)

    def _add_router_table_diagnostic(self, table, reinjection_data):
        """
        :param ~.MulticastRoutingTable table:
        :param dict(tuple(int,int),ReInjectionStatus) reinjection_data:
        """
        # pylint: disable=too-many-arguments, bare-except
        x = table.x
        y = table.y
        if not FecDataView.get_chip_at(x, y).virtual:
            try:
                transceiver = FecDataView.get_transceiver()
                diagnostics = transceiver.get_router_diagnostics(x, y)
            except SpinnmanException:
                logger.warning(
                    "Could not read routing diagnostics from {}, {}",
                    x, y, exc_info=True)
                return
            status = self.__get_status(reinjection_data, x, y)
            self.__router_diagnostics(x, y, diagnostics, status, True, table)
        return x, y

    def _add_unseen_router_chip_diagnostic(self, chip, reinjection_data):
        """
        :param ~.Chip chip:
        :param dict(tuple(int,int),ReInjectionStatus) reinjection_data:
        """
        # pylint: disable=bare-except
        try:
            transceiver = FecDataView.get_transceiver()
            diagnostics = transceiver.get_router_diagnostics(chip.x, chip.y)
        except SpinnmanException:
            # There could be issues with unused chips - don't worry!
            return
        if (diagnostics.n_dropped_multicast_packets or
                diagnostics.n_local_multicast_packets or
                diagnostics.n_external_multicast_packets):
            status = self.__get_status(reinjection_data, chip.x, chip.y)
            self.__router_diagnostics(
                chip.x, chip.y, diagnostics, status, False, None)

    @staticmethod
    def __get_status(reinjection_data, x, y):
        """
        :param dict(tuple(int,int),ReInjectionStatus) reinjection_data:
        :param int x:
        :param int y:
        :rtype: ReInjectionStatus or None
        """
        return reinjection_data[x, y] if reinjection_data else None

    def __router_diagnostics(self, x, y, diagnostics, status, expected, table):
        """ Describes the router diagnostics for one router.

        :param int x: x coordinate of the router in question
        :param int y: y coordinate of the router in question
        :param ~.RouterDiagnostics diagnostics: the router diagnostics object
        :param ReInjectionStatus status:
            the data gained from the extra monitor re-injection subsystem
        :param bool expected:
        :param ~.AbstractMulticastRoutingTable table:
            the router table generated by the PACMAN tools
        """
        # pylint: disable=too-many-arguments

        # simplify the if by making components of it outside.
        has_dropped = (diagnostics.n_dropped_multicast_packets > 0)
        missing_stuff = False
        has_reinjection = status is not None
        if has_reinjection:
            missing_stuff = ((
                status.n_dropped_packets + status.n_missed_dropped_packets +
                status.n_dropped_packet_overflows +
                status.n_reinjected_packets + status.n_processor_dumps +
                status.n_link_dumps) < diagnostics.n_dropped_multicast_packets)

        with ProvenanceWriter() as db:
            db.insert_router(
                x, y, "Local_Multicast_Packets",
                diagnostics.n_local_multicast_packets, expected)

            db.insert_router(
                x, y, "External_Multicast_Packets",
                diagnostics.n_external_multicast_packets, expected)

            db.insert_router(
                x, y, "Dropped_Multicast_Packets",
                diagnostics.n_dropped_multicast_packets, expected)
            if (has_dropped and not has_reinjection) or (
                    has_dropped and has_reinjection and missing_stuff):
                db.insert_report(
                    f"The router on {x}, {y} has dropped "
                    f"{diagnostics.n_dropped_multicast_packets} "
                    f"multicast route packets. "
                    f"Try increasing the machine_time_step and/or the time "
                    f"scale factor or reducing the number of atoms per core.")

            db.insert_router(
                x, y, "Dropped_Multicast_Packets_via_local_transmission",
                diagnostics.user_3, expected)
            if diagnostics.user_3 > 0:
                db.insert_report(
                    f"The router on {x}, {y} has dropped {diagnostics.user_3} "
                    "multicast packets that were transmitted by local cores. "
                    "This occurs where the router has no entry associated "
                    "with the multicast key. "
                    "Try investigating the keys allocated to the vertices "
                    "and the router table entries for this chip.")

            db.insert_router(
                x, y, "default_routed_external_multicast_packets",
                diagnostics.user_2, expected)
            if diagnostics.user_2 > 0 and not (
                    table and table.number_of_defaultable_entries):
                db.insert_report(
                    f"The router on {x}, {y} has default routed "
                    f"{diagnostics.user_2} multicast packets, but the router "
                    f"table did not expect any default routed packets. "
                    f"This occurs where the router has no entry associated "
                    f"with the multicast key. "
                    f"Try investigating the keys allocated to the vertices "
                    f"and the router table entries for this chip.")

            if table:
                db.insert_router(
                    x, y, "Entries", table.number_of_entries, expected)
                routes = set()
                for ent in table.multicast_routing_entries:
                    routes.add(ent.spinnaker_route)
                db.insert_router(x, y, "Unique_Routes", len(routes), expected)

            db.insert_router(
                x, y, "Local_P2P_Packets",
                diagnostics.n_local_peer_to_peer_packets, expected)

            db.insert_router(
                x, y, "External_P2P_Packets",
                diagnostics.n_external_peer_to_peer_packets, expected)

            db.insert_router(
                x, y, "Dropped_P2P_Packets",
                diagnostics.n_dropped_peer_to_peer_packets, expected)

            db.insert_router(
                x, y, "Local_NN_Packets",
                diagnostics.n_local_nearest_neighbour_packets, expected)

            db.insert_router(
                x, y, "External_NN_Packets",
                diagnostics.n_external_nearest_neighbour_packets, expected)

            db.insert_router(
                x, y, "Dropped_NN_Packets",
                diagnostics.n_dropped_nearest_neighbour_packets, expected)

            db.insert_router(
                x, y, "Local_FR_Packets",
                diagnostics.n_local_fixed_route_packets, expected)

            db.insert_router(
                x, y, "External_FR_Packets",
                diagnostics.n_external_fixed_route_packets, expected)

            db.insert_router(
                x, y, "Dropped_FR_Packets",
                diagnostics.n_dropped_fixed_route_packets, expected)
            if diagnostics.n_dropped_fixed_route_packets > 0:
                db.insert_report(
                    f"The router on chip {x}:{y} dropped "
                    f"{diagnostics.n_dropped_fixed_route_packets} fixed "
                    f"route packets. "
                    f"This is indicative of an error within the data "
                    f"extraction process as this is the only expected user of "
                    "fixed route packets.")

            db.insert_router(
                x, y, "Error status", diagnostics.error_status, expected)
            if diagnostics.error_status > 0:
                db.insert_report(
                    f"The router on {x}, {y} has a non-zero error status. "
                    f"This could indicate a hardware fault. "
                    f"The errors set are {diagnostics.errors_set}, and the "
                    f"error count is {diagnostics.error_count}")

            if status is None:
                return  # rest depends on status

            db.insert_router(
                x, y, "Received_For_Reinjection",
                status.n_dropped_packets, expected)

            db.insert_router(
                x, y, "Missed_For_Reinjection",
                status.n_missed_dropped_packets, expected)
            if status.n_missed_dropped_packets > 0:
                db.insert_report(
                    f"The extra monitor on {x}, {y} has missed "
                    f"{status.n_missed_dropped_packets} packets.")

            db.insert_router(
                x, y, "Reinjection_Overflows",
                status.n_dropped_packet_overflows, expected,)
            if status.n_dropped_packet_overflows > 0:
                db.insert_report(
                    f"The extra monitor on {x}, {y} has dropped "
                    f"{status.n_dropped_packet_overflows} packets.")

            db.insert_router(
                x, y, "Reinjected", status.n_reinjected_packets, expected)

            db.insert_router(
                x, y, "Dumped_from_a_Link", status.n_link_dumps, expected)
            if status.n_link_dumps > 0 and (
                    self.__has_virtual_chip_connected(x, y)):
                db.insert_report(
                    f"The extra monitor on {x}, {y} has detected that "
                    f"{status.n_link_dumps} packets were dumped from an "
                    f"outgoing link of this chip's router. This often occurs "
                    f"when external devices are used in the script but not "
                    f"connected to the communication fabric correctly. "
                    f"These packets may have been reinjected multiple times "
                    f"and so this number may be an overestimate.")

            db.insert_router(
                x, y, "Dumped_from_a_processor", status.n_processor_dumps,
                expected)
            if status.n_processor_dumps > 0:
                db.insert_report(
                    f"The extra monitor on {x}, {y} has detected that "
                    f"{status.n_processor_dumps} packets were dumped from a "
                    "core failing to take the packet. This often occurs when "
                    "the executable has crashed or has not been given a "
                    "multicast packet callback. It can also result from the "
                    "core taking too long to process each packet. These "
                    "packets were reinjected and so this number is likely an "
                    "overestimate.")

    def __has_virtual_chip_connected(self, x, y):
        """
        :param int x:
        :param int y:
        :rtype: bool
        """
        return any(
            FecDataView.get_chip_at(
                link.destination_x, link.destination_y).virtual
            for link in FecDataView.get_chip_at(x, y).router.links)<|MERGE_RESOLUTION|>--- conflicted
+++ resolved
@@ -23,17 +23,8 @@
 logger = FormatAdapter(logging.getLogger(__name__))
 
 
-<<<<<<< HEAD
-def router_provenance_gatherer(extra_monitor_vertices=None):
-    """
-    :param list(ExtraMonitorSupportMachineVertex) extra_monitor_vertices:
-        vertices which represent the extra monitor code
-    """
-    gather = _RouterProvenanceGatherer(extra_monitor_vertices)
-=======
 def router_provenance_gatherer():
     gather = _RouterProvenanceGatherer()
->>>>>>> e18e7b27
     gather._add_router_provenance_data()
 
 
@@ -41,23 +32,7 @@
     """ Gathers diagnostics from the routers.
     """
 
-<<<<<<< HEAD
-    __slots__ = [
-        # Extra monitor vertices if any
-        '_extra_monitor_vertices',
-    ]
-
-    def __init__(self, extra_monitor_vertices=None):
-        """
-        :param list(ExtraMonitorSupportMachineVertex) extra_monitor_vertices:
-            vertices which represent the extra monitor code
-        """
-        # pylint: disable=too-many-arguments
-        # pylint: disable=attribute-defined-outside-init
-        self._extra_monitor_vertices = extra_monitor_vertices
-=======
     __slots__ = []
->>>>>>> e18e7b27
 
     def _add_router_provenance_data(self):
         """ Writes the provenance data of the router diagnostics
@@ -69,16 +44,9 @@
 
         # get all extra monitor core data if it exists
         reinjection_data = None
-<<<<<<< HEAD
-        if self._extra_monitor_vertices is not None:
-            monitor = self._extra_monitor_vertices[0]
-            reinjection_data = monitor.get_reinjection_status_for_vertices(
-                extra_monitor_cores_for_data=self._extra_monitor_vertices)
-=======
         if FecDataView.has_monitors():
             monitor = FecDataView.get_monitor_by_xy(0, 0)
             reinjection_data = monitor.get_reinjection_status_for_vertices()
->>>>>>> e18e7b27
 
         for router_table in progress.over(
                 FecDataView.get_uncompressed().routing_tables, False):
