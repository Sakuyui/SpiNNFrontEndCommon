from spinn_utilities.progress_bar import ProgressBar
from spinn_utilities.log import FormatAdapter

# front end common imports
from spinn_front_end_common.utilities.utility_objs import ProvenanceDataItem

import logging

logger = FormatAdapter(logging.getLogger(__name__))


class RouterProvenanceGatherer(object):
    """
    RouterProvenanceGatherer: gathers diagnostics from the
    routers.
    """

    __slots__ = [
        # int for how many packets were sent
        '_total_sent_packets',

        # how many new packets were received
        '_total_new_packets',

        # how many dropped packets
        '_total_dropped_packets',

        # total missed dropped packets
        '_total_missed_dropped_packets',

        # total lost dropped packets
        '_total_lost_dropped_packets'

        # total
    ]

    def __call__(
            self, transceiver, machine, router_tables,
            provenance_data_objects=None, extra_monitor_vertices=None,
            placements=None):
        """
        :param transceiver: the SpiNNMan interface object
        :param machine: the python representation of the spinnaker machine
        :param router_tables: the router tables that have been generated
        :param has_ran: token that states that the simulation has ran
        :param provenance_data_objects: other provenance data items
        :param extra_monitor_vertices: vertices which represent the extra \
        monitor code
        :param placements: the placements object
        """
        # pylint: disable=too-many-arguments
        self._total_sent_packets = 0
        self._total_new_packets = 0
        self._total_dropped_packets = 0
        self._total_missed_dropped_packets = 0
        self._total_lost_dropped_packets = 0

        if provenance_data_objects is not None:
            prov_items = provenance_data_objects
        else:
            prov_items = list()

        prov_items.extend(self._write_router_provenance_data(
            router_tables, machine, transceiver, extra_monitor_vertices,
            placements))

        prov_items.append(ProvenanceDataItem(
            ["router_provenance", "total_multi_cast_sent_packets"],
            self._total_sent_packets))
        prov_items.append(ProvenanceDataItem(
            ["router_provenance", "total_created_packets"],
            self._total_new_packets))
        prov_items.append(ProvenanceDataItem(
            ["router_provenance", "total_dropped_packets"],
            self._total_dropped_packets))
        prov_items.append(ProvenanceDataItem(
            ["router_provenance", "total_missed_dropped_packets"],
            self._total_missed_dropped_packets))
        prov_items.append(ProvenanceDataItem(
            ["router_provenance", "total_lost_dropped_packets"],
            self._total_lost_dropped_packets))

        return prov_items

    def _write_router_provenance_data(
            self, router_tables, machine, txrx, extra_monitor_vertices,
            placements):
        """ Writes the provenance data of the router diagnostics

        :param router_tables: the routing tables generated by pacman
        :param machine: the spinnMachine object
        :param txrx: the transceiver object
        :param placements: the placements object
        :param extra_monitor_vertices: list of extra monitor vertices
        """
        # pylint: disable=too-many-arguments
        progress = ProgressBar(machine.n_chips*2, "Getting Router Provenance")

        # acquire diagnostic data
        items = list()
        seen_chips = set()

        # get all extra monitor core data if it exists
        reinjection_data = None
        if extra_monitor_vertices is not None:
            reinjection_data = \
                extra_monitor_vertices[0].get_reinjection_status_for_vertices(
                    placements=placements,
                    extra_monitor_cores_for_data=extra_monitor_vertices,
                    transceiver=txrx)

        for router_table in progress.over(sorted(
                router_tables.routing_tables,
                key=lambda table: (table.x, table.y)), False):
            self._write_router_table_diagnostic(
                txrx, machine, router_table.x, router_table.y, seen_chips,
                router_table, items, reinjection_data)

        for chip in progress.over(sorted(
                machine.chips, key=lambda c: (c.x, c.y))):
            self._write_router_chip_diagnostic(
                txrx, chip, seen_chips, items, reinjection_data)
        return items

    def _write_router_table_diagnostic(
            self, txrx, machine, x, y, seen_chips, router_table, items,
            reinjection_data):
        # pylint: disable=too-many-arguments
        if not machine.get_chip_at(x, y).virtual:
            try:
                router_diagnostic = txrx.get_router_diagnostics(x, y)
                seen_chips.add((x, y))
                reinjection_status = None
                if reinjection_data is not None:
                    reinjection_status = reinjection_data[(x, y)]
                items.extend(self._write_router_diagnostics(
                    x, y, router_diagnostic, reinjection_status, True,
                    router_table))
                self._add_totals(router_diagnostic, reinjection_status)
<<<<<<< HEAD
            except Exception as e:
                logger.warning(
                    "Could not read routing diagnostics from {}, {}: {}"
                    .format(x, y, e))
=======
            except Exception:
                logger.warning(
                    "Could not read routing diagnostics from {}, {}",
                    x, y, exc_info=True)
>>>>>>> 4c9e2db4

    def _write_router_chip_diagnostic(
            self, txrx, chip, seen_chips, items, reinjection_data):
        # pylint: disable=too-many-arguments
        if not chip.virtual and (chip.x, chip.y) not in seen_chips:
            try:
                diagnostic = txrx.get_router_diagnostics(chip.x, chip.y)

                if (diagnostic.n_dropped_multicast_packets or
                        diagnostic.n_local_multicast_packets or
                        diagnostic.n_external_multicast_packets):
                    reinjection_status = None
                    if reinjection_data is not None:
                        reinjection_status = reinjection_data[(chip.x, chip.y)]
                    items.extend(self._write_router_diagnostics(
                            chip.x, chip.y, diagnostic, reinjection_status,
                            False, None))
                    self._add_totals(diagnostic, reinjection_status)
            except Exception:
                # There could be issues with unused chips - don't worry!
                pass

    def _add_totals(self, router_diagnostic, reinjection_status):
        self._total_sent_packets += (
            router_diagnostic.n_local_multicast_packets +
            router_diagnostic.n_external_multicast_packets)
        self._total_new_packets += router_diagnostic.n_local_multicast_packets
        self._total_dropped_packets += (
            router_diagnostic.n_dropped_multicast_packets)
        if reinjection_status is not None:
            self._total_missed_dropped_packets += (
                reinjection_status.n_missed_dropped_packets)
            self._total_lost_dropped_packets += (
                reinjection_status.n_dropped_packet_overflows)
        else:
            self._total_lost_dropped_packets += (
                router_diagnostic.n_dropped_multicast_packets)

    @staticmethod
    def _add_name(names, name):
        new_names = list(names)
        new_names.append(name)
        return new_names

    def _write_router_diagnostics(
            self, x, y, router_diagnostic, reinjection_status, expected,
            router_table):
        """ Stores router diagnostics as a set of provenance data items

        :param x: x coord of the router in question
        :param y: y coord of the router in question
        :param router_diagnostic: the router diagnostic object
        :param reinjection_status: the data gained from the extra monitor \
            re injection functionality
        :param router_table: the router table generated by the PACMAN tools
        """
        # pylint: disable=too-many-arguments
        names = list()
        names.append("router_provenance")
        if expected:
            names.append("expected_routers")
        else:
            names.append("unexpected_routers")
        names.append("router_at_chip_{}_{}".format(x, y))

        items = list()

        items.append(ProvenanceDataItem(
            self._add_name(names, "Local_Multicast_Packets"),
            str(router_diagnostic.n_local_multicast_packets)))
        items.append(ProvenanceDataItem(
            self._add_name(names, "External_Multicast_Packets"),
            str(router_diagnostic.n_external_multicast_packets)))
        items.append(ProvenanceDataItem(
            self._add_name(names, "Dropped_Multicast_Packets"),
            str(router_diagnostic.n_dropped_multicast_packets),
            report=(
                router_diagnostic.n_dropped_multicast_packets > 0 and
                reinjection_status is None),
            message=(
                "The router on {}, {} has dropped {} multicast route packets. "
                "Try increasing the machine_time_step and/or the time scale "
                "factor or reducing the number of atoms per core."
                .format(x, y, router_diagnostic.n_dropped_multicast_packets))))
        items.append(ProvenanceDataItem(
            self._add_name(
                names, "Dropped_Multicast_Packets_via_local_transmission"),
            str(router_diagnostic.user_3),
            report=(router_diagnostic.user_3 > 0),
            message=(
                "The router on {}, {} has dropped {} multicast packets that"
                " were transmitted by local cores. This occurs where the "
                "router has no entry associated with the multi-cast key. "
                "Try investigating the keys allocated to the vertices and "
                "the router table entries for this chip.".format(
                    x, y, router_diagnostic.user_3))))
        items.append(ProvenanceDataItem(
            self._add_name(names, "default_routed_external_multicast_packets"),
            str(router_diagnostic.user_2),
            report=(router_diagnostic.user_2 > 0 and
                    ((router_table is not None and
                      router_table.number_of_defaultable_entries == 0) or
                     router_table is None)),
            message=(
                "The router on {}, {} has default routed {} multicast packets,"
                " but the router table did not expect any default routed "
                "packets. This occurs where the router has no entry"
                " associated with the multi-cast key. "
                "Try investigating the keys allocated to the vertices and "
                "the router table entries for this chip.".format(
                    x, y, router_diagnostic.user_2))))

        items.append(ProvenanceDataItem(
            self._add_name(names, "Local_P2P_Packets"),
            str(router_diagnostic.n_local_peer_to_peer_packets)))
        items.append(ProvenanceDataItem(
            self._add_name(names, "External_P2P_Packets"),
            str(router_diagnostic.n_external_peer_to_peer_packets)))
        items.append(ProvenanceDataItem(
            self._add_name(names, "Dropped_P2P_Packets"),
            str(router_diagnostic.n_dropped_peer_to_peer_packets)))
        items.append(ProvenanceDataItem(
            self._add_name(names, "Local_NN_Packets"),
            str(router_diagnostic.n_local_nearest_neighbour_packets)))
        items.append(ProvenanceDataItem(
            self._add_name(names, "External_NN_Packets"),
            str(router_diagnostic.n_external_nearest_neighbour_packets)))
        items.append(ProvenanceDataItem(
            self._add_name(names, "Dropped_NN_Packets"),
            str(router_diagnostic.n_dropped_nearest_neighbour_packets)))
        items.append(ProvenanceDataItem(
            self._add_name(names, "Local_FR_Packets"),
            str(router_diagnostic.n_local_fixed_route_packets)))
        items.append(ProvenanceDataItem(
            self._add_name(names, "External_FR_Packets"),
            str(router_diagnostic.n_external_fixed_route_packets)))
        items.append(ProvenanceDataItem(
            self._add_name(names, "Dropped_FR_Packets"),
            str(router_diagnostic.n_dropped_fixed_route_packets)))
        if reinjection_status is not None:
            items.append(ProvenanceDataItem(
                self._add_name(names, "Received_For_Reinjection"),
                reinjection_status.n_dropped_packets))
            items.append(ProvenanceDataItem(
                self._add_name(names, "Missed_For_Reinjection"),
                reinjection_status.n_missed_dropped_packets,
                report=reinjection_status.n_missed_dropped_packets > 0,
                message=(
                    "The extra monitor on {}, {} has missed {} "
                    "packets.".format(
                        x, y, reinjection_status.n_missed_dropped_packets))))
            items.append(ProvenanceDataItem(
                self._add_name(names, "Reinjection_Overflows"),
                reinjection_status.n_dropped_packet_overflows,
                report=reinjection_status.n_dropped_packet_overflows > 0,
                message=(
                    "The extra monitor on {}, {} has dropped {} "
                    "packets.".format(
                        x, y,
                        reinjection_status.n_dropped_packet_overflows))))
            items.append(ProvenanceDataItem(
                self._add_name(names, "Reinjected"),
                reinjection_status.n_reinjected_packets))
            items.append(ProvenanceDataItem(
                self._add_name(names, "Dumped_from_a_Link"),
                str(reinjection_status.n_link_dumps),
                report=reinjection_status.n_link_dumps > 0,
                message=(
                    "The extra monitor on {}, {} has detected that {} packets "
                    "were dumped from a outgoing link of this chip's router."
                    " This often occurs when external devices are used in the "
                    "script but not connected to the communication fabric "
                    "correctly. These packets may have been reinjected "
                    "multiple times and so this number may be a overestimate."
                    .format(x, y, reinjection_status.n_link_dumps))))
            items.append(ProvenanceDataItem(
                self._add_name(names, "Dumped_from_a_processor"),
                str(reinjection_status.n_processor_dumps),
                report=reinjection_status.n_processor_dumps > 0,
                message=(
                    "The extra monitor on {}, {} has detected that {} packets "
                    "were dumped from a core failing to take the packet."
                    " This often occurs when the executable has crashed or"
                    " has not been given a multicast packet callback. It can"
                    " also result from the core taking too long to process"
                    " each packet. These packets were reinjected and so this"
                    " number is likely a overestimate.".format(
                        x, y, reinjection_status.n_processor_dumps))))
        return items<|MERGE_RESOLUTION|>--- conflicted
+++ resolved
@@ -137,17 +137,10 @@
                     x, y, router_diagnostic, reinjection_status, True,
                     router_table))
                 self._add_totals(router_diagnostic, reinjection_status)
-<<<<<<< HEAD
-            except Exception as e:
-                logger.warning(
-                    "Could not read routing diagnostics from {}, {}: {}"
-                    .format(x, y, e))
-=======
             except Exception:
                 logger.warning(
                     "Could not read routing diagnostics from {}, {}",
                     x, y, exc_info=True)
->>>>>>> 4c9e2db4
 
     def _write_router_chip_diagnostic(
             self, txrx, chip, seen_chips, items, reinjection_data):
