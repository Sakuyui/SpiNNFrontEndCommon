--- conflicted
+++ resolved
@@ -42,10 +42,6 @@
         :type run_until_timesteps: int or None
         :param int current_timesteps:
         """
-<<<<<<< HEAD
-
-=======
->>>>>>> b86add09
         core_subsets = \
             executable_types[ExecutableType.USES_SIMULATION_INTERFACE]
 
