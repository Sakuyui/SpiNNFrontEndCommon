# Copyright (c) 2015 The University of Manchester
#
# Licensed under the Apache License, Version 2.0 (the "License");
# you may not use this file except in compliance with the License.
# You may obtain a copy of the License at
#
#     https://www.apache.org/licenses/LICENSE-2.0
#
# Unless required by applicable law or agreed to in writing, software
# distributed under the License is distributed on an "AS IS" BASIS,
# WITHOUT WARRANTIES OR CONDITIONS OF ANY KIND, either express or implied.
# See the License for the specific language governing permissions and
# limitations under the License.

import logging
import numpy
from typing import Any, Callable
from typing_extensions import TypeAlias
from spinn_utilities.config_holder import get_config_bool
from spinn_utilities.progress_bar import ProgressBar
from spinn_utilities.log import FormatAdapter
from spinnman.model.enums import UserRegister
from spinn_front_end_common.data import FecDataView
from spinn_front_end_common.interface.ds import DsSqlliteDatabase
from spinn_front_end_common.utilities.constants import (
    APPDATA_MAGIC_NUM, APP_PTR_TABLE_BYTE_SIZE, BYTES_PER_WORD,
    CORE_DATA_SDRAM_BASE_TAG, DSE_VERSION, MAX_MEM_REGIONS, TABLE_TYPE)
from spinn_front_end_common.utilities.exceptions import DataSpecException
from spinn_front_end_common.utilities.emergency_recovery import (
    emergency_recover_states_from_failure)
from spinn_front_end_common.interface.ds import DsSqlliteDatabase

logger = FormatAdapter(logging.getLogger(__name__))
_Writer: TypeAlias = Callable[[int, int, int, bytes], Any]


def load_system_data_specs() -> None:
    """
    Load the data specs for all system targets.
    """
    specifier = _LoadDataSpecification()
    specifier.load_data_specs(True, False)


def load_application_data_specs() -> None:
    """
    Load the data specs for all non-system targets.
    """
    specifier = _LoadDataSpecification()
    uses_advanced_monitors = get_config_bool(
        "Machine", "enable_advanced_monitor_support") or False
    # Allow config to override
    if get_config_bool(
            "Machine", "disable_advanced_monitor_usage_for_data_in"):
        uses_advanced_monitors = False
    try:
        specifier.load_data_specs(False, uses_advanced_monitors)
    except:  # noqa: E722
        if uses_advanced_monitors:
            emergency_recover_states_from_failure()
        raise


class _LoadDataSpecification(object):
    """
    Loads the data specification.
    """

    __slots__ = ()

    first = True

    @staticmethod
    def __set_router_timeouts() -> None:
        for receiver in FecDataView.iterate_gathers():
            receiver.load_system_routing_tables()
            receiver.set_cores_for_data_streaming()

    @staticmethod
    def __reset_router_timeouts() -> None:
        # reset router timeouts
        for receiver in FecDataView.iterate_gathers():
            receiver.unset_cores_for_data_streaming()
            # reset router tables
            receiver.load_application_routing_tables()

    # pylint: disable=unused-private-member
    def __java_app(self, use_monitors: bool):
        """
        :param bool use_monitors:
        """
        # create a progress bar for end users
        progress = ProgressBar(
            2, "Executing data specifications and loading data for "
            "application vertices using Java")

        java_caller = FecDataView.get_java_caller()
        if use_monitors:
            # Method also called with just recording params
            java_caller.set_placements(FecDataView.iterate_placemements())
        progress.update()

        java_caller.load_app_data_specification(use_monitors)
        progress.end()

    def load_data_specs(self, is_system: bool, uses_advanced_monitors: bool):
        """
        Execute the data specs for all system targets.
        """
        try:
            if FecDataView.has_java_caller():
                if is_system:
                    self.__java_sys()
                else:
                    self.__java_app(uses_advanced_monitors)
            else:
                self.__python_load(is_system, uses_advanced_monitors)
        except:  # noqa: E722
            if uses_advanced_monitors:
                emergency_recover_states_from_failure()
            raise

    def __java_sys(self) -> None:
        """
        Does the Data Specification Execution and loading using Java.
        """
        # create a progress bar for end users
        progress = ProgressBar(
            1, "Executing data specifications and loading data for system "
            "vertices using Java")
        FecDataView.get_java_caller().load_system_data_specification()
        progress.end()

    def __python_load(self, is_system: bool, uses_advanced_monitors: bool):
        """
        Does the Data Specification Execution and loading using Python.
        """
        if uses_advanced_monitors:
            self.__set_router_timeouts()

        # create a progress bar for end users
        with DsSqlliteDatabase() as ds_database:

            # allocate and set user 0 before loading data

<<<<<<< HEAD
        transceiver = FecDataView.get_transceiver()
        writer: _Writer = transceiver.write_memory
        core_infos = ds_database.get_core_infos(is_system)
        if is_system:
            type_str = "system"
        else:
            type_str = "application"
        progress = ProgressBar(
            len(core_infos) * 2,
            "Executing data specifications and loading data for "
            f"{type_str} vertices")

        for x, y, p, _, _ in progress.over(
                core_infos, finish_at_end=False):
            self.__python_malloc_core(ds_database, x, y, p)

        for x, y, p, eth_x, eth_y in progress.over(core_infos):
            if uses_advanced_monitors:
                gatherer = FecDataView.get_gatherer_by_xy(eth_x, eth_y)
                writer = gatherer.send_data_into_spinnaker
            written = self.__python_load_core(ds_database, x, y, p, writer)
            to_write = ds_database.get_memory_to_write(x, y, p)
            if written != to_write:
                raise DataSpecException(
                    f"For {x=}{y=}{p=} {written=} != {to_write=}")
=======
            transceiver = FecDataView.get_transceiver()
            writer = transceiver.write_memory
            core_infos = ds_database.get_core_infos(is_system)
            if is_system:
                type_str = "system"
            else:
                type_str = "application"
            progress = ProgressBar(
                len(core_infos) * 2,
                "Executing data specifications and loading data for "
                f"{type_str} vertices")

            for x, y, p, _, _ in progress.over(
                    core_infos, finish_at_end=False):
                self.__python_maloc_core(ds_database, x, y, p)

            for x, y, p, eth_x, eth_y in progress.over(core_infos):
                if uses_advanced_monitors:
                    gatherer = FecDataView.get_gatherer_by_xy(eth_x, eth_y)
                    writer = gatherer.send_data_into_spinnaker
                written = self.__python_load_core(ds_database, x, y, p, writer)
                to_write = ds_database.get_memory_to_write(x, y, p)
                if (written != to_write):
                    raise DataSpecException(
                        f"For {x=}{y=}{p=} {written=} != {to_write=}")
>>>>>>> 0f3b084f

        if uses_advanced_monitors:
            self.__reset_router_timeouts()

    def __python_malloc_core(
            self, ds_database: DsSqlliteDatabase, x: int, y: int, p: int):
        region_sizes = ds_database.get_region_sizes(x, y, p)
        total_size = sum(region_sizes.values())
        malloc_size = total_size + APP_PTR_TABLE_BYTE_SIZE
        start_address = self.__malloc_region_storage(x, y, p, malloc_size)
        ds_database.set_start_address(x, y, p, start_address)

        next_pointer = start_address + APP_PTR_TABLE_BYTE_SIZE
        for region_num, size in region_sizes.items():
            ds_database.set_region_pointer(x, y, p, region_num, next_pointer)
            next_pointer += size

        # safety code
        total_size = ds_database.get_total_regions_size(x, y, p)
        expected_pointer = start_address + APP_PTR_TABLE_BYTE_SIZE + total_size
        if (next_pointer != expected_pointer):
            raise DataSpecException(
                f"For {x=} {y=} {p=} {next_pointer=} != {expected_pointer=}")

    def __python_load_core(
            self, ds_database: DsSqlliteDatabase, x: int, y: int, p: int,
            writer: _Writer) -> int:
        written = 0
        pointer_table = numpy.zeros(
            MAX_MEM_REGIONS, dtype=TABLE_TYPE)
        try:
            for region_num, pointer, content in \
                    ds_database.get_region_pointers_and_content(x, y, p):
                pointer_table[region_num]["pointer"] = pointer

                if content is None:
                    continue

                writer(x, y, pointer, content)
                n_bytes = len(content)
                written += n_bytes
                if n_bytes % BYTES_PER_WORD != 0:
                    n_bytes += BYTES_PER_WORD - n_bytes % BYTES_PER_WORD
                pointer_table[region_num]["n_words"] = n_bytes / BYTES_PER_WORD
                n_data = numpy.array(content, dtype="uint8")
                pointer_table[region_num]["checksum"] = \
                    int(numpy.sum(n_data.view("uint32"))) & 0xFFFFFFFF

        except TypeError:
            # pylint: disable=raise-missing-from, undefined-loop-variable
            if pointer is None:
                raise DataSpecException(
                    f"{x=} {y=} {p=} {region_num=} has a unsatisfied pointer")
            raise

        base_address = ds_database.get_start_address(x, y, p)
        header = numpy.array([APPDATA_MAGIC_NUM, DSE_VERSION], dtype="<u4")

        to_write = numpy.concatenate(
            (header, pointer_table.view("uint32"))).tobytes()
        if base_address is None:
            logger.warning("here")
        writer(x, y, base_address, to_write)
        written += len(to_write)
        return written

    def __malloc_region_storage(
            self, x: int, y: int, p: int, size: int) -> int:
        """
        Allocates the storage for all DSG regions on the core and tells
        the core and our caller where that storage is.

        :param int x:
        :param int y:
        :param int p:
        :param int size:
            The total size of all storage for regions on that core, including
            for the header metadata.
        :return: address of region header table (not yet filled)
        :rtype: int
        """
        txrx = FecDataView.get_transceiver()

        # allocate memory where the app data is going to be written; this
        # raises an exception in case there is not enough SDRAM to allocate
        start_address = txrx.malloc_sdram(
            x, y, size, FecDataView.get_app_id(),
            tag=CORE_DATA_SDRAM_BASE_TAG + p)

        # set user 0 register appropriately to the application data
        txrx.write_user(x, y, p, UserRegister.USER_0, start_address)

        return start_address<|MERGE_RESOLUTION|>--- conflicted
+++ resolved
@@ -21,7 +21,6 @@
 from spinn_utilities.log import FormatAdapter
 from spinnman.model.enums import UserRegister
 from spinn_front_end_common.data import FecDataView
-from spinn_front_end_common.interface.ds import DsSqlliteDatabase
 from spinn_front_end_common.utilities.constants import (
     APPDATA_MAGIC_NUM, APP_PTR_TABLE_BYTE_SIZE, BYTES_PER_WORD,
     CORE_DATA_SDRAM_BASE_TAG, DSE_VERSION, MAX_MEM_REGIONS, TABLE_TYPE)
@@ -143,35 +142,8 @@
 
             # allocate and set user 0 before loading data
 
-<<<<<<< HEAD
-        transceiver = FecDataView.get_transceiver()
-        writer: _Writer = transceiver.write_memory
-        core_infos = ds_database.get_core_infos(is_system)
-        if is_system:
-            type_str = "system"
-        else:
-            type_str = "application"
-        progress = ProgressBar(
-            len(core_infos) * 2,
-            "Executing data specifications and loading data for "
-            f"{type_str} vertices")
-
-        for x, y, p, _, _ in progress.over(
-                core_infos, finish_at_end=False):
-            self.__python_malloc_core(ds_database, x, y, p)
-
-        for x, y, p, eth_x, eth_y in progress.over(core_infos):
-            if uses_advanced_monitors:
-                gatherer = FecDataView.get_gatherer_by_xy(eth_x, eth_y)
-                writer = gatherer.send_data_into_spinnaker
-            written = self.__python_load_core(ds_database, x, y, p, writer)
-            to_write = ds_database.get_memory_to_write(x, y, p)
-            if written != to_write:
-                raise DataSpecException(
-                    f"For {x=}{y=}{p=} {written=} != {to_write=}")
-=======
             transceiver = FecDataView.get_transceiver()
-            writer = transceiver.write_memory
+            writer: _Writer = transceiver.write_memory
             core_infos = ds_database.get_core_infos(is_system)
             if is_system:
                 type_str = "system"
@@ -184,7 +156,7 @@
 
             for x, y, p, _, _ in progress.over(
                     core_infos, finish_at_end=False):
-                self.__python_maloc_core(ds_database, x, y, p)
+                self.__python_malloc_core(ds_database, x, y, p)
 
             for x, y, p, eth_x, eth_y in progress.over(core_infos):
                 if uses_advanced_monitors:
@@ -192,10 +164,9 @@
                     writer = gatherer.send_data_into_spinnaker
                 written = self.__python_load_core(ds_database, x, y, p, writer)
                 to_write = ds_database.get_memory_to_write(x, y, p)
-                if (written != to_write):
+                if written != to_write:
                     raise DataSpecException(
                         f"For {x=}{y=}{p=} {written=} != {to_write=}")
->>>>>>> 0f3b084f
 
         if uses_advanced_monitors:
             self.__reset_router_timeouts()
