--- conflicted
+++ resolved
@@ -69,10 +69,6 @@
         :param ~spinnman.transceiver.Transceiver transceiver:
             the transceiver object
         :param ~spinn_utilities.progress_bar.ProgressBar progress_bar:
-<<<<<<< HEAD
-        :rtype: None
-=======
->>>>>>> b86add09
         """
         for ip_tag in progress_bar.over(iptags, False):
             transceiver.set_ip_tag(ip_tag)
@@ -86,10 +82,6 @@
         :param ~spinnman.transceiver.Transceiver transceiver:
             the transceiver object
         :param ~spinn_utilities.progress_bar.ProgressBar progress_bar:
-<<<<<<< HEAD
-        :rtype: None
-=======
->>>>>>> b86add09
         """
         for reverse_ip_tag in progress_bar.over(reverse_ip_tags, False):
             transceiver.set_reverse_ip_tag(reverse_ip_tag)