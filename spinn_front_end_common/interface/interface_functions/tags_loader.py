# Copyright (c) 2017-2019 The University of Manchester
#
# This program is free software: you can redistribute it and/or modify
# it under the terms of the GNU General Public License as published by
# the Free Software Foundation, either version 3 of the License, or
# (at your option) any later version.
#
# This program is distributed in the hope that it will be useful,
# but WITHOUT ANY WARRANTY; without even the implied warranty of
# MERCHANTABILITY or FITNESS FOR A PARTICULAR PURPOSE.  See the
# GNU General Public License for more details.
#
# You should have received a copy of the GNU General Public License
# along with this program.  If not, see <http://www.gnu.org/licenses/>.

from spinn_utilities.progress_bar import ProgressBar
from spinnman.constants import MAX_TAG_ID


class TagsLoader(object):
    """ Loads tags onto the machine.

    :param ~spinnman.transceiver.Transceiver transceiver:
        the transceiver object
<<<<<<< HEAD
    :param ~.Tags tags:
=======
    :param ~pacman.model.tags.Tags tags:
>>>>>>> b4cce846
        the tags object which contains IP and reverse IP tags;
        could be `None` if these are being given in separate lists
    :param list(~spinn_machine.tags.IPTag) iptags:
        a list of IP tags, given when tags is none
    :param list(~spinn_machine.tags.ReverseIPTag) reverse_iptags:
        a list of reverse IP tags when tags is none.
    """

    __slots__ = []

    def __call__(
            self, transceiver, tags=None, iptags=None, reverse_iptags=None):
        """
        :param ~spinnman.transceiver.Transceiver transceiver:
        :param ~.Tags tags:
        :param list(~spinn_machine.tags.IPTag) iptags:
        :param list(~spinn_machine.tags.ReverseIPTag) reverse_iptags:
        """
        # clear all the tags from the Ethernet connection, as nothing should
        # be allowed to use it (no two apps should use the same Ethernet
        # connection at the same time)
        progress = ProgressBar(MAX_TAG_ID, "Clearing tags")
        for tag_id in progress.over(range(MAX_TAG_ID)):
            transceiver.clear_ip_tag(tag_id)

        # Use tags object to supply tag info if it is supplied
        if tags is not None:
            iptags = list(tags.ip_tags)
            reverse_iptags = list(tags.reverse_ip_tags)

        # Load the IP tags and the Reverse IP tags
        progress = ProgressBar(
            len(iptags) + len(reverse_iptags), "Loading Tags")
        self.load_iptags(iptags, transceiver, progress)
        self.load_reverse_iptags(reverse_iptags, transceiver, progress)
        progress.end()

    @staticmethod
    def load_iptags(iptags, transceiver, progress_bar):
        """ Loads all the IP tags individually.

        :param list(~spinn_machine.tags.IPTag) iptags:
            the IP tags to be loaded.
        :param ~spinnman.transceiver.Transceiver transceiver:
            the transceiver object
        :param ~spinn_utilities.progress_bar.ProgressBar progress_bar:
        :rtype: None
        """
        for ip_tag in progress_bar.over(iptags, False):
            transceiver.set_ip_tag(ip_tag)

    @staticmethod
    def load_reverse_iptags(reverse_ip_tags, transceiver, progress_bar):
        """ Loads all the reverse IP tags individually.

        :param list(~spinn_machine.tags.ReverseIPTag) reverse_ip_tags:
            the reverse IP tags to be loaded
        :param ~spinnman.transceiver.Transceiver transceiver:
            the transceiver object
        :param ~spinn_utilities.progress_bar.ProgressBar progress_bar:
        :rtype: None
        """
        for reverse_ip_tag in progress_bar.over(reverse_ip_tags, False):
            transceiver.set_reverse_ip_tag(reverse_ip_tag)<|MERGE_RESOLUTION|>--- conflicted
+++ resolved
@@ -22,11 +22,7 @@
 
     :param ~spinnman.transceiver.Transceiver transceiver:
         the transceiver object
-<<<<<<< HEAD
-    :param ~.Tags tags:
-=======
     :param ~pacman.model.tags.Tags tags:
->>>>>>> b4cce846
         the tags object which contains IP and reverse IP tags;
         could be `None` if these are being given in separate lists
     :param list(~spinn_machine.tags.IPTag) iptags:
