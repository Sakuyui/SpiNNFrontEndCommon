# Copyright (c) 2019-2020 The University of Manchester
#
# This program is free software: you can redistribute it and/or modify
# it under the terms of the GNU General Public License as published by
# the Free Software Foundation, either version 3 of the License, or
# (at your option) any later version.
#
# This program is distributed in the hope that it will be useful,
# but WITHOUT ANY WARRANTY; without even the implied warranty of
# MERCHANTABILITY or FITNESS FOR A PARTICULAR PURPOSE.  See the
# GNU General Public License for more details.
#
# You should have received a copy of the GNU General Public License
# along with this program.  If not, see <http://www.gnu.org/licenses/>.

import functools
import math
import os
import struct
from collections import defaultdict
from spinn_utilities.config_holder import get_config_bool
from spinn_utilities.find_max_success import find_max_success
from spinn_utilities.progress_bar import ProgressBar
from spinn_machine import Machine, MulticastRoutingEntry
from pacman.exceptions import (
    PacmanAlgorithmFailedToGenerateOutputsException,
    PacmanElementAllocationException, MinimisationFailedError)
from pacman.model.routing_tables import (
    MulticastRoutingTables, UnCompressedMulticastRoutingTable,
    CompressedMulticastRoutingTable)
from pacman.utilities.algorithm_utilities.routes_format import format_route
from spinn_front_end_common.abstract_models import (
    AbstractSupportsBitFieldRoutingCompression)
from spinn_front_end_common.data import FecDataView
from spinn_front_end_common.utilities.helpful_functions import n_word_struct
from spinn_front_end_common.utilities.constants import (
    BYTES_PER_WORD, BYTES_PER_3_WORDS)
from spinn_front_end_common.utilities.report_functions.\
    bit_field_compressor_report import (
        generate_provenance_item)
from pacman.operations.router_compressors.pair_compressor import (
    _PairCompressor)

_REPORT_FOLDER_NAME = "router_compressor_with_bitfield"


def host_based_bit_field_router_compressor():
    """
    Entry point when using the PACMANAlgorithmExecutor

    :param router_tables: routing tables (uncompressed and unordered)
    :type router_tables:
        ~pacman.model.routing_tables.MulticastRoutingTables
    :return: compressed routing table entries
    :rtype: ~pacman.model.routing_tables.MulticastRoutingTables
    """
    routing_tables = FecDataView.get_uncompressed().routing_tables
    # create progress bar
    progress = ProgressBar(
        len(routing_tables) * 2,
        "Compressing routing Tables with bitfields in host")

    # create report
    if get_config_bool(
            "Reports", "write_router_compression_with_bitfield_report"):
        report_folder_path = generate_report_path()
    else:
        report_folder_path = None

    # compressed router table
    compressed_pacman_router_tables = MulticastRoutingTables()

    key_atom_map = generate_key_to_atom_map()

    # start the routing table choice conversion
    for router_table in progress.over(routing_tables):
        start_compression_selection_process(
            router_table, report_folder_path,
            compressed_pacman_router_tables, key_atom_map)

    # return compressed tables
    return compressed_pacman_router_tables


def generate_report_path():
    """
    :rtype: str
    """
    report_folder_path = os.path.join(
        FecDataView.get_run_dir_path(), _REPORT_FOLDER_NAME)
    if not os.path.exists(report_folder_path):
        os.mkdir(report_folder_path)
    return report_folder_path


def generate_key_to_atom_map():
    """ THIS IS NEEDED due to the link from key to edge being lost.

    :param ~pacman.model.graphs.machine.MachineGraph machine_graph:
        machine graph
    :return: key to atom map based of key to n atoms
    :rtype: dict(int,int)
    """
    # build key to n atoms map
    machine_graph = FecDataView.get_runtime_machine_graph()
    routing_infos = FecDataView.get_routing_infos()
    key_to_n_atoms_map = dict()
    for vertex in machine_graph.vertices:
        for partition in machine_graph.\
                get_multicast_edge_partitions_starting_at_vertex(vertex):
            key = routing_infos.get_first_key_from_pre_vertex(
                vertex, partition.identifier)

            key_to_n_atoms_map[key] = (
                vertex.get_n_keys_for_partition(partition))
    return key_to_n_atoms_map


def start_compression_selection_process(
        router_table, report_folder_path,
        compressed_pacman_router_tables, key_atom_map):
    """ Entrance method for doing on host compression. Can be used as a \
        public method for other compressors.

    :param router_table: the routing table in question to compress
    :type router_table:
        ~pacman.model.routing_tables.UnCompressedMulticastRoutingTable
    :param report_folder_path: the report folder base address
    :type report_folder_path: str or None
    :param compressed_pacman_router_tables:
        a data holder for compressed tables
    :type compressed_pacman_router_tables:
        ~pacman.model.routing_tables.MulticastRoutingTables
    :param dict(int,int) key_atom_map: key to atoms map
        should be allowed to handle per time step
    """
    compressor = _HostBasedBitFieldRouterCompressor()
    compressor._run(
        router_table, report_folder_path,
        compressed_pacman_router_tables, key_atom_map)


class _BitFieldData(object):

    __slots__ = [
        # bit_field data
        "bit_field",
        # Key this applies to
        "master_pop_key",
        # address of n_atoms word to wrote back merged flags
        "n_atoms_address",
        # Word that holds merged: 1; all_ones: 1; n_atoms: 30;
        "n_atoms_word",
        # P cooridnate of processor this applies to
        "processor_id",
        # index of this entry in the "sorted_list"
        "sort_index"
    ]

    def __init__(self, processor_id, bit_field, master_pop_key,
                 n_atoms_address, n_atoms_word):
        self.processor_id = processor_id
        self.bit_field = bit_field
        self.master_pop_key = master_pop_key
        self.n_atoms_address = n_atoms_address
        self.n_atoms_word = n_atoms_word
        self.sort_index = None

    def __str__(self):
        return "{} {} {}".format(
            self.processor_id, self.master_pop_key, self.bit_field)

    def bit_field_as_bit_array(self):
        """
        Convert the bitfield into an array of bits like bit_field.c
        """
        return [(word >> i) & 1
                for word in self.bit_field
                for i in range(32)]


class _HostBasedBitFieldRouterCompressor(object):
    """ Host-based fancy router compressor using the bitfield filters of the \
        cores. Compresses bitfields and router table entries together as \
        much as feasible.
    """

    __slots__ = [
        # List of the entries from the highest successful midpoint
        "_best_routing_entries",
        # The highest successful midpoint
        "_best_midpoint",
        # Dict of lists of the original bitfields by key
        "_bit_fields_by_key",
        # Record of which midpoints where tired and with what result
        "_compression_attempts",
        # Number of bitfields for this core
        "_n_bitfields"
    ]

    # max entries that can be used by the application code
    _MAX_SUPPORTED_LENGTH = 1023

    # the amount of time each attempt at router compression can be allowed to
    #  take (in seconds)
    # _DEFAULT_TIME_PER_ITERATION = 5 * 60
    _DEFAULT_TIME_PER_ITERATION = 10

    # report name
    _REPORT_NAME = "router_{}_{}.rpt"

    # key id for the initial entry
    _ORIGINAL_ENTRY = 0

    # key id for the bitfield entries
    _ENTRIES = 1

    # size of a filter info in bytes (key, n words, pointer)
    _SIZE_OF_FILTER_INFO_IN_BYTES = 12

    # bit to mask a bit
    _BIT_MASK = 1

    # mask for neuron level
    _NEURON_LEVEL_MASK = 0xFFFFFFFF

    # to remove the first   merged: 1; and all_ones: 1;
    N_ATOMS_MASK = 0x3FFFFFFF
    MERGED_SETTER = 0x80000000

    # struct for performance requirements.
    _THREE_WORDS = struct.Struct("<III")

    # for router report
    _LOWER_16_BITS = 0xFFFF

    # rob paul to pay sam threshold starting point at 1ms time step
    _N_PACKETS_PER_SECOND = 100000

    # convert between milliseconds and second
    _MS_TO_SEC = 1000

    # fraction effect for threshold
    _THRESHOLD_FRACTION_EFFECT = 2

    # Number of bits per word as an int
    _BITS_PER_WORD = 32

    def __init__(self):
        self._best_routing_entries = None
        self._best_midpoint = -1
        self._bit_fields_by_key = None
        self._compression_attempts = dict()

    def get_bit_field_sdram_base_addresses(self, chip_x, chip_y, placements):
        """
        :param int chip_x:
        :param int chip_y:
        :param ~pacman.model.placements.Placements placements:
        """
        # locate the bitfields in a chip level scope
        base_addresses = dict()
<<<<<<< HEAD
        n_processors_on_chip = FecDataView.get_chip_at(
            chip_x, chip_y).n_processors
        for p in range(0, n_processors_on_chip):
=======
        for p in range(0, Machine.max_cores_per_chip()):
>>>>>>> 6e58fdab
            if placements.is_processor_occupied(chip_x, chip_y, p):
                vertex = placements.get_vertex_on_processor(chip_x, chip_y, p)

                if isinstance(
                        vertex, AbstractSupportsBitFieldRoutingCompression):
                    base_addresses[p] = vertex.bit_field_base_address(
                        placements.get_placement_of_vertex(vertex))
        return base_addresses

    def _run(
            self, router_table, report_folder_path,
            compressed_pacman_router_tables, key_atom_map):
        """ Entrance method for doing on host compression. Can be used as a \
            public method for other compressors.

        :param router_table: the routing table in question to compress
        :type router_table:
            ~pacman.model.routing_tables.UnCompressedMulticastRoutingTable
        :param report_folder_path: the report folder base address
        :type report_folder_path: str or None
        :param compressed_pacman_router_tables:
            a data holder for compressed tables
        :type compressed_pacman_router_tables:
            ~pacman.model.routing_tables.MulticastRoutingTables
        :param dict(int,int) key_atom_map: key to atoms map
            should be allowed to handle per time step
        """
        machine_graph = FecDataView.get_runtime_machine_graph()
        placements = FecDataView.get_placements()
        # Find the processors that have bitfield data and where it is
        bit_field_chip_base_addresses = (
            self.get_bit_field_sdram_base_addresses(
                router_table.x, router_table.y, placements))

        # read in bitfields.
        self._read_in_bit_fields(
<<<<<<< HEAD
            router_table.x, router_table.y,
            bit_field_chip_base_addresses, machine_graph,
            placements, FecDataView().get_chip_at(
                router_table.x, router_table.y).n_processors)
=======
            transceiver, router_table.x, router_table.y,
            bit_field_chip_base_addresses, machine_graph, placements)
>>>>>>> 6e58fdab

        # execute binary search
        self._start_binary_search(router_table, key_atom_map)

        # add final to compressed tables:
        # self._best_routing_table is a list of entries
        best_router_table = CompressedMulticastRoutingTable(
            router_table.x, router_table.y)

        for entry in self._best_routing_entries:
            best_router_table.add_multicast_routing_entry(
                entry.to_MulticastRoutingEntry())

        compressed_pacman_router_tables.add_routing_table(best_router_table)

        # remove bitfields from cores that have been merged into the
        # router table
        self._remove_merged_bitfields_from_cores(
            router_table.x, router_table.y)

        # create report file if required
        if report_folder_path:
            report_file_path = os.path.join(
                report_folder_path,
                self._REPORT_NAME.format(router_table.x, router_table.y))
            with open(report_file_path, "w") as report_out:
                self._create_table_report(router_table, report_out)

        generate_provenance_item(
            router_table.x, router_table.y, self._best_midpoint)

    def _convert_bitfields_into_router_table(
            self, router_table, mid_point, key_to_n_atoms_map):
        """ Converts the bitfield into router table entries for compression, \
            based off the entry located in the original router table.

        :param ~.UnCompressedMulticastRoutingTable router_table:
            the original routing table
        :param int mid_point: cutoff for botfields to use
        :param dict(int,int) key_to_n_atoms_map:
        :return: routing tables.
        :rtype: ~.AbsractMulticastRoutingTable
        """
        new_table = UnCompressedMulticastRoutingTable(
            router_table.x, router_table.y)

        # go through the bitfields and get the routing table for it
        for base_key in self._bit_fields_by_key.keys():
            n_neurons = key_to_n_atoms_map[base_key]
            core_map = dict()
            original_entry = (
                router_table.get_entry_by_routing_entry_key(base_key))
            entry_links = original_entry.link_ids
            # Assume all neurons for each processor to be kept
            for processor_id in original_entry.processor_ids:
                core_map[processor_id] = [1] * n_neurons
            # For those below the midpoint use the bitfield data
            for bf_data in self._bit_fields_by_key[base_key]:
                if bf_data.sort_index < mid_point:
                    core_map[bf_data.processor_id] = (
                        bf_data.bit_field_as_bit_array())
            # Add an Entry for each neuron
            for neuron in range(0, n_neurons):
                processors = list()
                for processor_id in original_entry.processor_ids:
                    if core_map[processor_id][neuron]:
                        processors.append(processor_id)
                # build new entry for this neuron and add to table
                new_table.add_multicast_routing_entry(MulticastRoutingEntry(
                    routing_entry_key=base_key + neuron,
                    mask=self._NEURON_LEVEL_MASK, link_ids=entry_links,
                    defaultable=False, processor_ids=processors))

        # return the bitfield tables and the reduced original table
        return new_table

    def _bit_for_neuron_id(self, bit_field, neuron_id):
        """ locate the bit for the neuron in the bitfield

        :param list(int) bit_field:
            the block of words which represent the bitfield
        :param int neuron_id: the neuron id to find the bit in the bitfield
        :return: the bit
        """
        word_id = int(neuron_id // self._BITS_PER_WORD)
        bit_in_word = neuron_id % self._BITS_PER_WORD
        flag = (bit_field[word_id] >> bit_in_word) & self._BIT_MASK
        return flag

    def _read_in_bit_fields(
<<<<<<< HEAD
            self, chip_x, chip_y, bit_field_chip_base_addresses,
            machine_graph, placements, n_processors_on_chip):
=======
            self, transceiver, chip_x, chip_y, bit_field_chip_base_addresses,
            machine_graph, placements):
>>>>>>> 6e58fdab
        """ reads in the bitfields from the cores

        :param int chip_x: chip x coord
        :param int chip_y: chip y coord
        :param ~.MachineGraph machine_graph: machine graph
        :param ~.Placements placements: the placements
        :param dict(int,int) bit_field_chip_base_addresses:
            maps core id to base address
        :return: dict of lists of processor id to bitfields.
        :rtype: tuple(dict(int,list(_BitFieldData)), list(_BitFieldData))
        """
        transceiver = FecDataView.get_transceiver()
        # data holder
        self._bit_fields_by_key = defaultdict(list)
        bit_fields_by_coverage = defaultdict(list)
        processor_coverage_by_bitfield = defaultdict(list)

        # read in for each app vertex that would have a bitfield
        for processor_id in bit_field_chip_base_addresses.keys():
            bit_field_base_address = (
                bit_field_chip_base_addresses[processor_id])

            # from filter_region_t read how many bitfields there are
            # n_filters then array of filters
            n_filters = transceiver.read_word(
                chip_x, chip_y, bit_field_base_address, BYTES_PER_WORD)
            reading_address = bit_field_base_address + BYTES_PER_WORD

            # read in each bitfield
            for _ in range(0, n_filters):
                # master pop key, n words and read pointer
                master_pop_key, n_atoms_word, read_pointer = \
                    self._THREE_WORDS.unpack(transceiver.read_memory(
                        chip_x, chip_y, reading_address, BYTES_PER_3_WORDS))
                n_atoms_address = reading_address + BYTES_PER_WORD
                reading_address += BYTES_PER_3_WORDS

                # merged: 1; all_ones: 1; n_atoms: 30;
                atoms = n_atoms_word & self.N_ATOMS_MASK
                # get bitfield words
                n_words_to_read = math.ceil(atoms / self._BITS_PER_WORD)

                bit_field = n_word_struct(n_words_to_read).unpack(
                    transceiver.read_memory(
                        chip_x, chip_y, read_pointer,
                        n_words_to_read * BYTES_PER_WORD))

                # sorted by best coverage of redundant packets
                data = _BitFieldData(processor_id, bit_field, master_pop_key,
                                     n_atoms_address, n_atoms_word)
                as_array = data.bit_field_as_bit_array()
                # Number of fields in the array that are zero instead of one
                n_redundant_packets = len(as_array) - sum(as_array)

                bit_fields_by_coverage[n_redundant_packets].append(data)
                processor_coverage_by_bitfield[processor_id].append(
                    n_redundant_packets)

                # add to the bitfields tracker
                self._bit_fields_by_key[master_pop_key].append(data)

        # use the ordered process to find the best ones to do first
        self._order_bit_fields(
            bit_fields_by_coverage, machine_graph, chip_x, chip_y, placements,
            processor_coverage_by_bitfield)

    def _order_bit_fields(
            self, bit_fields_by_coverage, machine_graph, chip_x, chip_y,
            placements, processor_coverage_by_bitfield):
        """
        Orders the bit fields by redundancy setting the sorted index

        Also counts the bitfields setting _n_bitfields

        :param dict(int,list(_BitFieldData)) bit_fields_by_coverage:
        :param ~.MachineGraph machine_graph:
        :param int chip_x:
        :param int chip_y:
        :param ~.Placements placements:
        :param dict(int,list(int)) processor_coverage_by_bitfield:
        """
        sort_index = 0

        # get incoming bandwidth for the cores
        most_costly_cores = dict()
        for processor_id in range(0, Machine.max_cores_per_chip()):
            if placements.is_processor_occupied(chip_x, chip_y, processor_id):
                vertex = placements.get_vertex_on_processor(
                    chip_x, chip_y, processor_id)

                if isinstance(
                        vertex, AbstractSupportsBitFieldRoutingCompression):
                    most_costly_cores[processor_id] = len(
                        machine_graph.get_edges_ending_at_vertex(vertex))

        # get cores that are the most likely to have the worst time and order
        #  bitfields accordingly
        cores = list(most_costly_cores.keys())
        cores = sorted(cores, key=lambda k: most_costly_cores[k], reverse=True)

        # only add bit fields from the worst affected cores, which will
        # build as more and more are taken to make the worst a collection
        # instead of a individual
        cores_to_add_for = list()
        for worst_core_id in range(0, len(cores) - 1):

            # determine how many of the worst to add before it balances with
            # next one
            cores_to_add_for.append(cores[worst_core_id])
            diff = (
                most_costly_cores[cores[worst_core_id]] -
                most_costly_cores[cores[worst_core_id + 1]])

            # order over most effective bitfields
            coverage = processor_coverage_by_bitfield[cores[worst_core_id]]
            coverage.sort(reverse=True)

            # cycle till at least the diff is covered
            covered = 0
            for redundant_packet_count in coverage:
                to_delete = list()
                for bit_field_data in bit_fields_by_coverage[
                        redundant_packet_count]:
                    if bit_field_data.processor_id in cores_to_add_for:
                        if covered < diff:
                            bit_field_data.sort_index = sort_index
                            sort_index += 1
                            to_delete.append(bit_field_data)
                            covered += 1
                for bit_field_data in to_delete:
                    bit_fields_by_coverage[redundant_packet_count].remove(
                        bit_field_data)

        # take left overs
        coverage_levels = list(bit_fields_by_coverage.keys())
        coverage_levels.sort(reverse=True)
        for coverage_level in coverage_levels:
            for bit_field_data in bit_fields_by_coverage[coverage_level]:
                bit_field_data.sort_index = sort_index
                sort_index += 1

        self._n_bitfields = sort_index

    def _start_binary_search(
            self, router_table, key_atom_map):
        """ start binary search of the merging of bitfield to router table

        :param ~.UnCompressedMulticastRoutingTable router_table:
            uncompressed router table
        :param dict(int,int) key_atom_map: map from key to atoms
        """
        # try first just uncompressed. so see if its possible
        try:
            self._best_routing_entries = self._run_algorithm(router_table)
            self._best_midpoint = 0
            self._compression_attempts[0] = "succcess"
        except MinimisationFailedError as e:
            raise PacmanAlgorithmFailedToGenerateOutputsException(
                "host bitfield router compressor can't compress the "
                "uncompressed routing tables, regardless of bitfield merging. "
                "System is fundamentally flawed here") from e

        find_max_success(self._n_bitfields, functools.partial(
            self._binary_search_check, routing_table=router_table,
            key_to_n_atoms_map=key_atom_map))

    def _binary_search_check(
            self, mid_point, routing_table, key_to_n_atoms_map):
        """ check function for fix max success

        :param int mid_point: the point if the list to stop at
        :param ~.UnCompressedMulticastRoutingTable routing_table:
            the basic routing table
        :param dict(int,int) key_to_n_atoms_map:
        :return: true if it compresses
        :rtype: bool
        """

        # convert bitfields into router tables
        bit_field_router_table = self._convert_bitfields_into_router_table(
            routing_table, mid_point, key_to_n_atoms_map)

        # try to compress
        try:
            self._best_routing_entries = self._run_algorithm(
                bit_field_router_table)
            self._best_midpoint = mid_point
            self._compression_attempts[mid_point] = "succcess"
            return True
        except MinimisationFailedError:
            self._compression_attempts[mid_point] = "fail"
            return False
        except PacmanElementAllocationException:
            self._compression_attempts[mid_point] = "Exception"
            return False

    def _run_algorithm(self, router_table):
        """ Attempts to covert the mega router tables into 1 router table.

        :param list(~.AbsractMulticastRoutingTable) router_table:
            the set of router tables that together need to
            be merged into 1 router table
        :return: compressor router table
        :rtype: list(RoutingTableEntry)
        :throws MinimisationFailedError: if it fails to
            compress to the correct length.

        """
        compressor = _PairCompressor(ordered=True)
        compressed_entries = compressor.compress_table(router_table)
        if len(compressed_entries) > Machine.ROUTER_ENTRIES:
            raise MinimisationFailedError(
                f"Compression failed as {len(compressed_entries)} "
                f"entires found")
        return compressed_entries

    def _remove_merged_bitfields_from_cores(self, chip_x, chip_y):
        """ Goes to SDRAM and removes said merged entries from the cores' \
            bitfield region

        :param int chip_x: the chip x coord from which this happened
        :param int chip_y: the chip y coord from which this happened
        """
        transceiver = FecDataView.get_transceiver()
        for entries in self._bit_fields_by_key.values():
            for entry in entries:
                if entry.sort_index < self._best_midpoint:
                    # set merged
                    n_atoms_word = entry.n_atoms_word | self.MERGED_SETTER
                    transceiver.write_memory(
                        chip_x, chip_y, entry.n_atoms_address, n_atoms_word)

    def _create_table_report(self, router_table, report_out):
        """ creates the report entry

        :param ~.AbsractMulticastRoutingTable router_table:
            the uncompressed router table to process
        :param ~io.TextIOBase report_out: the report writer
        """
        n_bit_fields_merged = 0
        n_packets_filtered = 0
        n_possible_bit_fields = 0
        merged_by_core = defaultdict(list)

        for key in self._bit_fields_by_key:
            for bf_data in self._bit_fields_by_key[key]:
                n_possible_bit_fields += 1
                if bf_data.sort_index >= self._best_midpoint:
                    continue
                n_bit_fields_merged += 1
                as_array = bf_data.bit_field_as_bit_array()
                n_packets_filtered += sum(as_array)
                merged_by_core[bf_data.processor_id].append(bf_data)

        percentage_done = 100
        if n_possible_bit_fields != 0:
            percentage_done = (
                (100.0 / float(n_possible_bit_fields)) *
                float(n_bit_fields_merged))

        report_out.write(
            "\nTable {}:{} has integrated {} out of {} available chip level "
            "bitfields into the routing table. There by producing a "
            "compression of {}%.\n\n".format(
                router_table.x, router_table.y, n_bit_fields_merged,
                n_possible_bit_fields, percentage_done))

        report_out.write(
            "The uncompressed routing table had {} entries, the compressed "
            "one with {} integrated bitfields has {} entries. \n\n".format(
                router_table.number_of_entries,
                n_bit_fields_merged,
                # Note: _best_routing_table is a list(), router_table is not
                len(self._best_routing_entries)))

        report_out.write(
            "The integration of {} bitfields removes up to {} MC packets "
            "that otherwise would be being processed by the cores on the "
            "chip, just to be dropped as they do not target anything.\n\n"
            "".format(n_bit_fields_merged, n_packets_filtered))

        report_out.write("The compression attempts are as follows:\n\n")
        for mid_point, result in self._compression_attempts.items():
            report_out.write("Midpoint {}: {}\n".format(mid_point, result))

        report_out.write("\nThe bit_fields merged are as follows:\n\n")

        for core in merged_by_core:
            for bf_data in merged_by_core[core]:
                report_out.write("bitfield on core {} for key {} \n".format(
                    core, bf_data.master_pop_key))

        report_out.write("\n\n\n")
        report_out.write("The final routing table entries are as follows:\n\n")

        report_out.write(
            "{: <5s} {: <10s} {: <10s} {: <10s} {: <7s} {}\n".format(
                "Index", "Key", "Mask", "Route", "Default", "[Cores][Links]"))
        report_out.write(
            "{:-<5s} {:-<10s} {:-<10s} {:-<10s} {:-<7s} {:-<14s}\n".format(
                "", "", "", "", "", ""))
        line_format = "{: >5d} {}\n"

        entry_count = 0
        n_defaultable = 0
        # Note: _best_routing_table is a list(), router_table is not
        for entry in self._best_routing_entries:
            index = entry_count & self._LOWER_16_BITS
            entry_str = line_format.format(index, format_route(
                entry.to_MulticastRoutingEntry()))
            entry_count += 1
            if entry.defaultable:
                n_defaultable += 1
            report_out.write(entry_str)
        report_out.write("{} Defaultable entries\n".format(n_defaultable))<|MERGE_RESOLUTION|>--- conflicted
+++ resolved
@@ -260,13 +260,7 @@
         """
         # locate the bitfields in a chip level scope
         base_addresses = dict()
-<<<<<<< HEAD
-        n_processors_on_chip = FecDataView.get_chip_at(
-            chip_x, chip_y).n_processors
-        for p in range(0, n_processors_on_chip):
-=======
         for p in range(0, Machine.max_cores_per_chip()):
->>>>>>> 6e58fdab
             if placements.is_processor_occupied(chip_x, chip_y, p):
                 vertex = placements.get_vertex_on_processor(chip_x, chip_y, p)
 
@@ -303,15 +297,8 @@
 
         # read in bitfields.
         self._read_in_bit_fields(
-<<<<<<< HEAD
             router_table.x, router_table.y,
-            bit_field_chip_base_addresses, machine_graph,
-            placements, FecDataView().get_chip_at(
-                router_table.x, router_table.y).n_processors)
-=======
-            transceiver, router_table.x, router_table.y,
             bit_field_chip_base_addresses, machine_graph, placements)
->>>>>>> 6e58fdab
 
         # execute binary search
         self._start_binary_search(router_table, key_atom_map)
@@ -402,13 +389,8 @@
         return flag
 
     def _read_in_bit_fields(
-<<<<<<< HEAD
             self, chip_x, chip_y, bit_field_chip_base_addresses,
-            machine_graph, placements, n_processors_on_chip):
-=======
-            self, transceiver, chip_x, chip_y, bit_field_chip_base_addresses,
             machine_graph, placements):
->>>>>>> 6e58fdab
         """ reads in the bitfields from the cores
 
         :param int chip_x: chip x coord
