# Copyright (c) 2019-2020 The University of Manchester
#
# This program is free software: you can redistribute it and/or modify
# it under the terms of the GNU General Public License as published by
# the Free Software Foundation, either version 3 of the License, or
# (at your option) any later version.
#
# This program is distributed in the hope that it will be useful,
# but WITHOUT ANY WARRANTY; without even the implied warranty of
# MERCHANTABILITY or FITNESS FOR A PARTICULAR PURPOSE.  See the
# GNU General Public License for more details.
#
# You should have received a copy of the GNU General Public License
# along with this program.  If not, see <http://www.gnu.org/licenses/>.

import functools
import math
import os
import struct
from collections import defaultdict
from spinn_utilities.config_holder import get_config_bool
from spinn_utilities.find_max_success import find_max_success
from spinn_utilities.progress_bar import ProgressBar
from spinn_machine import Machine, MulticastRoutingEntry
from pacman.exceptions import (
    PacmanAlgorithmFailedToGenerateOutputsException,
    PacmanElementAllocationException, MinimisationFailedError)
from pacman.model.routing_tables import (
    MulticastRoutingTables, UnCompressedMulticastRoutingTable,
    CompressedMulticastRoutingTable)
from pacman.utilities.algorithm_utilities.routes_format import format_route
from spinn_front_end_common.abstract_models import (
    AbstractSupportsBitFieldRoutingCompression)
from spinn_front_end_common.data import FecDataView
from spinn_front_end_common.utilities.helpful_functions import n_word_struct
from spinn_front_end_common.utilities.constants import (
    BYTES_PER_WORD, BYTES_PER_3_WORDS)
from spinn_front_end_common.utilities.report_functions.\
    bit_field_compressor_report import (
        generate_provenance_item)
<<<<<<< HEAD
from pacman.operations.router_compressors import PairCompressor
=======
from spinn_front_end_common.utilities.globals_variables import (
    report_default_directory)
from pacman.operations.router_compressors.pair_compressor import (
    _PairCompressor)

_REPORT_FOLDER_NAME = "router_compressor_with_bitfield"


def host_based_bit_field_router_compressor(
        router_tables, machine, placements, transceiver,
        machine_graph, routing_infos):
    """
    Entry point when using the PACMANAlgorithmExecutor

    :param router_tables: routing tables (uncompressed and unordered)
    :type router_tables:
        ~pacman.model.routing_tables.MulticastRoutingTables
    :param ~spinn_machine.Machine machine: SpiNNMachine instance
    :param ~pacman.model.placements.Placements placements: placements
    :param ~spinnman.transceiver.Transceiver transceiver: SpiNNMan instance
    :param ~pacman.model.graphs.machine.MachineGraph machine_graph:
        the machine graph level
    :param ~pacman.model.routing_info.RoutingInfo routing_infos:
        routing information
    :return: compressed routing table entries
    :rtype: ~pacman.model.routing_tables.MulticastRoutingTables
    """
    # create progress bar
    progress = ProgressBar(
        len(router_tables.routing_tables) * 2,
        "Compressing routing Tables with bitfields in host")

    # create report
    if get_config_bool(
            "Reports", "write_router_compression_with_bitfield_report"):
        report_folder_path = generate_report_path()
    else:
        report_folder_path = None

    # compressed router table
    compressed_pacman_router_tables = MulticastRoutingTables()

    key_atom_map = generate_key_to_atom_map(
        machine_graph, routing_infos)

    # start the routing table choice conversion
    for router_table in progress.over(router_tables.routing_tables):
        start_compression_selection_process(
            router_table, report_folder_path,
            transceiver, machine_graph, placements, machine,
            compressed_pacman_router_tables, key_atom_map)

    # return compressed tables
    return compressed_pacman_router_tables


def generate_report_path():
    """
    :rtype: str
    """
    report_folder_path = os.path.join(
        report_default_directory(), _REPORT_FOLDER_NAME)
    if not os.path.exists(report_folder_path):
        os.mkdir(report_folder_path)
    return report_folder_path


def generate_key_to_atom_map(machine_graph, routing_infos):
    """ THIS IS NEEDED due to the link from key to edge being lost.

    :param ~pacman.model.graphs.machine.MachineGraph machine_graph:
        machine graph
    :param ~pacman.model.routing_info.RoutingInfo routing_infos:
        routing infos
    :return: key to atom map based of key to n atoms
    :rtype: dict(int,int)
    """
    # build key to n atoms map
    key_to_n_atoms_map = dict()
    for vertex in machine_graph.vertices:
        for partition in machine_graph.\
                get_multicast_edge_partitions_starting_at_vertex(vertex):
            key = routing_infos.get_first_key_from_pre_vertex(
                vertex, partition.identifier)

            key_to_n_atoms_map[key] = (
                vertex.get_n_keys_for_partition(partition))
    return key_to_n_atoms_map


def start_compression_selection_process(
        router_table, report_folder_path,
        transceiver, machine_graph, placements, machine,
        compressed_pacman_router_tables, key_atom_map):
    """ Entrance method for doing on host compression. Can be used as a \
        public method for other compressors.

    :param router_table: the routing table in question to compress
    :type router_table:
        ~pacman.model.routing_tables.UnCompressedMulticastRoutingTable
    :param report_folder_path: the report folder base address
    :type report_folder_path: str or None
    :param ~spinnman.transceiver.Transceiver transceiver:
        spinnMan instance
    :param ~pacman.model.graphs.machine.MachineGraph machine_graph:
        machine graph
    :param ~pacman.model.placements.Placements placements: placements
    :param ~spinn_machine.Machine machine: SpiNNMan instance
    :param compressed_pacman_router_tables:
        a data holder for compressed tables
    :type compressed_pacman_router_tables:
        ~pacman.model.routing_tables.MulticastRoutingTables
    :param dict(int,int) key_atom_map: key to atoms map
        should be allowed to handle per time step
    """
    compressor = _HostBasedBitFieldRouterCompressor()
    compressor._run(
        router_table, report_folder_path, transceiver, machine_graph,
        placements, machine, compressed_pacman_router_tables, key_atom_map)
>>>>>>> 1abf76e1


class _BitFieldData(object):

    __slots__ = [
        # bit_field data
        "bit_field",
        # Key this applies to
        "master_pop_key",
        # address of n_atoms word to wrote back merged flags
        "n_atoms_address",
        # Word that holds merged: 1; all_ones: 1; n_atoms: 30;
        "n_atoms_word",
        # P cooridnate of processor this applies to
        "processor_id",
        # index of this entry in the "sorted_list"
        "sort_index"
    ]

    def __init__(self, processor_id, bit_field, master_pop_key,
                 n_atoms_address, n_atoms_word):
        self.processor_id = processor_id
        self.bit_field = bit_field
        self.master_pop_key = master_pop_key
        self.n_atoms_address = n_atoms_address
        self.n_atoms_word = n_atoms_word
        self.sort_index = None

    def __str__(self):
        return "{} {} {}".format(
            self.processor_id, self.master_pop_key, self.bit_field)

    def bit_field_as_bit_array(self):
        """
        Convert the bitfield into an array of bits like bit_field.c
        """
        return [(word >> i) & 1
                for word in self.bit_field
                for i in range(32)]


class _HostBasedBitFieldRouterCompressor(object):
    """ Host-based fancy router compressor using the bitfield filters of the \
        cores. Compresses bitfields and router table entries together as \
        much as feasible.
    """

    __slots__ = [
        # List of the entries from the highest successful midpoint
        "_best_routing_entries",
        # The highest successful midpoint
        "_best_midpoint",
        # Dict of lists of the original bitfields by key
        "_bit_fields_by_key",
        # Record of which midpoints where tired and with what result
        "_compression_attempts",
        # Number of bitfields for this core
        "_n_bitfields"
    ]

    # max entries that can be used by the application code
    _MAX_SUPPORTED_LENGTH = 1023

    # the amount of time each attempt at router compression can be allowed to
    #  take (in seconds)
    # _DEFAULT_TIME_PER_ITERATION = 5 * 60
    _DEFAULT_TIME_PER_ITERATION = 10

    # report name
    _REPORT_NAME = "router_{}_{}.rpt"

    # key id for the initial entry
    _ORIGINAL_ENTRY = 0

    # key id for the bitfield entries
    _ENTRIES = 1

    # size of a filter info in bytes (key, n words, pointer)
    _SIZE_OF_FILTER_INFO_IN_BYTES = 12

    # bit to mask a bit
    _BIT_MASK = 1

    # mask for neuron level
    _NEURON_LEVEL_MASK = 0xFFFFFFFF

    # to remove the first   merged: 1; and all_ones: 1;
    N_ATOMS_MASK = 0x3FFFFFFF
    MERGED_SETTER = 0x80000000

    # struct for performance requirements.
    _THREE_WORDS = struct.Struct("<III")

    # for router report
    _LOWER_16_BITS = 0xFFFF

    # rob paul to pay sam threshold starting point at 1ms time step
    _N_PACKETS_PER_SECOND = 100000

    # convert between milliseconds and second
    _MS_TO_SEC = 1000

    # fraction effect for threshold
    _THRESHOLD_FRACTION_EFFECT = 2

    # Number of bits per word as an int
    _BITS_PER_WORD = 32

    def __init__(self):
        self._best_routing_entries = None
        self._best_midpoint = -1
        self._bit_fields_by_key = None
        self._compression_attempts = dict()

    def get_bit_field_sdram_base_addresses(
            self, chip_x, chip_y, machine, placements, transceiver):
        """
        :param int chip_x:
        :param int chip_y:
        :param ~spinn_machine.Machine machine:
        :param ~pacman.model.placements.Placements placements:
        :param ~spinnman.transceiver.Transceiver transceiver:
        """
        # locate the bitfields in a chip level scope
        base_addresses = dict()
        n_processors_on_chip = machine.get_chip_at(chip_x, chip_y).n_processors
        for p in range(0, n_processors_on_chip):
            if placements.is_processor_occupied(chip_x, chip_y, p):
                vertex = placements.get_vertex_on_processor(chip_x, chip_y, p)

                if isinstance(
                        vertex, AbstractSupportsBitFieldRoutingCompression):
                    base_addresses[p] = vertex.bit_field_base_address(
                        transceiver, placements.get_placement_of_vertex(
                            vertex))
        return base_addresses

<<<<<<< HEAD
    @staticmethod
    def generate_key_to_atom_map(machine_graph, routing_infos):
        """ THIS IS NEEDED due to the link from key to edge being lost.

        :param ~pacman.model.graphs.machine.MachineGraph machine_graph:
            machine graph
        :param ~pacman.model.routing_info.RoutingInfo routing_infos:
            routing infos
        :return: key to atom map based of key to n atoms
        :rtype: dict(int,int)
        """
        # build key to n atoms map
        key_to_n_atoms_map = dict()
        for vertex in machine_graph.vertices:
            for partition in machine_graph.\
                    get_multicast_edge_partitions_starting_at_vertex(vertex):
                key = routing_infos.get_first_key_from_pre_vertex(
                    vertex, partition.identifier)

                key_to_n_atoms_map[key] = (
                    vertex.get_n_keys_for_partition(partition))
        return key_to_n_atoms_map

    def generate_report_path(self):
        """
        :rtype: str
        """
        report_folder_path = os.path.join(
            FecDataView().run_dir_path, self._REPORT_FOLDER_NAME)
        if not os.path.exists(report_folder_path):
            os.mkdir(report_folder_path)
        return report_folder_path

    def start_compression_selection_process(
=======
    def _run(
>>>>>>> 1abf76e1
            self, router_table, report_folder_path,
            transceiver, machine_graph, placements, machine,
            compressed_pacman_router_tables, key_atom_map):
        """ Entrance method for doing on host compression. Can be used as a \
            public method for other compressors.

        :param router_table: the routing table in question to compress
        :type router_table:
            ~pacman.model.routing_tables.UnCompressedMulticastRoutingTable
        :param report_folder_path: the report folder base address
        :type report_folder_path: str or None
        :param ~spinnman.transceiver.Transceiver transceiver:
            spinnMan instance
        :param ~pacman.model.graphs.machine.MachineGraph machine_graph:
            machine graph
        :param ~pacman.model.placements.Placements placements: placements
        :param ~spinn_machine.Machine machine: SpiNNMan instance
        :param compressed_pacman_router_tables:
            a data holder for compressed tables
        :type compressed_pacman_router_tables:
            ~pacman.model.routing_tables.MulticastRoutingTables
        :param dict(int,int) key_atom_map: key to atoms map
            should be allowed to handle per time step
        """
        # Find the processors that have bitfield data and where it is
        bit_field_chip_base_addresses = (
            self.get_bit_field_sdram_base_addresses(
                router_table.x, router_table.y, machine, placements,
                transceiver))

        # read in bitfields.
        self._read_in_bit_fields(
            transceiver, router_table.x, router_table.y,
            bit_field_chip_base_addresses, machine_graph,
            placements, machine.get_chip_at(
                router_table.x, router_table.y).n_processors)

        # execute binary search
        self._start_binary_search(router_table, key_atom_map)

        # add final to compressed tables:
        # self._best_routing_table is a list of entries
        best_router_table = CompressedMulticastRoutingTable(
            router_table.x, router_table.y)

        for entry in self._best_routing_entries:
            best_router_table.add_multicast_routing_entry(
                entry.to_MulticastRoutingEntry())

        compressed_pacman_router_tables.add_routing_table(best_router_table)

        # remove bitfields from cores that have been merged into the
        # router table
        self._remove_merged_bitfields_from_cores(
            router_table.x, router_table.y, transceiver)

        # create report file if required
        if report_folder_path:
            report_file_path = os.path.join(
                report_folder_path,
                self._REPORT_NAME.format(router_table.x, router_table.y))
            with open(report_file_path, "w") as report_out:
                self._create_table_report(router_table, report_out)

        generate_provenance_item(
            router_table.x, router_table.y, self._best_midpoint)

    def _convert_bitfields_into_router_table(
            self, router_table, mid_point, key_to_n_atoms_map):
        """ Converts the bitfield into router table entries for compression, \
            based off the entry located in the original router table.

        :param ~.UnCompressedMulticastRoutingTable router_table:
            the original routing table
        :param int mid_point: cutoff for botfields to use
        :param dict(int,int) key_to_n_atoms_map:
        :return: routing tables.
        :rtype: ~.AbsractMulticastRoutingTable
        """
        new_table = UnCompressedMulticastRoutingTable(
            router_table.x, router_table.y)

        # go through the bitfields and get the routing table for it
        for base_key in self._bit_fields_by_key.keys():
            n_neurons = key_to_n_atoms_map[base_key]
            core_map = dict()
            original_entry = (
                router_table.get_entry_by_routing_entry_key(base_key))
            entry_links = original_entry.link_ids
            # Assume all neurons for each processor to be kept
            for processor_id in original_entry.processor_ids:
                core_map[processor_id] = [1] * n_neurons
            # For those below the midpoint use the bitfield data
            for bf_data in self._bit_fields_by_key[base_key]:
                if bf_data.sort_index < mid_point:
                    core_map[bf_data.processor_id] = (
                        bf_data.bit_field_as_bit_array())
            # Add an Entry for each neuron
            for neuron in range(0, n_neurons):
                processors = list()
                for processor_id in original_entry.processor_ids:
                    if core_map[processor_id][neuron]:
                        processors.append(processor_id)
                # build new entry for this neuron and add to table
                new_table.add_multicast_routing_entry(MulticastRoutingEntry(
                    routing_entry_key=base_key + neuron,
                    mask=self._NEURON_LEVEL_MASK, link_ids=entry_links,
                    defaultable=False, processor_ids=processors))

        # return the bitfield tables and the reduced original table
        return new_table

    def _bit_for_neuron_id(self, bit_field, neuron_id):
        """ locate the bit for the neuron in the bitfield

        :param list(int) bit_field:
            the block of words which represent the bitfield
        :param int neuron_id: the neuron id to find the bit in the bitfield
        :return: the bit
        """
        word_id = int(neuron_id // self._BITS_PER_WORD)
        bit_in_word = neuron_id % self._BITS_PER_WORD
        flag = (bit_field[word_id] >> bit_in_word) & self._BIT_MASK
        return flag

    def _read_in_bit_fields(
            self, transceiver, chip_x, chip_y, bit_field_chip_base_addresses,
            machine_graph, placements, n_processors_on_chip):
        """ reads in the bitfields from the cores

        :param ~.Transceiver transceiver: SpiNNMan instance
        :param int chip_x: chip x coord
        :param int chip_y: chip y coord
        :param ~.MachineGraph machine_graph: machine graph
        :param ~.Placements placements: the placements
        :param int n_processors_on_chip: the number of processors on this chip
        :param dict(int,int) bit_field_chip_base_addresses:
            maps core id to base address
        :return: dict of lists of processor id to bitfields.
        :rtype: tuple(dict(int,list(_BitFieldData)), list(_BitFieldData))
        """

        # data holder
        self._bit_fields_by_key = defaultdict(list)
        bit_fields_by_coverage = defaultdict(list)
        processor_coverage_by_bitfield = defaultdict(list)

        # read in for each app vertex that would have a bitfield
        for processor_id in bit_field_chip_base_addresses.keys():
            bit_field_base_address = (
                bit_field_chip_base_addresses[processor_id])

            # from filter_region_t read how many bitfields there are
            # n_filters then array of filters
            n_filters = transceiver.read_word(
                chip_x, chip_y, bit_field_base_address, BYTES_PER_WORD)
            reading_address = bit_field_base_address + BYTES_PER_WORD

            # read in each bitfield
            for _ in range(0, n_filters):
                # master pop key, n words and read pointer
                master_pop_key, n_atoms_word, read_pointer = \
                    self._THREE_WORDS.unpack(transceiver.read_memory(
                        chip_x, chip_y, reading_address, BYTES_PER_3_WORDS))
                n_atoms_address = reading_address + BYTES_PER_WORD
                reading_address += BYTES_PER_3_WORDS

                # merged: 1; all_ones: 1; n_atoms: 30;
                atoms = n_atoms_word & self.N_ATOMS_MASK
                # get bitfield words
                n_words_to_read = math.ceil(atoms / self._BITS_PER_WORD)

                bit_field = n_word_struct(n_words_to_read).unpack(
                    transceiver.read_memory(
                        chip_x, chip_y, read_pointer,
                        n_words_to_read * BYTES_PER_WORD))

                # sorted by best coverage of redundant packets
                data = _BitFieldData(processor_id, bit_field, master_pop_key,
                                     n_atoms_address, n_atoms_word)
                as_array = data.bit_field_as_bit_array()
                # Number of fields in the array that are zero instead of one
                n_redundant_packets = len(as_array) - sum(as_array)

                bit_fields_by_coverage[n_redundant_packets].append(data)
                processor_coverage_by_bitfield[processor_id].append(
                    n_redundant_packets)

                # add to the bitfields tracker
                self._bit_fields_by_key[master_pop_key].append(data)

        # use the ordered process to find the best ones to do first
        self._order_bit_fields(
            bit_fields_by_coverage, machine_graph, chip_x, chip_y, placements,
            n_processors_on_chip, processor_coverage_by_bitfield)

    def _order_bit_fields(
            self, bit_fields_by_coverage, machine_graph, chip_x, chip_y,
            placements, n_processors_on_chip, processor_coverage_by_bitfield):
        """
        Orders the bit fields by redundancy setting the sorted index

        Also counts the bitfields setting _n_bitfields

        :param dict(int,list(_BitFieldData)) bit_fields_by_coverage:
        :param ~.MachineGraph machine_graph:
        :param int chip_x:
        :param int chip_y:
        :param ~.Placements placements:
        :param int n_processors_on_chip:
        :param dict(int,list(int)) processor_coverage_by_bitfield:
        """
        sort_index = 0

        # get incoming bandwidth for the cores
        most_costly_cores = dict()
        for processor_id in range(0, n_processors_on_chip):
            if placements.is_processor_occupied(chip_x, chip_y, processor_id):
                vertex = placements.get_vertex_on_processor(
                    chip_x, chip_y, processor_id)

                if isinstance(
                        vertex, AbstractSupportsBitFieldRoutingCompression):
                    most_costly_cores[processor_id] = len(
                        machine_graph.get_edges_ending_at_vertex(vertex))

        # get cores that are the most likely to have the worst time and order
        #  bitfields accordingly
        cores = list(most_costly_cores.keys())
        cores = sorted(cores, key=lambda k: most_costly_cores[k], reverse=True)

        # only add bit fields from the worst affected cores, which will
        # build as more and more are taken to make the worst a collection
        # instead of a individual
        cores_to_add_for = list()
        for worst_core_id in range(0, len(cores) - 1):

            # determine how many of the worst to add before it balances with
            # next one
            cores_to_add_for.append(cores[worst_core_id])
            diff = (
                most_costly_cores[cores[worst_core_id]] -
                most_costly_cores[cores[worst_core_id + 1]])

            # order over most effective bitfields
            coverage = processor_coverage_by_bitfield[cores[worst_core_id]]
            coverage.sort(reverse=True)

            # cycle till at least the diff is covered
            covered = 0
            for redundant_packet_count in coverage:
                to_delete = list()
                for bit_field_data in bit_fields_by_coverage[
                        redundant_packet_count]:
                    if bit_field_data.processor_id in cores_to_add_for:
                        if covered < diff:
                            bit_field_data.sort_index = sort_index
                            sort_index += 1
                            to_delete.append(bit_field_data)
                            covered += 1
                for bit_field_data in to_delete:
                    bit_fields_by_coverage[redundant_packet_count].remove(
                        bit_field_data)

        # take left overs
        coverage_levels = list(bit_fields_by_coverage.keys())
        coverage_levels.sort(reverse=True)
        for coverage_level in coverage_levels:
            for bit_field_data in bit_fields_by_coverage[coverage_level]:
                bit_field_data.sort_index = sort_index
                sort_index += 1

        self._n_bitfields = sort_index

    def _start_binary_search(
            self, router_table, key_atom_map):
        """ start binary search of the merging of bitfield to router table

        :param ~.UnCompressedMulticastRoutingTable router_table:
            uncompressed router table
        :param dict(int,int) key_atom_map: map from key to atoms
        """
        # try first just uncompressed. so see if its possible
        try:
            self._best_routing_entries = self._run_algorithm(router_table)
            self._best_midpoint = 0
            self._compression_attempts[0] = "succcess"
        except MinimisationFailedError as e:
            raise PacmanAlgorithmFailedToGenerateOutputsException(
                "host bitfield router compressor can't compress the "
                "uncompressed routing tables, regardless of bitfield merging. "
                "System is fundamentally flawed here") from e

        find_max_success(self._n_bitfields, functools.partial(
            self._binary_search_check, routing_table=router_table,
            key_to_n_atoms_map=key_atom_map))

    def _binary_search_check(
            self, mid_point, routing_table, key_to_n_atoms_map):
        """ check function for fix max success

        :param int mid_point: the point if the list to stop at
        :param ~.UnCompressedMulticastRoutingTable routing_table:
            the basic routing table
        :param dict(int,int) key_to_n_atoms_map:
        :return: true if it compresses
        :rtype: bool
        """

        # convert bitfields into router tables
        bit_field_router_table = self._convert_bitfields_into_router_table(
            routing_table, mid_point, key_to_n_atoms_map)

        # try to compress
        try:
            self._best_routing_entries = self._run_algorithm(
                bit_field_router_table)
            self._best_midpoint = mid_point
            self._compression_attempts[mid_point] = "succcess"
            return True
        except MinimisationFailedError:
            self._compression_attempts[mid_point] = "fail"
            return False
        except PacmanElementAllocationException:
            self._compression_attempts[mid_point] = "Exception"
            return False

    def _run_algorithm(self, router_table):
        """ Attempts to covert the mega router tables into 1 router table.

        :param list(~.AbsractMulticastRoutingTable) router_table:
            the set of router tables that together need to
            be merged into 1 router table
        :return: compressor router table
        :rtype: list(RoutingTableEntry)
        :throws MinimisationFailedError: if it fails to
            compress to the correct length.

        """
        compressor = _PairCompressor(ordered=True)
        compressed_entries = compressor.compress_table(router_table)
        if len(compressed_entries) > Machine.ROUTER_ENTRIES:
            raise MinimisationFailedError(
                f"Compression failed as {len(compressed_entries)} "
                f"entires found")
        return compressed_entries

    def _remove_merged_bitfields_from_cores(self, chip_x, chip_y, transceiver):
        """ Goes to SDRAM and removes said merged entries from the cores' \
            bitfield region

        :param int chip_x: the chip x coord from which this happened
        :param int chip_y: the chip y coord from which this happened
        :param ~.Transceiver transceiver: spinnman instance
        """
        for entries in self._bit_fields_by_key.values():
            for entry in entries:
                if entry.sort_index < self._best_midpoint:
                    # set merged
                    n_atoms_word = entry.n_atoms_word | self.MERGED_SETTER
                    transceiver.write_memory(
                        chip_x, chip_y, entry.n_atoms_address, n_atoms_word)

    def _create_table_report(self, router_table, report_out):
        """ creates the report entry

        :param ~.AbsractMulticastRoutingTable router_table:
            the uncompressed router table to process
        :param ~io.TextIOBase report_out: the report writer
        """
        n_bit_fields_merged = 0
        n_packets_filtered = 0
        n_possible_bit_fields = 0
        merged_by_core = defaultdict(list)

        for key in self._bit_fields_by_key:
            for bf_data in self._bit_fields_by_key[key]:
                n_possible_bit_fields += 1
                if bf_data.sort_index >= self._best_midpoint:
                    continue
                n_bit_fields_merged += 1
                as_array = bf_data.bit_field_as_bit_array()
                n_packets_filtered += sum(as_array)
                merged_by_core[bf_data.processor_id].append(bf_data)

        percentage_done = 100
        if n_possible_bit_fields != 0:
            percentage_done = (
                (100.0 / float(n_possible_bit_fields)) *
                float(n_bit_fields_merged))

        report_out.write(
            "\nTable {}:{} has integrated {} out of {} available chip level "
            "bitfields into the routing table. There by producing a "
            "compression of {}%.\n\n".format(
                router_table.x, router_table.y, n_bit_fields_merged,
                n_possible_bit_fields, percentage_done))

        report_out.write(
            "The uncompressed routing table had {} entries, the compressed "
            "one with {} integrated bitfields has {} entries. \n\n".format(
                router_table.number_of_entries,
                n_bit_fields_merged,
                # Note: _best_routing_table is a list(), router_table is not
                len(self._best_routing_entries)))

        report_out.write(
            "The integration of {} bitfields removes up to {} MC packets "
            "that otherwise would be being processed by the cores on the "
            "chip, just to be dropped as they do not target anything.\n\n"
            "".format(n_bit_fields_merged, n_packets_filtered))

        report_out.write("The compression attempts are as follows:\n\n")
        for mid_point, result in self._compression_attempts.items():
            report_out.write("Midpoint {}: {}\n".format(mid_point, result))

        report_out.write("\nThe bit_fields merged are as follows:\n\n")

        for core in merged_by_core:
            for bf_data in merged_by_core[core]:
                report_out.write("bitfield on core {} for key {} \n".format(
                    core, bf_data.master_pop_key))

        report_out.write("\n\n\n")
        report_out.write("The final routing table entries are as follows:\n\n")

        report_out.write(
            "{: <5s} {: <10s} {: <10s} {: <10s} {: <7s} {}\n".format(
                "Index", "Key", "Mask", "Route", "Default", "[Cores][Links]"))
        report_out.write(
            "{:-<5s} {:-<10s} {:-<10s} {:-<10s} {:-<7s} {:-<14s}\n".format(
                "", "", "", "", "", ""))
        line_format = "{: >5d} {}\n"

        entry_count = 0
        n_defaultable = 0
        # Note: _best_routing_table is a list(), router_table is not
        for entry in self._best_routing_entries:
            index = entry_count & self._LOWER_16_BITS
            entry_str = line_format.format(index, format_route(
                entry.to_MulticastRoutingEntry()))
            entry_count += 1
            if entry.defaultable:
                n_defaultable += 1
            report_out.write(entry_str)
        report_out.write("{} Defaultable entries\n".format(n_defaultable))<|MERGE_RESOLUTION|>--- conflicted
+++ resolved
@@ -38,11 +38,6 @@
 from spinn_front_end_common.utilities.report_functions.\
     bit_field_compressor_report import (
         generate_provenance_item)
-<<<<<<< HEAD
-from pacman.operations.router_compressors import PairCompressor
-=======
-from spinn_front_end_common.utilities.globals_variables import (
-    report_default_directory)
 from pacman.operations.router_compressors.pair_compressor import (
     _PairCompressor)
 
@@ -102,7 +97,7 @@
     :rtype: str
     """
     report_folder_path = os.path.join(
-        report_default_directory(), _REPORT_FOLDER_NAME)
+        FecDataView().run_dir_path, _REPORT_FOLDER_NAME)
     if not os.path.exists(report_folder_path):
         os.mkdir(report_folder_path)
     return report_folder_path
@@ -160,7 +155,6 @@
     compressor._run(
         router_table, report_folder_path, transceiver, machine_graph,
         placements, machine, compressed_pacman_router_tables, key_atom_map)
->>>>>>> 1abf76e1
 
 
 class _BitFieldData(object):
@@ -298,44 +292,7 @@
                             vertex))
         return base_addresses
 
-<<<<<<< HEAD
-    @staticmethod
-    def generate_key_to_atom_map(machine_graph, routing_infos):
-        """ THIS IS NEEDED due to the link from key to edge being lost.
-
-        :param ~pacman.model.graphs.machine.MachineGraph machine_graph:
-            machine graph
-        :param ~pacman.model.routing_info.RoutingInfo routing_infos:
-            routing infos
-        :return: key to atom map based of key to n atoms
-        :rtype: dict(int,int)
-        """
-        # build key to n atoms map
-        key_to_n_atoms_map = dict()
-        for vertex in machine_graph.vertices:
-            for partition in machine_graph.\
-                    get_multicast_edge_partitions_starting_at_vertex(vertex):
-                key = routing_infos.get_first_key_from_pre_vertex(
-                    vertex, partition.identifier)
-
-                key_to_n_atoms_map[key] = (
-                    vertex.get_n_keys_for_partition(partition))
-        return key_to_n_atoms_map
-
-    def generate_report_path(self):
-        """
-        :rtype: str
-        """
-        report_folder_path = os.path.join(
-            FecDataView().run_dir_path, self._REPORT_FOLDER_NAME)
-        if not os.path.exists(report_folder_path):
-            os.mkdir(report_folder_path)
-        return report_folder_path
-
-    def start_compression_selection_process(
-=======
     def _run(
->>>>>>> 1abf76e1
             self, router_table, report_folder_path,
             transceiver, machine_graph, placements, machine,
             compressed_pacman_router_tables, key_atom_map):
