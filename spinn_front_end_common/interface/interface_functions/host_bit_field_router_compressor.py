# Copyright (c) 2019-2020 The University of Manchester
#
# This program is free software: you can redistribute it and/or modify
# it under the terms of the GNU General Public License as published by
# the Free Software Foundation, either version 3 of the License, or
# (at your option) any later version.
#
# This program is distributed in the hope that it will be useful,
# but WITHOUT ANY WARRANTY; without even the implied warranty of
# MERCHANTABILITY or FITNESS FOR A PARTICULAR PURPOSE.  See the
# GNU General Public License for more details.
#
# You should have received a copy of the GNU General Public License
# along with this program.  If not, see <http://www.gnu.org/licenses/>.

import functools
import math
import os
import struct
from collections import defaultdict
from spinn_utilities.find_max_success import find_max_success
from spinn_utilities.progress_bar import ProgressBar
from spinn_machine import MulticastRoutingEntry
from pacman.exceptions import (
    PacmanAlgorithmFailedToGenerateOutputsException,
    PacmanElementAllocationException, MinimisationFailedError)
from pacman.model.routing_tables import (
    MulticastRoutingTables, UnCompressedMulticastRoutingTable,
    CompressedMulticastRoutingTable)
from pacman.operations.algorithm_reports.reports import format_route
from pacman.operations.router_compressors import Entry
from pacman.operations.router_compressors.ordered_covering_router_compressor\
<<<<<<< HEAD
    import (
        minimise)
from spinn_front_end_common.abstract_models import (
    AbstractSupportsBitFieldRoutingCompression)
from spinn_front_end_common.utilities.constants import BYTES_PER_WORD
=======
    import minimise
from spinn_front_end_common.abstract_models.\
    abstract_supports_bit_field_routing_compression import (
        AbstractSupportsBitFieldRoutingCompression)
from spinn_front_end_common.utilities.constants import (
    BYTES_PER_WORD, BYTES_PER_3_WORDS)
from spinn_front_end_common.utilities.report_functions.\
    bit_field_compressor_report import generate_provenance_item
from pacman.operations.router_compressors import PairCompressor
>>>>>>> 0b6b1380


class _BitFieldData(object):

    __slots__ = [
        # bit_field data
        "bit_field",
        # Key this applies to
        "master_pop_key",
        # address of n_atoms word to wrote back merged flags
        "n_atoms_address",
        # Word that holds merged: 1; all_ones: 1; n_atoms: 30;
        "n_atoms_word",
        # P cooridnate of processor this applies to
        "processor_id",
        # index of this entry in the "sorted_list"
        "sort_index"
    ]

    def __init__(self, processor_id, bit_field, master_pop_key,
                 n_atoms_address, n_atoms_word):
        self.processor_id = processor_id
        self.bit_field = bit_field
        self.master_pop_key = master_pop_key
        self.n_atoms_address = n_atoms_address
        self.n_atoms_word = n_atoms_word
        self.sort_index = None

    def __str__(self):
        return "{} {} {}".format(
            self.processor_id, self.master_pop_key, self.bit_field)

    def bit_field_as_bit_array(self):
        """
        Convert the bitfield into an array of bits like bit_field.c
        """
        return [(word >> i) & 1
                for word in self.bit_field
                for i in range(32)]


class HostBasedBitFieldRouterCompressor(object):
    """ Host-based fancy router compressor using the bitfield filters of the \
        cores. Compresses bitfields and router table entries together as \
        much as feasible.
    """

    __slots__ = [
        # List of the entries from the highest successful midpoint
        "_best_routing_entries",
        # The highest successful midpoint
        "_best_midpoint",
        # Dict of lists of the original bitfields by key
        "_bit_fields_by_key",
        # Record of which midpoints where tired and with what result
        "_compression_attempts",
        # Number of bitfields for this core
        "_n_bitfields"
    ]

    # max entries that can be used by the application code
    _MAX_SUPPORTED_LENGTH = 1023

    # the amount of time each attempt at router compression can be allowed to
    #  take (in seconds)
    # _DEFAULT_TIME_PER_ITERATION = 5 * 60
    _DEFAULT_TIME_PER_ITERATION = 10

    # report name
    _REPORT_FOLDER_NAME = "router_compressor_with_bitfield"
    _REPORT_NAME = "router_{}_{}.rpt"

    # key id for the initial entry
    _ORIGINAL_ENTRY = 0

    # key id for the bitfield entries
    _ENTRIES = 1

    # size of a filter info in bytes (key, n words, pointer)
    _SIZE_OF_FILTER_INFO_IN_BYTES = 12

    # bit to mask a bit
    _BIT_MASK = 1

    # mask for neuron level
    _NEURON_LEVEL_MASK = 0xFFFFFFFF

    # to remove the first   merged: 1; and all_ones: 1;
    N_ATOMS_MASK = 0x3FFFFFFF
    MERGED_SETTER = 0x80000000

    # structs for performance requirements.
    _THREE_WORDS = struct.Struct("<III")

    # for router report
    _LOWER_16_BITS = 0xFFFF

    # rob paul to pay sam threshold starting point at 1ms time step
    _N_PACKETS_PER_SECOND = 100000

    # convert between milliseconds and second
    _MS_TO_SEC = 1000

    # fraction effect for threshold
    _THRESHOLD_FRACTION_EFFECT = 2

    # Number of bits per word as an int
    _BITS_PER_WORD = 32

    def __init__(self):
        self._best_routing_entries = None
        self._best_midpoint = -1
        self._bit_fields_by_key = None
        self._compression_attempts = None

    def __call__(
            self, router_tables, machine, placements, transceiver,
            default_report_folder, produce_report, machine_graph,
            routing_infos,  machine_time_step, time_scale_factor,
            target_length=None):
        """
        Entry point when using the PACMANAlgorithmExecutor

        :param router_tables: routing tables (uncompressed and unordered)
        :type router_tables:
            ~pacman.model.routing_tables.MulticastRoutingTables
        :param ~spinn_machine.Machine machine: SpiNNMachine instance
        :param ~pacman.model.placements.Placements placements: placements
        :param ~spinnman.transceiver.Transceiver transceiver: SpiNNMan instance
        :param str default_report_folder: report folder
        :param bool produce_report: flag for producing report
        :param ~pacman.model.graphs.machine.MachineGraph machine_graph:
            the machine graph level
        :param ~pacman.model.routing_info.RoutingInfo routing_infos:
            routing information
        :param int machine_time_step: time step
        :param int time_scale_factor: time scale factor
        :param target_length: length of table entries to get to.
        :type target_length: int or None
        :return: compressed routing table entries
        :rtype: ~pacman.model.routing_tables.MulticastRoutingTables
        """
        if target_length is None:
            target_length = self._MAX_SUPPORTED_LENGTH

        # create progress bar
        progress = ProgressBar(
            len(router_tables.routing_tables) * 2,
            "Compressing routing Tables with bitfields in host")

        # create report
        report_folder_path = None
        if produce_report:
            report_folder_path = self.generate_report_path(
                default_report_folder)

        # compressed router table
        compressed_pacman_router_tables = MulticastRoutingTables()

        key_atom_map = self.generate_key_to_atom_map(
            machine_graph, routing_infos)

        prov_items = list()

        # start the routing table choice conversion
        for router_table in progress.over(router_tables.routing_tables):
            prov_items.append(self.start_compression_selection_process(
                router_table, produce_report, report_folder_path,
                transceiver, machine_graph, placements, machine, target_length,
                compressed_pacman_router_tables, key_atom_map))

        # return compressed tables
        return compressed_pacman_router_tables, prov_items

    def get_bit_field_sdram_base_addresses(
            self, chip_x, chip_y, machine, placements, transceiver):
        """
        :param int chip_x:
        :param int chip_y:
        :param ~spinn_machine.Machine machine:
        :param ~pacman.model.placements.Placements placements:
        :param ~spinnman.transceiver.Transceiver transceiver:
        """
        # locate the bitfields in a chip level scope
        base_addresses = dict()
        n_processors_on_chip = machine.get_chip_at(chip_x, chip_y).n_processors
        for p in range(0, n_processors_on_chip):
            if placements.is_processor_occupied(chip_x, chip_y, p):
                vertex = placements.get_vertex_on_processor(chip_x, chip_y, p)

                if isinstance(
                        vertex, AbstractSupportsBitFieldRoutingCompression):
                    base_addresses[p] = vertex.bit_field_base_address(
                        transceiver, placements.get_placement_of_vertex(
                            vertex))
        return base_addresses

    @staticmethod
    def generate_key_to_atom_map(machine_graph, routing_infos):
        """ THIS IS NEEDED due to the link from key to edge being lost.

        :param ~pacman.model.graphs.machine.MachineGraph machine_graph:
            machine graph
        :param ~pacman.model.routing_info.RoutingInfo routing_infos:
            routing infos
        :return: key to atom map based of key to n atoms
        :rtype: dict(int,int)
        """
        # build key to n atoms map
        key_to_n_atoms_map = dict()
        for vertex in machine_graph.vertices:
            for partition in machine_graph.\
                    get_multicast_edge_partitions_starting_at_vertex(vertex):
                key = routing_infos.get_first_key_from_pre_vertex(
                    vertex, partition.identifier)

                key_to_n_atoms_map[key] = (
                    vertex.get_n_keys_for_partition(partition))
        return key_to_n_atoms_map

    def generate_report_path(self, default_report_folder):
        """
        :param str default_report_folder:
        :rtype: str
        """
        report_folder_path = os.path.join(
            default_report_folder, self._REPORT_FOLDER_NAME)
        if not os.path.exists(report_folder_path):
            os.mkdir(report_folder_path)
        return report_folder_path

    def start_compression_selection_process(
            self, router_table, produce_report, report_folder_path,
            transceiver, machine_graph, placements, machine, target_length,
            compressed_pacman_router_tables, key_atom_map):
        """ Entrance method for doing on host compression. Can be used as a \
            public method for other compressors.

        :param router_table: the routing table in question to compress
        :type router_table:
            ~pacman.model.routing_tables.UnCompressedMulticastRoutingTable
        :param bool produce_report: whether the report should be generated
        :param str report_folder_path: the report folder base address
        :param ~spinnman.transceiver.Transceiver transceiver:
            spinnMan instance
        :param ~pacman.model.graphs.machine.MachineGraph machine_graph:
            machine graph
        :param ~pacman.model.placements.Placements placements: placements
        :param ~spinn_machine.Machine machine: SpiNNMan instance
        :param int target_length: length of router compressor to get to
        :param compressed_pacman_router_tables:
            a data holder for compressed tables
        :type compressed_pacman_router_tables:
            ~pacman.model.routing_tables.MulticastRoutingTables
        :param dict(int,int) key_atom_map: key to atoms map
            should be allowed to handle per time step
        """
        # Reset all the self values as they change for each routing table
        self._best_routing_entries = None
        self._best_midpoint = -1
        self._bit_fields_by_key = None
        self._compression_attempts = dict()

        # Find the processors that have bitfield data and where it is
        bit_field_chip_base_addresses = (
            self.get_bit_field_sdram_base_addresses(
                router_table.x, router_table.y, machine, placements,
                transceiver))

        # read in bitfields.
        self._read_in_bit_fields(
            transceiver, router_table.x, router_table.y,
            bit_field_chip_base_addresses, machine_graph,
            placements, machine.get_chip_at(
                router_table.x, router_table.y).n_processors)

        # execute binary search
        self._start_binary_search(
            router_table, target_length, key_atom_map)

        # add final to compressed tables:
        # self._best_routing_table is a list of entries
        best_router_table = CompressedMulticastRoutingTable(
            router_table.x, router_table.y)

        for entry in self._best_routing_entries:
            best_router_table.add_multicast_routing_entry(
                entry.to_MulticastRoutingEntry())

        compressed_pacman_router_tables.add_routing_table(best_router_table)

        # remove bitfields from cores that have been merged into the
        # router table
        self._remove_merged_bitfields_from_cores(
            router_table.x, router_table.y, transceiver)

        # create report file if required
        if produce_report:
            report_file_path = os.path.join(
                report_folder_path,
                self._REPORT_NAME.format(router_table.x, router_table.y))
            with open(report_file_path, "w") as report_out:
                self._create_table_report(router_table, report_out)

        return generate_provenance_item(
            router_table.x, router_table.y, self._best_midpoint)

    def _convert_bitfields_into_router_table(
            self, router_table, mid_point, key_to_n_atoms_map):
        """ Converts the bitfield into router table entries for compression, \
            based off the entry located in the original router table.

        :param ~.UnCompressedMulticastRoutingTable router_table:
            the original routing table
        :param int mid_point: cutoff for botfields to use
        :param dict(int,int) key_to_n_atoms_map:
        :return: routing tables.
        :rtype: ~.AbsractMulticastRoutingTable
        """
        new_table = UnCompressedMulticastRoutingTable(
            router_table.x, router_table.y)

        # go through the bitfields and get the routing table for it
        for base_key in self._bit_fields_by_key.keys():
            n_neurons = key_to_n_atoms_map[base_key]
            core_map = dict()
            original_entry = (
                router_table.get_entry_by_routing_entry_key(base_key))
            entry_links = original_entry.link_ids
            # Assume all neurons for each processor to be kept
            for processor_id in original_entry.processor_ids:
                core_map[processor_id] = [1] * n_neurons
            # For those below the midpoint use the bitfield data
            for bf_data in self._bit_fields_by_key[base_key]:
                if bf_data.sort_index < mid_point:
                    core_map[bf_data.processor_id] = (
                        bf_data.bit_field_as_bit_array())
            # Add an Entry for each neuron
            for neuron in range(0, n_neurons):
                processors = list()
                for processor_id in original_entry.processor_ids:
                    if core_map[processor_id][neuron]:
                        processors.append(processor_id)
                # build new entry for this neuron and add to table
                new_table.add_multicast_routing_entry(MulticastRoutingEntry(
                    routing_entry_key=base_key + neuron,
                    mask=self._NEURON_LEVEL_MASK, link_ids=entry_links,
                    defaultable=False, processor_ids=processors))

        # return the bitfield tables and the reduced original table
        return new_table

    def _bit_for_neuron_id(self, bit_field, neuron_id):
        """ locate the bit for the neuron in the bitfield

        :param list(int) bit_field:
            the block of words which represent the bitfield
        :param int neuron_id: the neuron id to find the bit in the bitfield
        :return: the bit
        """
        word_id = int(neuron_id // self._BITS_PER_WORD)
        bit_in_word = neuron_id % self._BITS_PER_WORD
        flag = (bit_field[word_id] >> bit_in_word) & self._BIT_MASK
        return flag

    def _read_in_bit_fields(
            self, transceiver, chip_x, chip_y, bit_field_chip_base_addresses,
            machine_graph, placements, n_processors_on_chip):
        """ reads in the bitfields from the cores

        :param ~.Transceiver transceiver: SpiNNMan instance
        :param int chip_x: chip x coord
        :param int chip_y: chip y coord
        :param ~.MachineGraph machine_graph: machine graph
        :param ~.Placements placements: the placements
        :param int n_processors_on_chip: the number of processors on this chip
        :param dict(int,int) bit_field_chip_base_addresses:
            maps core id to base address
        :return: dict of lists of processor id to bitfields.
        :rtype: tuple(dict(int,list(_BitFieldData)), list(_BitFieldData))
        """

        # data holder
        self._bit_fields_by_key = defaultdict(list)
        bit_fields_by_coverage = defaultdict(list)
        processor_coverage_by_bitfield = defaultdict(list)

        # read in for each app vertex that would have a bitfield
        for processor_id in bit_field_chip_base_addresses.keys():
            bit_field_base_address = (
                bit_field_chip_base_addresses[processor_id])

            # from filter_region_t read how many bitfields there are
            # n_filters then array of filters
            n_filters = transceiver.read_word(
                chip_x, chip_y, bit_field_base_address, BYTES_PER_WORD)
            reading_address = bit_field_base_address + BYTES_PER_WORD

            # read in each bitfield
            for _ in range(0, n_filters):
                # master pop key, n words and read pointer
                master_pop_key, n_atoms_word, read_pointer = struct.unpack(
                    "<III", transceiver.read_memory(
                        chip_x, chip_y, reading_address, BYTES_PER_3_WORDS))
                n_atoms_address = reading_address + BYTES_PER_WORD
                reading_address += BYTES_PER_3_WORDS

                # merged: 1; all_ones: 1; n_atoms: 30;
                atoms = n_atoms_word & self.N_ATOMS_MASK
                # get bitfield words
                n_words_to_read = math.ceil(atoms / self._BITS_PER_WORD)

                bit_field = struct.unpack(
                    "<{}I".format(n_words_to_read),
                    transceiver.read_memory(
                        chip_x, chip_y, read_pointer,
                        n_words_to_read * BYTES_PER_WORD))

                # sorted by best coverage of redundant packets
                data = _BitFieldData(processor_id, bit_field, master_pop_key,
                                     n_atoms_address, n_atoms_word)
                as_array = data.bit_field_as_bit_array()
                # Number of fields in the array that are zero instead of one
                n_redundant_packets = len(as_array) - sum(as_array)

                bit_fields_by_coverage[n_redundant_packets].append(data)
                processor_coverage_by_bitfield[processor_id].append(
                    n_redundant_packets)

                # add to the bitfields tracker
                self._bit_fields_by_key[master_pop_key].append(data)

        # use the ordered process to find the best ones to do first
        self._order_bit_fields(
            bit_fields_by_coverage, machine_graph, chip_x, chip_y, placements,
            n_processors_on_chip, processor_coverage_by_bitfield)

    def _order_bit_fields(
            self, bit_fields_by_coverage, machine_graph, chip_x, chip_y,
            placements, n_processors_on_chip, processor_coverage_by_bitfield):
        """
        Orders the bit fields by redundancy setting the sorted index

        Also counts the bitfields setting _n_bitfields

        :param dict(int,list(_BitFieldData)) bit_fields_by_coverage:
        :param ~.MachineGraph machine_graph:
        :param int chip_x:
        :param int chip_y:
        :param ~.Placements placements:
        :param int n_processors_on_chip:
        :param dict(int,list(int)) processor_coverage_by_bitfield:
        """
        sort_index = 0

        # get incoming bandwidth for the cores
        most_costly_cores = dict()
        for processor_id in range(0, n_processors_on_chip):
            if placements.is_processor_occupied(chip_x, chip_y, processor_id):
                vertex = placements.get_vertex_on_processor(
                    chip_x, chip_y, processor_id)

                if isinstance(
                        vertex, AbstractSupportsBitFieldRoutingCompression):
                    most_costly_cores[processor_id] = len(
                        machine_graph.get_edges_ending_at_vertex(vertex))

        # get cores that are the most likely to have the worst time and order
        #  bitfields accordingly
        cores = list(most_costly_cores.keys())
        cores = sorted(cores, key=lambda k: most_costly_cores[k], reverse=True)

        # only add bit fields from the worst affected cores, which will
        # build as more and more are taken to make the worst a collection
        # instead of a individual
        cores_to_add_for = list()
        for worst_core_id in range(0, len(cores) - 1):

            # determine how many of the worst to add before it balances with
            # next one
            cores_to_add_for.append(cores[worst_core_id])
            diff = (
                most_costly_cores[cores[worst_core_id]] -
                most_costly_cores[cores[worst_core_id + 1]])

            # order over most effective bitfields
            coverage = processor_coverage_by_bitfield[cores[worst_core_id]]
            coverage.sort(reverse=True)

            # cycle till at least the diff is covered
            covered = 0
            for redundant_packet_count in coverage:
                to_delete = list()
                for bit_field_data in bit_fields_by_coverage[
                        redundant_packet_count]:
                    if bit_field_data.processor_id in cores_to_add_for:
                        if covered < diff:
                            bit_field_data.sort_index = sort_index
                            sort_index += 1
                            to_delete.append(bit_field_data)
                            covered += 1
                for bit_field_data in to_delete:
                    bit_fields_by_coverage[redundant_packet_count].remove(
                        bit_field_data)

        # take left overs
        coverage_levels = list(bit_fields_by_coverage.keys())
        coverage_levels.sort(reverse=True)
        for coverage_level in coverage_levels:
            for bit_field_data in bit_fields_by_coverage[coverage_level]:
                bit_field_data.sort_index = sort_index
                sort_index += 1

        self._n_bitfields = sort_index

    def _start_binary_search(
            self, router_table, target_length, key_atom_map):
        """ start binary search of the merging of bitfield to router table

        :param ~.UnCompressedMulticastRoutingTable router_table:
            uncompressed router table
        :param int target_length: length to compress to
        :param dict(int,int) key_atom_map: map from key to atoms
        """
        # try first just uncompressed. so see if its possible
        try:
            self._best_routing_entries = self._run_algorithm(
                router_table, target_length)
            self._best_midpoint = 0
            self._compression_attempts[0] = "succcess"
        except MinimisationFailedError:
            raise PacmanAlgorithmFailedToGenerateOutputsException(
                "host bitfield router compressor can't compress the "
                "uncompressed routing tables, regardless of bitfield merging. "
                "System is fundamentally flawed here")

        find_max_success(self._n_bitfields, functools.partial(
            self._binary_search_check, routing_table=router_table,
            target_length=target_length,
            key_to_n_atoms_map=key_atom_map))

    def _binary_search_check(
            self, mid_point, routing_table, target_length, key_to_n_atoms_map):
        """ check function for fix max success

        :param int mid_point: the point if the list to stop at
        :param ~.UnCompressedMulticastRoutingTable routing_table:
            the basic routing table
        :param int target_length: the target length to reach
        :param dict(int,int) key_to_n_atoms_map:
        :return: true if it compresses
        :rtype: bool
        """

        # convert bitfields into router tables
        bit_field_router_table = self._convert_bitfields_into_router_table(
            routing_table, mid_point, key_to_n_atoms_map)

        # try to compress
        try:
            self._best_routing_entries = self._run_algorithm(
                bit_field_router_table, target_length)
            self._best_midpoint = mid_point
            self._compression_attempts[mid_point] = "succcess"
            return True
        except MinimisationFailedError:
            self._compression_attempts[mid_point] = "fail"
            return False
        except PacmanElementAllocationException:
            self._compression_attempts[mid_point] = "Exception"
            return False

    def _run_algorithm(self, router_table, target_length):
        """ Attempts to covert the mega router tables into 1 router table.

        :param list(~.AbsractMulticastRoutingTable) router_table:
            the set of router tables that together need to
            be merged into 1 router table
        :param int target_length: the number
        :return: compressor router table
        :rtype: list(RoutingTableEntry)
        :throws MinimisationFailedError: if it fails to
            compress to the correct length.

        """
        compressor = PairCompressor(ordered=True)
        compressed_entries = compressor.compress_table(router_table)
        if len(compressed_entries) > target_length:
            raise MinimisationFailedError("{} > {}".format(
                len(compressed_entries), target_length))
        return compressed_entries

    def _run_mundy_algorithm(
            self, router_table, target_length):
        """ Attempts to covert the mega router tables into 1 router table.\
            Will raise a MinimisationFailedError exception if it fails to\
            compress to the correct length.

        Note: This method is uncurrently unused

        :param list(~.AbsractMulticastRoutingTable) router_table:
            the set of router tables that together need to
            be merged into 1 router table
        :param int target_length: the number
        :return: compressor router table
        :rtype: list(RoutingTableEntry)
        :throws MinimisationFailedError: If compression fails
        """
        # convert to rig format
        entries = list()
        for router_entry in router_table.multicast_routing_entries:
            # Add the new entry
            entries.append(Entry.from_MulticastRoutingEntry(router_entry))

        # compress the router entries using rigs compressor
        return minimise(entries, target_length)

    def _remove_merged_bitfields_from_cores(self, chip_x, chip_y, transceiver):
        """ Goes to SDRAM and removes said merged entries from the cores' \
            bitfield region

        :param int chip_x: the chip x coord from which this happened
        :param int chip_y: the chip y coord from which this happened
        :param ~.Transceiver transceiver: spinnman instance
        """
        for entries in self._bit_fields_by_key.values():
            for entry in entries:
                if entry.sort_index < self._best_midpoint:
                    # set merged
                    n_atoms_word = entry.n_atoms_word | self.MERGED_SETTER
                    transceiver.write_memory(
                        chip_x, chip_y, entry.n_atoms_address, n_atoms_word)

    def _create_table_report(self, router_table, report_out):
        """ creates the report entry

        :param ~.AbsractMulticastRoutingTable router_table:
            the uncompressed router table to process
        :param ~io.TextIOBase report_out: the report writer
        """
        n_bit_fields_merged = 0
        n_packets_filtered = 0
        n_possible_bit_fields = 0
        merged_by_core = defaultdict(list)

        for key in self._bit_fields_by_key:
            for bf_data in self._bit_fields_by_key[key]:
                n_possible_bit_fields += 1
                if bf_data.sort_index >= self._best_midpoint:
                    continue
                n_bit_fields_merged += 1
                as_array = bf_data.bit_field_as_bit_array()
                n_packets_filtered += sum(as_array)
                merged_by_core[bf_data.processor_id].append(bf_data)

        percentage_done = 100
        if n_possible_bit_fields != 0:
            percentage_done = (
                (100.0 / float(n_possible_bit_fields)) *
                float(n_bit_fields_merged))

        report_out.write(
            "\nTable {}:{} has integrated {} out of {} available chip level "
            "bitfields into the routing table. There by producing a "
            "compression of {}%.\n\n".format(
                router_table.x, router_table.y, n_bit_fields_merged,
                n_possible_bit_fields, percentage_done))

        report_out.write(
            "The uncompressed routing table had {} entries, the compressed "
            "one with {} integrated bitfields has {} entries. \n\n".format(
                router_table.number_of_entries,
                n_bit_fields_merged,
                # Note: _best_routing_table is a list(), router_table is not
                len(self._best_routing_entries)))

        report_out.write(
            "The integration of {} bitfields removes up to {} MC packets "
            "that otherwise would be being processed by the cores on the "
            "chip, just to be dropped as they do not target anything.\n\n"
            "".format(n_bit_fields_merged, n_packets_filtered))

        report_out.write("The compression attempts are as follows:\n\n")
        for mid_point, result in self._compression_attempts.items():
            report_out.write("Midpoint {}: {}\n".format(mid_point, result))

        report_out.write("\nThe bit_fields merged are as follows:\n\n")

        for core in merged_by_core:
            for bf_data in merged_by_core[core]:
                report_out.write("bitfield on core {} for key {} \n".format(
                    core, bf_data.master_pop_key))

        report_out.write("\n\n\n")
        report_out.write("The final routing table entries are as follows:\n\n")

        report_out.write(
            "{: <5s} {: <10s} {: <10s} {: <10s} {: <7s} {}\n".format(
                "Index", "Key", "Mask", "Route", "Default", "[Cores][Links]"))
        report_out.write(
            "{:-<5s} {:-<10s} {:-<10s} {:-<10s} {:-<7s} {:-<14s}\n".format(
                "", "", "", "", "", ""))
        line_format = "{: >5d} {}\n"

        entry_count = 0
        n_defaultable = 0
        # Note: _best_routing_table is a list(), router_table is not
        for entry in self._best_routing_entries:
            index = entry_count & self._LOWER_16_BITS
            entry_str = line_format.format(index, format_route(
                entry.to_MulticastRoutingEntry()))
            entry_count += 1
            if entry.defaultable:
                n_defaultable += 1
            report_out.write(entry_str)
        report_out.write("{} Defaultable entries\n".format(n_defaultable))<|MERGE_RESOLUTION|>--- conflicted
+++ resolved
@@ -30,23 +30,16 @@
 from pacman.operations.algorithm_reports.reports import format_route
 from pacman.operations.router_compressors import Entry
 from pacman.operations.router_compressors.ordered_covering_router_compressor\
-<<<<<<< HEAD
     import (
         minimise)
 from spinn_front_end_common.abstract_models import (
     AbstractSupportsBitFieldRoutingCompression)
-from spinn_front_end_common.utilities.constants import BYTES_PER_WORD
-=======
-    import minimise
-from spinn_front_end_common.abstract_models.\
-    abstract_supports_bit_field_routing_compression import (
-        AbstractSupportsBitFieldRoutingCompression)
 from spinn_front_end_common.utilities.constants import (
     BYTES_PER_WORD, BYTES_PER_3_WORDS)
 from spinn_front_end_common.utilities.report_functions.\
-    bit_field_compressor_report import generate_provenance_item
+    bit_field_compressor_report import (
+        generate_provenance_item)
 from pacman.operations.router_compressors import PairCompressor
->>>>>>> 0b6b1380
 
 
 class _BitFieldData(object):
@@ -577,11 +570,11 @@
                 router_table, target_length)
             self._best_midpoint = 0
             self._compression_attempts[0] = "succcess"
-        except MinimisationFailedError:
+        except MinimisationFailedError as e:
             raise PacmanAlgorithmFailedToGenerateOutputsException(
                 "host bitfield router compressor can't compress the "
                 "uncompressed routing tables, regardless of bitfield merging. "
-                "System is fundamentally flawed here")
+                "System is fundamentally flawed here") from e
 
         find_max_success(self._n_bitfields, functools.partial(
             self._binary_search_check, routing_table=router_table,
