# Copyright (c) 2017-2019 The University of Manchester
#
# This program is free software: you can redistribute it and/or modify
# it under the terms of the GNU General Public License as published by
# the Free Software Foundation, either version 3 of the License, or
# (at your option) any later version.
#
# This program is distributed in the hope that it will be useful,
# but WITHOUT ANY WARRANTY; without even the implied warranty of
# MERCHANTABILITY or FITNESS FOR A PARTICULAR PURPOSE.  See the
# GNU General Public License for more details.
#
# You should have received a copy of the GNU General Public License
# along with this program.  If not, see <http://www.gnu.org/licenses/>.

from spinn_utilities.progress_bar import ProgressBar
<<<<<<< HEAD
from pacman.model.constraints.placer_constraints import ChipAndCoreConstraint
from spinn_front_end_common.data import FecDataView
=======
from pacman.model.placements import Placement
>>>>>>> ccaf6d58
from spinn_front_end_common.utility_models import (
    DataSpeedUpPacketGatherMachineVertex, ExtraMonitorSupportMachineVertex)


<<<<<<< HEAD
def insert_extra_monitor_vertices_to_graphs():
=======
def insert_extra_monitor_vertices_to_graphs(
        machine, application_graph, placements):
>>>>>>> ccaf6d58
    """ Inserts the extra monitor vertices into the graph that correspond to\
        the extra monitor cores required.

<<<<<<< HEAD
=======
    :param ~spinn_machine.Machine machine: spinnMachine instance
    :param int n_cores_to_allocate:
        number of cores to allocate for reception
    :param application_graph: app graph
    :type application_graph:
        ~pacman.model.graphs.application.ApplicationGraph
    :param Placements placements: Where to put placements
>>>>>>> ccaf6d58
    :return: vertex to Ethernet connection map,
        list of extra_monitor_vertices,
        vertex_to_chip_map
    :rtype: tuple(
        dict(tuple(int,int),DataSpeedUpPacketGatherMachineVertex),
        dict(tuple(int,int),ExtraMonitorSupportMachineVertex))
    """
    # pylint: disable=too-many-arguments, attribute-defined-outside-init
<<<<<<< HEAD
    machine = FecDataView.get_machine()
    progress = ProgressBar(
        machine.n_chips + len(list(machine.ethernet_connected_chips)),
        "Inserting extra monitors into graphs")

    chip_to_gatherer_map = dict()
    vertex_to_chip_map = dict()

    # handle reinjector and chip based data extractor functionality.
    if FecDataView.get_runtime_graph().n_vertices > 0:
        __add_second_monitors_application_graph(
            progress, machine, vertex_to_chip_map)
    else:
        __add_second_monitors_machine_graph(
            progress, machine, vertex_to_chip_map)

    # progress data receiver for data extraction functionality
    if FecDataView.get_runtime_graph().n_vertices > 0:
        __add_data_extraction_vertices_app_graph(
            progress, machine, chip_to_gatherer_map, vertex_to_chip_map)
    else:
        __add_data_extraction_vertices_mach_graph(
            progress, machine, chip_to_gatherer_map, vertex_to_chip_map)

    return chip_to_gatherer_map, vertex_to_chip_map


def __add_second_monitors_application_graph(
        progress, machine, vertex_to_chip_map):
    """ Handles placing the second monitor vertex with extra functionality\
        into the graph

    :param ~.ProgressBar progress: progress bar
    :param ~.Machine machine: spinnMachine instance
    :param dict vertex_to_chip_map: map between vertex and chip
    :return: list of extra monitor vertices
    :rtype: list(~.MachineVertex)
    """
    # pylint: disable=too-many-arguments

    application_graph = FecDataView.get_runtime_graph()
    machine_graph = FecDataView.get_runtime_machine_graph()
    for chip in progress.over(machine.chips, finish_at_end=False):
        if chip.virtual:
            continue
        # add to both application graph and machine graph
        app_vertex = __new_app_monitor(chip)
        application_graph.add_vertex(app_vertex)
        machine_vertex = app_vertex.machine_vertex
        machine_graph.add_vertex(machine_vertex)
        vertex_to_chip_map[chip.x, chip.y] = machine_vertex


def __add_second_monitors_machine_graph(progress, machine, vertex_to_chip_map):
    """ Handles placing the second monitor vertex with extra functionality\
        into the graph

    :param ~.ProgressBar progress: progress bar
    :param ~.Machine machine: spinnMachine instance
    :param dict vertex_to_chip_map: map between vertex and chip
    :return: list of extra monitor vertices
    :rtype: list(~.MachineVertex)
    """

    machine_graph = FecDataView.get_runtime_machine_graph()
    for chip in progress.over(machine.chips, finish_at_end=False):
        if chip.virtual:
            continue
        # add to machine graph
        vertex = __new_mach_monitor(chip)
        machine_graph.add_vertex(vertex)
        vertex_to_chip_map[chip.x, chip.y] = vertex


def __add_data_extraction_vertices_app_graph(
        progress, machine, chip_to_gatherer_map, vertex_to_chip_map):
    """ Places vertices for receiving data extraction packets.

    :param ~.ProgressBar progress: progress bar
    :param ~.Machine machine: machine instance
    :param dict chip_to_gatherer_map: vertex to chip map
    :param dict vertex_to_chip_map: map between chip and extra monitor
    """
    # pylint: disable=too-many-arguments

    application_graph = FecDataView.get_runtime_graph()
    machine_graph = FecDataView.get_runtime_machine_graph()
    # insert machine vertices
    for chip in progress.over(machine.ethernet_connected_chips):
        # add to application graph
        app_vertex = __new_app_gatherer(chip, vertex_to_chip_map)
        application_graph.add_vertex(app_vertex)
        machine_vertex = app_vertex.machine_vertex
        machine_graph.add_vertex(machine_vertex)
        # update mapping for edge builder
        chip_to_gatherer_map[chip.x, chip.y] = machine_vertex


def __add_data_extraction_vertices_mach_graph(
        progress, machine, chip_to_gatherer_map, vertex_to_chip_map):
    """ Places vertices for receiving data extraction packets.

    :param ~.ProgressBar progress: progress bar
    :param ~.Machine machine: machine instance
    :param dict chip_to_gatherer_map: vertex to chip map
    :param dict vertex_to_chip_map: map between chip and extra monitor
    """
    # pylint: disable=too-many-arguments

    machine_graph = FecDataView.get_runtime_machine_graph()
    # insert machine vertices
    for chip in progress.over(machine.ethernet_connected_chips):
        machine_vertex = __new_mach_gatherer(chip, vertex_to_chip_map)
        machine_graph.add_vertex(machine_vertex)
        # update mapping for edge builder
        chip_to_gatherer_map[chip.x, chip.y] = machine_vertex


def __new_app_monitor(chip):
    """
    :param ~.Chip chip:
    :rtype: ExtraMonitorSupport
    """
    return ExtraMonitorSupport(constraints=[
        ChipAndCoreConstraint(x=chip.x, y=chip.y)])


def __new_mach_monitor(chip):
    """
    :param ~.Chip chip:
    :rtype: ExtraMonitorSupportMachineVertex
    """
    return ExtraMonitorSupportMachineVertex(
        constraints=[ChipAndCoreConstraint(x=chip.x, y=chip.y)],
        app_vertex=None)


def __new_app_gatherer(ethernet_chip, vertex_to_chip_map):
    """
    :param ~.Chip ethernet_chip:
    :param dict vertex_to_chip_map:
    :rtype: DataSpeedUpPacketGather
    """
    return DataSpeedUpPacketGather(
        x=ethernet_chip.x, y=ethernet_chip.y,
        ip_address=ethernet_chip.ip_address,
        constraints=[ChipAndCoreConstraint(
            x=ethernet_chip.x, y=ethernet_chip.y)],
        extra_monitors_by_chip=vertex_to_chip_map)


def __new_mach_gatherer(ethernet_chip, vertex_to_chip_map):
    """
    :param ~.Chip ethernet_chip:
    :param dict vertex_to_chip_map:
    :rtype: DataSpeedUpPacketGatherMachineVertex
    """
    return DataSpeedUpPacketGatherMachineVertex(
        x=ethernet_chip.x, y=ethernet_chip.y,
        ip_address=ethernet_chip.ip_address,
        constraints=[ChipAndCoreConstraint(
            x=ethernet_chip.x, y=ethernet_chip.y)],
        extra_monitors_by_chip=vertex_to_chip_map)
=======
    chip_to_gatherer_map = dict()
    vertex_to_chip_map = dict()
    ethernet_chips = list(machine.ethernet_connected_chips)
    progress = ProgressBar(
        len(ethernet_chips), "Inserting extra monitors into graphs")

    for eth in progress.over(machine.ethernet_connected_chips):
        gatherer = DataSpeedUpPacketGatherMachineVertex(
            x=eth.x, y=eth.y, ip_address=eth.ip_address)
        chip_to_gatherer_map[eth.x, eth.y] = gatherer
        cores = __cores(machine, eth.x, eth.y)
        p = cores[placements.n_placements_on_chip(eth.x, eth.y)]
        placements.add_placement(Placement(gatherer, eth.x, eth.y, p))
        for x, y in machine.get_existing_xys_by_ethernet(eth.x, eth.y):
            monitor = ExtraMonitorSupportMachineVertex()
            vertex_to_chip_map[x, y] = monitor
            cores = __cores(machine, x, y)
            p = cores[placements.n_placements_on_chip(x, y)]
            placements.add_placement(Placement(monitor, x, y, p))
    return chip_to_gatherer_map, vertex_to_chip_map


def __cores(machine, x, y):
    return [p.processor_id for p in machine.get_chip_at(x, y).processors
            if not p.is_monitor]
>>>>>>> ccaf6d58
<|MERGE_RESOLUTION|>--- conflicted
+++ resolved
@@ -14,210 +14,29 @@
 # along with this program.  If not, see <http://www.gnu.org/licenses/>.
 
 from spinn_utilities.progress_bar import ProgressBar
-<<<<<<< HEAD
-from pacman.model.constraints.placer_constraints import ChipAndCoreConstraint
+from pacman.model.placements import Placement
 from spinn_front_end_common.data import FecDataView
-=======
-from pacman.model.placements import Placement
->>>>>>> ccaf6d58
 from spinn_front_end_common.utility_models import (
     DataSpeedUpPacketGatherMachineVertex, ExtraMonitorSupportMachineVertex)
 
 
-<<<<<<< HEAD
 def insert_extra_monitor_vertices_to_graphs():
-=======
-def insert_extra_monitor_vertices_to_graphs(
-        machine, application_graph, placements):
->>>>>>> ccaf6d58
     """ Inserts the extra monitor vertices into the graph that correspond to\
         the extra monitor cores required.
 
-<<<<<<< HEAD
-=======
-    :param ~spinn_machine.Machine machine: spinnMachine instance
-    :param int n_cores_to_allocate:
-        number of cores to allocate for reception
-    :param application_graph: app graph
-    :type application_graph:
-        ~pacman.model.graphs.application.ApplicationGraph
-    :param Placements placements: Where to put placements
->>>>>>> ccaf6d58
     :return: vertex to Ethernet connection map,
         list of extra_monitor_vertices,
         vertex_to_chip_map
     :rtype: tuple(
         dict(tuple(int,int),DataSpeedUpPacketGatherMachineVertex),
+        list(ExtraMonitorSupportMachineVertex),
         dict(tuple(int,int),ExtraMonitorSupportMachineVertex))
     """
     # pylint: disable=too-many-arguments, attribute-defined-outside-init
-<<<<<<< HEAD
-    machine = FecDataView.get_machine()
-    progress = ProgressBar(
-        machine.n_chips + len(list(machine.ethernet_connected_chips)),
-        "Inserting extra monitors into graphs")
-
     chip_to_gatherer_map = dict()
     vertex_to_chip_map = dict()
-
-    # handle reinjector and chip based data extractor functionality.
-    if FecDataView.get_runtime_graph().n_vertices > 0:
-        __add_second_monitors_application_graph(
-            progress, machine, vertex_to_chip_map)
-    else:
-        __add_second_monitors_machine_graph(
-            progress, machine, vertex_to_chip_map)
-
-    # progress data receiver for data extraction functionality
-    if FecDataView.get_runtime_graph().n_vertices > 0:
-        __add_data_extraction_vertices_app_graph(
-            progress, machine, chip_to_gatherer_map, vertex_to_chip_map)
-    else:
-        __add_data_extraction_vertices_mach_graph(
-            progress, machine, chip_to_gatherer_map, vertex_to_chip_map)
-
-    return chip_to_gatherer_map, vertex_to_chip_map
-
-
-def __add_second_monitors_application_graph(
-        progress, machine, vertex_to_chip_map):
-    """ Handles placing the second monitor vertex with extra functionality\
-        into the graph
-
-    :param ~.ProgressBar progress: progress bar
-    :param ~.Machine machine: spinnMachine instance
-    :param dict vertex_to_chip_map: map between vertex and chip
-    :return: list of extra monitor vertices
-    :rtype: list(~.MachineVertex)
-    """
-    # pylint: disable=too-many-arguments
-
-    application_graph = FecDataView.get_runtime_graph()
-    machine_graph = FecDataView.get_runtime_machine_graph()
-    for chip in progress.over(machine.chips, finish_at_end=False):
-        if chip.virtual:
-            continue
-        # add to both application graph and machine graph
-        app_vertex = __new_app_monitor(chip)
-        application_graph.add_vertex(app_vertex)
-        machine_vertex = app_vertex.machine_vertex
-        machine_graph.add_vertex(machine_vertex)
-        vertex_to_chip_map[chip.x, chip.y] = machine_vertex
-
-
-def __add_second_monitors_machine_graph(progress, machine, vertex_to_chip_map):
-    """ Handles placing the second monitor vertex with extra functionality\
-        into the graph
-
-    :param ~.ProgressBar progress: progress bar
-    :param ~.Machine machine: spinnMachine instance
-    :param dict vertex_to_chip_map: map between vertex and chip
-    :return: list of extra monitor vertices
-    :rtype: list(~.MachineVertex)
-    """
-
-    machine_graph = FecDataView.get_runtime_machine_graph()
-    for chip in progress.over(machine.chips, finish_at_end=False):
-        if chip.virtual:
-            continue
-        # add to machine graph
-        vertex = __new_mach_monitor(chip)
-        machine_graph.add_vertex(vertex)
-        vertex_to_chip_map[chip.x, chip.y] = vertex
-
-
-def __add_data_extraction_vertices_app_graph(
-        progress, machine, chip_to_gatherer_map, vertex_to_chip_map):
-    """ Places vertices for receiving data extraction packets.
-
-    :param ~.ProgressBar progress: progress bar
-    :param ~.Machine machine: machine instance
-    :param dict chip_to_gatherer_map: vertex to chip map
-    :param dict vertex_to_chip_map: map between chip and extra monitor
-    """
-    # pylint: disable=too-many-arguments
-
-    application_graph = FecDataView.get_runtime_graph()
-    machine_graph = FecDataView.get_runtime_machine_graph()
-    # insert machine vertices
-    for chip in progress.over(machine.ethernet_connected_chips):
-        # add to application graph
-        app_vertex = __new_app_gatherer(chip, vertex_to_chip_map)
-        application_graph.add_vertex(app_vertex)
-        machine_vertex = app_vertex.machine_vertex
-        machine_graph.add_vertex(machine_vertex)
-        # update mapping for edge builder
-        chip_to_gatherer_map[chip.x, chip.y] = machine_vertex
-
-
-def __add_data_extraction_vertices_mach_graph(
-        progress, machine, chip_to_gatherer_map, vertex_to_chip_map):
-    """ Places vertices for receiving data extraction packets.
-
-    :param ~.ProgressBar progress: progress bar
-    :param ~.Machine machine: machine instance
-    :param dict chip_to_gatherer_map: vertex to chip map
-    :param dict vertex_to_chip_map: map between chip and extra monitor
-    """
-    # pylint: disable=too-many-arguments
-
-    machine_graph = FecDataView.get_runtime_machine_graph()
-    # insert machine vertices
-    for chip in progress.over(machine.ethernet_connected_chips):
-        machine_vertex = __new_mach_gatherer(chip, vertex_to_chip_map)
-        machine_graph.add_vertex(machine_vertex)
-        # update mapping for edge builder
-        chip_to_gatherer_map[chip.x, chip.y] = machine_vertex
-
-
-def __new_app_monitor(chip):
-    """
-    :param ~.Chip chip:
-    :rtype: ExtraMonitorSupport
-    """
-    return ExtraMonitorSupport(constraints=[
-        ChipAndCoreConstraint(x=chip.x, y=chip.y)])
-
-
-def __new_mach_monitor(chip):
-    """
-    :param ~.Chip chip:
-    :rtype: ExtraMonitorSupportMachineVertex
-    """
-    return ExtraMonitorSupportMachineVertex(
-        constraints=[ChipAndCoreConstraint(x=chip.x, y=chip.y)],
-        app_vertex=None)
-
-
-def __new_app_gatherer(ethernet_chip, vertex_to_chip_map):
-    """
-    :param ~.Chip ethernet_chip:
-    :param dict vertex_to_chip_map:
-    :rtype: DataSpeedUpPacketGather
-    """
-    return DataSpeedUpPacketGather(
-        x=ethernet_chip.x, y=ethernet_chip.y,
-        ip_address=ethernet_chip.ip_address,
-        constraints=[ChipAndCoreConstraint(
-            x=ethernet_chip.x, y=ethernet_chip.y)],
-        extra_monitors_by_chip=vertex_to_chip_map)
-
-
-def __new_mach_gatherer(ethernet_chip, vertex_to_chip_map):
-    """
-    :param ~.Chip ethernet_chip:
-    :param dict vertex_to_chip_map:
-    :rtype: DataSpeedUpPacketGatherMachineVertex
-    """
-    return DataSpeedUpPacketGatherMachineVertex(
-        x=ethernet_chip.x, y=ethernet_chip.y,
-        ip_address=ethernet_chip.ip_address,
-        constraints=[ChipAndCoreConstraint(
-            x=ethernet_chip.x, y=ethernet_chip.y)],
-        extra_monitors_by_chip=vertex_to_chip_map)
-=======
-    chip_to_gatherer_map = dict()
-    vertex_to_chip_map = dict()
+    machine = FecDataView.get_machine()
+    placements = FecDataView.get_placements()
     ethernet_chips = list(machine.ethernet_connected_chips)
     progress = ProgressBar(
         len(ethernet_chips), "Inserting extra monitors into graphs")
@@ -240,5 +59,4 @@
 
 def __cores(machine, x, y):
     return [p.processor_id for p in machine.get_chip_at(x, y).processors
-            if not p.is_monitor]
->>>>>>> ccaf6d58
+            if not p.is_monitor]