# Copyright (c) 2017-2019 The University of Manchester
#
# This program is free software: you can redistribute it and/or modify
# it under the terms of the GNU General Public License as published by
# the Free Software Foundation, either version 3 of the License, or
# (at your option) any later version.
#
# This program is distributed in the hope that it will be useful,
# but WITHOUT ANY WARRANTY; without even the implied warranty of
# MERCHANTABILITY or FITNESS FOR A PARTICULAR PURPOSE.  See the
# GNU General Public License for more details.
#
# You should have received a copy of the GNU General Public License
# along with this program.  If not, see <http://www.gnu.org/licenses/>.

from spinn_utilities.progress_bar import ProgressBar
from pacman.model.constraints.placer_constraints import ChipAndCoreConstraint
from spinn_front_end_common.utility_models import (
    DataSpeedUpPacketGather, DataSpeedUpPacketGatherMachineVertex,
    ExtraMonitorSupport, ExtraMonitorSupportMachineVertex)


class InsertExtraMonitorVerticesToGraphs(object):
    """ Inserts the extra monitor vertices into the graph that correspond to\
        the extra monitor cores required.
    """

    __slots__ = [
<<<<<<< HEAD
        #  flag indicating whether to write the reports for data speed up
        "_write_reports",
    ]

    def __call__(
            self, machine, machine_graph, write_data_speed_up_reports,
=======
        # the directory where reports go
        "_report_dir",
    ]

    def __call__(
            self, machine, machine_graph, default_report_directory,
>>>>>>> 7b8914bd
            application_graph=None):
        """
        :param ~spinn_machine.Machine machine: spinnMachine instance
        :param ~pacman.model.graphs.machine.MachineGraph machine_graph:
            machine graph
<<<<<<< HEAD
        :param bool write_data_speed_up_reports:
            determine whether to write the reports for data speed up
=======
        :param str default_report_directory: the directory where reports go
>>>>>>> 7b8914bd
        :param int n_cores_to_allocate:
            number of cores to allocate for reception
        :param application_graph: app graph
        :type application_graph:
            ~pacman.model.graphs.application.ApplicationGraph
        :return: vertex to Ethernet connection map,
            list of extra_monitor_vertices,
            vertex_to_chip_map
        :rtype: tuple(
            dict(tuple(int,int),DataSpeedUpPacketGatherMachineVertex),
            list(ExtraMonitorSupportMachineVertex),
            dict(tuple(int,int),ExtraMonitorSupportMachineVertex))
        """
        # pylint: disable=too-many-arguments, attribute-defined-outside-init
<<<<<<< HEAD
        self._write_reports = write_data_speed_up_reports
=======
        self._report_dir = default_report_directory
>>>>>>> 7b8914bd

        progress = ProgressBar(
            machine.n_chips + len(list(machine.ethernet_connected_chips)),
            "Inserting extra monitors into graphs")

        chip_to_gatherer_map = dict()
        vertex_to_chip_map = dict()

        # handle reinjector and chip based data extractor functionality.
        if application_graph is not None:
            extra_monitors = self._add_second_monitors_application_graph(
                progress, machine, application_graph, machine_graph,
                vertex_to_chip_map)
        else:
            extra_monitors = self._add_second_monitors_machine_graph(
                progress, machine, machine_graph, vertex_to_chip_map)

        # progress data receiver for data extraction functionality
        if application_graph is not None:
            self._add_data_extraction_vertices_app_graph(
                progress, machine, application_graph, machine_graph,
                chip_to_gatherer_map, vertex_to_chip_map)
        else:
            self._add_data_extraction_vertices_mach_graph(
                progress, machine, machine_graph, chip_to_gatherer_map,
                vertex_to_chip_map)

        return chip_to_gatherer_map, extra_monitors, vertex_to_chip_map

    def _add_second_monitors_application_graph(
            self, progress, machine, application_graph, machine_graph,
            vertex_to_chip_map):
        """ Handles placing the second monitor vertex with extra functionality\
            into the graph

        :param ~.ProgressBar progress: progress bar
        :param ~.Machine machine: spinnMachine instance
        :param ~.ApplicationGraph application_graph: app graph
        :param ~.MachineGraph machine_graph: machine graph
        :param dict vertex_to_chip_map: map between vertex and chip
        :return: list of extra monitor vertices
        :rtype: list(~.MachineVertex)
        """
        # pylint: disable=too-many-arguments

        extra_monitor_vertices = list()

        for chip in progress.over(machine.chips, finish_at_end=False):
            if chip.virtual:
                continue
            # add to both application graph and machine graph
            app_vertex = self.__new_app_monitor(chip)
            application_graph.add_vertex(app_vertex)
            machine_vertex = app_vertex.machine_vertex
            machine_graph.add_vertex(machine_vertex)
            vertex_to_chip_map[chip.x, chip.y] = machine_vertex
            extra_monitor_vertices.append(machine_vertex)

        return extra_monitor_vertices

    def _add_second_monitors_machine_graph(
            self, progress, machine, machine_graph, vertex_to_chip_map):
        """ Handles placing the second monitor vertex with extra functionality\
            into the graph

        :param ~.ProgressBar progress: progress bar
        :param ~.Machine machine: spinnMachine instance
        :param ~.MachineGraph machine_graph: machine graph
        :param dict vertex_to_chip_map: map between vertex and chip
        :return: list of extra monitor vertices
        :rtype: list(~.MachineVertex)
        """
        # pylint: disable=too-many-arguments

        extra_monitor_vertices = list()

        for chip in progress.over(machine.chips, finish_at_end=False):
            if chip.virtual:
                continue
            # add to machine graph
            vertex = self.__new_mach_monitor(chip)
            machine_graph.add_vertex(vertex)
            vertex_to_chip_map[chip.x, chip.y] = vertex
            extra_monitor_vertices.append(vertex)

        return extra_monitor_vertices

    def _add_data_extraction_vertices_app_graph(
            self, progress, machine, application_graph, machine_graph,
            chip_to_gatherer_map, vertex_to_chip_map):
        """ Places vertices for receiving data extraction packets.

        :param ~.ProgressBar progress: progress bar
        :param ~.Machine machine: machine instance
        :param ~.ApplicationGraph application_graph: application graph
        :param ~.MachineGraph machine_graph: machine graph
        :param dict chip_to_gatherer_map: vertex to chip map
        :param dict vertex_to_chip_map: map between chip and extra monitor
        """
        # pylint: disable=too-many-arguments

        # insert machine vertices
        for chip in progress.over(machine.ethernet_connected_chips):
            # add to application graph
            app_vertex = self.__new_app_gatherer(chip, vertex_to_chip_map)
            application_graph.add_vertex(app_vertex)
            machine_vertex = app_vertex.machine_vertex
            machine_graph.add_vertex(machine_vertex)
            # update mapping for edge builder
            chip_to_gatherer_map[chip.x, chip.y] = machine_vertex

    def _add_data_extraction_vertices_mach_graph(
            self, progress, machine, machine_graph,
            chip_to_gatherer_map, vertex_to_chip_map):
        """ Places vertices for receiving data extraction packets.

        :param ~.ProgressBar progress: progress bar
        :param ~.Machine machine: machine instance
        :param ~.MachineGraph machine_graph: machine graph
        :param dict chip_to_gatherer_map: vertex to chip map
        :param dict vertex_to_chip_map: map between chip and extra monitor
        """
        # pylint: disable=too-many-arguments

        # insert machine vertices
        for chip in progress.over(machine.ethernet_connected_chips):
            machine_vertex = self.__new_mach_gatherer(chip, vertex_to_chip_map)
            machine_graph.add_vertex(machine_vertex)
            # update mapping for edge builder
            chip_to_gatherer_map[chip.x, chip.y] = machine_vertex

    @staticmethod
    def __new_app_monitor(chip):
        """
        :param ~.Chip chip:
        :rtype: ExtraMonitorSupport
        """
        return ExtraMonitorSupport(constraints=[
            ChipAndCoreConstraint(x=chip.x, y=chip.y)])

    @staticmethod
    def __new_mach_monitor(chip):
        """
        :param ~.Chip chip:
        :rtype: ExtraMonitorSupportMachineVertex
        """
        return ExtraMonitorSupportMachineVertex(
            constraints=[ChipAndCoreConstraint(x=chip.x, y=chip.y)],
            app_vertex=None)

    def __new_app_gatherer(self, ethernet_chip, vertex_to_chip_map):
        """
        :param ~.Chip ethernet_chip:
        :param dict vertex_to_chip_map:
        :rtype: DataSpeedUpPacketGather
        """
        return DataSpeedUpPacketGather(
            x=ethernet_chip.x, y=ethernet_chip.y,
            ip_address=ethernet_chip.ip_address,
            constraints=[ChipAndCoreConstraint(
                x=ethernet_chip.x, y=ethernet_chip.y)],
            extra_monitors_by_chip=vertex_to_chip_map,
<<<<<<< HEAD
            write_data_speed_up_reports=self._write_reports)
=======
            report_default_directory=self._report_dir)
>>>>>>> 7b8914bd

    def __new_mach_gatherer(self, ethernet_chip, vertex_to_chip_map):
        """
        :param ~.Chip ethernet_chip:
        :param dict vertex_to_chip_map:
        :rtype: DataSpeedUpPacketGatherMachineVertex
        """
        return DataSpeedUpPacketGatherMachineVertex(
            x=ethernet_chip.x, y=ethernet_chip.y,
            ip_address=ethernet_chip.ip_address,
            constraints=[ChipAndCoreConstraint(
                x=ethernet_chip.x, y=ethernet_chip.y)],
            extra_monitors_by_chip=vertex_to_chip_map,
<<<<<<< HEAD
            write_data_speed_up_reports=self._write_reports)
=======
            report_default_directory=self._report_dir)
>>>>>>> 7b8914bd
<|MERGE_RESOLUTION|>--- conflicted
+++ resolved
@@ -25,33 +25,14 @@
         the extra monitor cores required.
     """
 
-    __slots__ = [
-<<<<<<< HEAD
-        #  flag indicating whether to write the reports for data speed up
-        "_write_reports",
-    ]
+    __slots__ = []
 
     def __call__(
-            self, machine, machine_graph, write_data_speed_up_reports,
-=======
-        # the directory where reports go
-        "_report_dir",
-    ]
-
-    def __call__(
-            self, machine, machine_graph, default_report_directory,
->>>>>>> 7b8914bd
-            application_graph=None):
+            self, machine, machine_graph, application_graph=None):
         """
         :param ~spinn_machine.Machine machine: spinnMachine instance
         :param ~pacman.model.graphs.machine.MachineGraph machine_graph:
             machine graph
-<<<<<<< HEAD
-        :param bool write_data_speed_up_reports:
-            determine whether to write the reports for data speed up
-=======
-        :param str default_report_directory: the directory where reports go
->>>>>>> 7b8914bd
         :param int n_cores_to_allocate:
             number of cores to allocate for reception
         :param application_graph: app graph
@@ -66,11 +47,6 @@
             dict(tuple(int,int),ExtraMonitorSupportMachineVertex))
         """
         # pylint: disable=too-many-arguments, attribute-defined-outside-init
-<<<<<<< HEAD
-        self._write_reports = write_data_speed_up_reports
-=======
-        self._report_dir = default_report_directory
->>>>>>> 7b8914bd
 
         progress = ProgressBar(
             machine.n_chips + len(list(machine.ethernet_connected_chips)),
@@ -232,27 +208,4 @@
             ip_address=ethernet_chip.ip_address,
             constraints=[ChipAndCoreConstraint(
                 x=ethernet_chip.x, y=ethernet_chip.y)],
-            extra_monitors_by_chip=vertex_to_chip_map,
-<<<<<<< HEAD
-            write_data_speed_up_reports=self._write_reports)
-=======
-            report_default_directory=self._report_dir)
->>>>>>> 7b8914bd
-
-    def __new_mach_gatherer(self, ethernet_chip, vertex_to_chip_map):
-        """
-        :param ~.Chip ethernet_chip:
-        :param dict vertex_to_chip_map:
-        :rtype: DataSpeedUpPacketGatherMachineVertex
-        """
-        return DataSpeedUpPacketGatherMachineVertex(
-            x=ethernet_chip.x, y=ethernet_chip.y,
-            ip_address=ethernet_chip.ip_address,
-            constraints=[ChipAndCoreConstraint(
-                x=ethernet_chip.x, y=ethernet_chip.y)],
-            extra_monitors_by_chip=vertex_to_chip_map,
-<<<<<<< HEAD
-            write_data_speed_up_reports=self._write_reports)
-=======
-            report_default_directory=self._report_dir)
->>>>>>> 7b8914bd
+            extra_monitors_by_chip=vertex_to_chip_map)