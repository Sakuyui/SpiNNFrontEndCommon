# Copyright (c) 2017-2019 The University of Manchester
#
# This program is free software: you can redistribute it and/or modify
# it under the terms of the GNU General Public License as published by
# the Free Software Foundation, either version 3 of the License, or
# (at your option) any later version.
#
# This program is distributed in the hope that it will be useful,
# but WITHOUT ANY WARRANTY; without even the implied warranty of
# MERCHANTABILITY or FITNESS FOR A PARTICULAR PURPOSE.  See the
# GNU General Public License for more details.
#
# You should have received a copy of the GNU General Public License
# along with this program.  If not, see <http://www.gnu.org/licenses/>.

from spinn_utilities.progress_bar import ProgressBar
from pacman.model.constraints.placer_constraints import ChipAndCoreConstraint
from spinn_front_end_common.data import FecDataView
from spinn_front_end_common.utility_models import (
    DataSpeedUpPacketGather, DataSpeedUpPacketGatherMachineVertex,
    ExtraMonitorSupport, ExtraMonitorSupportMachineVertex)


def insert_extra_monitor_vertices_to_graphs():
    """ Inserts the extra monitor vertices into the graph that correspond to\
    the extra monitor cores required.

    :return: vertex to Ethernet connection map,
        list of extra_monitor_vertices,
        vertex_to_chip_map
    :rtype: tuple(
        dict(tuple(int,int),DataSpeedUpPacketGatherMachineVertex),
        dict(tuple(int,int),ExtraMonitorSupportMachineVertex))
    """
    # pylint: disable=too-many-arguments, attribute-defined-outside-init
    machine = FecDataView.get_machine()
    progress = ProgressBar(
        machine.n_chips + len(list(machine.ethernet_connected_chips)),
        "Inserting extra monitors into graphs")

    chip_to_gatherer_map = dict()
    vertex_to_chip_map = dict()

    # handle reinjector and chip based data extractor functionality.
    if FecDataView.get_runtime_graph().n_vertices > 0:
<<<<<<< HEAD
        extra_monitors = __add_second_monitors_application_graph(
            progress, machine, vertex_to_chip_map)
    else:
        extra_monitors = __add_second_monitors_machine_graph(
=======
        __add_second_monitors_application_graph(
            progress, machine, vertex_to_chip_map)
    else:
        __add_second_monitors_machine_graph(
>>>>>>> e18e7b27
            progress, machine, vertex_to_chip_map)

    # progress data receiver for data extraction functionality
    if FecDataView.get_runtime_graph().n_vertices > 0:
        __add_data_extraction_vertices_app_graph(
            progress, machine, chip_to_gatherer_map, vertex_to_chip_map)
    else:
        __add_data_extraction_vertices_mach_graph(
            progress, machine, chip_to_gatherer_map, vertex_to_chip_map)

    return chip_to_gatherer_map, vertex_to_chip_map


def __add_second_monitors_application_graph(
        progress, machine, vertex_to_chip_map):
    """ Handles placing the second monitor vertex with extra functionality\
        into the graph

    :param ~.ProgressBar progress: progress bar
    :param ~.Machine machine: spinnMachine instance
    :param dict vertex_to_chip_map: map between vertex and chip
    :return: list of extra monitor vertices
    :rtype: list(~.MachineVertex)
    """
    # pylint: disable=too-many-arguments

<<<<<<< HEAD
    extra_monitor_vertices = list()

=======
>>>>>>> e18e7b27
    application_graph = FecDataView.get_runtime_graph()
    machine_graph = FecDataView.get_runtime_machine_graph()
    for chip in progress.over(machine.chips, finish_at_end=False):
        if chip.virtual:
            continue
        # add to both application graph and machine graph
        app_vertex = __new_app_monitor(chip)
        application_graph.add_vertex(app_vertex)
        machine_vertex = app_vertex.machine_vertex
        machine_graph.add_vertex(machine_vertex)
        vertex_to_chip_map[chip.x, chip.y] = machine_vertex


def __add_second_monitors_machine_graph(progress, machine, vertex_to_chip_map):
    """ Handles placing the second monitor vertex with extra functionality\
        into the graph

    :param ~.ProgressBar progress: progress bar
    :param ~.Machine machine: spinnMachine instance
    :param dict vertex_to_chip_map: map between vertex and chip
    :return: list of extra monitor vertices
    :rtype: list(~.MachineVertex)
    """
    # pylint: disable=too-many-arguments

<<<<<<< HEAD
    extra_monitor_vertices = list()

=======
>>>>>>> e18e7b27
    machine_graph = FecDataView.get_runtime_machine_graph()
    for chip in progress.over(machine.chips, finish_at_end=False):
        if chip.virtual:
            continue
        # add to machine graph
        vertex = __new_mach_monitor(chip)
        machine_graph.add_vertex(vertex)
        vertex_to_chip_map[chip.x, chip.y] = vertex


def __add_data_extraction_vertices_app_graph(
        progress, machine, chip_to_gatherer_map, vertex_to_chip_map):
    """ Places vertices for receiving data extraction packets.

    :param ~.ProgressBar progress: progress bar
    :param ~.Machine machine: machine instance
    :param dict chip_to_gatherer_map: vertex to chip map
    :param dict vertex_to_chip_map: map between chip and extra monitor
    """
    # pylint: disable=too-many-arguments

    application_graph = FecDataView.get_runtime_graph()
    machine_graph = FecDataView.get_runtime_machine_graph()
    # insert machine vertices
    for chip in progress.over(machine.ethernet_connected_chips):
        # add to application graph
        app_vertex = __new_app_gatherer(chip, vertex_to_chip_map)
        application_graph.add_vertex(app_vertex)
        machine_vertex = app_vertex.machine_vertex
        machine_graph.add_vertex(machine_vertex)
        # update mapping for edge builder
        chip_to_gatherer_map[chip.x, chip.y] = machine_vertex


def __add_data_extraction_vertices_mach_graph(
        progress, machine, chip_to_gatherer_map, vertex_to_chip_map):
    """ Places vertices for receiving data extraction packets.

    :param ~.ProgressBar progress: progress bar
    :param ~.Machine machine: machine instance
    :param dict chip_to_gatherer_map: vertex to chip map
    :param dict vertex_to_chip_map: map between chip and extra monitor
    """
    # pylint: disable=too-many-arguments

    machine_graph = FecDataView.get_runtime_machine_graph()
    # insert machine vertices
    for chip in progress.over(machine.ethernet_connected_chips):
        machine_vertex = __new_mach_gatherer(chip, vertex_to_chip_map)
        machine_graph.add_vertex(machine_vertex)
        # update mapping for edge builder
        chip_to_gatherer_map[chip.x, chip.y] = machine_vertex


def __new_app_monitor(chip):
    """
    :param ~.Chip chip:
    :rtype: ExtraMonitorSupport
    """
    return ExtraMonitorSupport(constraints=[
        ChipAndCoreConstraint(x=chip.x, y=chip.y)])


def __new_mach_monitor(chip):
    """
    :param ~.Chip chip:
    :rtype: ExtraMonitorSupportMachineVertex
    """
    return ExtraMonitorSupportMachineVertex(
        constraints=[ChipAndCoreConstraint(x=chip.x, y=chip.y)],
        app_vertex=None)


def __new_app_gatherer(ethernet_chip, vertex_to_chip_map):
    """
    :param ~.Chip ethernet_chip:
    :param dict vertex_to_chip_map:
    :rtype: DataSpeedUpPacketGather
    """
    return DataSpeedUpPacketGather(
        x=ethernet_chip.x, y=ethernet_chip.y,
        ip_address=ethernet_chip.ip_address,
        constraints=[ChipAndCoreConstraint(
            x=ethernet_chip.x, y=ethernet_chip.y)],
        extra_monitors_by_chip=vertex_to_chip_map)


def __new_mach_gatherer(ethernet_chip, vertex_to_chip_map):
    """
    :param ~.Chip ethernet_chip:
    :param dict vertex_to_chip_map:
    :rtype: DataSpeedUpPacketGatherMachineVertex
    """
    return DataSpeedUpPacketGatherMachineVertex(
        x=ethernet_chip.x, y=ethernet_chip.y,
        ip_address=ethernet_chip.ip_address,
        constraints=[ChipAndCoreConstraint(
            x=ethernet_chip.x, y=ethernet_chip.y)],
        extra_monitors_by_chip=vertex_to_chip_map)<|MERGE_RESOLUTION|>--- conflicted
+++ resolved
@@ -43,17 +43,10 @@
 
     # handle reinjector and chip based data extractor functionality.
     if FecDataView.get_runtime_graph().n_vertices > 0:
-<<<<<<< HEAD
-        extra_monitors = __add_second_monitors_application_graph(
-            progress, machine, vertex_to_chip_map)
-    else:
-        extra_monitors = __add_second_monitors_machine_graph(
-=======
         __add_second_monitors_application_graph(
             progress, machine, vertex_to_chip_map)
     else:
         __add_second_monitors_machine_graph(
->>>>>>> e18e7b27
             progress, machine, vertex_to_chip_map)
 
     # progress data receiver for data extraction functionality
@@ -80,11 +73,6 @@
     """
     # pylint: disable=too-many-arguments
 
-<<<<<<< HEAD
-    extra_monitor_vertices = list()
-
-=======
->>>>>>> e18e7b27
     application_graph = FecDataView.get_runtime_graph()
     machine_graph = FecDataView.get_runtime_machine_graph()
     for chip in progress.over(machine.chips, finish_at_end=False):
@@ -110,11 +98,6 @@
     """
     # pylint: disable=too-many-arguments
 
-<<<<<<< HEAD
-    extra_monitor_vertices = list()
-
-=======
->>>>>>> e18e7b27
     machine_graph = FecDataView.get_runtime_machine_graph()
     for chip in progress.over(machine.chips, finish_at_end=False):
         if chip.virtual:
