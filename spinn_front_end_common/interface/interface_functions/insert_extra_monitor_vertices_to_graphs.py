# Copyright (c) 2017-2019 The University of Manchester
#
# This program is free software: you can redistribute it and/or modify
# it under the terms of the GNU General Public License as published by
# the Free Software Foundation, either version 3 of the License, or
# (at your option) any later version.
#
# This program is distributed in the hope that it will be useful,
# but WITHOUT ANY WARRANTY; without even the implied warranty of
# MERCHANTABILITY or FITNESS FOR A PARTICULAR PURPOSE.  See the
# GNU General Public License for more details.
#
# You should have received a copy of the GNU General Public License
# along with this program.  If not, see <http://www.gnu.org/licenses/>.

from spinn_utilities.progress_bar import ProgressBar
from pacman.model.constraints.placer_constraints import ChipAndCoreConstraint
from spinn_front_end_common.utility_models import (
    DataSpeedUpPacketGather, DataSpeedUpPacketGatherMachineVertex,
    ExtraMonitorSupport, ExtraMonitorSupportMachineVertex)


class InsertExtraMonitorVerticesToGraphs(object):
    """ Inserts the extra monitor vertices into the graph that correspond to\
        the extra monitor cores required.

    :param ~spinn_machine.Machine machine: spinnMachine instance
    :param ~pacman.model.graphs.machine.MachineGraph machine_graph:
        machine graph
    :param str default_report_directory: the directory where reports go
    :param bool write_data_speed_up_reports:
        determine whether to write the reports for data speed up
    :param int n_cores_to_allocate: number of cores to allocate for reception
    :param ~pacman.model.graphs.application.ApplicationGraph application_graph:
        app graph
    :return: vertex to Ethernet connection map,
        list of extra_monitor_vertices,
        vertex_to_chip_map
    :rtype: tuple(
        dict(tuple(int,int),DataSpeedUpPacketGatherMachineVertex),
        list(ExtraMonitorSupportMachineVertex),
        dict(tuple(int,int),ExtraMonitorSupportMachineVertex))
    """

    __slots__ = [
        # the directory where reports go
        "_report_dir",
        #  flag indicating whether to write the reports for data speed up
        "_write_reports",
    ]

    def __call__(
            self, machine, machine_graph, default_report_directory,
            write_data_speed_up_reports, application_graph=None):
        """
<<<<<<< HEAD
        :param machine: spinnMachine instance
        :param machine_graph: machine graph
        :param default_report_directory: the directory where reports go
        :param write_data_speed_up_reports:
            determine whether to write the reports for data speed up
        :param application_graph: app graph.
        :return: Ethernet chip to gatherer vertex map,
            list of extra_monitor vertices, vertex_to_chip_map
=======
        :param ~.Machine machine:
        :param ~.MachineGraph machine_graph:
        :param int n_cores_to_allocate:
        :param str default_report_directory:
        :param bool write_data_speed_up_reports:
        :param graph_mapper: graph mapper
        :param ~.ApplicationGraph application_graph:
        :rtype: tuple(
            dict(tuple(int,int),DataSpeedUpPacketGatherMachineVertex),
            list(ExtraMonitorSupportMachineVertex),
            dict(tuple(int,int),ExtraMonitorSupportMachineVertex))
>>>>>>> b86add09
        """
        # pylint: disable=too-many-arguments, attribute-defined-outside-init
        self._report_dir = default_report_directory
        self._write_reports = write_data_speed_up_reports

        progress = ProgressBar(
            machine.n_chips + len(list(machine.ethernet_connected_chips)),
            "Inserting extra monitors into graphs")

        chip_to_gatherer_map = dict()
        vertex_to_chip_map = dict()

        # handle reinjector and chip based data extractor functionality.
        if application_graph is not None:
            extra_monitors = self._add_second_monitors_application_graph(
                progress, machine, application_graph, machine_graph,
                vertex_to_chip_map)
        else:
            extra_monitors = self._add_second_monitors_machine_graph(
                progress, machine, machine_graph, vertex_to_chip_map)

        # progress data receiver for data extraction functionality
        if application_graph is not None:
            self._add_data_extraction_vertices_app_graph(
                progress, machine, application_graph, machine_graph,
                chip_to_gatherer_map, vertex_to_chip_map)
        else:
            self._add_data_extraction_vertices_mach_graph(
                progress, machine, machine_graph, chip_to_gatherer_map,
                vertex_to_chip_map)

        return chip_to_gatherer_map, extra_monitors, vertex_to_chip_map

    def _add_second_monitors_application_graph(
            self, progress, machine, application_graph, machine_graph,
            vertex_to_chip_map):
        """ Handles placing the second monitor vertex with extra functionality\
            into the graph

        :param progress: progress bar
        :param machine: spinnMachine instance
        :param application_graph: app graph
        :param machine_graph: machine graph
        :param vertex_to_chip_map: map between vertex and chip
        :return: list of extra monitor vertices
        :rtype: list(MachineVertex)
        """
        # pylint: disable=too-many-arguments

        extra_monitor_vertices = list()

        for chip in progress.over(machine.chips, finish_at_end=False):
            if chip.virtual:
                continue
            # add to both application graph and machine graph
            app_vertex = self.__new_app_monitor(chip)
            application_graph.add_vertex(app_vertex)
            machine_vertex = next(iter(app_vertex.machine_vertices))
            machine_graph.add_vertex(machine_vertex)
            vertex_to_chip_map[chip.x, chip.y] = machine_vertex
            extra_monitor_vertices.append(machine_vertex)

        return extra_monitor_vertices

    def _add_second_monitors_machine_graph(
            self, progress, machine, machine_graph, vertex_to_chip_map):
        """ Handles placing the second monitor vertex with extra functionality\
            into the graph

        :param progress: progress bar
        :param machine: spinnMachine instance
        :param machine_graph: machine graph
        :param vertex_to_chip_map: map between vertex and chip
        :return: list of extra monitor vertices
        :rtype: list(MachineVertex)
        """
        # pylint: disable=too-many-arguments

        extra_monitor_vertices = list()

        for chip in progress.over(machine.chips, finish_at_end=False):
            if chip.virtual:
                continue
            # add to machine graph
            vertex = self.__new_mach_monitor(chip)
            machine_graph.add_vertex(vertex)
            vertex_to_chip_map[chip.x, chip.y] = vertex
            extra_monitor_vertices.append(vertex)

        return extra_monitor_vertices

    def _add_data_extraction_vertices_app_graph(
            self, progress, machine, application_graph, machine_graph,
            chip_to_gatherer_map, vertex_to_chip_map):
        """ Places vertices for receiving data extraction packets.

        :param progress: progress bar
        :param machine: machine instance
        :param application_graph: application graph
        :param machine_graph: machine graph
        :param chip_to_gatherer_map: vertex to chip map
        :param vertex_to_chip_map: map between chip and extra monitor
        :rtype: None
        """
        # pylint: disable=too-many-arguments

        # insert machine vertices
        for chip in progress.over(machine.ethernet_connected_chips):
            # add to application graph
            app_vertex = self.__new_app_gatherer(chip, vertex_to_chip_map)
            application_graph.add_vertex(app_vertex)
            machine_vertex = next(iter(app_vertex.machine_vertices))
            machine_graph.add_vertex(machine_vertex)
            # update mapping for edge builder
            chip_to_gatherer_map[chip.x, chip.y] = machine_vertex

    def _add_data_extraction_vertices_mach_graph(
            self, progress, machine, machine_graph,
            chip_to_gatherer_map, vertex_to_chip_map):
        """ Places vertices for receiving data extraction packets.

        :param progress: progress bar
        :param machine: machine instance
        :param machine_graph: machine graph
        :param chip_to_gatherer_map: vertex to chip map
        :param vertex_to_chip_map: map between chip and extra monitor
        :rtype: None
        """
        # pylint: disable=too-many-arguments

        # insert machine vertices
        for chip in progress.over(machine.ethernet_connected_chips):
            machine_vertex = self.__new_mach_gatherer(chip, vertex_to_chip_map)
            machine_graph.add_vertex(machine_vertex)
            # update mapping for edge builder
            chip_to_gatherer_map[chip.x, chip.y] = machine_vertex

    @staticmethod
    def __new_app_monitor(chip):
        """
        :rtype: ExtraMonitorSupport
        """
        return ExtraMonitorSupport(constraints=[
            ChipAndCoreConstraint(x=chip.x, y=chip.y)])

    @staticmethod
    def __new_mach_monitor(chip):
        """
        :rtype: ExtraMonitorSupportMachineVertex
        """
        return ExtraMonitorSupportMachineVertex(
            constraints=[ChipAndCoreConstraint(x=chip.x, y=chip.y)],
            app_vertex=None)

    def __new_app_gatherer(self, ethernet_chip, vertex_to_chip_map):
        """
        :rtype: DataSpeedUpPacketGather
        """
        return DataSpeedUpPacketGather(
            x=ethernet_chip.x, y=ethernet_chip.y,
            ip_address=ethernet_chip.ip_address,
            constraints=[ChipAndCoreConstraint(
                x=ethernet_chip.x, y=ethernet_chip.y)],
            extra_monitors_by_chip=vertex_to_chip_map,
            report_default_directory=self._report_dir,
            write_data_speed_up_reports=self._write_reports)

    def __new_mach_gatherer(self, ethernet_chip, vertex_to_chip_map):
        """
        :rtype: DataSpeedUpPacketGatherMachineVertex
        """
        return DataSpeedUpPacketGatherMachineVertex(
            x=ethernet_chip.x, y=ethernet_chip.y,
            ip_address=ethernet_chip.ip_address,
            constraints=[ChipAndCoreConstraint(
                x=ethernet_chip.x, y=ethernet_chip.y)],
            extra_monitors_by_chip=vertex_to_chip_map,
            report_default_directory=self._report_dir,
            write_data_speed_up_reports=self._write_reports)<|MERGE_RESOLUTION|>--- conflicted
+++ resolved
@@ -53,28 +53,15 @@
             self, machine, machine_graph, default_report_directory,
             write_data_speed_up_reports, application_graph=None):
         """
-<<<<<<< HEAD
-        :param machine: spinnMachine instance
-        :param machine_graph: machine graph
-        :param default_report_directory: the directory where reports go
-        :param write_data_speed_up_reports:
-            determine whether to write the reports for data speed up
-        :param application_graph: app graph.
-        :return: Ethernet chip to gatherer vertex map,
-            list of extra_monitor vertices, vertex_to_chip_map
-=======
         :param ~.Machine machine:
         :param ~.MachineGraph machine_graph:
-        :param int n_cores_to_allocate:
         :param str default_report_directory:
         :param bool write_data_speed_up_reports:
-        :param graph_mapper: graph mapper
         :param ~.ApplicationGraph application_graph:
         :rtype: tuple(
             dict(tuple(int,int),DataSpeedUpPacketGatherMachineVertex),
             list(ExtraMonitorSupportMachineVertex),
             dict(tuple(int,int),ExtraMonitorSupportMachineVertex))
->>>>>>> b86add09
         """
         # pylint: disable=too-many-arguments, attribute-defined-outside-init
         self._report_dir = default_report_directory
@@ -114,13 +101,13 @@
         """ Handles placing the second monitor vertex with extra functionality\
             into the graph
 
-        :param progress: progress bar
-        :param machine: spinnMachine instance
-        :param application_graph: app graph
-        :param machine_graph: machine graph
-        :param vertex_to_chip_map: map between vertex and chip
+        :param ~.ProgressBar progress: progress bar
+        :param ~.Machine machine: spinnMachine instance
+        :param ~.ApplicationGraph application_graph: app graph
+        :param ~.MachineGraph machine_graph: machine graph
+        :param dict vertex_to_chip_map: map between vertex and chip
         :return: list of extra monitor vertices
-        :rtype: list(MachineVertex)
+        :rtype: list(~.MachineVertex)
         """
         # pylint: disable=too-many-arguments
 
@@ -144,12 +131,12 @@
         """ Handles placing the second monitor vertex with extra functionality\
             into the graph
 
-        :param progress: progress bar
-        :param machine: spinnMachine instance
-        :param machine_graph: machine graph
-        :param vertex_to_chip_map: map between vertex and chip
+        :param ~.ProgressBar progress: progress bar
+        :param ~.Machine machine: spinnMachine instance
+        :param ~.MachineGraph machine_graph: machine graph
+        :param dict vertex_to_chip_map: map between vertex and chip
         :return: list of extra monitor vertices
-        :rtype: list(MachineVertex)
+        :rtype: list(~.MachineVertex)
         """
         # pylint: disable=too-many-arguments
 
@@ -171,13 +158,12 @@
             chip_to_gatherer_map, vertex_to_chip_map):
         """ Places vertices for receiving data extraction packets.
 
-        :param progress: progress bar
-        :param machine: machine instance
-        :param application_graph: application graph
-        :param machine_graph: machine graph
-        :param chip_to_gatherer_map: vertex to chip map
-        :param vertex_to_chip_map: map between chip and extra monitor
-        :rtype: None
+        :param ~.ProgressBar progress: progress bar
+        :param ~.Machine machine: machine instance
+        :param ~.ApplicationGraph application_graph: application graph
+        :param ~.MachineGraph machine_graph: machine graph
+        :param dict chip_to_gatherer_map: vertex to chip map
+        :param dict vertex_to_chip_map: map between chip and extra monitor
         """
         # pylint: disable=too-many-arguments
 
@@ -196,12 +182,11 @@
             chip_to_gatherer_map, vertex_to_chip_map):
         """ Places vertices for receiving data extraction packets.
 
-        :param progress: progress bar
-        :param machine: machine instance
-        :param machine_graph: machine graph
-        :param chip_to_gatherer_map: vertex to chip map
-        :param vertex_to_chip_map: map between chip and extra monitor
-        :rtype: None
+        :param ~.ProgressBar progress: progress bar
+        :param ~.Machine machine: machine instance
+        :param ~.MachineGraph machine_graph: machine graph
+        :param dict chip_to_gatherer_map: vertex to chip map
+        :param dict vertex_to_chip_map: map between chip and extra monitor
         """
         # pylint: disable=too-many-arguments
 
@@ -215,6 +200,7 @@
     @staticmethod
     def __new_app_monitor(chip):
         """
+        :param ~.Chip chip:
         :rtype: ExtraMonitorSupport
         """
         return ExtraMonitorSupport(constraints=[
@@ -223,6 +209,7 @@
     @staticmethod
     def __new_mach_monitor(chip):
         """
+        :param ~.Chip chip:
         :rtype: ExtraMonitorSupportMachineVertex
         """
         return ExtraMonitorSupportMachineVertex(
@@ -231,6 +218,8 @@
 
     def __new_app_gatherer(self, ethernet_chip, vertex_to_chip_map):
         """
+        :param ~.Chip ethernet_chip:
+        :param dict vertex_to_chip_map:
         :rtype: DataSpeedUpPacketGather
         """
         return DataSpeedUpPacketGather(
@@ -244,6 +233,8 @@
 
     def __new_mach_gatherer(self, ethernet_chip, vertex_to_chip_map):
         """
+        :param ~.Chip ethernet_chip:
+        :param dict vertex_to_chip_map:
         :rtype: DataSpeedUpPacketGatherMachineVertex
         """
         return DataSpeedUpPacketGatherMachineVertex(
