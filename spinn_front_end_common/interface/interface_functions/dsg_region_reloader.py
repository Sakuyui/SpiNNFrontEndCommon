# Copyright (c) 2017 The University of Manchester
#
# Licensed under the Apache License, Version 2.0 (the "License");
# you may not use this file except in compliance with the License.
# You may obtain a copy of the License at
#
#     https://www.apache.org/licenses/LICENSE-2.0
#
# Unless required by applicable law or agreed to in writing, software
# distributed under the License is distributed on an "AS IS" BASIS,
# WITHOUT WARRANTIES OR CONDITIONS OF ANY KIND, either express or implied.
# See the License for the specific language governing permissions and
# limitations under the License.

from spinn_utilities.progress_bar import ProgressBar
from pacman.model.placements import Placement
from spinn_front_end_common.interface.ds import (
    DsSqlliteDatabase, DataSpecificationReloader)
from spinn_front_end_common.utilities.utility_calls import get_report_writer
from spinn_front_end_common.abstract_models import (
    AbstractRewritesDataSpecification)
from spinn_front_end_common.data import FecDataView


def reload_dsg_regions() -> None:
    """
    Reloads DSG regions where needed.
    """
    progress = ProgressBar(
        FecDataView.get_n_placements(), "Reloading data")
    with DsSqlliteDatabase() as ds_database:
        for placement in progress.over(FecDataView.iterate_placemements()):
            # Generate the data spec for the placement if needed
            regenerate_data_spec(placement, ds_database)


<<<<<<< HEAD
def regenerate_data_spec(placement: Placement) -> bool:
=======
def regenerate_data_spec(placement, ds_database):
>>>>>>> 0f3b084f
    """
    Regenerate a data specification for a placement.

    :param ~.Placement placement: The placement to regenerate
    :param ds_database: The database to use for reload
    :type ds_database: ~spinn_front_end_common.interface.ds.DsSqlliteDatabas db
    :return: Whether the data was regenerated or not
    :rtype: bool
    """
    vertex = placement.vertex

    # If the vertex doesn't regenerate, skip
    if not isinstance(vertex, AbstractRewritesDataSpecification):
        return False

    # If the vertex doesn't require regeneration, skip
    if not vertex.reload_required():
        return False

    report_writer = get_report_writer(
        placement.x, placement.y, placement.p, True)

    # build the file writer for the spec
    reloader = DataSpecificationReloader(
        placement.x, placement.y, placement.p, ds_database, report_writer)

    # Execute the regeneration
    vertex.regenerate_data_specification(reloader, placement)

    vertex.set_reload_required(False)
    return True<|MERGE_RESOLUTION|>--- conflicted
+++ resolved
@@ -34,11 +34,7 @@
             regenerate_data_spec(placement, ds_database)
 
 
-<<<<<<< HEAD
-def regenerate_data_spec(placement: Placement) -> bool:
-=======
-def regenerate_data_spec(placement, ds_database):
->>>>>>> 0f3b084f
+def regenerate_data_spec(placement, ds_database) -> bool:
     """
     Regenerate a data specification for a placement.
 
