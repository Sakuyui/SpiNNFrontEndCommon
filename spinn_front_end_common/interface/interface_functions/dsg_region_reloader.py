# Copyright (c) 2017-2019 The University of Manchester
#
# This program is free software: you can redistribute it and/or modify
# it under the terms of the GNU General Public License as published by
# the Free Software Foundation, either version 3 of the License, or
# (at your option) any later version.
#
# This program is distributed in the hope that it will be useful,
# but WITHOUT ANY WARRANTY; without even the implied warranty of
# MERCHANTABILITY or FITNESS FOR A PARTICULAR PURPOSE.  See the
# GNU General Public License for more details.
#
# You should have received a copy of the GNU General Public License
# along with this program.  If not, see <http://www.gnu.org/licenses/>.

import os
import numpy
from spinn_utilities.progress_bar import ProgressBar
from spinn_machine import SDRAM
from data_specification import DataSpecificationExecutor
from data_specification.constants import MAX_MEM_REGIONS
from spinn_front_end_common.utilities.helpful_functions import (
    get_region_base_address_offset)
from spinn_front_end_common.utilities.utility_calls import (
    get_data_spec_and_file_writer_filename)
from spinn_front_end_common.abstract_models import (
    AbstractRewritesDataSpecification)
from spinn_front_end_common.data import FecDataView
from spinn_front_end_common.utilities.helpful_functions import (
    generate_unique_folder_name)
from spinn_front_end_common.utilities.constants import BYTES_PER_WORD


def reload_dsg_regions():
    """ Reloads DSG regions where needed
    """
    # build file paths for reloaded stuff
    data_dir = get_reload_data_dir()

    progress = ProgressBar(
        FecDataView.get_n_placements(), "Reloading data")
    for placement in progress.over(FecDataView.iterate_placemements()):
        # Generate the data spec for the placement if needed
        regenerate_data_spec(placement, data_dir)

    # App data directory can be removed as should be empty
    os.rmdir(data_dir)


def get_reload_data_dir():
    """ Get a path in which reloaded data files can be written

    :rtype: str
    """
    run_dir_path = FecDataView.get_run_dir_path()
    data_dir = generate_unique_folder_name(
        run_dir_path, "reloaded_data_regions", "")
    if not os.path.exists(data_dir):
        os.makedirs(data_dir)
    return data_dir


def regenerate_data_spec(placement, data_dir):
    """ Regenerate a data specification for a placement

    :param ~.Placement placement: The placement to regenerate
    :param str data_dir: A place to use to write data to
    :return: Whether the data was regenerated or not
    :rtype: bool
    """
    vertex = placement.vertex

    # If the vertex doesn't regenerate, skip
    if not isinstance(vertex, AbstractRewritesDataSpecification):
        return False

    # If the vertex doesn't require regeneration, skip
    if not vertex.reload_required():
        return False

    txrx = FecDataView.get_transceiver()

    # build the writers for the reports and data
    spec_file, spec = get_data_spec_and_file_writer_filename(
        placement.x, placement.y, placement.p, data_dir)

    # Execute the regeneration
    vertex.regenerate_data_specification(spec, placement)

    # execute the spec
    with open(spec_file, "rb") as spec_reader:
        data_spec_executor = DataSpecificationExecutor(
            spec_reader, SDRAM.max_sdram_found)
        data_spec_executor.execute()
    try:
        os.remove(spec_file)
    except Exception:  # pylint: disable=broad-except
        # Ignore the deletion of files as non-critical
        pass

    # Read the region table for the placement
    regions_base_address = txrx.get_cpu_information_from_core(
        placement.x, placement.y, placement.p).user[0]
    start_region = get_region_base_address_offset(regions_base_address, 0)
<<<<<<< HEAD
    table_size = get_region_base_address_offset(
        regions_base_address, MAX_MEM_REGIONS) - start_region
    ptr_table = numpy.frombuffer(txrx.read_memory(
            placement.x, placement.y, start_region, table_size),
        dtype=DataSpecificationExecutor.TABLE_TYPE)
    ptr_table = _fix_ptr_table_sizes(ptr_table)
=======
    ptr_table = _get_ptr_table(
        txrx, placement, regions_base_address, start_region)
>>>>>>> 791403bb

    # Get the data spec executor pointer table; note that this will not
    # have the right pointers since not all regions will be regenerated
    # but the checksum and size will be updated there
    ds_ptr_table = data_spec_executor.get_pointer_table(0)
    ds_ptr_table_bytes = ds_ptr_table.view("uint8")

    # Get the offset of the checksum and the checksum + size to write
    chk_off = DataSpecificationExecutor.TABLE_TYPE.fields['checksum'][1]
    chk_size = DataSpecificationExecutor.TABLE_TYPE.itemsize - chk_off

    # Write the regions to the machine
    for i, region in enumerate(data_spec_executor.dsef.mem_regions):
        if region is not None and not region.unfilled:
            # Verify that the region hasn't grown bigger than it was
            new_size = ds_ptr_table[i]["n_words"]
            old_size = ptr_table[i]["n_words"]
            if old_size != -1 and new_size > old_size:
                raise Exception(
                    f"Region {i} of {vertex} has grown from {old_size} bytes "
                    f"to {new_size} bytes and will overwrite the next region!")
            txrx.write_memory(
                placement.x, placement.y, ptr_table[i]["pointer"],
                region.region_data[:region.max_write_pointer])
            # Update the checksum and size of the region
            reg = get_region_base_address_offset(regions_base_address, i)
            byte_offset = (reg - start_region) + chk_off
            addr = reg + chk_off
            txrx.write_memory(
                placement.x, placement.y, addr,
                ds_ptr_table_bytes[byte_offset:], chk_size)
    vertex.set_reload_required(False)
    return True


<<<<<<< HEAD
def _fix_ptr_table_sizes(ptr_table):
    """ Go through the pointer table and fix sizes where they have been set to
        0 to avoid checksum checks
    """
    # Fill in the size of regions which have no size
=======
def _get_ptr_table(txrx, placement, regions_base_address, start_region):
    """ Read the pointer table

    :param Transceiver txrx: The transceiver to read with
    :param Placement placement: Where to read the pointer table from
    :param int regions_base_address: The start of memory for the given core
    :param int start_region: The address of the first region address
    :rtype: numpy.ndarray(DataSpecificationExecutor.TABLE_TYPE)
    """
    # Read the pointer table from the machine
    table_size = get_region_base_address_offset(
        regions_base_address, MAX_MEM_REGIONS) - start_region
    ptr_table = numpy.frombuffer(txrx.read_memory(
            placement.x, placement.y, start_region, table_size),
        dtype=DataSpecificationExecutor.TABLE_TYPE)

    # Fill in the size of regions which have no size but which are valid
>>>>>>> 791403bb
    fixed_ptr_table = numpy.zeros(
        MAX_MEM_REGIONS, dtype=DataSpecificationExecutor.TABLE_TYPE)
    fixed_ptr_table[:] = ptr_table[:]
    last_no_size_region = None
    for i in range(0, MAX_MEM_REGIONS):

        # If this region is a valid region
        if ptr_table[i]["pointer"] != 0:

            # If there is a previous region with no size, use this region
            # pointer to find the size of the last one
            if last_no_size_region is not None:
                fixed_ptr_table[last_no_size_region]["n_words"] = (
                    ptr_table[i]["pointer"] -
                    ptr_table[last_no_size_region]["pointer"]) / BYTES_PER_WORD
                last_no_size_region = None

            # If this region has no size, make it the next to find the size of
            if ptr_table[i]["n_words"] == 0:
                last_no_size_region = i

    # We can get here and have the last region have no size; this is hard
    # to fix since we don't know where the data for the next region is!
    if last_no_size_region is not None:
        fixed_ptr_table[last_no_size_region]["n_words"] = -1
    return fixed_ptr_table<|MERGE_RESOLUTION|>--- conflicted
+++ resolved
@@ -102,17 +102,8 @@
     regions_base_address = txrx.get_cpu_information_from_core(
         placement.x, placement.y, placement.p).user[0]
     start_region = get_region_base_address_offset(regions_base_address, 0)
-<<<<<<< HEAD
-    table_size = get_region_base_address_offset(
-        regions_base_address, MAX_MEM_REGIONS) - start_region
-    ptr_table = numpy.frombuffer(txrx.read_memory(
-            placement.x, placement.y, start_region, table_size),
-        dtype=DataSpecificationExecutor.TABLE_TYPE)
-    ptr_table = _fix_ptr_table_sizes(ptr_table)
-=======
     ptr_table = _get_ptr_table(
         txrx, placement, regions_base_address, start_region)
->>>>>>> 791403bb
 
     # Get the data spec executor pointer table; note that this will not
     # have the right pointers since not all regions will be regenerated
@@ -148,13 +139,6 @@
     return True
 
 
-<<<<<<< HEAD
-def _fix_ptr_table_sizes(ptr_table):
-    """ Go through the pointer table and fix sizes where they have been set to
-        0 to avoid checksum checks
-    """
-    # Fill in the size of regions which have no size
-=======
 def _get_ptr_table(txrx, placement, regions_base_address, start_region):
     """ Read the pointer table
 
@@ -172,7 +156,6 @@
         dtype=DataSpecificationExecutor.TABLE_TYPE)
 
     # Fill in the size of regions which have no size but which are valid
->>>>>>> 791403bb
     fixed_ptr_table = numpy.zeros(
         MAX_MEM_REGIONS, dtype=DataSpecificationExecutor.TABLE_TYPE)
     fixed_ptr_table[:] = ptr_table[:]
