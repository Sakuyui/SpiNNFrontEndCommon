# Copyright (c) 2017-2019 The University of Manchester
#
# This program is free software: you can redistribute it and/or modify
# it under the terms of the GNU General Public License as published by
# the Free Software Foundation, either version 3 of the License, or
# (at your option) any later version.
#
# This program is distributed in the hope that it will be useful,
# but WITHOUT ANY WARRANTY; without even the implied warranty of
# MERCHANTABILITY or FITNESS FOR A PARTICULAR PURPOSE.  See the
# GNU General Public License for more details.
#
# You should have received a copy of the GNU General Public License
# along with this program.  If not, see <http://www.gnu.org/licenses/>.

import logging
import threading
import ctypes
from spinn_utilities.config_holder import get_config_bool
from spinn_utilities.log import FormatAdapter
from spinn_utilities.ordered_set import OrderedSet
from spinn_utilities.progress_bar import ProgressBar
from spinnman.constants import UDP_MESSAGE_MAX_SIZE
from spinnman.messages.eieio.command_messages import (
    EIEIOCommandMessage, StopRequests, SpinnakerRequestBuffers,
    HostSendSequencedData, EventStopRequest)
from spinnman.utilities import utility_functions
from spinnman.messages.sdp import SDPHeader, SDPMessage, SDPFlag
from spinnman.messages.eieio import EIEIOType
from spinnman.messages.eieio.data_messages import EIEIODataMessage
from data_specification.constants import BYTES_PER_WORD
from spinn_front_end_common.data import FecDataView
from spinn_front_end_common.utilities.constants import SDP_PORTS
from spinn_front_end_common.utilities.exceptions import (
    BufferableRegionTooSmall, SpinnFrontEndException)
from spinn_front_end_common.utilities.helpful_functions import (
    locate_memory_region_for_placement, locate_extra_monitor_mc_receiver)
from spinn_front_end_common.interface.buffer_management.storage_objects \
    import (BuffersSentDeque)
from spinn_front_end_common.interface.buffer_management.buffer_models \
    import (AbstractReceiveBuffersToHost, AbstractSendsBuffersFromHost)
from spinn_front_end_common.interface.buffer_management.storage_objects \
    import BufferDatabase
from spinn_front_end_common.utility_models.streaming_context_manager import (
    StreamingContextManager)
from .recording_utilities import get_recording_header_size


logger = FormatAdapter(logging.getLogger(__name__))

# The minimum size of any message - this is the headers plus one entry
_MIN_MESSAGE_SIZE = EIEIODataMessage.min_packet_length(
    eieio_type=EIEIOType.KEY_32_BIT, is_timestamp=True)

# The number of bytes in each key to be sent
_N_BYTES_PER_KEY = EIEIOType.KEY_32_BIT.key_bytes  # @UndefinedVariable

_SDP_MAX_PACKAGE_SIZE = 272

TRAFFIC_IDENTIFIER = "BufferTraffic"

VERIFY = False


class _RecordingRegion(ctypes.LittleEndianStructure):
    """ Recording Region data
    """
    _fields_ = [
        # Space available for recording
        ("space", ctypes.c_uint32),
        # The size of the recording region
        ("size", ctypes.c_uint32, 31),
        # Whether any data is missing
        ("missing", ctypes.c_uint32, 1),
        # The address of the data
        ("data", ctypes.c_uint32)
    ]


class BufferManager(object):
    """ Manager of send buffers.
    """

    __slots__ = [
        # Set of (ip_address, port) that are being listened to for the tags
        "_seen_tags",

        # Set of vertices with buffers to be sent
        "_sender_vertices",

        # Dictionary of sender vertex -> buffers sent
        "_sent_messages",

        # storage area for received data from cores
        "_db",

        # Lock to avoid multiple messages being processed at the same time
        "_thread_lock_buffer_out",

        # Lock to avoid multiple messages being processed at the same time
        "_thread_lock_buffer_in",

        # bool flag
        "_finished",

        # listener port
        "_listener_port",

        # Support class to help call Java
        "_java_caller",

        # The machine controller, in case it wants to make proxied connections
        # for us
        "_machine_controller",

        # The proxied receiver connection, if we have one
        "__proxied_connection"
    ]

    def __init__(self):
        # pylint: disable=too-many-arguments
        # Set of (ip_address, port) that are being listened to for the tags
        self._seen_tags = set()

        # Set of vertices with buffers to be sent
        self._sender_vertices = set()

        # Dictionary of sender vertex -> buffers sent
        self._sent_messages = dict()

        # storage area for received data from cores
        self._db = BufferDatabase()

        # Lock to avoid multiple messages being processed at the same time
        self._thread_lock_buffer_out = threading.RLock()
        self._thread_lock_buffer_in = threading.RLock()

        self._finished = False
        self._listener_port = None
        self.__proxied_connection = None

        if FecDataView.has_java_caller():
            self._java_caller = FecDataView.get_java_caller()
            if get_config_bool("Machine", "enable_advanced_monitor_support"):
                self._java_caller.set_advanced_monitors()
        else:
            self._java_caller = None

        for placement in FecDataView.iterate_placements_by_vertex_type(
                (AbstractSendsBuffersFromHost, AbstractReceiveBuffersToHost)):
            vertex = placement.vertex
            if (isinstance(vertex, AbstractSendsBuffersFromHost) and
                    vertex.buffering_input()):
                self._sender_vertices.add(vertex)
            self._add_buffer_listeners(vertex)

            if isinstance(vertex, AbstractReceiveBuffersToHost):
                self._add_buffer_listeners(vertex)

    def _request_data(self, placement_x, placement_y, address, length):
        """ Uses the extra monitor cores for data extraction.

        :param int placement_x:
            the placement x coord where data is to be extracted from
        :param int placement_y:
            the placement y coord where data is to be extracted from
        :param int address: the memory address to start at
        :param int length: the number of bytes to extract
        :return: data as a byte array
        :rtype: bytearray
        """
        # pylint: disable=too-many-arguments
        if not get_config_bool("Machine", "enable_advanced_monitor_support"):
            return FecDataView.read_memory(
                placement_x, placement_y, address, length)

        # Round to word boundaries
        initial = address % BYTES_PER_WORD
        address -= initial
        length += initial
        final = (BYTES_PER_WORD - (length % BYTES_PER_WORD)) % BYTES_PER_WORD
        length += final

        sender = FecDataView.get_monitor_by_xy(placement_x, placement_y)
        receiver = locate_extra_monitor_mc_receiver(placement_x, placement_y)
        extra_mon_data = receiver.get_data(
            sender, FecDataView.get_placement_of_vertex(sender),
            address, length)
        if VERIFY:
            txrx_data = FecDataView.read_memory(
                placement_x, placement_y, address, length)
            self._verify_data(extra_mon_data, txrx_data)

        # If we rounded to word boundaries, strip the padding junk
        if initial and final:
            return extra_mon_data[initial:-final]
        elif initial:
            return extra_mon_data[initial:]
        elif final:
            return extra_mon_data[:-final]
        else:
            return extra_mon_data

    def _verify_data(self, extra_mon_data, txrx_data):
        for index, (extra_mon_element, txrx_element) in enumerate(
                zip(extra_mon_data, txrx_data)):
            if extra_mon_element != txrx_element:
                raise Exception("WRONG (at index {})".format(index))

    def _receive_buffer_command_message(self, packet):
        """ Handle an EIEIO command message for the buffers.

        :param packet: The EIEIO message received
        :type packet:
            ~spinnman.messages.eieio.command_messages.EIEIOCommandMessage
        """
        # pylint: disable=broad-except
        if isinstance(packet, SpinnakerRequestBuffers):
            # noinspection PyBroadException
            try:
                self.__request_buffers(packet)
            except Exception:
                logger.exception("problem when sending messages")
        elif isinstance(packet, EIEIOCommandMessage):
            logger.error(
                "The command packet is invalid for buffer management: "
                "command ID {}", packet.eieio_header.command)
        else:
            logger.error(
                "The command packet is invalid for buffer management")

    # Factored out of receive_buffer_command_message to keep code readable
    def __request_buffers(self, packet):
        """
        :param packet: The EIEIO message received
        :type packet:
            ~spinnman.messages.eieio.command_messages.SpinnakerRequestBuffers
        """
        if not self._finished:
            with self._thread_lock_buffer_in:
                vertex = FecDataView.get_placement_on_processor(
                    packet.x, packet.y, packet.p).vertex
                if vertex in self._sender_vertices:
                    self._send_messages(
                        packet.space_available, vertex,
                        packet.region_id, packet.sequence_no)

    def __create_connection(self, tag):
        """
        :param ~spinn_machine.tags.IPTag tag:
        :rtype: ~spinnman.connections.udp_packet_connections.EIEIOConnection
        """
<<<<<<< HEAD
        mac = None
        if FecDataView.has_allocation_controller():
            mac = FecDataView.get_allocation_controller()
        txrx = FecDataView.get_transceiver()
        if mac and mac.proxying:
            # No trigger message needed
            if not self.__proxied_connection:
                self.__proxied_connection = mac.open_eieio_listener()
                txrx.register_existing_udp_listener(
                    self._receive_buffer_command_message,
                    self.__proxied_connection)
            connection = self.__proxied_connection
            connection.update_tag_by_ip(tag.ip_address, tag.tag)
        else:
            connection = txrx.register_udp_listener(
                self._receive_buffer_command_message, EIEIOConnection,
                local_port=tag.port, local_host=tag.ip_address)
            utility_functions.send_port_trigger_message(
                connection, tag.board_address)
=======
        connection = FecDataView.get_transceiver().register_eieio_listener(
            self._receive_buffer_command_message,
            local_port=tag.port, local_host=tag.ip_address)
>>>>>>> ceda381f
        self._seen_tags.add((tag.ip_address, connection.local_port))
        logger.info(
            "Listening for packets using tag {} on {}:{}",
            tag.tag, connection.local_ip_address, connection.local_port)
        return connection

    def _add_buffer_listeners(self, vertex):
        """ Add listeners for buffered data for the given vertex

        :param ~pacman.model.graphs.machine.MachineVertex vertex:
        """

        # Find a tag for receiving buffer data
        tags = FecDataView.get_tags().get_ip_tags_for_vertex(vertex)

        if tags is not None:
            # locate tag associated with the buffer manager traffic
            for tag in tags:
                if tag.traffic_identifier == TRAFFIC_IDENTIFIER:
                    # If the tag port is not assigned create a connection and
                    # assign the port.  Note that this *should* update the
                    # port number in any tags being shared.
                    if tag.port is None:
                        # If connection already setup, ensure subsequent
                        # boards use same listener port in their tag
                        if self._listener_port is None:
                            connection = self.__create_connection(tag)
                            tag.port = connection.local_port
                            self._listener_port = connection.local_port
                        else:
                            tag.port = self._listener_port

                    # In case we have tags with different specified ports,
                    # also allow the tag to be created here
                    elif (tag.ip_address, tag.port) not in self._seen_tags:
                        self.__create_connection(tag)

    def load_initial_buffers(self):
        """ Load the initial buffers for the senders using memory writes.
        """
        total_data = 0
        for vertex in self._sender_vertices:
            for region in vertex.get_regions():
                total_data += vertex.get_region_buffer_size(region)

        progress = ProgressBar(total_data, "Loading buffers")
        for vertex in self._sender_vertices:
            for region in vertex.get_regions():
                self._send_initial_messages(vertex, region, progress)
        progress.end()

    def reset(self):
        """ Resets the buffered regions to start transmitting from the\
            beginning of its expected regions and clears the buffered out\
            data files.
        """
        #
        self._db.reset()

        # rewind buffered in
        for vertex in self._sender_vertices:
            for region in vertex.get_regions():
                vertex.rewind(region)

        self._finished = False

    def resume(self):
        """ Resets any data structures needed before starting running again.
        """

        # update the received data items
        self._finished = False

    def clear_recorded_data(self, x, y, p, recording_region_id):
        """ Removes the recorded data stored in memory.

        :param int x: placement x coordinate
        :param int y: placement y coordinate
        :param int p: placement p coordinate
        :param int recording_region_id: the recording region ID
        """
        self._db.clear_region(x, y, p, recording_region_id)

    def _create_message_to_send(self, size, vertex, region):
        """ Creates a single message to send with the given boundaries.

        :param int size: The number of bytes available for the whole packet
        :param AbstractSendsBuffersFromHost vertex:
            The vertex to get the keys from
        :param int region: The region of the vertex to get keys from
        :return: A new message, or None if no keys can be added
        :rtype: None or ~spinnman.messages.eieio.data_messages.EIEIODataMessage
        """

        # If there are no more messages to send, return None
        if not vertex.is_next_timestamp(region):
            return None

        # Create a new message
        next_timestamp = vertex.get_next_timestamp(region)
        message = EIEIODataMessage.create(
            EIEIOType.KEY_32_BIT, timestamp=next_timestamp)

        # If there is no room for the message, return None
        if message.size + _N_BYTES_PER_KEY > size:
            return None

        # Add keys up to the limit
        bytes_to_go = size - message.size
        while (bytes_to_go >= _N_BYTES_PER_KEY and
                vertex.is_next_key(region, next_timestamp)):

            key = vertex.get_next_key(region)
            message.add_key(key)
            bytes_to_go -= _N_BYTES_PER_KEY

        return message

    def _send_initial_messages(self, vertex, region, progress):
        """ Send the initial set of messages.

        :param AbstractSendsBuffersFromHost vertex:
            The vertex to get the keys from
        :param int region: The region to get the keys from
        :return: A list of messages
        :rtype: list(~spinnman.messages.eieio.data_messages.EIEIODataMessage)
        """

        # Get the vertex load details
        # region_base_address = self._locate_region_address(region, vertex)
        placement = FecDataView.get_placement_of_vertex(vertex)
        region_base_address = locate_memory_region_for_placement(
            placement, region)

        # Add packets until out of space
        sent_message = False
        bytes_to_go = vertex.get_region_buffer_size(region)
        if bytes_to_go % 2 != 0:
            raise SpinnFrontEndException(
                "The buffer region of {} must be divisible by 2".format(
                    vertex))
        all_data = b""
        if vertex.is_empty(region):
            sent_message = True
        else:
            min_size_of_packet = _MIN_MESSAGE_SIZE
            while (vertex.is_next_timestamp(region) and
                    bytes_to_go > min_size_of_packet):
                space_available = min(bytes_to_go, _SDP_MAX_PACKAGE_SIZE)
                next_message = self._create_message_to_send(
                    space_available, vertex, region)
                if next_message is None:
                    break

                # Write the message to the memory
                data = next_message.bytestring
                all_data += data
                sent_message = True

                # Update the positions
                bytes_to_go -= len(data)
                progress.update(len(data))

        if not sent_message:
            raise BufferableRegionTooSmall(
                "The buffer size {} is too small for any data to be added for"
                " region {} of vertex {}".format(bytes_to_go, region, vertex))

        # If there are no more messages and there is space, add a stop request
        if (not vertex.is_next_timestamp(region) and
                bytes_to_go >= EventStopRequest.get_min_packet_length()):
            data = EventStopRequest().bytestring
            # logger.debug(
            #    "Writing stop message of {} bytes to {} on {}, {}, {}".format(
            #         len(data), hex(region_base_address),
            #         placement.x, placement.y, placement.p))
            all_data += data
            bytes_to_go -= len(data)
            progress.update(len(data))
            self._sent_messages[vertex] = BuffersSentDeque(
                region, sent_stop_message=True)

        # Do the writing all at once for efficiency
        FecDataView.write_memory(
            placement.x, placement.y, region_base_address, all_data)

    def _send_messages(self, size, vertex, region, sequence_no):
        """ Send a set of messages.

        :param int size:
        :param AbstractSendsBuffersFromHost vertex:
        :param int region:
        :param int sequence_no:
        """
        # Get the sent messages for the vertex
        if vertex not in self._sent_messages:
            self._sent_messages[vertex] = BuffersSentDeque(region)
        sent_messages = self._sent_messages[vertex]

        # If the sequence number is outside the window, return now with no
        # messages sent
        if not sent_messages.update_last_received_sequence_number(sequence_no):
            return

        # Remote the existing packets from the size available
        bytes_to_go = size
        for message in sent_messages.messages:
            if isinstance(message.eieio_data_message, EIEIODataMessage):
                bytes_to_go -= message.eieio_data_message.size
            else:
                bytes_to_go -= (message.eieio_data_message
                                .get_min_packet_length())

        # Add messages up to the limits
        while (vertex.is_next_timestamp(region) and
                not sent_messages.is_full and bytes_to_go > 0):

            space_available = min(
                bytes_to_go,
                UDP_MESSAGE_MAX_SIZE -
                HostSendSequencedData.get_min_packet_length())
            # logger.debug(
            #     "Bytes to go {}, space available {}".format(
            #         bytes_to_go, space_available))
            next_message = self._create_message_to_send(
                space_available, vertex, region)
            if next_message is None:
                break
            sent_messages.add_message_to_send(next_message)
            bytes_to_go -= next_message.size
            # logger.debug("Adding additional buffer of {} bytes".format(
            #     next_message.size))

        # If the vertex is empty, send the stop messages if there is space
        if (not sent_messages.is_full and
                not vertex.is_next_timestamp(region) and
                bytes_to_go >= EventStopRequest.get_min_packet_length()):
            sent_messages.send_stop_message()

        # If there are no more messages, turn off requests for more messages
        if not vertex.is_next_timestamp(region) and sent_messages.is_empty():
            # logger.debug("Sending stop")
            self._send_request(vertex, StopRequests())

        # Send the messages
        for message in sent_messages.messages:
            # logger.debug("Sending message with sequence {}".format(
            #     message.sequence_no))
            self._send_request(vertex, message)

    def _send_request(self, vertex, message):
        """ Sends a request.

        :param AbstractSendsBuffersFromHost vertex: The vertex to send to
        :param message: The message to send
        :type message:
            ~spinman.messages.eieio.command_messages.EIEIOCommandMessage
        """

        placement = FecDataView.get_placement_of_vertex(vertex)
        sdp_header = SDPHeader(
            destination_chip_x=placement.x, destination_chip_y=placement.y,
            destination_cpu=placement.p, flags=SDPFlag.REPLY_NOT_EXPECTED,
            destination_port=SDP_PORTS.INPUT_BUFFERING_SDP_PORT.value)
        sdp_message = SDPMessage(sdp_header, message.bytestring)
        FecDataView.get_transceiver().send_sdp_message(sdp_message)

    def stop(self):
        """ Indicates that the simulation has finished, so no further\
            outstanding requests need to be processed.
        """
        with self._thread_lock_buffer_in:
            with self._thread_lock_buffer_out:
                self._finished = True

    def __get_recording_placements(self):
        """
        :rtype: list(~.Placement)
        """
        recording_placements = list()
        for placement in FecDataView.iterate_placements_by_vertex_type(
                AbstractReceiveBuffersToHost):
            recording_placements.append(placement)
        return recording_placements

    def get_placement_data(self):
        with self._thread_lock_buffer_out:
            if self._java_caller is not None:
                self.__get_data_for_placements_using_java()
            else:
                recording_placements = self.__get_recording_placements()
                if get_config_bool(
                        "Machine", "enable_advanced_monitor_support"):
                    self.__python_get_data_for_placements_with_monitors(
                        recording_placements)
                else:
                    self.__python_get_data_for_placements(recording_placements)

    def __get_data_for_placements_using_java(self):
        logger.info("Starting buffer extraction using Java")
        self._java_caller.set_placements(
            FecDataView.iterate_placements_by_vertex_type(
                AbstractReceiveBuffersToHost))
        self._java_caller.get_all_data()

    def __python_get_data_for_placements_with_monitors(
            self, recording_placements):
        """
        :param ~pacman.model.placements.Placements recording_placements:
            Where to get the data from.
        """
        # locate receivers
        receivers = list(OrderedSet(
            locate_extra_monitor_mc_receiver(placement.x, placement.y)
            for placement in recording_placements))

        # update transaction id from the machine for all extra monitors
        for extra_mon in FecDataView.iterate_monitors():
            extra_mon.update_transaction_id_from_machine()

        with StreamingContextManager(receivers):
            # get data
            self.__python_get_data_for_placements(recording_placements)

    def __python_get_data_for_placements(self, recording_placements):
        """
        :param ~pacman.model.placements.Placements recording_placements:
            Where to get the data from.
       """
        # get data
        progress = ProgressBar(
            len(recording_placements),
            "Extracting buffers from the last run")

        for placement in progress.over(recording_placements):
            self._retreive_by_placement(placement)

    def get_data_by_placement(self, placement, recording_region_id):
        """ Get the data container for all the data retrieved\
            during the simulation from a specific region area of a core.

        :param ~pacman.model.placements.Placement placement:
            the placement to get the data from
        :param int recording_region_id: desired recording data region
        :return: an array contained all the data received during the
            simulation, and a flag indicating if any data was missing
        :rtype: tuple(bytearray, bool)
        """
        # Ensure that any transfers in progress are complete first
        if not isinstance(placement.vertex, AbstractReceiveBuffersToHost):
            raise NotImplementedError(
                "vertex {} does not implement AbstractReceiveBuffersToHost "
                "so no data read".format(placement.vertex))
        with self._thread_lock_buffer_out:
            # data flush has been completed - return appropriate data
            return self._db.get_region_data(
                placement.x, placement.y, placement.p, recording_region_id)

    def _retreive_by_placement(self, placement):
        """ Retrieve the data for a vertex; must be locked first.

        :param ~pacman.model.placements.Placement placement:
            the placement to get the data from
        :param int recording_region_id: desired recording data region
        """
        vertex = placement.vertex
        addr = vertex.get_recording_region_base_address(placement)
        sizes_and_addresses = self._get_region_information(
                addr, placement.x, placement.y, placement.p)

        # Read the data if not already received
        for region in vertex.get_recorded_region_ids():
            # Now read the data and store it
            size, addr, missing = sizes_and_addresses[region]
            data = self._request_data(
                placement.x, placement.y, addr, size)
            self._db.store_data_in_region_buffer(
                placement.x, placement.y, placement.p, region, missing, data)

    def _get_region_information(self, addr, x, y, p):
        """ Get the recording information from all regions of a core

        :param addr: The recording region base address
        :param x: The x-coordinate of the chip containing the data
        :param y: The y-coordinate of the chip containing the data
        """
        transceiver = FecDataView.get_transceiver()
        n_regions = transceiver.read_word(x, y, addr)
        n_bytes = get_recording_header_size(n_regions)
        data = transceiver.read_memory(
            x, y, addr + BYTES_PER_WORD, n_bytes - BYTES_PER_WORD)
        data_type = _RecordingRegion * n_regions
        regions = data_type.from_buffer_copy(data)
        sizes_and_addresses = [
            (r.size, r.data, bool(r.missing)) for r in regions]
        return sizes_and_addresses

    @property
    def sender_vertices(self):
        """ The vertices which are buffered.

        :rtype: iterable(AbstractSendsBuffersFromHost)
        """
        return self._sender_vertices<|MERGE_RESOLUTION|>--- conflicted
+++ resolved
@@ -250,7 +250,6 @@
         :param ~spinn_machine.tags.IPTag tag:
         :rtype: ~spinnman.connections.udp_packet_connections.EIEIOConnection
         """
-<<<<<<< HEAD
         mac = None
         if FecDataView.has_allocation_controller():
             mac = FecDataView.get_allocation_controller()
@@ -259,22 +258,17 @@
             # No trigger message needed
             if not self.__proxied_connection:
                 self.__proxied_connection = mac.open_eieio_listener()
-                txrx.register_existing_udp_listener(
+                txrx.register_existing_eieio_listener(
                     self._receive_buffer_command_message,
                     self.__proxied_connection)
             connection = self.__proxied_connection
             connection.update_tag_by_ip(tag.ip_address, tag.tag)
         else:
-            connection = txrx.register_udp_listener(
-                self._receive_buffer_command_message, EIEIOConnection,
+            connection = txrx.register_eieio_listener(
+                self._receive_buffer_command_message,
                 local_port=tag.port, local_host=tag.ip_address)
             utility_functions.send_port_trigger_message(
                 connection, tag.board_address)
-=======
-        connection = FecDataView.get_transceiver().register_eieio_listener(
-            self._receive_buffer_command_message,
-            local_port=tag.port, local_host=tag.ip_address)
->>>>>>> ceda381f
         self._seen_tags.add((tag.ip_address, connection.local_port))
         logger.info(
             "Listening for packets using tag {} on {}:{}",
