--- conflicted
+++ resolved
@@ -421,11 +421,7 @@
             return db.get_region_data(
                 placement.x, placement.y, placement.p, recording_region_id)
 
-<<<<<<< HEAD
-    def _retreive_by_placement(self, db: BufferDatabase, placement: Placement):
-=======
-    def _retreive_by_placement(self, placement):
->>>>>>> 0f3b084f
+    def _retreive_by_placement(self, placement: Placement):
         """
         Retrieve the data for a vertex; must be locked first.
 
