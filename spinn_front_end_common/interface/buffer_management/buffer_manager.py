--- conflicted
+++ resolved
@@ -1,7 +1,7 @@
 import logging
 import os
 import threading
-from multiprocessing.pool import ThreadPool
+from concurrent.futures import ThreadPoolExecutor
 from six.moves import xrange
 from spinn_utilities.log import FormatAdapter
 from spinn_utilities.ordered_set import OrderedSet
@@ -23,24 +23,10 @@
 from spinn_front_end_common.utilities.helpful_functions import (
     locate_memory_region_for_placement, locate_extra_monitor_mc_receiver)
 from spinn_front_end_common.interface.buffer_management.storage_objects \
-<<<<<<< HEAD
-    import BuffersSentDeque, BufferedReceivingData, ChannelBufferState
-from spinn_front_end_common.utilities.constants \
-    import SDP_PORTS, BUFFERING_OPERATIONS
-from .recording_utilities import TRAFFIC_IDENTIFIER, \
-    get_last_sequence_number, get_region_pointer
-
-# general imports
-import threading
-from concurrent.futures import ThreadPoolExecutor
-import logging
-from six.moves import xrange
-=======
     import (
         BuffersSentDeque, BufferedReceivingData, ChannelBufferState)
 from .recording_utilities import (
     TRAFFIC_IDENTIFIER, get_last_sequence_number, get_region_pointer)
->>>>>>> 76d2a4c4
 
 logger = FormatAdapter(logging.getLogger(__name__))
 
