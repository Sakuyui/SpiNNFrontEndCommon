--- conflicted
+++ resolved
@@ -182,7 +182,6 @@
     def load_initial_buffers(self):
         """ Load the initial buffers for the senders using mem writes
         """
-<<<<<<< HEAD
         total_data = 0
         for vertex in self._sender_vertices:
             for region in vertex.get_regions():
@@ -192,14 +191,6 @@
             total_data,
             "on loading buffer dependent vertices ({} bytes)".format(
                 total_data))
-=======
-        total_bytes = 0
-        for vertex in self._sender_vertices:
-            for region in vertex.get_regions():
-                total_bytes += vertex.get_region_buffer_size(region)
-        progress_bar = ProgressBar(total_bytes,
-                                   "on loading buffer dependant vertices")
->>>>>>> 393c45bc
         for vertex in self._sender_vertices:
             for region in vertex.get_regions():
                 self._send_initial_messages(vertex, region, progress_bar)
@@ -232,8 +223,6 @@
         if message.size + _N_BYTES_PER_KEY > size:
             return None
 
-        # logger.debug("Adding keys for timestamp {}".format(next_timestamp))
-
         # Add keys up to the limit
         bytes_to_go = size - message.size
         while (bytes_to_go >= _N_BYTES_PER_KEY and
@@ -263,15 +252,6 @@
         # Add up the bytes
         return (_HEADER_SIZE * n_messages) + (n_keys * _N_BYTES_PER_KEY)
 
-<<<<<<< HEAD
-    @staticmethod
-    def _get_message_as_bytes(message):
-        writer = LittleEndianByteArrayByteWriter()
-        message.write_eieio_message(writer)
-        return writer.data
-
-=======
->>>>>>> 393c45bc
     def _send_initial_messages(self, vertex, region, progress_bar):
         """ Send the initial set of messages
 
@@ -310,22 +290,8 @@
                     break
 
                 # Write the message to the memory
-<<<<<<< HEAD
-                data = BufferManager._get_message_as_bytes(next_message)
-                # logger.debug("Writing initial buffer of {} bytes to {} on"
-                #              " {}, {}, {}".format(
-                #                  len(data), hex(region_base_address),
-                #                  placement.x, placement.y, placement.p))
-                self._transceiver.write_memory(
-                    placement.x, placement.y, region_base_address, data)
-=======
                 data = next_message.bytestring
-                logger.debug("Writing initial buffer of {} bytes to {} on"
-                             " {}, {}, {}".format(
-                                 len(data), hex(region_base_address),
-                                 placement.x, placement.y, placement.p))
                 all_data += data
->>>>>>> 393c45bc
                 sent_message = True
 
                 # Update the positions
@@ -340,22 +306,12 @@
         # If there are no more messages and there is space, add a stop request
         if (not vertex.is_next_timestamp(region) and
                 bytes_to_go >= EventStopRequest.get_min_packet_length()):
-<<<<<<< HEAD
-            data = BufferManager._get_message_as_bytes(EventStopRequest())
-            # logger.debug("Writing stop message of {} bytes to {} on"
-            #              " {}, {}, {}".format(
-            #                  len(data), hex(region_base_address),
-            #                  placement.x, placement.y, placement.p))
-            self._transceiver.write_memory(
-                placement.x, placement.y, region_base_address, data)
-=======
             data = EventStopRequest().bytestring
             logger.debug("Writing stop message of {} bytes to {} on"
                          " {}, {}, {}".format(
                              len(data), hex(region_base_address),
                              placement.x, placement.y, placement.p))
             all_data += data
->>>>>>> 393c45bc
             bytes_to_go -= len(data)
             progress_bar.update(len(data))
             self._sent_messages[vertex] = BuffersSentDeque(
@@ -367,22 +323,11 @@
             n_packets = bytes_to_go / padding_packet.get_min_packet_length()
             data = padding_packet.bytestring
             data *= n_packets
-<<<<<<< HEAD
-            # logger.debug("Writing padding of length {} to {} on {}, {}, {}"
-            #              .format(len(data), hex(region_base_address),
-            #                      placement.x, placement.y, placement.p))
-            self._transceiver.write_memory(
-                placement.x, placement.y, region_base_address, data)
-=======
-            logger.debug("Writing padding of length {} to {} on {}, {}, {}"
-                         .format(len(data), hex(region_base_address),
-                                 placement.x, placement.y, placement.p))
             all_data += data
 
         # Do the writing all at once for efficiency
         self._transceiver.write_memory(
             placement.x, placement.y, region_base_address, all_data)
->>>>>>> 393c45bc
 
     def _send_messages(self, size, vertex, region, sequence_no):
         """ Send a set of messages
@@ -482,9 +427,7 @@
             destination_chip_x=placement.x, destination_chip_y=placement.y,
             destination_cpu=placement.p, flags=SDPFlag.REPLY_NOT_EXPECTED,
             destination_port=1)
-<<<<<<< HEAD
-        data = BufferManager._get_message_as_bytes(message)
-        sdp_message = SDPMessage(sdp_header, data)
+        sdp_message = SDPMessage(sdp_header, message.bytestring)
         self._transceiver.send_sdp_message(sdp_message)
 
     def stop(self):
@@ -492,8 +435,4 @@
             outstanding requests need to be processed
         """
         with self._thread_lock:
-            self._finished = True
-=======
-        sdp_message = SDPMessage(sdp_header, message.bytestring)
-        self._transceiver.send_sdp_message(sdp_message)
->>>>>>> 393c45bc
+            self._finished = True