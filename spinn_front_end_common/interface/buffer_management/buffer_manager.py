--- conflicted
+++ resolved
@@ -609,17 +609,9 @@
         finally:
             # revert time out
             for receiver in receivers:
-<<<<<<< HEAD
                 receiver.set_cores_for_data_streaming(
                     transceiver=self._transceiver, placements=self._placements,
                     extra_monitor_cores=self._extra_monitor_cores)
-=======
-                receiver.unset_cores_for_data_extraction(
-                    transceiver=self._transceiver,
-                    placements=self._placements,
-                    extra_monitor_cores_for_router_timeout=(
-                        self._extra_monitor_cores))
->>>>>>> 8fd39cbe
 
     def __old_get_data_for_placements(self, placements, progress):
         # get data
@@ -630,16 +622,6 @@
                 if progress is not None:
                     progress.update()
 
-<<<<<<< HEAD
-        # revert time out
-        if self._uses_advanced_monitors:
-            for receiver in receivers:
-                receiver.unset_cores_for_data_streaming(
-                    transceiver=self._transceiver, placements=self._placements,
-                    extra_monitor_cores=self._extra_monitor_cores)
-
-=======
->>>>>>> 8fd39cbe
     def get_data_for_vertex(self, placement, recording_region_id):
         """ It is no longer possible to get access to the data pointer.
 
