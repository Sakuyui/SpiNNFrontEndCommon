--- conflicted
+++ resolved
@@ -108,21 +108,12 @@
     if use_auto_pause_and_resume:
         # If auto pause and resume is enabled, find the minimum sizes
         return get_minimum_buffer_sdram(
-<<<<<<< HEAD
             buffered_sdram, minimum_sdram_for_buffering)
     else:
 
         # If auto pause and resume is disabled, use the actual region size
         return get_recorded_region_sizes(
             buffered_sdram, maximum_sdram_for_buffering)
-=======
-            buffered_sdram_per_timestep, n_machine_time_steps,
-            minimum_sdram_for_buffering)
-    # If auto pause and resume is disabled, use the actual region size
-    return get_recorded_region_sizes(
-        n_machine_time_steps, buffered_sdram_per_timestep,
-        maximum_sdram_for_buffering)
->>>>>>> 0a6e824b
 
 
 def get_recording_resources(
@@ -177,23 +168,14 @@
 
     # The size of each buffer is the actual size needed for the number of
     # timesteps, or the maximum for buffering if a maximum is specified
-<<<<<<< HEAD
-=======
-    if n_machine_time_steps is None:
-        return [0 for _ in buffered_sdram_per_timestep]
->>>>>>> 0a6e824b
     return [
         sdram
         if (maximum_sdram_for_buffering is None or
             maximum_sdram_for_buffering[i] == 0 or
             sdram < maximum_sdram_for_buffering[i])
         else maximum_sdram_for_buffering[i]
-<<<<<<< HEAD
         for i, sdram in enumerate(buffered_sdram)
     ]
-=======
-        for i, sdram in enumerate(buffered_sdram_per_timestep)]
->>>>>>> 0a6e824b
 
 
 def get_recording_header_array(
