# The size of the header of a message
from spinnman.messages.eieio.command_messages.host_send_sequenced_data import \
    HostSendSequencedData
from spinnman.messages.eieio.data_messages.eieio_data_header import \
    EIEIODataHeader
from spinnman.messages.eieio.eieio_type import EIEIOType
from spinnman import constants
from spinnman.messages.eieio.command_messages.event_stop_request import \
    EventStopRequest

import bisect
import math


class BufferedSendingRegion(object):
    """ A set of keys to be sent at given timestamps for a given region of\
        data.  Note that keys must be added in timestamp order or else an\
        exception will be raised
    """

    __slots__ = [

        # The maximum size of any buffer
        "_max_size_of_buffer",

        # A dictionary of timestamp -> list of keys
        "_buffer",

        # A list of timestamps
        "_timestamps",

        # The current position in the list of timestamps
        "_current_timestamp_pos",

        # int stating the size of the buffer
        "_buffer_size",

        # int stating the total size of the buffered region
        "_total_region_size"
    ]

    _HEADER_SIZE = EIEIODataHeader.get_header_size(
        EIEIOType.KEY_32_BIT, is_payload_base=True)

    # The number of bytes in each key to be sent
    _N_BYTES_PER_KEY = EIEIOType.KEY_32_BIT.key_bytes  # @UndefinedVariable

    # The number of keys allowed (different from the actual number as there is
    #  an additional header)
    _N_KEYS_PER_MESSAGE = (constants.UDP_MESSAGE_MAX_SIZE -
                           (HostSendSequencedData.get_min_packet_length() +
                            _HEADER_SIZE)) / _N_BYTES_PER_KEY

    def __init__(self, max_buffer_size):
        self._max_size_of_buffer = max_buffer_size
<<<<<<< HEAD
=======

>>>>>>> aeccee9b
        # A dictionary of timestamp -> list of keys
        self._buffer = dict()

        # A list of timestamps
        self._timestamps = list()

        # The current position in the list of timestamps
        self._current_timestamp_pos = 0

        self._buffer_size = None

        self._total_region_size = None

    @property
    def buffer_size(self):
        """
        property method for getting the max size of this buffer
        :return:
        """
        if self._buffer_size is None:
            self._calculate_sizes()
        return self._buffer_size

    @property
    def total_region_size(self):
        """ Get the max size of this region
        :return:
        """
        if self._total_region_size is None:
            self._calculate_sizes()
        return self._total_region_size

    @property
    def max_buffer_size_possible(self):
        """ Get the max possible size of a buffer from this region
        :return:
        """
        return self._max_size_of_buffer

    def _calculate_sizes(self):
        """ Deduce how big the buffer and the region needs to be
        :return:
        """
        size = 0
        for timestamp in self._timestamps:
            n_keys = self.get_n_keys(timestamp)
            size += self.get_n_bytes(n_keys)
        size += EventStopRequest.get_min_packet_length()
        if size > self._max_size_of_buffer:
            self._buffer_size = self._max_size_of_buffer
        else:
            self._buffer_size = size
        self._total_region_size = size

    def get_n_bytes(self, n_keys):
        """ Get the number of bytes used by a given number of keys

        :param n_keys: The number of keys
        :type n_keys: int
        """

        # Get the total number of messages
        n_messages = int(math.ceil(float(n_keys) / self._N_KEYS_PER_MESSAGE))

        # Add up the bytes
        return ((self._HEADER_SIZE * n_messages) +
                (n_keys * self._N_BYTES_PER_KEY))

    def add_key(self, timestamp, key):
        """ Add a key to be sent at a given time

        :param timestamp: The time at which the key is to be sent
        :type timestamp: int
        :param key: The key to send
        :type key: int
        """
        if timestamp not in self._buffer:
            bisect.insort(self._timestamps, timestamp)
            self._buffer[timestamp] = list()
        self._buffer[timestamp].append(key)
        self._total_region_size = None
        self._buffer_size = None

    def add_keys(self, timestamp, keys):
        """ Add a set of keys to be sent at the given time

        :param timestamp: The time at which the keys are to be sent
        :type timestamp: int
        :param keys: The keys to send
        :type keys: iterable of int
        """
        for key in keys:
            self.add_key(timestamp, key)

    @property
    def n_timestamps(self):
        """ The number of timestamps available

        :rtype: int
        """
        return len(self._timestamps)

    @property
    def timestamps(self):
        """ The timestamps for which there are keys

        :rtype: iterable of int
        """
        return self._timestamps

    def get_n_keys(self, timestamp):
        """ Get the number of keys for a given timestamp

        :param timestamp: the time stamp to check if there's still keys to\
                transmit
        """
        if timestamp in self._buffer:
            return len(self._buffer[timestamp])
        return 0

    @property
    def is_next_timestamp(self):
        """ Determines if the region is empty
        :return: True if the region is empty, false otherwise
        :rtype: bool
        """
        return self._current_timestamp_pos < len(self._timestamps)

    @property
    def next_timestamp(self):
        """ The next timestamp of the data to be sent, or None if no more data

        :rtype: int or None
        """
        if self.is_next_timestamp:
            return self._timestamps[self._current_timestamp_pos]
        return None

    def is_next_key(self, timestamp):
        """ Determine if there is another key for the given timestamp

        :param timestamp: the time stamp to check if there's still keys to\
                transmit
        :rtype: bool
        """
        if timestamp in self._buffer:
            return len(self._buffer[timestamp]) > 0
        return False

    @property
    def next_key(self):
        """ The next key to be sent

        :rtype: int
        """
        next_timestamp = self.next_timestamp
        keys = self._buffer[next_timestamp]
        key = keys.pop()
        if len(keys) == 0:
            del self._buffer[next_timestamp]
            self._current_timestamp_pos += 1
        return key

    @property
    def current_timestamp(self):
        """ Get the current timestamp in the iterator
        """
        return self._current_timestamp_pos

    def rewind(self):
        """ Rewind the buffer to initial position.
        """
        self._current_timestamp_pos = 0

    def clear(self):
        """ Clears the buffer
        """

        # A dictionary of timestamp -> list of keys
        self._buffer = dict()

        # A list of timestamps
        self._timestamps = list()

        # The current position in the list of timestamps
        self._current_timestamp_pos = 0

        self._buffer_size = None

        self._total_region_size = None<|MERGE_RESOLUTION|>--- conflicted
+++ resolved
@@ -53,10 +53,7 @@
 
     def __init__(self, max_buffer_size):
         self._max_size_of_buffer = max_buffer_size
-<<<<<<< HEAD
-=======
-
->>>>>>> aeccee9b
+
         # A dictionary of timestamp -> list of keys
         self._buffer = dict()
 
