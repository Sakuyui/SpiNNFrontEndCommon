# Copyright (c) 2017-2019 The University of Manchester
#
# This program is free software: you can redistribute it and/or modify
# it under the terms of the GNU General Public License as published by
# the Free Software Foundation, either version 3 of the License, or
# (at your option) any later version.
#
# This program is distributed in the hope that it will be useful,
# but WITHOUT ANY WARRANTY; without even the implied warranty of
# MERCHANTABILITY or FITNESS FOR A PARTICULAR PURPOSE.  See the
# GNU General Public License for more details.
#
# You should have received a copy of the GNU General Public License
# along with this program.  If not, see <http://www.gnu.org/licenses/>.

import os
import sqlite3
import time
import sys
from spinn_front_end_common.interface.buffer_management.storage_objects \
    import AbstractDatabase
from spinn_utilities.overrides import overrides

if sys.version_info < (3,):
    # pylint: disable=redefined-builtin, undefined-variable
    memoryview = buffer  # noqa

DDL_FILE = os.path.join(os.path.dirname(__file__), "db.sql")
SECONDS_TO_MICRO_SECONDS_CONVERSION = 1000
# Maximum bytes in one blob (or string)
SQLITE_BLOB_LIMIT = 1000 * 1000 * 1000


def _timestamp():
    return int(time.time() * SECONDS_TO_MICRO_SECONDS_CONVERSION)


class SqlLiteDatabase(AbstractDatabase):
    """ Specific implementation of the Database for SQLite 3.

    NOT THREAD SAFE ON THE SAME DB. Threads can access different DBs just fine.
    """

    __slots__ = [
        # the database holding the data to store
        "_db",
    ]

    def __init__(self, database_file=None):
        """
        :param database_file: The name of a file that contains (or will\
            contain) an SQLite database holding the data.
        :type database_file: str
        """
        self._db = sqlite3.connect(database_file)
        self.__init_db()

    def __del__(self):
        self.close()

    @overrides(AbstractDatabase.close)
    def close(self):
        if self._db is not None:
            self._db.close()
            self._db = None

    @overrides(AbstractDatabase.clear)
    def clear(self):
        with self._db:
            cursor = self._db.cursor()
            cursor.execute(
                "UPDATE region "
                + "SET content = CAST('' AS BLOB), content_len = 0, "
                + "fetches = 0, append_time = NULL")
            cursor.execute("DELETE FROM region_extra")

    def __init_db(self):
        """ Set up the database if required. """
        self._db.row_factory = sqlite3.Row
        self._db.text_factory = memoryview
        with open(DDL_FILE) as f:
            sql = f.read()
        self._db.executescript(sql)

    def __read_contents(self, cursor, x, y, p, region):
        for row in cursor.execute(
                "SELECT region_id, content, have_extra FROM region_view "
                + "WHERE x = ? AND y = ? AND processor = ? "
                + "AND local_region_index = ? LIMIT 1",
                (x, y, p, region)):
<<<<<<< HEAD
            r_id, data, extra = (
                row["region_id"], row["content"], row["have_extra"])
            break
        else:
            return memoryview(b"")
        if extra:
            c_buffer = None
            for row in cursor.execute(
                    "SELECT r.content_len + ("
                    + "    SELECT SUM(x.content_len) "
                    + "    FROM region_extra AS x "
                    + "    WHERE x.region_id = r.region_id"
                    + ") AS len FROM region AS r WHERE region_id = ? LIMIT 1",
                    (r_id, )):
                c_buffer = bytearray(row["len"])
                c_buffer[:len(data)] = data
            idx = len(data)
            for row in cursor.execute(
                    "SELECT content FROM region_extra "
                    + "WHERE region_id = ? ORDER BY extra_id ASC",
                    (r_id, )):
                item = row["content"]
                c_buffer[idx:idx + len(item)] = item
                idx += len(item)
            data  = c_buffer
        return memoryview(data)
=======
            data = row["content"]
            return memoryview(data)
        raise LookupError("no record for region ({},{},{}:{})".format(
            x, y, p, region))
>>>>>>> 595fa11b

    @staticmethod
    def __get_core_id(cursor, x, y, p):
        for row in cursor.execute(
                "SELECT core_id FROM region_view "
                + "WHERE x = ? AND y = ? AND processor = ? ",
                (x, y, p)):
            return row["core_id"]
        cursor.execute(
            "INSERT INTO core(x, y, processor) VALUES(?, ?, ?)",
            (x, y, p))
        return cursor.lastrowid

    def __get_region_id(self, cursor, x, y, p, region):
        for row in cursor.execute(
                "SELECT region_id FROM region_view "
                + "WHERE x = ? AND y = ? AND processor = ? "
                + "AND local_region_index = ?",
                (x, y, p, region)):
            return row["region_id"]
        core_id = self.__get_core_id(cursor, x, y, p)
        cursor.execute(
            "INSERT INTO region(core_id, local_region_index, content, "
            + "content_len, fetches) "
            + "VALUES(?, ?, CAST('' AS BLOB), 0, 0)",
            (core_id, region))
        return cursor.lastrowid

    @overrides(AbstractDatabase.store_data_in_region_buffer)
    def store_data_in_region_buffer(self, x, y, p, region, data):
        """ Store some information in the correspondent buffer class for a\
            specific chip, core and region.

        :param x: x coordinate of the chip
        :type x: int
        :param y: y coordinate of the chip
        :type y: int
        :param p: Core within the specified chip
        :type p: int
        :param region: Region containing the data to be stored
        :type region: int
        :param data: data to be stored, assumed to be shorter than 1GB
        :type data: bytearray
        """
        # pylint: disable=too-many-arguments
        datablob = sqlite3.Binary(data)
        with self._db:
            cursor = self._db.cursor()
            region_id = self.__get_region_id(cursor, x, y, p, region)
            if self.__use_main_table(cursor, region_id):
                cursor.execute(
                    "UPDATE region SET content = CAST(? AS BLOB), "
                    + "content_len = ?, fetches = fetches + 1, "
                    + "append_time = ? WHERE region_id = ?",
                    (datablob, len(data), _timestamp(), region_id))
            else:
                cursor.execute(
                    "UPDATE region SET "
                    + "fetches = fetches + 1, append_time = ? "
                    + "WHERE region_id = ?",
                    (_timestamp(), region_id))
                assert cursor.rowcount == 1
                cursor.execute(
                    "INSERT INTO region_extra(region_id, content, content_len)"
                    + " VALUES (?, CAST(? AS BLOB), ?)",
                    (region_id, datablob, len(data)))
            assert cursor.rowcount == 1

    def __use_main_table(self, cursor, region_id):
        for row in cursor.execute(
                "SELECT COUNT(*) AS existing FROM region "
                + "WHERE region_id = ? AND fetches = 0",
                (region_id, )):
            existing = row["existing"]
            return existing == 1
        return False

    @overrides(AbstractDatabase.get_region_data)
    def get_region_data(self, x, y, p, region):
        """ Get the data stored for a given region of a given core

        :param x: x coordinate of the chip
        :type x: int
        :param y: y coordinate of the chip
        :type y: int
        :param p: Core within the specified chip
        :type p: int
        :param region: Region containing the data
        :type region: int
        :return: an array contained all the data received during the\
            simulation, and a flag indicating if any data was missing
        :rtype: (memoryview, bool)
        """
        try:
            with self._db:
                c = self._db.cursor()
                data = self.__read_contents(c, x, y, p, region)
                # TODO missing data
                return data, False
        except LookupError:
            return memoryview(b''), True<|MERGE_RESOLUTION|>--- conflicted
+++ resolved
@@ -88,12 +88,12 @@
                 + "WHERE x = ? AND y = ? AND processor = ? "
                 + "AND local_region_index = ? LIMIT 1",
                 (x, y, p, region)):
-<<<<<<< HEAD
             r_id, data, extra = (
                 row["region_id"], row["content"], row["have_extra"])
             break
         else:
-            return memoryview(b"")
+            raise LookupError("no record for region ({},{},{}:{})".format(
+                x, y, p, region))
         if extra:
             c_buffer = None
             for row in cursor.execute(
@@ -115,12 +115,6 @@
                 idx += len(item)
             data  = c_buffer
         return memoryview(data)
-=======
-            data = row["content"]
-            return memoryview(data)
-        raise LookupError("no record for region ({},{},{}:{})".format(
-            x, y, p, region))
->>>>>>> 595fa11b
 
     @staticmethod
     def __get_core_id(cursor, x, y, p):
