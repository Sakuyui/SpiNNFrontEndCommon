# Copyright (c) 2017 The University of Manchester
#
# Licensed under the Apache License, Version 2.0 (the "License");
# you may not use this file except in compliance with the License.
# You may obtain a copy of the License at
#
#     https://www.apache.org/licenses/LICENSE-2.0
#
# Unless required by applicable law or agreed to in writing, software
# distributed under the License is distributed on an "AS IS" BASIS,
# WITHOUT WARRANTIES OR CONDITIONS OF ANY KIND, either express or implied.
# See the License for the specific language governing permissions and
# limitations under the License.

import logging
<<<<<<< HEAD
from typing import Dict, Optional, Tuple, Union
from spinn_utilities.config_holder import get_config_int_or_none
=======
from spinn_utilities.config_holder import (
    get_config_int_or_none, get_config_bool)
>>>>>>> 737dd629
from spinn_utilities.log import FormatAdapter
from spinn_front_end_common.utilities.base_database import (
    BaseDatabase, _SqliteTypes)

logger = FormatAdapter(logging.getLogger(__name__))


class ProvenanceWriter(BaseDatabase):
    """
    Specific implementation of the Database for SQLite 3.

    .. note::
        *Not thread safe on the same database file.*
        Threads can access different DBs just fine.

    .. note::
        This totally relies on the way SQLite's type affinities function.
        You can't port to a different database engine without a lot of work.
    """

    __slots__ = ()

    def __init__(self, database_file: Optional[str] = None):
        """
        :param database_file:
            The name of a file that contains (or will contain) an SQLite
            database holding the data.
            If omitted, either the default file path or an unshared in-memory
            database will be used (suitable only for testing).
        :type database_file: str or None
        :param bool memory:
            Flag to say unshared in-memory can be used.
            Otherwise a `None` file will mean the default should be used
        """
        super().__init__(database_file)

    def insert_power(self, description: str, the_value: _SqliteTypes):
        """
        Inserts a general power value into the `power_provenance` table.

        :param str description: Type of value
        :param float the_value: data
        """
        if not get_config_bool("Reports", "write_provenance"):
            return
        self.execute(
            """
            INSERT INTO power_provenance(
                description, the_value)
            VALUES(?, ?)
            """, [description, the_value])

    def insert_gatherer(
            self, x: int, y: int, address: int, bytes_read: int, run: int,
            description: str, the_value: _SqliteTypes):
        """
        Records provenance into the `gatherer_provenance` table.

        :param int x: X coordinate of the chip
        :param int y: Y coordinate of the chip
        :param int address: SDRAM address read from
        :param int bytes_read: number of bytes read
        :param int run: run number
        :param str description: type of value
        :param float the_value: data
        """
        if not get_config_bool("Reports", "write_provenance"):
            return
        self.execute(
            """
            INSERT INTO gatherer_provenance(
                x, y, address, bytes, run, description, the_value)
            VALUES(?, ?, ?, ?, ?, ?, ?)
            """, [x, y, address, bytes_read, run, description, the_value])

    def insert_monitor(
            self, x: int, y: int, description: str, the_value: _SqliteTypes):
        """
        Inserts data into the `monitor_provenance` table.

        :param int x: X coordinate of the chip
        :param int y: Y coordinate of the chip
        :param str description: type of value
        :param int the_value: data
        """
        if not get_config_bool("Reports", "write_provenance"):
            return
        self.execute(
            """
            INSERT INTO monitor_provenance(
                x, y, description, the_value)
            VALUES(?, ?, ?, ?)
            """, [x, y, description, the_value])

    def insert_router(
            self, x: int, y: int, description: str,
            the_value: Union[int, float],
            expected: bool = True):
        """
        Inserts data into the `router_provenance` table.

        :param int x: X coordinate of the chip
        :param int y: Y coordinate of the chip
        :param str description: type of value
        :param the_value: data
        :type the_value: int or float
        :param bool expected: Flag to say this data was expected
        """
        if not get_config_bool("Reports", "write_provenance"):
            return
        self.execute(
            """
            INSERT INTO router_provenance(
                x, y, description, the_value, expected)
            VALUES(?, ?, ?, ?, ?)
            """, [x, y, description, the_value, expected])

    def insert_core(
            self, x: int, y: int, p: int, description: str,
            the_value: _SqliteTypes):
        """
        Inserts data for a specific core into the `core_provenance` table.

        :param int x: X coordinate of the chip
        :param int y: Y coordinate of the chip
        :param int p: ID of the core
        :param str description: type of value
        :param int the_value: data
        """
        if not get_config_bool("Reports", "write_provenance"):
            return
        core_id = self._get_core_id(x, y, p)
        self.execute(
            """
            INSERT INTO core_provenance(
                core_id, description, the_value)
            VALUES(?, ?, ?)
            """, [core_id, description, the_value])

    def insert_report(self, message: str):
        """
        Save and if applicable logs a message to the `reports` table.

        Only logs the messages up to the cut-off set by
        configuration `provenance_report_cutoff`

        :param str message:
        """
        if not get_config_bool("Reports", "write_provenance"):
            logger.warning(message)
            return
        self.execute(
            """
            INSERT INTO reports(message)
            VALUES(?)
            """, [message])
        recorded = self.lastrowid
        assert recorded is not None

        cutoff = get_config_int_or_none("Reports", "provenance_report_cutoff")
        if cutoff is None or recorded < cutoff:
            logger.warning(message)
        elif recorded == cutoff:
            logger.warning(f"Additional interesting provenance items in "
                           f"{self._database_file}")

    def insert_connector(
            self, pre_population: str, post_population: str, the_type: str,
            description: str, the_value: _SqliteTypes):
        """
        Inserts edge data into the `connector_provenance`

        :param str pre_population: Name of the pre-population / vertex
        :param str post_population: Name of the post-population / vertex
        :param str the_type: Class of the connector
        :param str description: type of value
        :param int the_value: data
        """
        if not get_config_bool("Reports", "write_provenance"):
            return
        self.execute(
            """
            INSERT OR IGNORE INTO connector_provenance(
                pre_population, post_population, the_type, description,
                the_value)
            VALUES(?, ?, ?, ?, ?)
            """,
            [pre_population, post_population, the_type, description,
             the_value])

    def insert_board_provenance(self, connections: Optional[
            Dict[Tuple[int, int], str]]):
        """
        Write the connection details retrieved from spalloc_client job to the
        `boards_provenance` table.

        :param connections: {(x, y): hostname, ...} or None
        :type connections: dict((int, int): str) or None
        """
        if not get_config_bool("Reports", "write_provenance"):
            return
        if not connections:
            return
        self.executemany(
            """
            INSERT OR IGNORE INTO boards_provenance(
            ethernet_x, ethernet_y, ip_addres)
            VALUES (?, ?, ?)
            """, ((x, y, ipaddress)
                  for ((x, y), ipaddress) in connections.items()))

    def _test_log_locked(self, text):
        """
        THIS IS A TESTING METHOD.

        This will lock the database and then try to do a log
        """
        # lock the database
        self.execute(
            """
            INSERT INTO reports(message)
            VALUES(?)
            """, [text])
        self.lastrowid  # pylint: disable=pointless-statement
        # try logging and storing while locked.
        logger.warning(text)<|MERGE_RESOLUTION|>--- conflicted
+++ resolved
@@ -13,13 +13,9 @@
 # limitations under the License.
 
 import logging
-<<<<<<< HEAD
 from typing import Dict, Optional, Tuple, Union
-from spinn_utilities.config_holder import get_config_int_or_none
-=======
 from spinn_utilities.config_holder import (
     get_config_int_or_none, get_config_bool)
->>>>>>> 737dd629
 from spinn_utilities.log import FormatAdapter
 from spinn_front_end_common.utilities.base_database import (
     BaseDatabase, _SqliteTypes)
