# Copyright (c) 2017 The University of Manchester
#
# Licensed under the Apache License, Version 2.0 (the "License");
# you may not use this file except in compliance with the License.
# You may obtain a copy of the License at
#
#     https://www.apache.org/licenses/LICENSE-2.0
#
# Unless required by applicable law or agreed to in writing, software
# distributed under the License is distributed on an "AS IS" BASIS,
# WITHOUT WARRANTIES OR CONDITIONS OF ANY KIND, either express or implied.
# See the License for the specific language governing permissions and
# limitations under the License.

import logging
from spinn_utilities.config_holder import (
    get_config_int_or_none, get_config_bool)
from spinn_utilities.log import FormatAdapter
from spinn_front_end_common.utilities.base_database import BaseDatabase

logger = FormatAdapter(logging.getLogger(__name__))


class ProvenanceWriter(BaseDatabase):
    """
    Specific implementation of the Database for SQLite 3.

    .. note::
        *Not thread safe on the same database file.*
        Threads can access different DBs just fine.

    .. note::
        This totally relies on the way SQLite's type affinities function.
        You can't port to a different database engine without a lot of work.
    """

    __slots__ = []

    def __init__(self, database_file=None):
        """
        :param database_file:
            The name of a file that contains (or will contain) an SQLite
            database holding the data.
            If omitted, either the default file path or an unshared in-memory
            database will be used (suitable only for testing).
        :type database_file: str or None
        :param bool memory:
            Flag to say unshared in-memory can be used.
            Otherwise a `None` file will mean the default should be used
        """
        if get_config_bool("Reports", "write_provenance"):
            super().__init__(database_file)

    def insert_power(self, description, the_value):
        """
        Inserts a general power value into the `power_provenance` table.

        :param str description: Type of value
        :param float the_value: data
        """
<<<<<<< HEAD
        if not get_config_bool("Reports", "write_provenance"):
            return
        with self.transaction() as cur:
            cur.execute(
                """
                INSERT INTO power_provenance(
                    description, the_value)
                VALUES(?, ?)
                """, [description, the_value])
=======
        self.execute(
            """
            INSERT INTO power_provenance(
                description, the_value)
            VALUES(?, ?)
            """, [description, the_value])
>>>>>>> aa7b6d2d

    def insert_gatherer(self, x, y, address, bytes_read, run, description,
                        the_value):
        """
        Records provenance into the `gatherer_provenance` table.

        :param int x: X coordinate of the chip
        :param int y: Y coordinate of the chip
        :param int address: SDRAM address read from
        :param int bytes_read: number of bytes read
        :param int run: run number
        :param str description: type of value
        :param float the_value: data
        """
<<<<<<< HEAD
        if not get_config_bool("Reports", "write_provenance"):
            return
        with self.transaction() as cur:
            cur.execute(
                """
                INSERT INTO gatherer_provenance(
                    x, y, address, bytes, run, description, the_value)
                VALUES(?, ?, ?, ?, ?, ?, ?)
                """, [x, y, address, bytes_read, run, description, the_value])
=======
        self.execute(
            """
            INSERT INTO gatherer_provenance(
                x, y, address, bytes, run, description, the_value)
            VALUES(?, ?, ?, ?, ?, ?, ?)
            """, [x, y, address, bytes_read, run, description, the_value])
>>>>>>> aa7b6d2d

    def insert_monitor(self, x, y, description, the_value):
        """
        Inserts data into the `monitor_provenance` table.

        :param int x: X coordinate of the chip
        :param int y: Y coordinate of the chip
        :param str description: type of value
        :param int the_value: data
        """
<<<<<<< HEAD
        if not get_config_bool("Reports", "write_provenance"):
            return
        with self.transaction() as cur:
            cur.execute(
                """
                INSERT INTO monitor_provenance(
                    x, y, description, the_value)
                VALUES(?, ?, ?, ?)
                """, [x, y, description, the_value])
=======
        self.execute(
            """
            INSERT INTO monitor_provenance(
                x, y, description, the_value)
            VALUES(?, ?, ?, ?)
            """, [x, y, description, the_value])
>>>>>>> aa7b6d2d

    def insert_router(
            self, x, y, description, the_value, expected=True):
        """
        Inserts data into the `router_provenance` table.

        :param int x: X coordinate of the chip
        :param int y: Y coordinate of the chip
        :param str description: type of value
        :param float the_value: data
        :param bool expected: Flag to say this data was expected
        """
<<<<<<< HEAD
        if not get_config_bool("Reports", "write_provenance"):
            return
        with self.transaction() as cur:
            cur.execute(
                """
                INSERT INTO router_provenance(
                    x, y, description, the_value, expected)
                VALUES(?, ?, ?, ?, ?)
                """, [x, y, description, the_value, expected])
=======
        self.execute(
            """
            INSERT INTO router_provenance(
                x, y, description, the_value, expected)
            VALUES(?, ?, ?, ?, ?)
            """, [x, y, description, the_value, expected])
>>>>>>> aa7b6d2d

    def insert_core(self, x, y, p, description, the_value):
        """
        Inserts data for a specific core into the `core_provenance` table.

        :param int x: X coordinate of the chip
        :param int y: Y coordinate of the chip
        :param int p: ID of the core
        :param str description: type of value
        :param int the_value: data
        """
<<<<<<< HEAD
        if not get_config_bool("Reports", "write_provenance"):
            return
        with self.transaction() as cur:
            core_id = self._get_core_id(cur, x, y, p)
            cur.execute(
                """
                INSERT INTO core_provenance(
                    core_id, description, the_value)
                VALUES(?, ?, ?)
                """, [core_id, description, the_value])
=======
        core_id = self._get_core_id(x, y, p)
        self.execute(
            """
            INSERT INTO core_provenance(
                core_id, description, the_value)
            VALUES(?, ?, ?)
            """, [core_id, description, the_value])
>>>>>>> aa7b6d2d

    def insert_report(self, message):
        """
        Save and if applicable logs a message to the `reports` table.

        Only logs the messages up to the cut-off set by
        configuration `provenance_report_cutoff`

        :param str message:
        """
<<<<<<< HEAD
        if not get_config_bool("Reports", "write_provenance"):
            logger.warning(message)
            return
        with self.transaction() as cur:
            cur.execute(
                """
                INSERT INTO reports(message)
                VALUES(?)
                """, [message])
            recorded = cur.lastrowid
=======
        self.execute(
            """
            INSERT INTO reports(message)
            VALUES(?)
            """, [message])
        recorded = self.lastrowid
>>>>>>> aa7b6d2d
        cutoff = get_config_int_or_none("Reports", "provenance_report_cutoff")
        if cutoff is None or recorded < cutoff:
            logger.warning(message)
        elif recorded == cutoff:
            logger.warning(f"Additional interesting provenance items in "
                           f"{self._database_file}")

    def insert_connector(
            self, pre_population, post_population, the_type, description,
            the_value):
        """
        Inserts edge data into the `connector_provenance`

        :param str pre_population: Name of the pre-population / vertex
        :param str post_population: Name of the post-population / vertex
        :param str the_type: Class of the connector
        :param str description: type of value
        :param int the_value: data
        """
<<<<<<< HEAD
        if not get_config_bool("Reports", "write_provenance"):
            return
        with self.transaction() as cur:
            cur.execute(
                """
                INSERT OR IGNORE INTO connector_provenance(
                    pre_population, post_population, the_type, description,
                    the_value)
                VALUES(?, ?, ?, ?, ?)
                """,
                [pre_population, post_population, the_type, description,
                 the_value])
=======
        self.execute(
            """
            INSERT OR IGNORE INTO connector_provenance(
                pre_population, post_population, the_type, description,
                the_value)
            VALUES(?, ?, ?, ?, ?)
            """,
            [pre_population, post_population, the_type, description,
             the_value])
>>>>>>> aa7b6d2d

    def insert_board_provenance(self, connections):
        """
        Write the connection details retrieved from spalloc_client job to the
        `boards_provenance` table.

        :param connections: {(x, y): hostname, ...} or None
        :type connections: dict((int, int): str) or None
        """
        if not get_config_bool("Reports", "write_provenance"):
            return
        if not connections:
            return
        self.executemany(
            """
            INSERT OR IGNORE INTO boards_provenance(
            ethernet_x, ethernet_y, ip_addres)
            VALUES (?, ?, ?)
            """, ((x, y, ipaddress)
                  for ((x, y), ipaddress) in connections.items()))<|MERGE_RESOLUTION|>--- conflicted
+++ resolved
@@ -58,24 +58,14 @@
         :param str description: Type of value
         :param float the_value: data
         """
-<<<<<<< HEAD
-        if not get_config_bool("Reports", "write_provenance"):
-            return
-        with self.transaction() as cur:
-            cur.execute(
-                """
-                INSERT INTO power_provenance(
-                    description, the_value)
-                VALUES(?, ?)
-                """, [description, the_value])
-=======
+        if not get_config_bool("Reports", "write_provenance"):
+            return
         self.execute(
             """
             INSERT INTO power_provenance(
                 description, the_value)
             VALUES(?, ?)
             """, [description, the_value])
->>>>>>> aa7b6d2d
 
     def insert_gatherer(self, x, y, address, bytes_read, run, description,
                         the_value):
@@ -90,24 +80,14 @@
         :param str description: type of value
         :param float the_value: data
         """
-<<<<<<< HEAD
-        if not get_config_bool("Reports", "write_provenance"):
-            return
-        with self.transaction() as cur:
-            cur.execute(
-                """
-                INSERT INTO gatherer_provenance(
-                    x, y, address, bytes, run, description, the_value)
-                VALUES(?, ?, ?, ?, ?, ?, ?)
-                """, [x, y, address, bytes_read, run, description, the_value])
-=======
+        if not get_config_bool("Reports", "write_provenance"):
+            return
         self.execute(
             """
             INSERT INTO gatherer_provenance(
                 x, y, address, bytes, run, description, the_value)
             VALUES(?, ?, ?, ?, ?, ?, ?)
             """, [x, y, address, bytes_read, run, description, the_value])
->>>>>>> aa7b6d2d
 
     def insert_monitor(self, x, y, description, the_value):
         """
@@ -118,24 +98,14 @@
         :param str description: type of value
         :param int the_value: data
         """
-<<<<<<< HEAD
-        if not get_config_bool("Reports", "write_provenance"):
-            return
-        with self.transaction() as cur:
-            cur.execute(
-                """
-                INSERT INTO monitor_provenance(
-                    x, y, description, the_value)
-                VALUES(?, ?, ?, ?)
-                """, [x, y, description, the_value])
-=======
+        if not get_config_bool("Reports", "write_provenance"):
+            return
         self.execute(
             """
             INSERT INTO monitor_provenance(
                 x, y, description, the_value)
             VALUES(?, ?, ?, ?)
             """, [x, y, description, the_value])
->>>>>>> aa7b6d2d
 
     def insert_router(
             self, x, y, description, the_value, expected=True):
@@ -148,24 +118,14 @@
         :param float the_value: data
         :param bool expected: Flag to say this data was expected
         """
-<<<<<<< HEAD
-        if not get_config_bool("Reports", "write_provenance"):
-            return
-        with self.transaction() as cur:
-            cur.execute(
-                """
-                INSERT INTO router_provenance(
-                    x, y, description, the_value, expected)
-                VALUES(?, ?, ?, ?, ?)
-                """, [x, y, description, the_value, expected])
-=======
+        if not get_config_bool("Reports", "write_provenance"):
+            return
         self.execute(
             """
             INSERT INTO router_provenance(
                 x, y, description, the_value, expected)
             VALUES(?, ?, ?, ?, ?)
             """, [x, y, description, the_value, expected])
->>>>>>> aa7b6d2d
 
     def insert_core(self, x, y, p, description, the_value):
         """
@@ -177,18 +137,8 @@
         :param str description: type of value
         :param int the_value: data
         """
-<<<<<<< HEAD
-        if not get_config_bool("Reports", "write_provenance"):
-            return
-        with self.transaction() as cur:
-            core_id = self._get_core_id(cur, x, y, p)
-            cur.execute(
-                """
-                INSERT INTO core_provenance(
-                    core_id, description, the_value)
-                VALUES(?, ?, ?)
-                """, [core_id, description, the_value])
-=======
+        if not get_config_bool("Reports", "write_provenance"):
+            return
         core_id = self._get_core_id(x, y, p)
         self.execute(
             """
@@ -196,7 +146,6 @@
                 core_id, description, the_value)
             VALUES(?, ?, ?)
             """, [core_id, description, the_value])
->>>>>>> aa7b6d2d
 
     def insert_report(self, message):
         """
@@ -207,25 +156,15 @@
 
         :param str message:
         """
-<<<<<<< HEAD
         if not get_config_bool("Reports", "write_provenance"):
             logger.warning(message)
             return
-        with self.transaction() as cur:
-            cur.execute(
-                """
-                INSERT INTO reports(message)
-                VALUES(?)
-                """, [message])
-            recorded = cur.lastrowid
-=======
         self.execute(
             """
             INSERT INTO reports(message)
             VALUES(?)
             """, [message])
         recorded = self.lastrowid
->>>>>>> aa7b6d2d
         cutoff = get_config_int_or_none("Reports", "provenance_report_cutoff")
         if cutoff is None or recorded < cutoff:
             logger.warning(message)
@@ -245,20 +184,8 @@
         :param str description: type of value
         :param int the_value: data
         """
-<<<<<<< HEAD
-        if not get_config_bool("Reports", "write_provenance"):
-            return
-        with self.transaction() as cur:
-            cur.execute(
-                """
-                INSERT OR IGNORE INTO connector_provenance(
-                    pre_population, post_population, the_type, description,
-                    the_value)
-                VALUES(?, ?, ?, ?, ?)
-                """,
-                [pre_population, post_population, the_type, description,
-                 the_value])
-=======
+        if not get_config_bool("Reports", "write_provenance"):
+            return
         self.execute(
             """
             INSERT OR IGNORE INTO connector_provenance(
@@ -268,7 +195,6 @@
             """,
             [pre_population, post_population, the_type, description,
              the_value])
->>>>>>> aa7b6d2d
 
     def insert_board_provenance(self, connections):
         """
