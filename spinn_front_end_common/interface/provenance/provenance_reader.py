--- conflicted
+++ resolved
@@ -202,14 +202,8 @@
             SELECT
                 description,
                 SUM(the_value) / 1000000.0 AS "value"
-<<<<<<< HEAD
-            FROM provenance_view
-            WHERE description LIKE '% took'
-            GROUP BY description_name
-=======
             FROM timer_provenance
             GROUP BY description
->>>>>>> 3afc7019
             ORDER BY the_value
             """
         return "\n".join(
@@ -225,11 +219,7 @@
             like %BufferExtractor description_name: value
         :rtype: str
         """
-<<<<<<< HEAD
-        return self.get_provenance("%Buffer%Extractor%")
-=======
         return self.get_timer_provenance("%BufferExtractor")
->>>>>>> 3afc7019
 
     def get_provenance_for_router(self, x, y):
         """
