--- conflicted
+++ resolved
@@ -22,7 +22,7 @@
 from spinn_front_end_common.data import FecDataView
 from spinn_front_end_common.utilities.constants import (
     MICRO_TO_MILLISECOND_CONVERSION)
-from spinn_front_end_common.utilities.sqlite_db import SQLiteDB, Isolation
+from spinn_front_end_common.utilities.sqlite_db import SQLiteDB
 from .timer_category import TimerCategory
 from spinn_front_end_common.interface.provenance.timer_work import TimerWork
 
@@ -90,22 +90,12 @@
         :param str description: The package for which the version applies
         :param str the_value: The version to be recorded
         """
-<<<<<<< HEAD
-        with self.transaction(Isolation.IMMEDIATE) as cur:
-            cur.execute(
-                """
-                INSERT INTO version_provenance(
-                    description, the_value)
-                VALUES(?, ?)
-                """, [description, the_value])
-=======
         self.execute(
             """
             INSERT INTO version_provenance(
                 description, the_value)
             VALUES(?, ?)
             """, [description, the_value])
->>>>>>> 0f3b084f
 
     def insert_category(self, category: TimerCategory, machine_on: bool):
         """
@@ -115,19 +105,6 @@
         :param bool machine_on: If the machine was done during all
             or some of the time
         """
-<<<<<<< HEAD
-        with self.transaction(Isolation.IMMEDIATE) as cur:
-            cur.execute(
-                """
-                INSERT INTO category_timer_provenance(
-                    category, machine_on, n_run, n_loop)
-                VALUES(?, ?, ?, ?)
-                """,
-                [category.category_name, machine_on,
-                 FecDataView.get_run_number(),
-                 FecDataView.get_run_step()])
-            return cur.lastrowid
-=======
         self.execute(
             """
             INSERT INTO category_timer_provenance(
@@ -138,7 +115,6 @@
              FecDataView.get_run_number(),
              FecDataView.get_run_step()])
         return self.lastrowid
->>>>>>> 0f3b084f
 
     def insert_category_timing(self, category_id: int, delta: timedelta):
         """
@@ -151,16 +127,6 @@
                 (delta.seconds * MICRO_TO_MILLISECOND_CONVERSION) +
                 (delta.microseconds / MICRO_TO_MILLISECOND_CONVERSION))
 
-<<<<<<< HEAD
-        with self.transaction(Isolation.IMMEDIATE) as cur:
-            cur.execute(
-                """
-                UPDATE category_timer_provenance
-                SET
-                    time_taken = ?
-                WHERE category_id = ?
-                """, (time_taken, category_id))
-=======
         self.execute(
             """
             UPDATE category_timer_provenance
@@ -168,7 +134,6 @@
                 time_taken = ?
             WHERE category_id = ?
             """, (time_taken, category_id))
->>>>>>> 0f3b084f
 
     def insert_timing(
             self, category: int, algorithm: str, work: TimerWork,
@@ -185,20 +150,8 @@
         :type skip_reason: str or None
         """
         time_taken = (
-<<<<<<< HEAD
                 (delta.seconds * MICRO_TO_MILLISECOND_CONVERSION) +
                 (delta.microseconds / MICRO_TO_MILLISECOND_CONVERSION))
-        with self.transaction(Isolation.IMMEDIATE) as cur:
-            cur.execute(
-                """
-                INSERT INTO timer_provenance(
-                    category_id, algorithm, work, time_taken, skip_reason)
-                VALUES(?, ?, ?, ?, ?)
-                """,
-                [category, algorithm, work.work_name, time_taken, skip_reason])
-=======
-                (timedelta.seconds * MICRO_TO_MILLISECOND_CONVERSION) +
-                (timedelta.microseconds / MICRO_TO_MILLISECOND_CONVERSION))
         self.execute(
             """
             INSERT INTO timer_provenance(
@@ -206,7 +159,6 @@
             VALUES(?, ?, ?, ?, ?)
             """,
             [category, algorithm, work.work_name, time_taken, skip_reason])
->>>>>>> 0f3b084f
 
     def store_log(self, level: int, message: str,
                   timestamp: Optional[datetime] = None):
@@ -218,16 +170,6 @@
         """
         if timestamp is None:
             timestamp = datetime.now()
-<<<<<<< HEAD
-        with self.transaction(Isolation.IMMEDIATE) as cur:
-            cur.execute(
-                """
-                INSERT INTO p_log_provenance(
-                    timestamp, level, message)
-                VALUES(?, ?, ?)
-                """,
-                [timestamp, level, message])
-=======
         self.execute(
             """
             INSERT INTO p_log_provenance(
@@ -235,7 +177,6 @@
             VALUES(?, ?, ?)
             """,
             [timestamp, level, message])
->>>>>>> 0f3b084f
 
     def _test_log_locked(self, text: str):
         """
@@ -243,18 +184,6 @@
 
         This will lock the database and then try to do a log
         """
-<<<<<<< HEAD
-        with self.transaction(Isolation.IMMEDIATE) as cur:
-            # lock the database
-            cur.execute(
-                """
-                INSERT INTO version_provenance(
-                    description, the_value)
-                VALUES("foo", "bar")
-                """)
-            # try logging and storing while locked.
-            logger.warning(text)
-=======
         # lock the database
         self.execute(
             """
@@ -264,7 +193,6 @@
             """)
         # try logging and storing while locked.
         logger.warning(text)
->>>>>>> 0f3b084f
 
     def run_query(self, query: str,
                   params: Iterable[Union[str, int, float, None, bytes]] = ()
@@ -297,14 +225,8 @@
         :rtype: list(tuple or ~sqlite3.Row)
         """
         results = []
-<<<<<<< HEAD
-        with self.transaction() as cur:
-            for row in cur.execute(query, list(params)):
-                results.append(row)
-=======
-        for row in self.execute(query, params):
+        for row in self.execute(query, list(params)):
             results.append(row)
->>>>>>> 0f3b084f
         return results
 
     def get_timer_provenance(self, algorithm: str) -> str:
