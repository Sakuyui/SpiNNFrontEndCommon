# Copyright (c) 2017-2019 The University of Manchester
#
# This program is free software: you can redistribute it and/or modify
# it under the terms of the GNU General Public License as published by
# the Free Software Foundation, either version 3 of the License, or
# (at your option) any later version.
#
# This program is distributed in the hope that it will be useful,
# but WITHOUT ANY WARRANTY; without even the implied warranty of
# MERCHANTABILITY or FITNESS FOR A PARTICULAR PURPOSE.  See the
# GNU General Public License for more details.
#
# You should have received a copy of the GNU General Public License
# along with this program.  If not, see <http://www.gnu.org/licenses/>.

from spinn_front_end_common.utilities.utility_objs import ProvenanceDataItem


class PacmanProvenanceExtractor(object):
    """ Extracts Provenance data from a :py:class:`PACMANAlgorithmExecutor`
    """

<<<<<<< HEAD
    TOP_NAME = "pacman"
=======
    __slots__ = ["__data_items", "__already_done"]
>>>>>>> bf1d0a10

    def __init__(self):
        self.__data_items = list()
        self.__already_done = set()

    def extract_provenance(self, executor):
        """ Acquires the timings from PACMAN algorithms (provenance data)

        :param ~pacman.executor.PACMANAlgorithmExecutor executor:
            the PACMAN workflow executor
        :rtype: None
        """
        for (algorithm, run_time, exec_names) in executor.algorithm_timings:
<<<<<<< HEAD
            names = [self.TOP_NAME, exec_names]
            names.extend(["run_time_of_{}".format(algorithm)])
            self._data_items.append(ProvenanceDataItem(names, run_time))
=======
            key = "run_time_of_{}".format(algorithm)
            if key not in self.__already_done:
                names = ["pacman", exec_names, key]
                self.__data_items.append(ProvenanceDataItem(names, run_time))
                self.__already_done.add(key)
>>>>>>> bf1d0a10

    @property
    def data_items(self):
        """ Returns the provenance data items

        :return: the provenance items
        :rtype: iterable(ProvenanceDataItem)
        """
        return self.__data_items

    def clear(self):
        """ Clears the provenance data store

        :rtype: None
        """
        self.__data_items = list()
        self.__already_done = set()<|MERGE_RESOLUTION|>--- conflicted
+++ resolved
@@ -20,11 +20,9 @@
     """ Extracts Provenance data from a :py:class:`PACMANAlgorithmExecutor`
     """
 
-<<<<<<< HEAD
     TOP_NAME = "pacman"
-=======
+
     __slots__ = ["__data_items", "__already_done"]
->>>>>>> bf1d0a10
 
     def __init__(self):
         self.__data_items = list()
@@ -38,17 +36,11 @@
         :rtype: None
         """
         for (algorithm, run_time, exec_names) in executor.algorithm_timings:
-<<<<<<< HEAD
-            names = [self.TOP_NAME, exec_names]
-            names.extend(["run_time_of_{}".format(algorithm)])
-            self._data_items.append(ProvenanceDataItem(names, run_time))
-=======
             key = "run_time_of_{}".format(algorithm)
             if key not in self.__already_done:
-                names = ["pacman", exec_names, key]
+                names = [self.TOP_NAME, exec_names, key]
                 self.__data_items.append(ProvenanceDataItem(names, run_time))
                 self.__already_done.add(key)
->>>>>>> bf1d0a10
 
     @property
     def data_items(self):
