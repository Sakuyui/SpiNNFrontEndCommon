--- conflicted
+++ resolved
@@ -1719,7 +1719,6 @@
         # algorithms needed for loading the binaries to the SpiNNaker machine
         optional_algorithms.append("LoadExecutableImages")
 
-<<<<<<< HEAD
         # Add reports that depend on compression
         if self._config.getboolean("Reports", "reports_enabled"):
             routing_tables_needed = False
@@ -1735,13 +1734,11 @@
                 algorithms.append("routingCompressionCheckerReport")
             if routing_tables_needed:
                 optional_algorithms.append("RoutingTableFromMachineReport")
-=======
         # handle extra monitor functionality
         if self._config.getboolean("Machine",
                                    "enable_advanced_monitor_support"):
             algorithms.append("LoadFixedRoutes")
             algorithms.append("FixedRouteFromMachineReport")
->>>>>>> 0641d278
 
         # expected outputs from this phase
         outputs = [
