"""
main interface for the spinnaker tools
"""
import spinn_utilities.conf_loader as conf_loader
from spinn_front_end_common.utility_models.\
    data_speed_up_packet_gatherer_machine_vertex import \
    DataSpeedUpPacketGatherMachineVertex
from spinn_utilities.timer import Timer
from spinn_utilities import __version__ as spinn_utils_version

# pacman imports
from pacman.executor.injection_decorator import provide_injectables, \
    clear_injectables
from pacman.model.graphs import AbstractVirtualVertex
from pacman.model.graphs.common import GraphMapper
from pacman.model.placements import Placements
from pacman.executor import PACMANAlgorithmExecutor
from pacman.exceptions import PacmanAlgorithmFailedToCompleteException
from pacman.model.graphs.application import ApplicationGraph
from pacman.model.graphs.application import ApplicationEdge
from pacman.model.graphs.application import ApplicationVertex
from pacman.model.graphs.machine import MachineGraph, MachineVertex
from pacman.model.resources import PreAllocatedResourceContainer
from pacman import __version__ as pacman_version

# common front end imports
from spinn_front_end_common.abstract_models import \
    AbstractSendMeMulticastCommandsVertex, AbstractRecordable
from spinn_front_end_common.abstract_models import \
    AbstractVertexWithEdgeToDependentVertices, AbstractChangableAfterRun
from spinn_front_end_common.utilities.exceptions import ConfigurationException
from spinn_front_end_common.utilities.utility_objs.provenance_data_item \
    import ProvenanceDataItem
from spinn_front_end_common.utilities \
    import helpful_functions, globals_variables, SimulatorInterface
from spinn_front_end_common.utilities import function_list
from spinn_front_end_common.utilities.utility_objs import ExecutableType
from spinn_front_end_common.utility_models import CommandSender
from spinn_front_end_common.interface.buffer_management.buffer_models \
    import AbstractReceiveBuffersToHost
from spinn_front_end_common.utilities.report_functions.energy_report import \
    EnergyReport
from spinn_front_end_common.interface.provenance \
    import PacmanProvenanceExtractor
from spinn_front_end_common.interface.simulator_state import Simulator_State
from spinn_front_end_common.interface.interface_functions \
    import ProvenanceXMLWriter
from spinn_front_end_common.interface.interface_functions \
    import ProvenanceJSONWriter
from spinn_front_end_common.interface.interface_functions \
    import ChipProvenanceUpdater
from spinn_front_end_common.interface.interface_functions \
    import PlacementsProvenanceGatherer
from spinn_front_end_common.interface.interface_functions \
    import RouterProvenanceGatherer
from spinn_front_end_common.interface.interface_functions \
    import ChipIOBufExtractor
from spinn_front_end_common import __version__ as fec_version

# spinnman imports
from spinnman.model.enums.cpu_state import CPUState
from spinnman import __version__ as spinnman_version

# spinnmachine imports
from spinn_machine import CoreSubsets
from spinn_machine import __version__ as spinn_machine_version

# general imports
from collections import defaultdict
import logging
import math
import os
import signal
import sys

from numpy import __version__ as numpy_version
try:
    from scipy import __version__ as scipy_version
except ImportError:
    scipy_version = "scipy not installed"
from data_specification import __version__ as data_spec_version
from spinn_storage_handlers import __version__ as spinn_storage_version
from spalloc import __version__ as spalloc_version


logger = logging.getLogger(__name__)

CONFIG_FILE = "spinnaker.cfg"


class AbstractSpinnakerBase(SimulatorInterface):
    """ Main interface into the tools logic flow
    """

    __slots__ = [
        # the interface to the cfg files. supports get get_int etc
        "_config",

        # the object that contains a set of file paths, which should encompass
        # all locations where binaries are for this simulation.
        "_executable_finder",

        # the number of chips required for this simulation to run, mainly tied
        # to the spalloc system
        "_n_chips_required",

        # The ip-address of the SpiNNaker machine
        "_hostname",

        # the ip_address of the spalloc server
        "_spalloc_server",

        # the URL for the HBP platform interface
        "_remote_spinnaker_url",

        # the algorithm used for allocating machines from the HBP platform
        #  interface
        "_machine_allocation_controller",

        # the human readable label for the application graph.
        "_graph_label",

        # the pacman application graph, used to hold vertices which need to be
        # split to core sizes
        "_application_graph",

        # the pacman machine graph, used to hold vertices which represent cores
        "_machine_graph",

        # the mapping interface between application and machine graphs.
        "_graph_mapper",

        # The holder for where machine graph vertices are placed.
        "_placements",

        # The holder for the routing table entries for all used routers in this
        # simulation
        "_router_tables",

        # the holder for the keys used by the machine vertices for
        # communication
        "_routing_infos",

        # The holder for the ip and reverse iptags used by the simulation
        "_tags",

        # The python representation of the SpiNNaker machine that this
        # simulation is going to run on
        "_machine",

        # The SpiNNMan interface instance.
        "_txrx",

        # The manager of streaming buffered data in and out of the SpiNNaker
        # machine
        "_buffer_manager",

        #
        "_ip_address",

        #
        "_machine_outputs",

        #
        "_machine_tokens",

        #
        "_mapping_outputs",

        #
        "_mapping_tokens",

        #
        "_load_outputs",

        #
        "_load_tokens",

        #
        "_last_run_outputs",

        #
        "_last_run_tokens",

        #
        "_pacman_provenance",

        #
        "_xml_paths",

        #
        "_extra_mapping_algorithms",

        #
        "_extra_mapping_inputs",

        #
        "_extra_inputs",

        #
        "_extra_pre_run_algorithms",

        #
        "_extra_post_run_algorithms",

        #
        "_extra_load_algorithms",

        #
        "_dsg_algorithm",

        #
        "_none_labelled_vertex_count",

        #
        "_none_labelled_edge_count",

        #
        "_database_socket_addresses",

        #
        "_database_interface",

        #
        "_create_database",

        #
        "_database_file_path",

        #
        "_has_ran",

        #
        "_state",

        #
        "_has_reset_last",

        #
        "_current_run_timesteps",

        #
        "_no_sync_changes",

        #
        "_minimum_step_generated",

        #
        "_no_machine_time_steps",

        #
        "_machine_time_step",

        #
        "_time_scale_factor",

        #
        "_app_id",

        #
        "_report_default_directory",

        # If not None path to append pacman exutor provenance info to
        "_pacman_executor_provenance_path",

        #
        "_app_data_runtime_folder",

        #
        "_json_folder",

        #
        "_provenance_file_path",

        #
        "_do_timings",

        #
        "_print_timings",

        #
        "_provenance_format",

        #
        "_exec_dse_on_host",

        #
        "_use_virtual_board",

        #
        "_raise_keyboard_interrupt",

        #
        "_n_calls_to_run",

        #
        "_this_run_time_string",

        #
        "_report_simulation_top_directory",

        #
        "_app_data_top_simulation_folder",

        #
        "_command_sender",

        # Run for infinite time
        "_infinite_run",

        # iobuf cores
        "_cores_to_read_iobuf",

        #
        "_all_provenance_items",

        #
        "_executable_types",

        # mapping between parameters and the vertices which need to talk to
        # them
        "_live_packet_recorder_params",

        # place holder for checking the vertices being added to the recorders
        # tracker are all of the same vertex type.
        "_live_packet_recorders_associated_vertex_type",

        # the time the process takes to do mapping
        "_mapping_time",

        # the time the process takes to do load
        "_load_time",

        # the time takes to execute the simulation
        "_execute_time",

        # time takes to do data generation
        "_dsg_time",

        # time taken by the front end extracting things
        "_extraction_time",

        # power save mode. Only True if power saver has turned off board
        "_machine_is_turned_off",

        # Version information from the front end
        "_front_end_versions"
    ]

    def __init__(
            self, configfile, executable_finder, graph_label=None,
            database_socket_addresses=None, extra_algorithm_xml_paths=None,
            n_chips_required=None, default_config_paths=None,
            validation_cfg=None, front_end_versions=None):

        # global params
        if default_config_paths is None:
            default_config_paths = []
        default_config_paths.insert(0, os.path.join(os.path.dirname(__file__),
                                                    CONFIG_FILE))

        self._load_config(filename=configfile, defaults=default_config_paths,
                          validation_cfg=validation_cfg)

        # timings
        self._mapping_time = 0.0
        self._load_time = 0.0
        self._execute_time = 0.0
        self._dsg_time = 0.0
        self._extraction_time = 0.0

        self._executable_finder = executable_finder

        # output locations of binaries to be searched for end user info
        logger.info(
            "Will search these locations for binaries: {}"
            .format(self._executable_finder.binary_paths))

        self._n_chips_required = n_chips_required
        self._hostname = None
        self._spalloc_server = None
        self._remote_spinnaker_url = None
        self._machine_allocation_controller = None

        # command sender vertex
        self._command_sender = None

        # store for Live Packet Gatherers
        self._live_packet_recorder_params = defaultdict(list)
        self._live_packet_recorders_associated_vertex_type = None

        # update graph label if needed
        if graph_label is None:
            self._graph_label = "Application_graph"
        else:
            self._graph_label = graph_label

        # pacman objects
        self._application_graph = ApplicationGraph(label=self._graph_label)
        self._machine_graph = MachineGraph(label=self._graph_label)
        self._graph_mapper = None
        self._placements = None
        self._router_tables = None
        self._routing_infos = None
        self._tags = None
        self._machine = None
        self._txrx = None
        self._buffer_manager = None
        self._ip_address = None
        self._executable_types = None

        # pacman executor objects
        self._machine_outputs = None
        self._machine_tokens = None
        self._mapping_outputs = None
        self._mapping_tokens = None
        self._load_outputs = None
        self._load_tokens = None
        self._last_run_outputs = None
        self._last_run_tokens = None
        self._pacman_provenance = PacmanProvenanceExtractor()
        self._all_provenance_items = list()
        self._xml_paths = self._create_xml_paths(extra_algorithm_xml_paths)

        # extra algorithms and inputs for runs, should disappear in future
        #  releases
        self._extra_mapping_algorithms = list()
        self._extra_mapping_inputs = dict()
        self._extra_inputs = dict()
        self._extra_pre_run_algorithms = list()
        self._extra_post_run_algorithms = list()
        self._extra_load_algorithms = list()

        self._dsg_algorithm = "GraphDataSpecificationWriter"

        # vertex label safety (used by reports mainly)
        self._none_labelled_vertex_count = 0
        self._none_labelled_edge_count = 0

        # database objects
        self._database_socket_addresses = set()
        if database_socket_addresses is not None:
            self._database_socket_addresses.update(database_socket_addresses)
        self._database_interface = None
        self._create_database = None
        self._database_file_path = None

        # holder for timing related values
        self._has_ran = False
        self._state = Simulator_State.INIT
        self._has_reset_last = False
        self._n_calls_to_run = 1
        self._current_run_timesteps = 0
        self._no_sync_changes = 0
        self._minimum_step_generated = None
        self._no_machine_time_steps = None
        self._machine_time_step = None
        self._time_scale_factor = None
        self._this_run_time_string = None
        self._infinite_run = False

        self._app_id = helpful_functions.read_config_int(
            self._config, "Machine", "app_id")

        # folders
        self._report_default_directory = None
        self._report_simulation_top_directory = None
        self._app_data_runtime_folder = None
        self._app_data_top_simulation_folder = None
        self._pacman_executor_provenance_path = None
        self._set_up_output_folders()

        self._json_folder = os.path.join(
            self._report_default_directory, "json_files")
        if not os.path.exists(self._json_folder):
            os.makedirs(self._json_folder)

        # make a folder for the provenance data storage
        self._provenance_file_path = os.path.join(
            self._report_default_directory, "provenance_data")
        if not os.path.exists(self._provenance_file_path):
            os.makedirs(self._provenance_file_path)

        # timing provenance elements
        self._do_timings = self._config.getboolean(
            "Reports", "write_algorithm_timings")
        self._print_timings = self._config.getboolean(
            "Reports", "display_algorithm_timings")
        self._provenance_format = self._config.get(
            "Reports", "provenance_format")
        if self._provenance_format not in ["xml", "json"]:
            raise Exception("Unknown provenance format: {}".format(
                self._provenance_format))
        self._exec_dse_on_host = self._config.getboolean(
            "SpecExecution", "spec_exec_on_host")

        # set up machine targeted data
        self._use_virtual_board = self._config.getboolean(
            "Machine", "virtual_board")

        # Setup for signal handling
        self._raise_keyboard_interrupt = False

        # By default board is kept on once started later
        self._machine_is_turned_off = False

        globals_variables.set_simulator(self)

        # Front End version information
        self._front_end_versions = front_end_versions

    def update_extra_mapping_inputs(self, extra_mapping_inputs):
        if self.has_ran:
            msg = "Changing mapping inputs is not supported after run"
            raise ConfigurationException(msg)
        if extra_mapping_inputs is not None:
            self._extra_mapping_inputs.update(extra_mapping_inputs)

    def update_extra_inputs(self, extra_inputs):
        if self.has_ran:
            msg = "Changing inputs is not supported after run"
            raise ConfigurationException(msg)
        if extra_inputs is not None:
            self._extra_inputs.update(extra_inputs)

    def extend_extra_mapping_algorithms(self, extra_mapping_algorithms):
        if self.has_ran:
            msg = "Changing algorithms is not supported after run"
            raise ConfigurationException(msg)
        if extra_mapping_algorithms is not None:
            self._extra_mapping_algorithms.extend(extra_mapping_algorithms)

    def prepend_extra_pre_run_algorithms(self, extra_pre_run_algorithms):
        if self.has_ran:
            msg = "Changing algorithms is not supported after run"
            raise ConfigurationException(msg)
        if extra_pre_run_algorithms is not None:
            self._extra_pre_run_algorithms[0:0] = extra_pre_run_algorithms

    def extend_extra_post_run_algorithms(self, extra_post_run_algorithms):
        if self.has_ran:
            msg = "Changing algorithms is not supported after run"
            raise ConfigurationException(msg)
        if extra_post_run_algorithms is not None:
            self._extra_post_run_algorithms.extend(extra_post_run_algorithms)

    def extend_extra_load_algorithms(self, extra_load_algorithms):
        if self.has_ran:
            msg = "Changing algorithms is not supported after run"
            raise ConfigurationException(msg)
        if extra_load_algorithms is not None:
            self._extra_load_algorithms.extend(extra_load_algorithms)

    def set_n_chips_required(self, n_chips_required):
        if self.has_ran:
            msg = "Setting n_chips_required is not supported after run"
            raise ConfigurationException(msg)
        self._n_chips_required = n_chips_required

    def add_extraction_timing(self, timing):
        ms = helpful_functions.convert_time_diff_to_total_milliseconds(timing)
        self._extraction_time += ms

    def add_live_packet_gatherer_parameters(
            self, live_packet_gatherer_params, vertex_to_record_from):
        """ adds params for a new LPG if needed, or adds to the tracker for\
         same params.

        :param live_packet_gatherer_params: params to look for a LPG
        :param vertex_to_record_from: the vertex that needs to send to a\
         given LPG
        :rtype: None
        """
        self._live_packet_recorder_params[live_packet_gatherer_params].append(
            vertex_to_record_from)

        # verify that the vertices being added are of one vertex type.
        if self._live_packet_recorders_associated_vertex_type is None:
            if isinstance(vertex_to_record_from, ApplicationVertex):
                self._live_packet_recorders_associated_vertex_type = \
                    ApplicationVertex
            else:
                self._live_packet_recorders_associated_vertex_type = \
                    MachineVertex
        else:
            if not isinstance(
                    vertex_to_record_from,
                    self._live_packet_recorders_associated_vertex_type):
                raise ConfigurationException(
                    "Only one type of graph can be used during live output. "
                    "Please fix and try again")

    def _load_config(self, filename, defaults, validation_cfg):
        self._config = conf_loader.load_config(filename=filename,
                                               defaults=defaults,
                                               validation_cfg=validation_cfg)

    def _adjust_config(self, runtime):
        """
        Adjust and checks config based on runtime and mode

        :param runtime:
        :type runtime: int or bool
        :raises ConfigurationException
        """
        if self._config.get("Mode", "mode") == "Debug":
            for option in self._config.options("Reports"):
                # options names are all lower without _ inside config
                if (option in ["reportsenabled", "displayalgorithmtimings",
                               "clear_iobuf_during_run",
                               "extract_iobuf", "extract_iobuf_during_run"]
                        or option[:5] == "write"):
                    try:
                        if not self._config.get_bool("Reports", option):
                            self._config.set("Reports", option, "True")
                            logger.info("As mode == \"Debug\" [Reports] {} "
                                        "has been set to True".format(option))
                    except ValueError:
                        pass
        elif not self._config.getboolean("Reports", "reportsEnabled"):
            for option in self._config.options("Reports"):
                # options names are all lower without _ inside config
                if (option in ["displayalgorithmtimings",
                               "clear_iobuf_during_run",
                               "extract_iobuf",
                               "extract_iobuf_during_run"]
                        or option[:5] == "write"):
                    try:
                        if not self._config.get_bool("Reports", option):
                            self._config.set("Reports", option, "False")
                            logger.info(
                                "As reportsEnabled == \"False\" [Reports] {} "
                                "has been set to False".format(option))
                    except ValueError:
                        pass

        if runtime is None:
            if self._config.getboolean(
                    "Reports", "write_energy_report") is True:
                self._config.set("Reports", "write_energy_report", "False")
                logger.info("[Reports]write_energy_report has been set to "
                            "False as runtime is set to forever")
            if self._config.get_bool(
                    "EnergySavings", "turn_off_board_after_discovery") is True:
                self._config.set(
                    "EnergySavings", "turn_off_board_after_discovery", "False")
                logger.info("[EnergySavings]turn_off_board_after_discovery has"
                            " been set to False as runtime is set to forever")

        if self._use_virtual_board:
            if self._config.getboolean(
                    "Reports", "write_energy_report") is True:
                self._config.set("Reports", "write_energy_report", "False")
                logger.info("[Reports]write_energy_report has been set to "
                            "False as using virtual boards")
            if self._config.get_bool(
                    "EnergySavings", "turn_off_board_after_discovery") is True:
                self._config.set(
                    "EnergySavings", "turn_off_board_after_discovery", "False")
                logger.info("[EnergySavings]turn_off_board_after_discovery has"
                            " been set to False as s using virtual boards")

    def _set_up_output_folders(self):
        """ Sets up the outgoing folders (reports and app data) by creating\
            a new timestamp folder for each and clearing

        :rtype: None
        """

        # set up reports default folder
        (self._report_default_directory, self._report_simulation_top_directory,
         self._this_run_time_string) = \
            helpful_functions.set_up_report_specifics(
                default_report_file_path=self._config.get(
                    "Reports", "default_report_file_path"),
                max_reports_kept=self._config.getint(
                    "Reports", "max_reports_kept"),
                n_calls_to_run=self._n_calls_to_run,
                this_run_time_string=self._this_run_time_string)

        # set up application report folder
        self._app_data_runtime_folder, self._app_data_top_simulation_folder = \
            helpful_functions.set_up_output_application_data_specifics(
                max_application_binaries_kept=self._config.getint(
                    "Reports", "max_application_binaries_kept"),
                where_to_write_application_data_files=self._config.get(
                    "Reports", "default_application_data_file_path"),
                n_calls_to_run=self._n_calls_to_run,
                this_run_time_string=self._this_run_time_string)

        if self._read_config_boolean("Reports",
                                     "writePacmanExecutorProvenance"):
            self._pacman_executor_provenance_path = os.path.join(
                self._report_default_directory,
                "pacman_executor_provenance.rpt")

    def set_up_timings(self, machine_time_step=None, time_scale_factor=None):
        """ Set up timings of the machine

        :param machine_time_step:\
            An explicitly specified time step for the machine.  If None,\
            the value is read from the config
        :param time_scale_factor:\
            An explicitly specified time scale factor for the simulation.\
            If None, the value is read from the config
        """

        # set up timings
        if machine_time_step is None:
            self._machine_time_step = \
                self._config.getint("Machine", "machine_time_step")
        else:
            self._machine_time_step = machine_time_step

        if self._machine_time_step <= 0:
            raise ConfigurationException(
                "invalid machine_time_step {}: must greater than zero".format(
                    self._machine_time_step))

        if time_scale_factor is None:
            self._time_scale_factor = self._read_config_int(
                "Machine", "time_scale_factor")
        else:
            self._time_scale_factor = time_scale_factor

    def set_up_machine_specifics(self, hostname):
        """ Adds machine specifics for the different modes of execution

        :param hostname: machine name
        :rtype: None
        """
        if hostname is not None:
            self._hostname = hostname
            logger.warn("The machine name from setup call is overriding the "
                        "machine name defined in the config file")
        else:
            self._hostname = self._read_config("Machine", "machine_name")
            self._spalloc_server = self._read_config(
                "Machine", "spalloc_server")
            self._remote_spinnaker_url = self._read_config(
                "Machine", "remote_spinnaker_url")
        if (self._hostname is None and self._spalloc_server is None and
                self._remote_spinnaker_url is None and
                not self._use_virtual_board):
            raise Exception(
                "A SpiNNaker machine must be specified your configuration"
                " file")

        n_items_specified = sum([
            1 if item is not None else 0
            for item in [
                self._hostname, self._spalloc_server,
                self._remote_spinnaker_url]])

        if (n_items_specified > 1 or
                (n_items_specified == 1 and self._use_virtual_board)):
            raise Exception(
                "Only one of machineName, spalloc_server, "
                "remote_spinnaker_url and virtual_board should be specified "
                "in your configuration files")

        if self._spalloc_server is not None:
            if self._read_config("Machine", "spalloc_user") is None:
                raise Exception(
                    "A spalloc_user must be specified with a spalloc_server")

    def signal_handler(self, signal, frame):  # @UnusedVariable
        """ handles closing down of script via keyboard interrupt

        :param signal: the signal received
        :param frame: frame executed in
        :return:  None
        """
        # If we are to raise the keyboard interrupt, do so
        if self._raise_keyboard_interrupt:
            raise KeyboardInterrupt

        logger.error("User has cancelled simulation")
        self._shutdown()

    def exception_handler(self, exctype, value, traceback_obj):
        """ handler of exceptions

        :param exctype:  the type of execution received
        :param value: the value of the exception
        :param traceback_obj: the trace back stuff
        """
        self._shutdown()
        return sys.__excepthook__(exctype, value, traceback_obj)

    def verify_not_running(self):
        if self._state in [Simulator_State.IN_RUN,
                           Simulator_State.RUN_FOREVER]:
            msg = "Illegal call while a simulation is already running"
            raise ConfigurationException(msg)
        if self._state in [Simulator_State.SHUTDOWN]:
            msg = "Illegal call after simulation is shutdown"
            raise ConfigurationException(msg)

    def run_until_complete(self):
        """ Run a simulation until it completes
        """
        self._run(None, run_until_complete=True)

    def run(self, run_time):
        """ Run a simulation for a fixed amount of time

        :param run_time: the run duration in milliseconds.
        """
        self._run(run_time)

    def _run(self, run_time, run_until_complete=False):
        """ The main internal run function

        :param run_time: the run duration in milliseconds.
        """
        self.verify_not_running()

        # verify that we can keep doing auto pause and resume
        can_keep_running = True
        if self._has_ran:
            for executable_type in self._executable_types:
                if not executable_type.supports_auto_pause_and_resume:
                    can_keep_running = False

        if self._has_ran and not can_keep_running:
            raise NotImplementedError(
                "Only binaries that use the simulation interface can be run"
                " more than once")

        self._state = Simulator_State.IN_RUN

        self._adjust_config(run_time)

        # Install the Control-C handler
        signal.signal(signal.SIGINT, self.signal_handler)
        self._raise_keyboard_interrupt = True
        sys.excepthook = sys.__excepthook__

        logger.info("Starting execution process")

        n_machine_time_steps = None
        total_run_time = None
        self._infinite_run = True
        if run_time is not None:
            n_machine_time_steps = int(
                (run_time * 1000.0) / self._machine_time_step)
            total_run_timesteps = (
                self._current_run_timesteps + n_machine_time_steps)
            total_run_time = (
                total_run_timesteps *
                (float(self._machine_time_step) / 1000.0) *
                self._time_scale_factor)
            self._infinite_run = False
        if self._machine_allocation_controller is not None:
            self._machine_allocation_controller.extend_allocation(
                total_run_time)

        # If we have never run before, or the graph has changed,
        # start by performing mapping
        application_graph_changed = self._detect_if_graph_has_changed(True)

        # create new sub-folder for reporting data if the graph has changed and
        # reset has been called.
        if (self._has_ran and application_graph_changed and
                self._has_reset_last):
            self._set_up_output_folders()

        # verify that the if graph has changed, and has ran, that a reset has
        # been called, otherwise system go boom boom
        if not self._has_ran or application_graph_changed:
            if (application_graph_changed and self._has_ran and
                    not self._has_reset_last):
                self.stop()
                raise NotImplementedError(
                    "The network cannot be changed between runs without"
                    " resetting")

            if not self._has_ran:
                self._add_dependent_verts_and_edges_for_application_graph()
                self._add_commands_to_command_sender()

            # Reset the machine graph if there is an application graph
            if self._application_graph.n_vertices > 0:
                self._machine_graph = MachineGraph(self._graph_label)
                self._graph_mapper = None

            # Reset the machine if the graph has changed
            if (self._has_ran and application_graph_changed and
                    not self._use_virtual_board):

                # wipe out stuff associated with a given machine, as these need
                # to be rebuilt.
                self._machine = None
                self._buffer_manager = None
                if self._txrx is not None:
                    self._txrx.close()
                    self._app_id = None
                if self._machine_allocation_controller is not None:
                    self._machine_allocation_controller.close()

            if self._machine is None:
                self._get_machine(total_run_time, n_machine_time_steps)
            self._do_mapping(run_time, n_machine_time_steps, total_run_time)

        # Check if anything is recording and buffered
        is_buffered_recording = False
        for placement in self._placements.placements:
            vertex = placement.vertex
            if (isinstance(vertex, AbstractReceiveBuffersToHost) and
                    isinstance(vertex, AbstractRecordable)):
                if vertex.is_recording():
                    is_buffered_recording = True
                    break

        # Disable auto pause and resume if the binary can't do it
        for executable_type in self._executable_types:
            if not executable_type.supports_auto_pause_and_resume:
                self._config.set("Buffers",
                                 "use_auto_pause_and_resume", "False")

        # Work out an array of timesteps to perform
        if (not self._config.getboolean(
                "Buffers", "use_auto_pause_and_resume") or
                not is_buffered_recording):

            # Not currently possible to run the second time for more than the
            # first time without auto pause and resume
            if (is_buffered_recording and
                    self._minimum_step_generated is not None and
                    (self._minimum_step_generated < n_machine_time_steps or
                        n_machine_time_steps is None)):
                self._state = Simulator_State.FINISHED
                raise ConfigurationException(
                    "Second and subsequent run time must be less than or equal"
                    " to the first run time")

            steps = [n_machine_time_steps]
            self._minimum_step_generated = steps[0]
        else:

            if run_time is None:
                self._state = Simulator_State.FINISHED
                raise Exception(
                    "Cannot use automatic pause and resume with an infinite "
                    "run time")

            # With auto pause and resume, any time step is possible but run
            # time more than the first will guarantee that run will be called
            # more than once
            if self._minimum_step_generated is not None:
                steps = self._generate_steps(
                    n_machine_time_steps, self._minimum_step_generated)
            else:
                steps = self._deduce_number_of_iterations(n_machine_time_steps)
                self._minimum_step_generated = steps[0]

        # Keep track of if loading was done; if loading is done before run,
        # run doesn't need to rewrite data again
        loading_done = False

        # If we have never run before, or the graph has changed, or a reset
        # has been requested, load the data
        if (not self._has_ran or application_graph_changed or
                self._has_reset_last):

            # Data generation needs to be done if not already done
            if not self._has_ran or application_graph_changed:
                self._do_data_generation(steps[0])

            # If we are using a virtual board, don't load
            if not self._use_virtual_board:
                self._do_load(application_graph_changed)
                loading_done = True

        # Run for each of the given steps
        logger.info("Running for {} steps for a total of {} ms".format(
            len(steps), run_time))
        for i, step in enumerate(steps):
            logger.info("Run {} of {}".format(i + 1, len(steps)))
            self._do_run(step, loading_done, run_until_complete)

        # Indicate that the signal handler needs to act
        self._raise_keyboard_interrupt = False
        sys.excepthook = self.exception_handler

        # update counter for runs (used by reports and app data)
        self._n_calls_to_run += 1
        if run_time is not None:
            self._state = Simulator_State.FINISHED
        else:
            self._state = Simulator_State.RUN_FOREVER

    def _add_commands_to_command_sender(self):
        for vertex in self._application_graph.vertices:
            if isinstance(vertex, AbstractSendMeMulticastCommandsVertex):
                # if there's no command sender yet, build one
                if self._command_sender is None:
                    self._command_sender = CommandSender(
                        "auto_added_command_sender", None)
                    self.add_application_vertex(self._command_sender)

                # allow the command sender to create key to partition map
                self._command_sender.add_commands(
                    vertex.start_resume_commands,
                    vertex.pause_stop_commands,
                    vertex.timed_commands, vertex)

        # add the edges from the command sender to the dependent vertices
        if self._command_sender is not None:
            edges, partition_ids = \
                self._command_sender.edges_and_partitions()
            for edge, partition_id in zip(edges, partition_ids):
                self.add_application_edge(edge, partition_id)

    def _add_dependent_verts_and_edges_for_application_graph(self):
        for vertex in self._application_graph.vertices:
            # add any dependent edges and vertices if needed
            if isinstance(vertex, AbstractVertexWithEdgeToDependentVertices):
                for dependant_vertex in vertex.dependent_vertices():
                    self.add_application_vertex(dependant_vertex)
                    edge_partition_identifiers = vertex.\
                        edge_partition_identifiers_for_dependent_vertex(
                            dependant_vertex)
                    for edge_identifier in edge_partition_identifiers:
                        dependant_edge = ApplicationEdge(
                            pre_vertex=vertex,
                            post_vertex=dependant_vertex)
                        self.add_application_edge(
                            dependant_edge, edge_identifier)

    def _deduce_number_of_iterations(self, n_machine_time_steps):
        """ operates the auto pause and resume functionality by figuring out\
            how many timer ticks a simulation can run before sdram runs out,\
            and breaks simulation into chunks of that long.

        :param n_machine_time_steps: the total timer ticks to be ran
        :return: list of timer steps.
        """
        # Go through the placements and find how much SDRAM is available
        # on each chip
        sdram_tracker = dict()
        vertex_by_chip = defaultdict(list)

        # horrible hack. This needs to be fixed somehow
        provide_injectables(
            {"MachineTimeStep": self._machine_time_step,
             "TotalMachineTimeSteps": n_machine_time_steps,
             "TimeScaleFactor": self._time_scale_factor})

        for placement in self._placements.placements:
            vertex = placement.vertex
            if isinstance(vertex, AbstractReceiveBuffersToHost):

                resources = vertex.resources_required
                if (placement.x, placement.y) not in sdram_tracker:
                    sdram_tracker[placement.x, placement.y] = \
                        self._machine.get_chip_at(
                            placement.x, placement.y).sdram.size
                sdram = (
                    resources.sdram.get_value() -
                    vertex.get_minimum_buffer_sdram_usage())
                sdram_tracker[placement.x, placement.y] -= sdram
                vertex_by_chip[placement.x, placement.y].append(vertex)

        # Go through the chips and divide up the remaining SDRAM, finding
        # the minimum number of machine timesteps to assign
        min_time_steps = None
        for x, y in vertex_by_chip:
            vertices_on_chip = vertex_by_chip[x, y]
            sdram = sdram_tracker[x, y]
            sdram_per_vertex = int(sdram / len(vertices_on_chip))
            for vertex in vertices_on_chip:
                n_time_steps = vertex.get_n_timesteps_in_buffer_space(
                    sdram_per_vertex, self._machine_time_step)
                if min_time_steps is None or n_time_steps < min_time_steps:
                    min_time_steps = n_time_steps

        # clear injectable
        clear_injectables()

        if min_time_steps is None:
            return [n_machine_time_steps]
        else:
            return self._generate_steps(n_machine_time_steps, min_time_steps)

    @staticmethod
    def _generate_steps(n_machine_time_steps, min_machine_time_steps):
        """ generates the list of timer runs

        :param n_machine_time_steps: the total runtime in machine time steps
        :param min_machine_time_steps: the min allowed per chunk
        :return: list of time steps
        """
        number_of_full_iterations = int(math.floor(
            n_machine_time_steps / min_machine_time_steps))
        left_over_time_steps = int(
            n_machine_time_steps -
            (number_of_full_iterations * min_machine_time_steps))

        steps = [int(min_machine_time_steps)] * number_of_full_iterations
        if left_over_time_steps != 0:
            steps.append(int(left_over_time_steps))
        return steps

    def _calculate_number_of_machine_time_steps(self, next_run_timesteps):
        total_run_timesteps = next_run_timesteps
        if next_run_timesteps is not None:
            total_run_timesteps += self._current_run_timesteps
            self._no_machine_time_steps = total_run_timesteps
        else:
            self._no_machine_time_steps = None
            for vertex in self._application_graph.vertices:
                if (isinstance(vertex, AbstractRecordable) and
                        vertex.is_recording()):
                    raise ConfigurationException(
                        "recording a vertex when set to infinite runtime "
                        "is not currently supported")
            for vertex in self._machine_graph.vertices:
                if (isinstance(vertex, AbstractRecordable) and
                        vertex.is_recording()):
                    raise ConfigurationException(
                        "recording a vertex when set to infinite runtime "
                        "is not currently supported")
        return total_run_timesteps

    def _run_algorithms(
            self, inputs, algorithms, outputs, tokens, required_tokens,
            provenance_name, optional_algorithms=None):
        """ runs getting a spinnaker machine logic

        :param inputs: the inputs
        :param algorithms: algorithms to call
        :param outputs: outputs to get
        :param tokens: The tokens to start with
        :param required_tokens: The tokens that must be generated
        :param optional_algorithms: optional algorithms to use
        :param provenance_name: the name for provenance
        :return:  None
        """

        optional = optional_algorithms
        if optional is None:
            optional = []

        # Execute the algorithms
        executor = PACMANAlgorithmExecutor(
            algorithms=algorithms, optional_algorithms=optional,
            inputs=inputs, tokens=tokens,
            required_output_tokens=required_tokens, xml_paths=self._xml_paths,
            required_outputs=outputs, do_timings=self._do_timings,
            print_timings=self._print_timings,
            provenance_name=provenance_name,
            provenance_path=self._pacman_executor_provenance_path)

        try:
            executor.execute_mapping()
            self._pacman_provenance.extract_provenance(executor)
            return executor
        except Exception:
            self._txrx = executor.get_item("MemoryTransceiver")
            self._machine_allocation_controller = executor.get_item(
                "MachineAllocationController")
            ex_type, ex_value, ex_traceback = sys.exc_info()
            try:
                self._shutdown()
                helpful_functions.write_finished_file(
                    self._app_data_top_simulation_folder,
                    self._report_simulation_top_directory)
            except Exception:
                logger.warn("problem when shutting down", exc_info=True)
            raise ex_type, ex_value, ex_traceback

    def _get_machine(self, total_run_time=0.0, n_machine_time_steps=None):
        if self._machine is not None:
            return self._machine

        inputs = dict(self._extra_inputs)
        algorithms = list()
        outputs = list()

        # Add the version information to the provenance data at the start
        version_provenance = list()
        version_provenance.append(ProvenanceDataItem(
            ["version_data", "spinn_utilities_version"], spinn_utils_version))
        version_provenance.append(ProvenanceDataItem(
            ["version_data", "spinn_machine_version"], spinn_machine_version))
        version_provenance.append(ProvenanceDataItem(
            ["version_data", "spinn_storage_handlers_version"],
            spinn_storage_version))
        version_provenance.append(ProvenanceDataItem(
            ["version_data", "spalloc_version"], spalloc_version))
        version_provenance.append(ProvenanceDataItem(
            ["version_data", "spinnman_version"], spinnman_version))
        version_provenance.append(ProvenanceDataItem(
            ["version_data", "pacman_version"], pacman_version))
        version_provenance.append(ProvenanceDataItem(
            ["version_data", "data_specification_version"], data_spec_version))
        version_provenance.append(ProvenanceDataItem(
            ["version_data", "front_end_common_version"], fec_version))
        version_provenance.append(ProvenanceDataItem(
            ["version_data", "numpy_version"], numpy_version))
        version_provenance.append(ProvenanceDataItem(
            ["version_data", "scipy_version"], scipy_version))
        if self._front_end_versions is not None:
            for name, value in self._front_end_versions:
                version_provenance.append(ProvenanceDataItem(
                    names=["version_data", name], value=value))
        inputs["ProvenanceItems"] = version_provenance
        inputs["UsingAdvancedMonitorSupport"] = self._config.getboolean(
            "Machine", "enable_advanced_monitor_support")

        # add algorithms for handling LPG placement and edge insertion
        if len(self._live_packet_recorder_params) != 0:
            algorithms.append("PreAllocateResourcesForLivePacketGatherers")
            inputs['LivePacketRecorderParameters'] = \
                self._live_packet_recorder_params

        if self._config.getboolean("Reports", "write_energy_report"):
            algorithms.append("PreAllocateResourcesForChipPowerMonitor")
            inputs['MemorySamplingFrequency'] = self._config.getfloat(
                "EnergyMonitor", "sampling_frequency")
            inputs['MemoryNumberSamplesPerRecordingEntry'] = \
                self._config.getfloat(
                    "EnergyMonitor", "n_samples_per_recording_entry")

        # add algorithms for handling extra monitor code
        if self._config.getboolean("Machine",
                                   "enable_advanced_monitor_support"):
            algorithms.append("PreAllocateResourcesForExtraMonitorSupport")

        # add the application and machine graphs as needed
        if self._application_graph.n_vertices > 0:
            inputs["MemoryApplicationGraph"] = self._application_graph
        elif self._machine_graph.n_vertices > 0:
            inputs["MemoryMachineGraph"] = self._machine_graph

        # add max sdram size which we're going to allow (debug purposes)
        inputs["MaxSDRAMSize"] = self._read_config_int(
            "Machine", "max_sdram_allowed_per_chip")

        # Set the total run time
        inputs["TotalRunTime"] = total_run_time
        inputs["TotalMachineTimeSteps"] = n_machine_time_steps
        inputs["MachineTimeStep"] = self._machine_time_step
        inputs["TimeScaleFactor"] = self._time_scale_factor

        # If we are using a directly connected machine, add the details to get
        # the machine and transceiver
        if self._hostname is not None:
            self._handle_machine_common_config(inputs)
            inputs["IPAddress"] = self._hostname
            inputs["BMPDetails"] = self._read_config("Machine", "bmp_names")
            inputs["AutoDetectBMPFlag"] = self._config.getboolean(
                "Machine", "auto_detect_bmp")
            inputs["ScampConnectionData"] = self._read_config(
                "Machine", "scamp_connections_data")
            inputs["MaxCoreId"] = self._read_config_int(
                "Machine", "core_limit")

            algorithms.append("MachineGenerator")
            algorithms.append("MallocBasedChipIDAllocator")

            outputs.append("MemoryExtendedMachine")
            outputs.append("MemoryTransceiver")

            executor = self._run_algorithms(
                inputs, algorithms, outputs, [], [], "machine_generation")
            self._machine = executor.get_item("MemoryExtendedMachine")
            self._txrx = executor.get_item("MemoryTransceiver")
            self._machine_outputs = executor.get_items()
            self._machine_tokens = executor.get_completed_tokens()

        if self._use_virtual_board:
            self._handle_machine_common_config(inputs)
            inputs["IPAddress"] = "virtual"
            inputs["NumberOfBoards"] = self._read_config_int(
                "Machine", "number_of_boards")
            inputs["MachineWidth"] = self._read_config_int(
                "Machine", "width")
            inputs["MachineHeight"] = self._read_config_int(
                "Machine", "height")
            inputs["MachineHasWrapAroundsFlag"] = self._read_config_boolean(
                "Machine", "requires_wrap_arounds")
            inputs["BMPDetails"] = None
            inputs["AutoDetectBMPFlag"] = False
            inputs["ScampConnectionData"] = None
            inputs["CPUsPerVirtualChip"] = 16

            algorithms.append("VirtualMachineGenerator")
            algorithms.append("MallocBasedChipIDAllocator")

            outputs.append("MemoryExtendedMachine")

            executor = self._run_algorithms(
                inputs, algorithms, outputs, [], [], "machine_generation")
            self._machine_outputs = executor.get_items()
            self._machine_tokens = executor.get_completed_tokens()
            self._machine = executor.get_item("MemoryExtendedMachine")

        if (self._spalloc_server is not None or
                self._remote_spinnaker_url is not None):

            need_virtual_board = False

            # if using spalloc system
            if self._spalloc_server is not None:
                inputs["SpallocServer"] = self._spalloc_server
                inputs["SpallocPort"] = self._read_config_int(
                    "Machine", "spalloc_port")
                inputs["SpallocUser"] = self._read_config(
                    "Machine", "spalloc_user")
                inputs["SpallocMachine"] = self._read_config(
                    "Machine", "spalloc_machine")
                if self._n_chips_required is None:
                    algorithms.append("SpallocMaxMachineGenerator")
                    need_virtual_board = True

            # if using HBP server system
            if self._remote_spinnaker_url is not None:
                inputs["RemoteSpinnakerUrl"] = self._remote_spinnaker_url
                if self._n_chips_required is None:
                    algorithms.append("HBPMaxMachineGenerator")
                    need_virtual_board = True

            if (self._application_graph.n_vertices == 0 and
                    self._machine_graph.n_vertices == 0 and
                    need_virtual_board):
                if self._config.getboolean(
                        "Mode", "violate_no_vertex_in_graphs_restriction"):
                    logger.warn(
                        "you graph has no vertices in it, but you have "
                        "requested that we still execute.")
                else:
                    raise ConfigurationException(
                        "A allocated machine has been requested but there are "
                        "no vertices to work out the size of the machine "
                        "required and n_chips_required has not been set")

            inputs["CPUsPerVirtualChip"] = 16

            do_partitioning = False
            if need_virtual_board:
                algorithms.append("VirtualMachineGenerator")
                algorithms.append("MallocBasedChipIDAllocator")

                # If we are using an allocation server, and we need a virtual
                # board, we need to use the virtual board to get the number of
                # chips to be allocated either by partitioning, or by measuring
                # the graph

                # if the end user has requested violating the no vertex check,
                # add the app graph and let the rest work out.
                if (self._application_graph.n_vertices != 0 or (
                        self._config.getboolean(
                            "Mode",
                            "violate_no_vertex_in_graphs_restriction") and
                        self._machine_graph.n_vertices == 0)):
                    inputs["MemoryApplicationGraph"] = self._application_graph
                    algorithms.extend(self._config.get(
                        "Mapping",
                        "application_to_machine_graph_algorithms").split(","))
                    outputs.append("MemoryMachineGraph")
                    outputs.append("MemoryGraphMapper")
                    do_partitioning = True

                # only add machine graph is it has vertices. as the check for
                # no vertices in both graphs is checked above.
                elif self._machine_graph.n_vertices != 0:
                    inputs["MemoryMachineGraph"] = self._machine_graph
                    algorithms.append("GraphMeasurer")
            else:

                # If we are using an allocation server but have been told how
                # many chips to use, just use that as an input
                inputs["NChipsRequired"] = self._n_chips_required

            if self._spalloc_server is not None:
                algorithms.append("SpallocAllocator")
            elif self._remote_spinnaker_url is not None:
                algorithms.append("HBPAllocator")

            algorithms.append("MachineGenerator")
            algorithms.append("MallocBasedChipIDAllocator")

            outputs.append("MemoryExtendedMachine")
            outputs.append("IPAddress")
            outputs.append("MemoryTransceiver")
            outputs.append("MachineAllocationController")

            executor = self._run_algorithms(
                inputs, algorithms, outputs, [], [], "machine_generation")

            self._machine_outputs = executor.get_items()
            self._machine_tokens = executor.get_completed_tokens()
            self._machine = executor.get_item("MemoryExtendedMachine")
            self._ip_address = executor.get_item("IPAddress")
            self._txrx = executor.get_item("MemoryTransceiver")
            self._machine_allocation_controller = executor.get_item(
                "MachineAllocationController")

            if do_partitioning:
                self._machine_graph = executor.get_item(
                    "MemoryMachineGraph")
                self._graph_mapper = executor.get_item(
                    "MemoryGraphMapper")

        if self._txrx is not None and self._app_id is None:
            self._app_id = self._txrx.app_id_tracker.get_new_id()

        self._turn_off_on_board_to_save_power("turn_off_board_after_discovery")

        return self._machine

    def _handle_machine_common_config(self, inputs):
        """ adds common parts of the machine configuration

        :param inputs: the input dict
        :rtype: None
        """
        down_chips, down_cores, down_links = \
            helpful_functions.sort_out_downed_chips_cores_links(
                self._config.get("Machine", "down_chips"),
                self._config.get("Machine", "down_cores"),
                self._config.get("Machine", "down_links"))
        inputs["DownedChipsDetails"] = down_chips
        inputs["DownedCoresDetails"] = down_cores
        inputs["DownedLinksDetails"] = down_links
        inputs["BoardVersion"] = self._read_config_int(
            "Machine", "version")
        inputs["ResetMachineOnStartupFlag"] = self._config.getboolean(
            "Machine", "reset_machine_on_startup")
        inputs["BootPortNum"] = self._read_config_int(
            "Machine", "boot_connection_port_num")

    def generate_file_machine(self):
        inputs = {
            "MemoryExtendedMachine": self.machine,
            "FileMachineFilePath": os.path.join(
                self._json_folder, "machine.json")
        }
        outputs = ["FileMachine"]
        executor = PACMANAlgorithmExecutor(
            algorithms=[], optional_algorithms=[], inputs=inputs, tokens=[],
            required_tokens=[], xml_paths=self._xml_paths,
            required_outputs=outputs,
            do_timings=self._do_timings, print_timings=self._print_timings,
            provenance_path=self._pacman_executor_provenance_path)
        executor.execute_mapping()

    def _do_mapping(self, run_time, n_machine_time_steps, total_run_time):

        # time the time it takes to do all pacman stuff
        mapping_total_timer = Timer()
        mapping_total_timer.start_timing()

        # update inputs with extra mapping inputs if required
        inputs = dict(self._machine_outputs)
        tokens = list(self._machine_tokens)
        if self._extra_mapping_inputs is not None:
            inputs.update(self._extra_mapping_inputs)

        inputs["RunTime"] = run_time
        inputs["TotalRunTime"] = total_run_time
        inputs["TotalMachineTimeSteps"] = n_machine_time_steps
        inputs["PostSimulationOverrunBeforeError"] = self._config.getint(
            "Machine", "post_simulation_overrun_before_error")

        # handle graph additions
        if (self._application_graph.n_vertices > 0 and
                self._graph_mapper is None):
            inputs["MemoryApplicationGraph"] = self._application_graph
        elif self._machine_graph.n_vertices > 0:
            inputs['MemoryMachineGraph'] = self._machine_graph
            if self._graph_mapper is not None:
                inputs["MemoryGraphMapper"] = self._graph_mapper
        elif self._config.getboolean(
                "Mode", "violate_no_vertex_in_graphs_restriction"):
            logger.warn(
                "you graph has no vertices in it, but you have requested that"
                " we still execute.")
            inputs["MemoryApplicationGraph"] = self._application_graph
            inputs["MemoryGraphMapper"] = GraphMapper()
            inputs['MemoryMachineGraph'] = self._machine_graph
        else:
            raise ConfigurationException(
                "There needs to be a graph which contains at least one vertex"
                " for the tool chain to map anything.")

        inputs['ReportFolder'] = self._report_default_directory
        inputs["ApplicationDataFolder"] = self._app_data_runtime_folder
        inputs["ProvenanceFilePath"] = self._provenance_file_path
        inputs["APPID"] = self._app_id
        inputs["ExecDSEOnHostFlag"] = self._exec_dse_on_host
        inputs["TimeScaleFactor"] = self._time_scale_factor
        inputs["MachineTimeStep"] = self._machine_time_step
        inputs["DatabaseSocketAddresses"] = self._database_socket_addresses
        inputs["DatabaseWaitOnConfirmationFlag"] = self._config.getboolean(
            "Database", "wait_on_confirmation")
        inputs["WriteCheckerFlag"] = self._config.getboolean(
            "Mode", "verify_writes")
        inputs["WriteTextSpecsFlag"] = self._config.getboolean(
            "Reports", "write_text_specs")
        inputs["ExecutableFinder"] = self._executable_finder
        inputs["UserCreateDatabaseFlag"] = self._config.get(
            "Database", "create_database")
        inputs["SendStartNotifications"] = self._config.getboolean(
            "Database", "send_start_notification")
        inputs["SendStopNotifications"] = self._config.getboolean(
            "Database", "send_stop_notification")

        # add paths for each file based version
        inputs["FileCoreAllocationsFilePath"] = os.path.join(
            self._json_folder, "core_allocations.json")
        inputs["FileSDRAMAllocationsFilePath"] = os.path.join(
            self._json_folder, "sdram_allocations.json")
        inputs["FileMachineFilePath"] = os.path.join(
            self._json_folder, "machine.json")
        inputs["FileMachineGraphFilePath"] = os.path.join(
            self._json_folder, "machine_graph.json")
        inputs["FilePlacementFilePath"] = os.path.join(
            self._json_folder, "placements.json")
        inputs["FileRoutingPathsFilePath"] = os.path.join(
            self._json_folder, "routing_paths.json")
        inputs["FileConstraintsFilePath"] = os.path.join(
            self._json_folder, "constraints.json")

        algorithms = list()

        if len(self._live_packet_recorder_params) != 0:
            algorithms.append(
                "InsertLivePacketGatherersToGraphs")
            algorithms.append("InsertEdgesToLivePacketGatherers")
            inputs['LivePacketRecorderParameters'] = \
                self._live_packet_recorder_params

        if self._config.getboolean("Reports", "write_energy_report"):
            algorithms.append(
                "InsertChipPowerMonitorsToGraphs")
            inputs['MemorySamplingFrequency'] = self._config.getfloat(
                "EnergyMonitor", "sampling_frequency")
            inputs['MemoryNumberSamplesPerRecordingEntry'] = \
                self._config.getfloat(
                    "EnergyMonitor", "n_samples_per_recording_entry")

        # handle extra monitor functionality
        if self._config.getboolean("Machine",
                                   "enable_advanced_monitor_support"):
            algorithms.append("InsertEdgesToExtraMonitorFunctionality")
            algorithms.append("InsertExtraMonitorVerticesToGraphs")
            algorithms.append("FixedRouteRouter")
            inputs['FixedRouteDestinationClass'] = \
                DataSpeedUpPacketGatherMachineVertex

        # handle extra mapping algorithms if required
        if self._extra_mapping_algorithms is not None:
            algorithms.extend(self._extra_mapping_algorithms)

        optional_algorithms = list()

        # Add reports
        if self._config.getboolean("Reports", "reports_enabled"):
            if self._config.getboolean("Reports",
                                       "write_tag_allocation_reports"):
                algorithms.append("TagReport")
            if self._config.getboolean("Reports", "write_router_info_report"):
                algorithms.append("routingInfoReports")
            if self._config.getboolean("Reports", "write_router_reports"):
                algorithms.append("RouterReports")
            if self._config.getboolean("Reports",
                                       "write_routing_table_reports"):
                optional_algorithms.append("unCompressedRoutingTableReports")
                optional_algorithms.append("compressedRoutingTableReports")
                optional_algorithms.append("comparisonOfRoutingTablesReport")
            if self._config.getboolean(
                    "Reports", "write_routing_tables_from_machine_report"):
                optional_algorithms.append(
                    "RoutingTableFromMachineReport")

            # only add partitioner report if using an application graph
            if (self._config.getboolean(
                    "Reports", "write_partitioner_reports") and
                    self._application_graph.n_vertices != 0):
                algorithms.append("PartitionerReport")

            # only add write placer report with application graph when
            # there's application vertices
            if (self._config.getboolean(
                    "Reports", "write_application_graph_placer_report") and
                    self._application_graph.n_vertices != 0):
                algorithms.append("PlacerReportWithApplicationGraph")

            if self._config.getboolean(
                    "Reports", "write_machine_graph_placer_report"):
                algorithms.append("PlacerReportWithoutApplicationGraph")

            # only add network specification report if there's
            # application vertices.
            if (self._config.getboolean(
                    "Reports", "write_network_specification_report")):
                algorithms.append("NetworkSpecificationReport")

        # only add the partitioner if there isn't already a machine graph
        if (self._application_graph.n_vertices > 0 and
                self._machine_graph.n_vertices == 0):
            full = self._config.get(
                "Mapping", "application_to_machine_graph_algorithms")
            individual = full.replace(" ", "").split(",")
            algorithms.extend(individual)
            inputs['MemoryPreviousAllocatedResources'] = \
                PreAllocatedResourceContainer()

        if self._use_virtual_board:
            full = self._config.get(
                "Mapping", "machine_graph_to_virtual_machine_algorithms")
            individual = full.replace(" ", "").split(",")
            algorithms.extend(individual)
        else:
            full = self._config.get(
                "Mapping", "machine_graph_to_machine_algorithms")
            individual = full.replace(" ", "").split(",")
            algorithms.extend(individual)

        # add check for algorithm start type
        algorithms.append("LocateExecutableStartType")

        # handle outputs
        outputs = [
            "MemoryPlacements", "MemoryRoutingTables",
            "MemoryTags", "MemoryRoutingInfos",
            "MemoryMachineGraph", "ExecutableTypes"
        ]

        if self._application_graph.n_vertices > 0:
            outputs.append("MemoryGraphMapper")

        # Create a buffer manager if there isn't one already
        if not self._use_virtual_board:
            if self._buffer_manager is None:
                inputs["StoreBufferDataInFile"] = self._config.getboolean(
                    "Buffers", "store_buffer_data_in_file")
                algorithms.append("BufferManagerCreator")
                outputs.append("BufferManager")
            else:
                inputs["BufferManager"] = self._buffer_manager

        # Execute the mapping algorithms
        executor = self._run_algorithms(
            inputs, algorithms, outputs, tokens, [], "mapping",
            optional_algorithms)

        # get result objects from the pacman executor
        self._mapping_outputs = executor.get_items()
        self._mapping_tokens = executor.get_completed_tokens()

        # Get the outputs needed
        self._placements = executor.get_item("MemoryPlacements")
        self._router_tables = executor.get_item("MemoryRoutingTables")
        self._tags = executor.get_item("MemoryTags")
        self._routing_infos = executor.get_item("MemoryRoutingInfos")
        self._graph_mapper = executor.get_item("MemoryGraphMapper")
        self._machine_graph = executor.get_item("MemoryMachineGraph")
        self._executable_types = executor.get_item("ExecutableTypes")

        if not self._use_virtual_board:
            self._buffer_manager = executor.get_item("BufferManager")
        else:
            # Fill in IP Tag ports (virtual so won't actually be used)
            for tag in self._tags.ip_tags:
                if tag.port is None:
                    tag.port = 65534
            for tag in self._tags.reverse_ip_tags:
                if tag.port is None:
                    tag.port = 64434

        self._mapping_time += \
            helpful_functions.convert_time_diff_to_total_milliseconds(
                mapping_total_timer.take_sample())

    def _do_data_generation(self, n_machine_time_steps):

        # set up timing
        data_gen_timer = Timer()
        data_gen_timer.start_timing()

        # The initial inputs are the mapping outputs
        inputs = dict(self._mapping_outputs)
        tokens = list(self._mapping_tokens)
        inputs["TotalMachineTimeSteps"] = n_machine_time_steps
        inputs["FirstMachineTimeStep"] = self._current_run_timesteps
        inputs["RunTimeMachineTimeSteps"] = n_machine_time_steps

        # Run the data generation algorithms
        outputs = []
        algorithms = [self._dsg_algorithm]

        executor = self._run_algorithms(
            inputs, algorithms, outputs, tokens, [], "data_generation")
        self._mapping_outputs = executor.get_items()
        self._mapping_tokens = executor.get_completed_tokens()

        self._dsg_time += \
            helpful_functions.convert_time_diff_to_total_milliseconds(
                data_gen_timer.take_sample())

    def _do_load(self, application_graph_changed):
        # set up timing
        load_timer = Timer()
        load_timer.start_timing()

        self._turn_on_board_if_saving_power()

        # The initial inputs are the mapping outputs
        inputs = dict(self._mapping_outputs)
        tokens = list(self._mapping_tokens)
        inputs["WriteMemoryMapReportFlag"] = (
            self._config.getboolean("Reports", "write_memory_map_report") and
            application_graph_changed
        )

        if not application_graph_changed:
            inputs["ExecutableTargets"] = self._last_run_outputs[
                "ExecutableTargets"]
            inputs["LoadedReverseIPTagsToken"] = self._last_run_outputs[
                "LoadedReverseIPTagsToken"]
            inputs["LoadedIPTagsToken"] = self._last_run_outputs[
                "LoadedIPTagsToken"]
            inputs["LoadedIPTagsToken"] = self._last_run_outputs[
                "LoadedIPTagsToken"]
            inputs["LoadedIPTagsToken"] = self._last_run_outputs[
                "LoadedIPTagsToken"]

        algorithms = list()

        # add report for extracting routing table from machine report if needed
        # Add algorithm to clear routing tables and set up routing
        if not self._use_virtual_board and application_graph_changed:
            algorithms.append("RoutingSetup")
            # Get the executable targets
            algorithms.append("GraphBinaryGatherer")

        loading_algorithm = helpful_functions.read_config(
            self._config, "Mapping", "loading_algorithms")
        if loading_algorithm is not None and application_graph_changed:
            algorithms.extend(loading_algorithm.split(","))
        algorithms.extend(self._extra_load_algorithms)

        write_memory_report = self._config.getboolean(
            "Reports", "write_memory_map_report")
        if write_memory_report and application_graph_changed:
            if self._exec_dse_on_host:
                algorithms.append("MemoryMapOnHostReport")
                algorithms.append("MemoryMapOnHostChipReport")
            else:
                algorithms.append("MemoryMapOnChipReport")

        # Add reports that depend on compression
        routing_tables_needed = False
        if application_graph_changed:
            if self._config.getboolean("Reports",
                                       "write_routing_table_reports"):
                routing_tables_needed = True
                algorithms.append("unCompressedRoutingTableReports")
                algorithms.append("compressedRoutingTableReports")
                algorithms.append("comparisonOfRoutingTablesReport")
            if self._config.getboolean(
                    "Reports", "write_routing_compression_checker_report"):
                routing_tables_needed = True
                algorithms.append("routingCompressionCheckerReport")

        # handle extra monitor functionality
        enable_advanched_monitor = self._config.getboolean(
            "Machine", "enable_advanced_monitor_support")
        if enable_advanched_monitor and application_graph_changed:
            algorithms.append("LoadFixedRoutes")
            algorithms.append("FixedRouteFromMachineReport")

        # add optional algorithms
        optional_algorithms = list()
        optional_algorithms.append("RoutingTableLoader")
        optional_algorithms.append("TagsLoader")
        if self._exec_dse_on_host:
            optional_algorithms.append("HostExecuteDataSpecification")
        else:
            optional_algorithms.append("MachineExecuteDataSpecification")

        # Reload any parameters over the loaded data if we have already
        # run and not using a virtual board
        if self._has_ran and not self._use_virtual_board:
            optional_algorithms.append("DSGRegionReloader")

        # Get the executable targets
        optional_algorithms.append("GraphBinaryGatherer")

        # algorithms needed for loading the binaries to the SpiNNaker machine
        optional_algorithms.append("LoadExecutableImages")

        # Something probably a report needs the routing tables
        # This report is one way to get them if done on machine
        if routing_tables_needed:
            optional_algorithms.append("RoutingTableFromMachineReport")

        # Decide what needs to be done
        required_tokens = ["DataLoaded", "BinariesLoaded"]

        executor = self._run_algorithms(
            inputs, algorithms, [], tokens, required_tokens, "loading",
            optional_algorithms)
        self._load_outputs = executor.get_items()
        self._load_tokens = executor.get_completed_tokens()

        self._load_time += \
            helpful_functions.convert_time_diff_to_total_milliseconds(
                load_timer.take_sample())

    def _do_run(self, n_machine_time_steps, loading_done, run_until_complete):
        # start timer
        run_timer = Timer()
        run_timer.start_timing()

        # calculate number of machine time steps
        total_run_timesteps = self._calculate_number_of_machine_time_steps(
            n_machine_time_steps)
        run_time = None
        if n_machine_time_steps is not None:
            run_time = (
                n_machine_time_steps *
                (float(self._machine_time_step) / 1000.0)
            )

        # if running again, load the outputs from last load or last mapping
        if self._load_outputs is not None:
            inputs = dict(self._load_outputs)
            tokens = list(self._load_tokens)
        else:
            inputs = dict(self._mapping_outputs)
            tokens = list(self._mapping_tokens)

        inputs["RanToken"] = self._has_ran
        inputs["NoSyncChanges"] = self._no_sync_changes
        inputs["RunTimeMachineTimeSteps"] = n_machine_time_steps
        inputs["TotalMachineTimeSteps"] = total_run_timesteps
        inputs["RunTime"] = run_time
        inputs["FirstMachineTimeStep"] = self._current_run_timesteps
        if run_until_complete:
            inputs["RunUntilCompleteFlag"] = True

        if not self._use_virtual_board:
            inputs["CoresToExtractIOBufFrom"] = \
                helpful_functions.translate_iobuf_extraction_elements(
                    self._config.get(
                        "Reports", "extract_iobuf_from_cores"),
                    self._config.get(
                        "Reports", "extract_iobuf_from_binary_types"),
                    self._load_outputs["ExecutableTargets"],
                    self._executable_finder)

        # update algorithm list with extra pre algorithms if needed
        if self._extra_pre_run_algorithms is not None:
            algorithms = list(self._extra_pre_run_algorithms)
        else:
            algorithms = list()

        # clear iobuf if were in multirun mode
        if (self._has_ran and not self._has_reset_last and
                not self._use_virtual_board and
                self._config.getboolean("Reports", "clear_iobuf_during_run")):
            algorithms.append("ChipIOBufClearer")

        # Reload any parameters over the loaded data if we have already
        # run and not using a virtual board and the data hasn't already
        # been regenerated during a load
        if (self._has_ran and not self._use_virtual_board and
                not loading_done):
            algorithms.append("DSGRegionReloader")

        # Update the run time if not using a virtual board
        if (not self._use_virtual_board and
                ExecutableType.USES_SIMULATION_INTERFACE in
                self._executable_types):
            algorithms.append("ChipRuntimeUpdater")

        # Add the database writer in case it is needed
        algorithms.append("DatabaseInterface")
        if not self._use_virtual_board:
            algorithms.append("NotificationProtocol")

        # Sort out reload if needed
        if self._config.getboolean("Reports", "write_reload_steps"):
            logger.warn("Reload script is not supported in this version")

        outputs = [
            "NoSyncChanges"
        ]

        if self._use_virtual_board:
            logger.warn(
                "Application will not actually be run as on a virtual board")
        elif (len(self._executable_types) == 1 and
                ExecutableType.NO_APPLICATION in self._executable_types):
            logger.warn(
                "Application will not actually be run as there is nothing to "
                "actually run")
        else:
            algorithms.append("ApplicationRunner")

        # ensure we exploit the parallel of data extraction by running it at\
        # end regardless of multirun, but only run if using a real machine
        if not self._use_virtual_board:
            algorithms.append("BufferExtractor")

        if self._config.getboolean("Reports", "write_provenance_data"):
            algorithms.append("GraphProvenanceGatherer")

        # add any extra post algorithms as needed
        if self._extra_post_run_algorithms is not None:
            algorithms += self._extra_post_run_algorithms

        # add extractor of iobuf if needed
        if (self._config.getboolean("Reports", "extract_iobuf") and
                self._config.getboolean(
                    "Reports", "extract_iobuf_during_run") and
                not self._use_virtual_board and
                n_machine_time_steps is not None):
            algorithms.append("ChipIOBufExtractor")

        # add extractor of provenance if needed
        if (self._config.getboolean("Reports", "write_provenance_data") and
                not self._use_virtual_board and
                n_machine_time_steps is not None):
            algorithms.append("PlacementsProvenanceGatherer")
            algorithms.append("RouterProvenanceGatherer")
            algorithms.append("ProfileDataGatherer")
            outputs.append("ProvenanceItems")

        # Decide what needs done
        required_tokens = ["ApplicationRun"]

        run_complete = False
        executor = PACMANAlgorithmExecutor(
            algorithms=algorithms, optional_algorithms=[], inputs=inputs,
            tokens=tokens, required_output_tokens=required_tokens,
            xml_paths=self._xml_paths, required_outputs=outputs,
            do_timings=self._do_timings, print_timings=self._print_timings,
            provenance_path=self._pacman_executor_provenance_path,
            provenance_name="Execution")
        try:
            executor.execute_mapping()
            self._pacman_provenance.extract_provenance(executor)
            run_complete = True

            # write provenance to file if necessary
            if (self._config.getboolean(
                    "Reports", "write_provenance_data") and
                    not self._use_virtual_board and
                    n_machine_time_steps is not None):
                prov_items = executor.get_item("ProvenanceItems")
                prov_items.extend(self._pacman_provenance.data_items)
                self._pacman_provenance.clear()
                self._write_provenance(prov_items)
                self._all_provenance_items.append(prov_items)

            # move data around
            self._last_run_outputs = executor.get_items()
            self._last_run_tokens = executor.get_completed_tokens()
            self._current_run_timesteps = total_run_timesteps
            self._no_sync_changes = executor.get_item("NoSyncChanges")
            self._has_reset_last = False
            self._has_ran = True

            self._execute_time += \
                helpful_functions.convert_time_diff_to_total_milliseconds(
                    run_timer.take_sample())

        except KeyboardInterrupt:
            logger.error("User has aborted the simulation")
            self._shutdown()
            sys.exit(1)
        except Exception as e:
            e_inf = sys.exc_info()

            # If an exception occurs during a run, attempt to get
            # information out of the simulation before shutting down
            try:
                if executor is not None:
                    # Only do this if the error occurred in the run
                    if not run_complete and not self._use_virtual_board:
                        self._last_run_outputs = executor.get_items()
                        self._last_run_tokens = executor.get_completed_tokens()
                        self._recover_from_error(
                            e, e_inf, executor.get_item("ExecutableTargets"))
                else:
                    logger.error(
                        "The PACMAN executor crashing during initialisation,"
                        " please read previous error message to locate its"
                        " error")
            except Exception:
                logger.error("Error when attempting to recover from error",
                             exc_info=True)

            # if in debug mode, do not shut down machine
            in_debug_mode = self._config.get("Mode", "mode") == "Debug"
            if not in_debug_mode:
                try:
                    self.stop(
                        turn_off_machine=False, clear_routing_tables=False,
                        clear_tags=False)
                except Exception:
                    logger.error("Error when attempting to stop",
                                 exc_info=True)

            # reraise exception
            ex_type, ex_value, ex_traceback = e_inf
            raise ex_type, ex_value, ex_traceback

    def _write_provenance(self, provenance_data_items):
        """ Write provenance to disk
        """
        writer = None
        if self._provenance_format == "xml":
            writer = ProvenanceXMLWriter()
        elif self._provenance_format == "json":
            writer = ProvenanceJSONWriter()
        writer(provenance_data_items, self._provenance_file_path)

    def _recover_from_error(self, exception, exc_info, executable_targets):
        # if exception has an exception, print to system
        logger.error("An error has occurred during simulation")
        # Print the detail including the traceback
        if isinstance(exception, PacmanAlgorithmFailedToCompleteException):
            logger.error(exception.exception, exc_info=exc_info)
        else:
            logger.error(exception, exc_info=exc_info)

        logger.info("\n\nAttempting to extract data\n\n")

        # Extract router provenance
        extra_monitor_vertices = None
        if self._read_config_boolean(
                "Machine", "enable_advanced_monitor_support"):
            extra_monitor_vertices = self._last_run_outputs[
                "MemoryExtraMonitorVertices"]
        router_provenance = RouterProvenanceGatherer()
        prov_items = router_provenance(
            transceiver=self._txrx, machine=self._machine,
<<<<<<< HEAD
            router_tables=self._router_tables,
            extra_monitor_vertices=(
                self._last_run_outputs["MemoryExtraMonitorVertices"]),
=======
            router_tables=self._router_tables, has_ran=True,
            extra_monitor_vertices=extra_monitor_vertices,
>>>>>>> 6f6468f4
            placements=self._placements)

        # Find the cores that are not in an expected state
        unsuccessful_cores = self._txrx.get_cores_not_in_state(
            executable_targets.all_core_subsets,
            {CPUState.RUNNING, CPUState.PAUSED, CPUState.FINISHED})

        # If there are no cores in a bad state, find those not yet in
        # their finished state
        unsuccessful_core_subset = CoreSubsets()
        if len(unsuccessful_cores) == 0:
            for executable_type in self._executable_types:
                unsuccessful_cores = self._txrx.get_cores_not_in_state(
                    self._executable_types[executable_type],
                    executable_type.end_state)
                for (x, y, p), _ in unsuccessful_cores.iteritems():
                    unsuccessful_core_subset.add_processor(x, y, p)

        # Find the cores that are not in RTE i.e. that can still be read
        non_rte_cores = [
            (x, y, p)
            for (x, y, p), core_info in unsuccessful_cores.iteritems()
            if (core_info.state != CPUState.RUN_TIME_EXCEPTION and
                core_info.state != CPUState.WATCHDOG)
        ]

        # If there are any cores that are not in RTE, extract data from them
        if (len(non_rte_cores) > 0 and
                ExecutableType.USES_SIMULATION_INTERFACE in
                self._executable_types):
            placements = Placements()
            non_rte_core_subsets = CoreSubsets()
            for (x, y, p) in non_rte_cores:
                vertex = self._placements.get_vertex_on_processor(x, y, p)
                placements.add_placement(
                    self._placements.get_placement_of_vertex(vertex))
                non_rte_core_subsets.add_processor(x, y, p)

            # Attempt to force the cores to write provenance and exit
            updater = ChipProvenanceUpdater()
            updater(self._txrx, self._app_id, non_rte_core_subsets)

            # Extract any written provenance data
            extracter = PlacementsProvenanceGatherer()
            extracter(self._txrx, placements, True, prov_items)

        # Finish getting the provenance
        prov_items.extend(self._pacman_provenance.data_items)
        self._pacman_provenance.clear()
        self._write_provenance(prov_items)
        self._all_provenance_items.append(prov_items)

        # Read IOBUF where possible (that should be everywhere)
        iobuf = ChipIOBufExtractor()
        errors, warnings = iobuf(
            self._txrx, True, unsuccessful_core_subset,
            self._provenance_file_path)

        # Print the details of error cores
        for (x, y, p), core_info in unsuccessful_cores.iteritems():
            state = core_info.state
            if state == CPUState.RUN_TIME_EXCEPTION:
                state = core_info.run_time_error
            logger.error("{}, {}, {}: {} {}".format(
                x, y, p, state.name, core_info.application_name))
            if core_info.state == CPUState.RUN_TIME_EXCEPTION:
                logger.error(
                    "r0=0x{:08X} r1=0x{:08X} r2=0x{:08X} r3=0x{:08X}".format(
                        core_info.registers[0], core_info.registers[1],
                        core_info.registers[2], core_info.registers[3]))
                logger.error(
                    "r4=0x{:08X} r5=0x{:08X} r6=0x{:08X} r7=0x{:08X}".format(
                        core_info.registers[4], core_info.registers[5],
                        core_info.registers[6], core_info.registers[7]))
                logger.error("PSR=0x{:08X} SR=0x{:08X} LR=0x{:08X}".format(
                    core_info.processor_state_register,
                    core_info.stack_pointer, core_info.link_register))

        # Print the IOBUFs
        self._print_iobuf(errors, warnings)

    @staticmethod
    def _print_iobuf(errors, warnings):
        for warning in warnings:
            logger.warn(warning)
        for error in errors:
            logger.error(error)

    def reset(self):
        """ Code that puts the simulation back at time zero
        """

        logger.info("Resetting")
        if self._txrx is not None:

            # Stop the application
            self._txrx.stop_application(self._app_id)

        # rewind the buffers from the buffer manager, to start at the beginning
        # of the simulation again and clear buffered out
        if self._buffer_manager is not None:
            self._buffer_manager.reset()

        # reset the current count of how many milliseconds the application
        # has ran for over multiple calls to run
        self._current_run_timesteps = 0

        # change number of resets as loading the binary again resets the sync\
        # to 0
        self._no_sync_changes = 0

        # sets the reset last flag to true, so that when run occurs, the tools
        # know to update the vertices which need to know a reset has occurred
        self._has_reset_last = True

    def _create_xml_paths(self, extra_algorithm_xml_paths):

        # add the extra xml files from the config file
        xml_paths = self._config.get("Mapping", "extra_xmls_paths")
        if xml_paths == "None":
            xml_paths = list()
        else:
            xml_paths = xml_paths.split(",")

        xml_paths.extend(
            function_list.get_front_end_common_pacman_xml_paths())

        if extra_algorithm_xml_paths is not None:
            xml_paths.extend(extra_algorithm_xml_paths)

        return xml_paths

    def _detect_if_graph_has_changed(self, reset_flags=True):
        """ Iterates though the graph and looks changes
        """
        changed = False

        # if application graph is filled, check their changes
        if self._application_graph.n_vertices != 0:
            for vertex in self._application_graph.vertices:
                if isinstance(vertex, AbstractChangableAfterRun):
                    if vertex.requires_mapping:
                        changed = True
                    if reset_flags:
                        vertex.mark_no_changes()
            for partition in self._application_graph.outgoing_edge_partitions:
                for edge in partition.edges:
                    if isinstance(edge, AbstractChangableAfterRun):
                        if edge.requires_mapping:
                            changed = True
                        if reset_flags:
                            edge.mark_no_changes()

        # if no application, but a machine graph, check for changes there
        elif self._machine_graph.n_vertices != 0:
            for machine_vertex in self._machine_graph.vertices:
                if isinstance(machine_vertex, AbstractChangableAfterRun):
                    if machine_vertex.requires_mapping:
                        changed = True
                    if reset_flags:
                        machine_vertex.mark_no_changes()
            for partition in self._machine_graph.outgoing_edge_partitions:
                for machine_edge in partition.edges:
                    if isinstance(machine_edge, AbstractChangableAfterRun):
                        if machine_edge.requires_mapping:
                            changed = True
                        if reset_flags:
                            machine_edge.mark_no_changes()
        return changed

    @property
    def has_ran(self):
        return self._has_ran

    @property
    def machine_time_step(self):
        return self._machine_time_step

    @property
    def machine(self):
        """ The python machine object

        :rtype: :py:class:`spinn_machine.Machine`
        """
        return self._get_machine()

    @property
    def no_machine_time_steps(self):
        return self._no_machine_time_steps

    @property
    def timescale_factor(self):
        return self._time_scale_factor

    @property
    def machine_graph(self):
        return self._machine_graph

    @property
    def application_graph(self):
        return self._application_graph

    @property
    def routing_infos(self):
        return self._routing_infos

    @property
    def placements(self):
        return self._placements

    @property
    def transceiver(self):
        return self._txrx

    @property
    def graph_mapper(self):
        return self._graph_mapper

    @property
    def tags(self):
        return self._tags

    @property
    def buffer_manager(self):
        """ The buffer manager being used for loading/extracting buffers

        """
        return self._buffer_manager

    @property
    def dsg_algorithm(self):
        """ The dsg algorithm used by the tools

        """
        return self._dsg_algorithm

    @dsg_algorithm.setter
    def dsg_algorithm(self, new_dsg_algorithm):
        """ Set the dsg algorithm to be used by the tools

        :param new_dsg_algorithm: the new dsg algorithm name
        :rtype: None
        """
        self._dsg_algorithm = new_dsg_algorithm

    @property
    def none_labelled_vertex_count(self):
        """ The number of times vertices have not been labelled.
        """
        return self._none_labelled_vertex_count

    def increment_none_labelled_vertex_count(self):
        """ Increment the number of new vertices which have not been labelled.
        """
        self._none_labelled_vertex_count += 1

    @property
    def none_labelled_edge_count(self):
        """ The number of times edges have not been labelled.
        """
        return self._none_labelled_edge_count

    def increment_none_labelled_edge_count(self):
        """ Increment the number of new edges which have not been labelled.
        """
        self._none_labelled_edge_count += 1

    @property
    def use_virtual_board(self):
        """ True if this run is using a virtual machine
        """
        return self._use_virtual_board

    def get_current_time(self):
        if self._has_ran:
            return (
                float(self._current_run_timesteps) *
                (float(self._machine_time_step) / 1000.0))
        return 0.0

    def get_generated_output(self, name_of_variable):
        if name_of_variable in self._last_run_outputs:
            return self._last_run_outputs[name_of_variable]
        else:
            return None

    def __repr__(self):
        return "general front end instance for machine {}"\
            .format(self._hostname)

    def add_application_vertex(self, vertex_to_add):
        """

        :param vertex_to_add: the vertex to add to the graph
        :rtype: None
        :raises: ConfigurationException when both graphs contain vertices
        """
        if (self._machine_graph.n_vertices > 0 and
                self._graph_mapper is None):
            raise ConfigurationException(
                "Cannot add vertices to both the machine and application"
                " graphs")
        if (isinstance(vertex_to_add, AbstractVirtualVertex) and
                self._machine is not None):
            raise ConfigurationException(
                "A Virtual Vertex cannot be added after the machine has been"
                " created")
        self._application_graph.add_vertex(vertex_to_add)

    def add_machine_vertex(self, vertex):
        """

        :param vertex: the vertex to add to the graph
        :rtype: None
        :raises: ConfigurationException when both graphs contain vertices
        """
        # check that there's no application vertices added so far
        if self._application_graph.n_vertices > 0:
            raise ConfigurationException(
                "Cannot add vertices to both the machine and application"
                " graphs")
        if (isinstance(vertex, AbstractVirtualVertex) and
                self._machine is not None):
            raise ConfigurationException(
                "A Virtual Vertex cannot be added after the machine has been"
                " created")
        self._machine_graph.add_vertex(vertex)

    def add_application_edge(self, edge_to_add, partition_identifier):
        """

        :param edge_to_add:
        :param partition_identifier: the partition identifier for the outgoing
                    edge partition
        :rtype: None
        """

        self._application_graph.add_edge(
            edge_to_add, partition_identifier)

    def add_machine_edge(self, edge, partition_id):
        """

        :param edge: the edge to add to the graph
        :param partition_id: the partition identifier for the outgoing
                    edge partition
        :rtype: None
        """
        self._machine_graph.add_edge(edge, partition_id)

    def _shutdown(
            self, turn_off_machine=None, clear_routing_tables=None,
            clear_tags=None):

        self._state = Simulator_State.SHUTDOWN

        # if on a virtual machine then shut down not needed
        if self._use_virtual_board:
            return

        if self._machine_is_turned_off:
            logger.info("Shutdown skipped as board is off for power save")
            return

        if turn_off_machine is None:
            turn_off_machine = self._config.getboolean(
                "Machine", "turn_off_machine")

        if clear_routing_tables is None:
            clear_routing_tables = self._config.getboolean(
                "Machine", "clear_routing_tables")

        if clear_tags is None:
            clear_tags = self._config.getboolean(
                "Machine", "clear_tags")

        if self._txrx is not None:

            # if stopping on machine, clear iptags and
            if clear_tags:
                for ip_tag in self._tags.ip_tags:
                    self._txrx.clear_ip_tag(
                        ip_tag.tag, board_address=ip_tag.board_address)
                for reverse_ip_tag in self._tags.reverse_ip_tags:
                    self._txrx.clear_ip_tag(
                        reverse_ip_tag.tag,
                        board_address=reverse_ip_tag.board_address)

            # if clearing routing table entries, clear
            if clear_routing_tables:
                for router_table in self._router_tables.routing_tables:
                    if not self._machine.get_chip_at(
                            router_table.x, router_table.y).virtual:
                        self._txrx.clear_multicast_routes(
                            router_table.x, router_table.y)

            # clear values
            self._no_sync_changes = 0

            # app stop command
            if self._txrx is not None and self._app_id is not None:
                self._txrx.stop_application(self._app_id)

        # stop the transceiver
        if self._txrx is not None:
            if turn_off_machine:
                logger.info("Turning off machine")

            self._txrx.close(power_off_machine=turn_off_machine)
            self._txrx = None

        if self._machine_allocation_controller is not None:
            self._machine_allocation_controller.close()
            self._machine_allocation_controller = None
        self._state = Simulator_State.SHUTDOWN

    def stop(self, turn_off_machine=None, clear_routing_tables=None,
             clear_tags=None):
        """
        :param turn_off_machine: decides if the machine should be powered down\
            after running the execution. Note that this powers down all boards\
            connected to the BMP connections given to the transceiver
        :type turn_off_machine: bool
        :param clear_routing_tables: informs the tool chain if it\
            should turn off the clearing of the routing tables
        :type clear_routing_tables: bool
        :param clear_tags: informs the tool chain if it should clear the tags\
            off the machine at stop
        :type clear_tags: boolean
        :rtype: None
        """
        if self._state in [Simulator_State.SHUTDOWN]:
            msg = "Simulator has already been shutdown"
            raise ConfigurationException(msg)
        self._state = Simulator_State.SHUTDOWN

        # Keep track of any exception to be re-raised
        ex_type, ex_value, ex_traceback = None, None, None

        # If we have run forever, stop the binaries
        if (self._has_ran and self._current_run_timesteps is None and
                not self._use_virtual_board):
            inputs = self._last_run_outputs
            tokens = self._last_run_tokens
            algorithms = []
            outputs = []

            # stop any binaries that need to be notified of the simulation
            # stopping if in infinite run
            if (ExecutableType.USES_SIMULATION_INTERFACE in
                    self._executable_types):
                algorithms.append("ApplicationFinisher")

            # add extractor of iobuf if needed
            if (self._config.getboolean("Reports", "extract_iobuf") and
                    self._config.getboolean(
                        "Reports", "extract_iobuf_during_run")):
                algorithms.append("ChipIOBufExtractor")

            # add extractor of provenance if needed
            if self._config.getboolean("Reports", "writeProvenanceData"):
                algorithms.append("PlacementsProvenanceGatherer")
                algorithms.append("RouterProvenanceGatherer")
                algorithms.append("ProfileDataGatherer")
                outputs.append("ProvenanceItems")

            # Run the algorithms
            executor = PACMANAlgorithmExecutor(
                algorithms=algorithms, optional_algorithms=[], inputs=inputs,
                tokens=tokens, required_output_tokens=[],
                xml_paths=self._xml_paths,
                required_outputs=outputs, do_timings=self._do_timings,
                print_timings=self._print_timings,
                provenance_path=self._pacman_executor_provenance_path,
                provenance_name="stopping")
            run_complete = False
            try:
                executor.execute_mapping()
                self._pacman_provenance.extract_provenance(executor)
                run_complete = True

                # write provenance to file if necessary
                if self._config.getboolean("Reports", "writeProvenanceData"):
                    prov_items = executor.get_item("ProvenanceItems")
                    prov_items.extend(self._pacman_provenance.data_items)
                    self._pacman_provenance.clear()
                    self._write_provenance(prov_items)
                    self._all_provenance_items.append(prov_items)
            except Exception as e:
                ex_type, ex_value, ex_traceback = sys.exc_info()

                # If an exception occurs during a run, attempt to get
                # information out of the simulation before shutting down
                try:

                    # Only do this if the error occurred in the run
                    if not run_complete and not self._use_virtual_board:
                        self._recover_from_error(
                            e, ex_traceback, executor.get_item(
                                "ExecutableTargets"))
                except Exception:
                    logger.error("Error when attempting to recover from error",
                                 exc_info=True)

        if (self._config.getboolean("Reports", "write_energy_report") and
                self._buffer_manager is not None):

            # create energy report
            energy_report = EnergyReport()

            # acquire provenance items
            if self._last_run_outputs is not None:
                prov_items = self._last_run_outputs["ProvenanceItems"]
                pacman_provenance = list()
                router_provenance = list()

                # group them by name type
                grouped_items = sorted(
                    prov_items, key=lambda item: item.names[0])
                for element in grouped_items:
                    if element.names[0] == 'pacman':
                        pacman_provenance.append(element)
                    if element.names[0] == 'router_provenance':
                        router_provenance.append(element)

                # run energy report
                energy_report(
                    self._placements, self._machine,
                    self._report_default_directory,
                    self._read_config_int("Machine", "version"),
                    self._spalloc_server, self._remote_spinnaker_url,
                    self._time_scale_factor, self._machine_time_step,
                    pacman_provenance, router_provenance, self._machine_graph,
                    self._current_run_timesteps, self._buffer_manager,
                    self._mapping_time, self._load_time, self._execute_time,
                    self._dsg_time, self._extraction_time,
                    self._machine_allocation_controller)

        # handle iobuf extraction if never extracted it yet but requested to
        if (self._config.getboolean("Reports", "extract_iobuf") and
                not self._config.getboolean(
                    "Reports", "extract_iobuf_during_run") and
                not self._config.getboolean(
                    "Reports", "clear_iobuf_during_run")):
            extractor = ChipIOBufExtractor()
            extractor(
                transceiver=self._txrx,
                core_subsets=self._last_run_outputs["CoresToExtractIOBufFrom"],
                provenance_file_path=self._provenance_file_path)

        # shut down the machine properly
        self._shutdown(
            turn_off_machine, clear_routing_tables, clear_tags)

        # display any provenance data gathered
        for i, provenance_items in enumerate(self._all_provenance_items):
            message = None
            if len(self._all_provenance_items) > 1:
                message = "Provenance from run {}".format(i)
            self._check_provenance(provenance_items, message)

        helpful_functions.write_finished_file(
            self._app_data_top_simulation_folder,
            self._report_simulation_top_directory)

        if ex_type is not None:
            raise ex_type, ex_value, ex_traceback

    def add_socket_address(self, socket_address):
        """

        :param socket_address:
        :rtype: None
        """
        self._database_socket_addresses.add(socket_address)

    @staticmethod
    def _check_provenance(items, initial_message=None):
        """ Display any errors from provenance data
        """
        initial_message_printed = False
        for item in items:
            if item.report:
                if not initial_message_printed and initial_message is not None:
                    print initial_message
                    initial_message_printed = True
                logger.warn(item.message)

    def _read_config(self, section, item):
        return helpful_functions.read_config(self._config, section, item)

    def _read_config_int(self, section, item):
        return helpful_functions.read_config_int(self._config, section, item)

    def _read_config_boolean(self, section, item):
        return helpful_functions.read_config_boolean(
            self._config, section, item)

    def _turn_off_on_board_to_save_power(self, config_flag):
        """ executes the power saving mode of either on or off of the/
            spinnaker machine.

        :param config_flag: config flag string
        :rtype: None
        """
        # check if machine should be turned off
        turn_off = helpful_functions.read_config_boolean(
            self._config, "EnergySavings", config_flag)

        # if a mode is set, execute
        if turn_off is not None:
            if turn_off:
                if self._turn_off_board_to_save_power():
                    logger.info(
                        "Board turned off based on: {}".format(config_flag))
            else:
                if self._turn_on_board_if_saving_power():
                    logger.info(
                        "Board turned on based on: {}".format(config_flag))

    def _turn_off_board_to_save_power(self):
        """ executes the power saving mode of turning off the spinnaker \
            machine.

        :return: bool when successful, flase otherwise
        :rtype: bool
        """
        # already off or no machine to turn off
        if self._machine_is_turned_off or self._use_virtual_board:
            return False

        if self._machine_allocation_controller is not None:
            # switch power state if needed
            if self._machine_allocation_controller.power:
                self._machine_allocation_controller.set_power(False)

        self._txrx.power_off_machine()

        self._machine_is_turned_off = True
        return True

    def _turn_on_board_if_saving_power(self):
        # Only required if previously turned off which never happens
        # on virtual machine
        if not self._machine_is_turned_off:
            return False

        if self._machine_allocation_controller is not None:
            # switch power state if needed
            if not self._machine_allocation_controller.power:
                self._machine_allocation_controller.set_power(True)
        else:
            self._txrx.power_on_machine()

        self._txrx.ensure_board_is_ready()
        self._machine_is_turned_off = False
        return True

    @property
    def has_reset_last(self):
        return self._has_reset_last

    @property
    def config(self):
        """ helper method for the front end implementations until we remove\
            config
        """
        return self._config

    @property
    def get_number_of_available_cores_on_machine(self):
        """ returns the number of available cores on the machine after taking
        into account pre allocated resources

        :return: number of available cores
        :rtype: int
        """

        # get machine if not got already
        if self._machine is None:
            self._get_machine()

        # get cores of machine
        cores = self._machine.total_available_user_cores
        take_into_account_chip_power_monitor = self._read_config_boolean(
            "Reports", "write_energy_report")
        if take_into_account_chip_power_monitor:
            cores -= self._machine.n_chips
        take_into_account_extra_monitor_cores = self._read_config_boolean(
            "Machine", "enable_advanced_monitor_support")
        if take_into_account_extra_monitor_cores:
            cores -= self._machine.n_chips
            cores -= len(self._machine.ethernet_connected_chips)
        return cores<|MERGE_RESOLUTION|>--- conflicted
+++ resolved
@@ -2043,14 +2043,8 @@
         router_provenance = RouterProvenanceGatherer()
         prov_items = router_provenance(
             transceiver=self._txrx, machine=self._machine,
-<<<<<<< HEAD
-            router_tables=self._router_tables,
-            extra_monitor_vertices=(
-                self._last_run_outputs["MemoryExtraMonitorVertices"]),
-=======
             router_tables=self._router_tables, has_ran=True,
             extra_monitor_vertices=extra_monitor_vertices,
->>>>>>> 6f6468f4
             placements=self._placements)
 
         # Find the cores that are not in an expected state
