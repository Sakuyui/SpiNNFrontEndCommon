# Copyright (c) 2017-2019 The University of Manchester
#
# This program is free software: you can redistribute it and/or modify
# it under the terms of the GNU General Public License as published by
# the Free Software Foundation, either version 3 of the License, or
# (at your option) any later version.
#
# This program is distributed in the hope that it will be useful,
# but WITHOUT ANY WARRANTY; without even the implied warranty of
# MERCHANTABILITY or FITNESS FOR A PARTICULAR PURPOSE.  See the
# GNU General Public License for more details.
#
# You should have received a copy of the GNU General Public License
# along with this program.  If not, see <http://www.gnu.org/licenses/>.
"""
main interface for the SpiNNaker tools
"""
import logging
import math
import os
import signal
import sys
import threading
from threading import Condition
from numpy import __version__ as numpy_version

from spinn_utilities import __version__ as spinn_utils_version
from spinn_utilities.config_holder import (
    get_config_bool, get_config_int, get_config_str, set_config)
from spinn_utilities.log import FormatAdapter
from spinn_utilities.timer import Timer

from spinn_machine import __version__ as spinn_machine_version
from spinn_machine import CoreSubsets, Machine

from spinnman import __version__ as spinnman_version
from spinnman.connections.udp_packet_connections import SCAMPConnection
from spinnman.exceptions import SpiNNManCoresNotInStateException
from spinnman.model.cpu_infos import CPUInfos
from spinnman.model.enums.cpu_state import CPUState
from spinnman.spalloc import is_server_address

from data_specification import __version__ as data_spec_version

from spalloc import __version__ as spalloc_version

from pacman import __version__ as pacman_version
from pacman.model.graphs.application import ApplicationEdge
from pacman.model.partitioner_splitters.splitter_reset import splitter_reset
from pacman.model.placements import Placements
from pacman.operations.fixed_route_router import fixed_route_router
from pacman.operations.partition_algorithms import splitter_partitioner
from pacman.operations.placer_algorithms import place_application_graph
from pacman.operations.router_algorithms import (
    basic_dijkstra_routing, ner_route, ner_route_traffic_aware,
    route_application_graph)
from pacman.operations.router_compressors import (
    pair_compressor, range_compressor)
from pacman.operations.router_compressors.ordered_covering_router_compressor \
    import ordered_covering_compressor
from pacman.operations.routing_info_allocator_algorithms.\
    zoned_routing_info_allocator import (flexible_allocate, global_allocate)
from pacman.operations.routing_table_generators import (
    basic_routing_table_generator, merged_routing_table_generator)
from pacman.operations.tag_allocator_algorithms import basic_tag_allocator

from spinn_front_end_common import __version__ as fec_version
from spinn_front_end_common import common_model_binaries
from spinn_front_end_common.abstract_models import (
    AbstractSendMeMulticastCommandsVertex,
    AbstractVertexWithEdgeToDependentVertices, AbstractChangableAfterRun,
    AbstractCanReset)
from spinn_front_end_common.data import FecTimer
from spinn_front_end_common.interface.config_handler import ConfigHandler
from spinn_front_end_common.interface.interface_functions import (
    application_finisher, application_runner, buffer_extractor,
    buffer_manager_creator, chip_io_buf_clearer, chip_io_buf_extractor,
    chip_provenance_updater, chip_runtime_updater, compute_energy_used,
    create_notification_protocol, database_interface,
    dsg_region_reloader, energy_provenance_reporter,
    execute_application_data_specs, execute_system_data_specs,
    graph_binary_gatherer, graph_data_specification_writer,
    graph_provenance_gatherer,
    host_based_bit_field_router_compressor, hbp_allocator,
    insert_chip_power_monitors_to_graphs,
    insert_extra_monitor_vertices_to_graphs, split_lpg_vertices,
    load_app_images, load_fixed_routes, load_sys_images,
    local_tdma_builder, locate_executable_start_type,
    machine_generator,
    placements_provenance_gatherer, profile_data_gatherer,
    read_routing_tables_from_machine, router_provenance_gatherer,
    routing_setup, routing_table_loader,
    sdram_outgoing_partition_allocator, spalloc_allocator,
    system_multicast_routing_generator,
    tags_loader, virtual_machine_generator)
from spinn_front_end_common.interface.interface_functions.\
    machine_bit_field_router_compressor import (
        machine_bit_field_ordered_covering_compressor,
        machine_bit_field_pair_router_compressor)
from spinn_front_end_common.interface.interface_functions.\
    host_no_bitfield_router_compression import (
        ordered_covering_compression, pair_compression)
from spinn_front_end_common.interface.splitter_selectors import (
    splitter_selector)
from spinn_front_end_common.interface.provenance import (
    APPLICATION_RUNNER, DATA_GENERATION, GET_MACHINE, LOADING,
    ProvenanceWriter, MAPPING, RUN_LOOP)
from spinn_front_end_common.interface.java_caller import JavaCaller
from spinn_front_end_common.utilities import globals_variables
from spinn_front_end_common.utilities.exceptions import ConfigurationException
from spinn_front_end_common.utilities.report_functions import (
    bitfield_compressor_report, board_chip_report, EnergyReport,
    fixed_route_from_machine_report, memory_map_on_host_report,
    memory_map_on_host_chip_report, network_specification,
    router_collision_potential_report,
    routing_table_from_machine_report, tags_from_machine_report,
    write_json_machine, write_json_placements,
    write_json_routing_tables, drift_report)
from spinn_front_end_common.utilities.iobuf_extractor import IOBufExtractor
from spinn_front_end_common.utilities.utility_objs import ExecutableType
from spinn_front_end_common.utility_models import (
    CommandSender, DataSpeedUpPacketGatherMachineVertex)
from spinn_front_end_common.utilities.report_functions.reports import (
    generate_comparison_router_report, partitioner_report,
    placer_reports_with_application_graph,
    router_compressed_summary_report, routing_info_report,
    router_report_from_compressed_router_tables,
    router_report_from_paths,
    router_report_from_router_tables, router_summary_report,
    sdram_usage_report_per_chip,
    tag_allocator_report)

try:
    from scipy import __version__ as scipy_version
except ImportError:
    scipy_version = "scipy not installed"

logger = FormatAdapter(logging.getLogger(__name__))


class AbstractSpinnakerBase(ConfigHandler):
    """ Main interface into the tools logic flow.
    """
    # pylint: disable=broad-except

    __slots__ = [
        # The IP-address of the SpiNNaker machine

        # the connection to allocted spalloc and HBP machines
        "_machine_allocation_controller",

        # Condition object used for waiting for stop
        # Set during init and the used but never new object
        "_state_condition",

        # Set when run_until_complete is specified by the user
        "_run_until_complete",

        #
        "_raise_keyboard_interrupt",

        # The loop number for the this/next loop in the end_user run
        "_n_loops",

        # A dict of live packet gather params to Application LGP vertices
        "_lpg_vertices",

        # the timer used to log the execute time
        # TODO energy report cleanup
        "_run_timer",

        # Used in exception handling and control c
        "_last_except_hook",

        # All beyond this point new for no extractor
        # The data is not new but now it is held direct and not via inputs

        # Flag to say is compressed routing tables are on machine
        # TODO remove this when the data change only algorithms are done
        "_multicast_routes_loaded"
    ]

    def __init__(self, data_writer_cls=None):
        """
        :param int n_chips_required:
            Overrides the number of chips to allocate from spalloc
        :param int n_boards_required:
            Overrides the number of boards to allocate from spalloc
        :param FecDataWriter data_writer_cls:
            The Global data writer class
        """
        # pylint: disable=too-many-arguments
        super().__init__(data_writer_cls)

        # output locations of binaries to be searched for end user info
        logger.info(
            "Will search these locations for binaries: {}",
            self._data_writer.get_executable_finder().binary_paths)

        # store for Live Packet Gatherers
        self._lpg_vertices = dict()

        self._machine_allocation_controller = None
        self._hard_reset()

        # holder for timing and running related values
        self._run_until_complete = False
        self._state_condition = Condition()
        self._n_loops = None

        # folders
        self._set_up_report_specifics()

        # Setup for signal handling
        self._raise_keyboard_interrupt = False

        globals_variables.set_simulator(self)

        self._create_version_provenance()

        self._last_except_hook = sys.excepthook

        FecTimer.setup(self)

        self._data_writer.register_binary_search_path(
            os.path.dirname(common_model_binaries.__file__))

        self._data_writer.set_machine_generator(self._get_machine)
        self._run_timer = None

    def _hard_reset(self):
        """
        This clears all data that if no longer valid after a hard reset

        """
        if self._data_writer.has_transceiver():
            self._data_writer.get_transceiver().stop_application(
                self._data_writer.get_app_id())
            self._data_writer.hard_reset()
        self._multicast_routes_loaded = False
        self.__close_allocation_controller()

    def _machine_clear(self):
        pass

    def check_machine_specifics(self):
        """ Checks machine specifics for the different modes of execution.

        Not this can only be called from a class that sets the config file
        to read this data from.
        """
        n_items_specified = 0
        if get_config_str("Machine", "machine_name"):
            n_items_specified += 1
        srv = get_config_str("Machine", "spalloc_server")
        if srv and not is_server_address(srv, {"spalloc"}):
            # New-style spalloc encodes credentials in URL; old does not
            if get_config_str("Machine", "spalloc_user") is None:
                raise Exception(
                    "A spalloc_user must be specified with a spalloc_server")
            n_items_specified += 1
        if get_config_str("Machine", "remote_spinnaker_url"):
            n_items_specified += 1
        if get_config_bool("Machine", "virtual_board"):
            n_items_specified += 1

        if n_items_specified == 0:
            raise ConfigurationException(
                "See http://spinnakermanchester.github.io/spynnaker/"
                "PyNNOnSpinnakerInstall.html Configuration Section")

        if n_items_specified > 1:
            raise Exception(
                "Only one of machineName, spalloc_server, "
                "remote_spinnaker_url and virtual_board should be specified "
                "in your configuration files")

    def _setup_java_caller(self):
        if get_config_bool("Java", "use_java"):
            self._data_writer.set_java_caller(JavaCaller())

    def __signal_handler(self, _signal, _frame):
        """ Handles closing down of script via keyboard interrupt

        :param _signal: the signal received (ignored)
        :param _frame: frame executed in (ignored)
        :return: None
        """
        # If we are to raise the keyboard interrupt, do so
        if self._raise_keyboard_interrupt:
            raise KeyboardInterrupt

        logger.error("User has cancelled simulation")
        self._shutdown()

    def exception_handler(self, exctype, value, traceback_obj):
        """ Handler of exceptions

        :param type exctype: the type of exception received
        :param Exception value: the value of the exception
        :param traceback traceback_obj: the trace back stuff
        """
        logger.error("Shutdown on exception")
        self._shutdown()
        return self._last_except_hook(exctype, value, traceback_obj)

    def _should_run(self):
        """
        Checks if the simulation should run.

        Will warn the user if there is no need to run

        :return: True if and only if one of the graphs has vertices in it
        :raises ConfigurationException: If the current state does not
            support a new run call
        """
        if self._data_writer.get_n_vertices() > 0:
            return True
        logger.warning(
            "Your graph has no vertices in it. "
            "Therefor the run call will exit immediately.")
        return False

    def run_until_complete(self, n_steps=None):
        """ Run a simulation until it completes

        :param int n_steps:
            If not None, this specifies that the simulation should be
            requested to run for the given number of steps.  The host will
            still wait until the simulation itself says it has completed
        """
        self._run_until_complete = True
        self._run(n_steps, sync_time=0)

    def run(self, run_time, sync_time=0):
        """ Run a simulation for a fixed amount of time

        :param int run_time: the run duration in milliseconds.
        :param float sync_time:
            If not 0, this specifies that the simulation should pause after
            this duration.  The continue_simulation() method must then be
            called for the simulation to continue.
        """
        if self._run_until_complete:
            raise NotImplementedError("run after run_until_complete")
        self._run(run_time, sync_time)

    def __timesteps(self, time_in_ms):
        """ Get a number of timesteps for a given time in milliseconds.

        :return: The number of timesteps
        :rtype: int
        """
        time_step_ms = self._data_writer.get_simulation_time_step_ms()
        n_time_steps = int(math.ceil(time_in_ms / time_step_ms))
        calc_time = n_time_steps * time_step_ms

        # Allow for minor float errors
        if abs(time_in_ms - calc_time) > 0.00001:
            logger.warning(
                "Time of {}ms "
                "is not a multiple of the machine time step of {}ms "
                "and has therefore been rounded up to {}ms",
                time_in_ms, time_step_ms, calc_time)
        return n_time_steps

    def _calc_run_time(self, run_time):
        """
        Calculates n_machine_time_steps and total_run_time based on run_time\
        and machine_time_step

        This method rounds the run up to the next timestep as discussed in\
        https://github.com/SpiNNakerManchester/sPyNNaker/issues/149

        If run_time is None (run forever) both values will be None

        :param run_time: time user requested to run for in milliseconds
        :type run_time: float or None
        :return: n_machine_time_steps as a whole int and
            total_run_time in milliseconds
        :rtype: tuple(int,float) or tuple(None,None)
        """
        if run_time is None:
            return None, None
        n_machine_time_steps = self.__timesteps(run_time)
        total_run_timesteps = (
            self._data_writer.get_current_run_timesteps() +
            n_machine_time_steps)
        total_run_time = (
            total_run_timesteps *
            self._data_writer.get_hardware_time_step_ms())

        logger.info(
            f"Simulating for {n_machine_time_steps} "
            f"{self._data_writer.get_simulation_time_step_ms()} ms timesteps "
            f"using a hardware timestep of "
            f"{self._data_writer.get_hardware_time_step_us()} us")
        return n_machine_time_steps, total_run_time

    def _run(self, run_time, sync_time):
        self._data_writer.start_run()

        try:
            self.__run(run_time, sync_time)
            self._data_writer.finish_run()
        except Exception:
            self._data_writer.shut_down()
            raise

    def __run(self, run_time, sync_time):
        """ The main internal run function.

        :param int run_time: the run duration in milliseconds.
        :param int sync_time:
            the time in ms between synchronisations, or 0 to disable.
        """
        if not self._should_run():
            return

        # verify that we can keep doing auto pause and resume
        if self._data_writer.is_ran_ever():
            can_keep_running = all(
                executable_type.supports_auto_pause_and_resume
                for executable_type in
                self._data_writer.get_executable_types())
            if not can_keep_running:
                raise NotImplementedError(
                    "Only binaries that use the simulation interface can be"
                    " run more than once")

        self._adjust_config(run_time)

        # Install the Control-C handler
        # pylint: disable=protected-access
        if isinstance(threading.current_thread(), threading._MainThread):
            signal.signal(signal.SIGINT, self.__signal_handler)
            self._raise_keyboard_interrupt = True
            sys.excepthook = self._last_except_hook

        logger.info("Starting execution process")

        n_machine_time_steps, total_run_time = self._calc_run_time(run_time)
        if self._machine_allocation_controller is not None:
            self._machine_allocation_controller.extend_allocation(
                total_run_time)

        n_sync_steps = self.__timesteps(sync_time)

        # If we have never run before, or the graph has changed,
        # start by performing mapping
        graph_changed, data_changed = self._detect_if_graph_has_changed()
        if graph_changed and self._data_writer.is_ran_last():
            self.stop()
            raise NotImplementedError(
                "The network cannot be changed between runs without"
                " resetting")

        # If we have reset and the graph has changed, stop any running
        # application
        if (graph_changed or data_changed) and \
                self._data_writer.has_transceiver():
            self._data_writer.get_transceiver().stop_application(
                self._data_writer.get_app_id())
            self._data_writer.reset_sync_signal()
        # build the graphs to modify with system requirements
        if graph_changed:
            # Reset the machine if the graph has changed
            if self._data_writer.is_soft_reset():
                # wipe out stuff associated with a given machine, as these need
                # to be rebuilt.
                if not self._data_writer.is_hard_reset():
                    self._hard_reset()
            FecTimer.setup(self)

            self._add_dependent_verts_and_edges_for_application_graph()
            self._add_commands_to_command_sender()

            if get_config_bool("Buffers", "use_auto_pause_and_resume"):
                self._data_writer.set_plan_n_timesteps(get_config_int(
                    "Buffers", "minimum_auto_time_steps"))
            else:
                self._data_writer.set_plan_n_timesteps(n_machine_time_steps)

<<<<<<< HEAD
            if self._machine is None:
                self._get_known_machine(total_run_time)
            if self._machine is None:
                # TODO pass the bearer token somehow, if available
                self._execute_get_max_machine(total_run_time)
=======
>>>>>>> 41da475d
            self._do_mapping(total_run_time)

        # Check if anything has per-timestep SDRAM usage
        is_per_timestep_sdram = self._is_per_timestep_sdram()

        # Disable auto pause and resume if the binary can't do it
        if not get_config_bool("Machine", "virtual_board"):
            for executable_type in self._data_writer.get_executable_types():
                if not executable_type.supports_auto_pause_and_resume:
                    set_config(
                        "Buffers", "use_auto_pause_and_resume", "False")

        # Work out the maximum run duration given all recordings
        if not self._data_writer.has_max_run_time_steps():
            self._data_writer.set_max_run_time_steps(
                self._deduce_data_n_timesteps())

        # Work out an array of timesteps to perform
        steps = None
        if (not get_config_bool("Buffers", "use_auto_pause_and_resume")
                or not is_per_timestep_sdram):

            # Runs should only be in units of max_run_time_steps at most
            if (is_per_timestep_sdram and
                    (self._data_writer.get_max_run_time_steps()
                        < n_machine_time_steps or
                        n_machine_time_steps is None)):
                raise ConfigurationException(
                    "The SDRAM required by one or more vertices is based on "
                    "the run time, so the run time is limited to "
                    f"{self._data_writer.get_max_run_time_steps()} time steps")

            steps = [n_machine_time_steps]
        elif run_time is not None:

            # With auto pause and resume, any time step is possible but run
            # time more than the first will guarantee that run will be called
            # more than once
            steps = self._generate_steps(n_machine_time_steps)

        # If we have never run before, or the graph has changed, or data has
        # been changed, generate and load the data
        if (not self._data_writer.is_ran_ever() or graph_changed or
                data_changed):
            self._do_load(graph_changed)

        # Run for each of the given steps
        if run_time is not None:
            logger.info("Running for {} steps for a total of {}ms",
                        len(steps), run_time)
            for self._n_loops, step in enumerate(steps):
                logger.info("Run {} of {}", self._n_loops + 1, len(steps))
                self._do_run(step, graph_changed, n_sync_steps)
            self._n_loops = None
        elif run_time is None and self._run_until_complete:
            logger.info("Running until complete")
            self._do_run(None, graph_changed, n_sync_steps)
        elif (not get_config_bool(
                "Buffers", "use_auto_pause_and_resume") or
                not is_per_timestep_sdram):
            logger.info("Running forever")
            self._do_run(None, graph_changed, n_sync_steps)
            logger.info("Waiting for stop request")
            with self._state_condition:
                while self._data_writer.is_no_stop_requested():
                    self._state_condition.wait()
        else:
            logger.info("Running forever in steps of {}ms".format(
                self._data_writer.get_max_run_time_steps()))
            self._n_loops = 1
            while self._data_writer.is_no_stop_requested():
                logger.info("Run {}".format(self._n_loops))
                self._do_run(
                    self._data_writer.get_max_run_time_steps(), graph_changed,
                    n_sync_steps)
                self._n_loops += 1

        # Indicate that the signal handler needs to act
        # pylint: disable=protected-access
        if isinstance(threading.current_thread(), threading._MainThread):
            self._raise_keyboard_interrupt = False
            self._last_except_hook = sys.excepthook
            sys.excepthook = self.exception_handler

        self._n_loops = None

    def _is_per_timestep_sdram(self):
        for placement in self._data_writer.iterate_placemements():
            if placement.vertex.resources_required.sdram.per_timestep:
                return True
        return False

    def _add_commands_to_command_sender(self):
        command_sender = None
        for vertex in self._data_writer.iterate_vertices():
            if isinstance(vertex, CommandSender):
                command_sender = vertex
        for vertex in self._data_writer.iterate_vertices():
            if isinstance(vertex, AbstractSendMeMulticastCommandsVertex):
                # if there's no command sender yet, build one
                if command_sender is None:
                    command_sender = CommandSender(
                        "auto_added_command_sender", None)

                # allow the command sender to create key to partition map
                command_sender.add_commands(
                    vertex.start_resume_commands,
                    vertex.pause_stop_commands,
                    vertex.timed_commands, vertex)

        # add the edges from the command sender to the dependent vertices
        if command_sender is not None:
            if not command_sender.addedToGraph():
                self._data_writer.add_vertex(command_sender)
            edges, partition_ids = command_sender.edges_and_partitions()
            for edge, partition_id in zip(edges, partition_ids):
                self._data_writer.add_edge(edge, partition_id)

    def _add_dependent_verts_and_edges_for_application_graph(self):
        # cache vertices to allow insertion during iteration
        vertices = list(self._data_writer.get_vertices_by_type(
                AbstractVertexWithEdgeToDependentVertices))
        for vertex in vertices:
            for dependant_vertex in vertex.dependent_vertices():
                if not vertex.addedToGraph():
                    self._data_writer.add_vertex(dependant_vertex)
                    edge_partition_ids = vertex.\
                        edge_partition_identifiers_for_dependent_vertex(
                            dependant_vertex)
                    for edge_identifier in edge_partition_ids:
                        dependant_edge = ApplicationEdge(
                            pre_vertex=vertex, post_vertex=dependant_vertex)
                        self._data_writer.add_edge(
                            dependant_edge, edge_identifier)

    def _deduce_data_n_timesteps(self):
        """ Operates the auto pause and resume functionality by figuring out\
            how many timer ticks a simulation can run before SDRAM runs out,\
            and breaks simulation into chunks of that long.

        :return: max time a simulation can run.
        """
        # Go through the placements and find how much SDRAM is used
        # on each chip
        usage_by_chip = dict()

        for place in self._data_writer.iterate_placemements():
            sdram = place.vertex.resources_required.sdram
            if (place.x, place.y) in usage_by_chip:
                usage_by_chip[place.x, place.y] += sdram
            else:
                usage_by_chip[place.x, place.y] = sdram

        # Go through the chips and divide up the remaining SDRAM, finding
        # the minimum number of machine timesteps to assign
        max_time_steps = sys.maxsize
        for (x, y), sdram in usage_by_chip.items():
            size = self._data_writer.get_chip_at(x, y).sdram.size
            if sdram.fixed > size:
                raise Exception(
                    f"Too much SDRAM has been allocated on chip {x}, {y}: "
                    f" {sdram.fixed} of {size}")
            if sdram.per_timestep:
                max_this_chip = int((size - sdram.fixed) // sdram.per_timestep)
                max_time_steps = min(max_time_steps, max_this_chip)

        return max_time_steps

    def _generate_steps(self, n_steps):
        """ Generates the list of "timer" runs. These are usually in terms of\
            time steps, but need not be.

        :param int n_steps: the total runtime in machine time steps
        :return: list of time step lengths
        :rtype: list(int)
        """
        if n_steps == 0:
            return [0]
        n_steps_per_segment = self._data_writer.get_max_run_time_steps()
        n_full_iterations = int(math.floor(n_steps / n_steps_per_segment))
        left_over_steps = n_steps - n_full_iterations * n_steps_per_segment
        steps = [int(n_steps_per_segment)] * n_full_iterations
        if left_over_steps:
            steps.append(int(left_over_steps))
        return steps

    def _execute_get_virtual_machine(self):
        """
        Runs, times and logs the VirtualMachineGenerator if required

        May set then "machine" value
        """
        with FecTimer(GET_MACHINE, "Virtual machine generator"):
            self._data_writer.set_machine(virtual_machine_generator())
            self._data_writer.set_ipaddress("virtual")

    def _execute_allocator(self, category, total_run_time, bearer_token=None):
        """
        Runs, times and logs the SpallocAllocator or HBPAllocator if required

        :param str category: Algorithm category for provenance
        :param total_run_time: The total run time to request
        :type total_run_time: int or None
        :param str bearer_token: The OIDC bearer token
        :return: machine name, machine version, BMP details (if any),
            reset on startup flag, auto-detect BMP, SCAMP connection details,
            boot port, allocation controller
        :rtype: tuple(str, int, object, bool, bool, object, object,
            MachineAllocationController)
        """
        if self._data_writer.has_machine():
            return None
        if get_config_str("Machine", "spalloc_server") is not None:
            with FecTimer(category, "SpallocAllocator"):
<<<<<<< HEAD
                return spalloc_allocator(
                    n_chips_required, self._n_boards_required, bearer_token)
=======
                return spalloc_allocator()
>>>>>>> 41da475d
        if get_config_str("Machine", "remote_spinnaker_url") is not None:
            with FecTimer(category, "HBPAllocator"):
                return hbp_allocator(total_run_time)

    def _execute_machine_generator(self, category, allocator_data):
        """
        Runs, times and logs the MachineGenerator if required

        May set the "machine" value if not already set

        :param str category: Algorithm category for provenance
        :allocator_data: None or
            (machine name, machine version, BMP details (if any),
            reset on startup flag, auto-detect BMP, SCAMP connection details,
            boot port, allocation controller)
        :type allocator_data: None or
            tuple(str, int, object, bool, bool, object, object,
            MachineAllocationController)
        """
        if self._data_writer.has_machine():
            return
        machine_name = get_config_str("Machine", "machine_name")
        if machine_name is not None:
            self._data_writer.set_ipaddress(machine_name)
            bmp_details = get_config_str("Machine", "bmp_names")
            auto_detect_bmp = get_config_bool(
                "Machine", "auto_detect_bmp")
            scamp_connection_data = None
            reset_machine = get_config_bool(
                "Machine", "reset_machine_on_startup")
            board_version = get_config_int(
                "Machine", "version")

        elif allocator_data:
            (ipaddress, board_version, bmp_details,
             reset_machine, auto_detect_bmp, scamp_connection_data,
             self._machine_allocation_controller
             ) = allocator_data
            self._data_writer.set_ipaddress(ipaddress)
        else:
            return

        with FecTimer(category, "Machine generator"):
<<<<<<< HEAD
            self._machine, self._txrx = machine_generator(
                self._ipaddress, bmp_details, self._board_version,
                auto_detect_bmp, scamp_connection_data, reset_machine,
                self._machine_allocation_controller)

    def _execute_get_max_machine(self, total_run_time, bearer_token=None):
        """
        Runs, times and logs the a MaxMachineGenerator if required

        Will set the "machine" value if not already set

        Sets the _max_machine to True if the "machine" value is a temporary
        max machine.

        :param total_run_time: The total run time to request
        :type total_run_time: int or None
        :param str bearer_token: The OIDC bearer token
        """
        if self._machine:
            # Leave _max_machine as is a may be true from an earlier call
            return self._machine

        self._max_machine = True
        if get_config_str("Machine", "spalloc_server"):
            with FecTimer(GET_MACHINE, "Spalloc max machine generator"):
                self._machine = spalloc_max_machine_generator(bearer_token)

        elif get_config_str("Machine", "remote_spinnaker_url"):
            with FecTimer(GET_MACHINE, "HBPMaxMachineGenerator"):
                self._machine = hbp_max_machine_generator(total_run_time)

        else:
            raise NotImplementedError("No machine generataion possible")
=======
            machine, transceiver = machine_generator(
                bmp_details, board_version,
                auto_detect_bmp, scamp_connection_data, reset_machine)
            self._data_writer.set_transceiver(transceiver)
            self._data_writer.set_machine(machine)
>>>>>>> 41da475d

    def _get_known_machine(self, total_run_time=0.0):
        """ The python machine description object.

        :param float total_run_time: The total run time to request
        :rtype: ~spinn_machine.Machine
        """
        if not self._data_writer.has_machine():
            if get_config_bool("Machine", "virtual_board"):
                self._execute_get_virtual_machine()
            else:
                # TODO pass the bearer token somehow, if available
                allocator_data = self._execute_allocator(
                    GET_MACHINE, total_run_time)
                self._execute_machine_generator(GET_MACHINE, allocator_data)

    def _get_machine(self):
        """ The factory method to get a machine

        :rtype: ~spinn_machine.Machine
        """
        if self._data_writer.is_user_mode() and \
                self._data_writer.is_soft_reset():
            # Make the reset hard
            logger.warning(
                "Calling Get machine after a reset force a hard reset and "
                "therefore generate a new machine")
            self._hard_reset()
        self._get_known_machine()
        if not self._data_writer.has_machine():
            raise ConfigurationException(
                "Not enough information provided to supply a machine")

    def _create_version_provenance(self):
        """ Add the version information to the provenance data at the start.
        """
        with ProvenanceWriter() as db:
            db.insert_version("spinn_utilities_version", spinn_utils_version)
            db.insert_version("spinn_machine_version", spinn_machine_version)
            db.insert_version("spalloc_version", spalloc_version)
            db.insert_version("spinnman_version", spinnman_version)
            db.insert_version("pacman_version", pacman_version)
            db.insert_version("data_specification_version", data_spec_version)
            db.insert_version("front_end_common_version", fec_version)
            db.insert_version("numpy_version", numpy_version)
            db.insert_version("scipy_version", scipy_version)

    def _do_extra_mapping_algorithms(self):
        """
        Allows overriding classes to add algorithms
        """

    def _json_machine(self):
        """
        Runs, times and logs WriteJsonMachine if required

        """
        with FecTimer(MAPPING, "Json machine") as timer:
            if timer.skip_if_cfg_false("Reports", "write_json_machine"):
                return
            write_json_machine()

    def _report_network_specification(self):
        """
        Runs, times and logs the Network Specification report is requested

        """
        with FecTimer(MAPPING, "Network Specification report") as timer:
            if timer.skip_if_cfg_false(
                    "Reports", "write_network_specification_report"):
                return
            network_specification()

    def _execute_split_lpg_vertices(self, system_placements):
        """
        Runs, times and logs the SplitLPGVertices if required
        """
        with FecTimer(MAPPING, "Split Live Gather Vertices"):
            split_lpg_vertices(system_placements)

    def _report_board_chip(self):
        """
        Runs, times and logs the BoardChipReport is requested

        """
        with FecTimer(MAPPING, "Board chip report") as timer:
            if timer.skip_if_cfg_false(
                    "Reports", "write_board_chip_report"):
                return
            board_chip_report()

    def _execute_splitter_reset(self):
        """
        Runs, times and logs the splitter_reset

        """
        with FecTimer(MAPPING, "Splitter reset"):
            splitter_reset()

    # Overriden by spynaker to choose an extended algorithm
    def _execute_splitter_selector(self):
        """
        Runs, times and logs the SplitterSelector
        """
        with FecTimer(MAPPING, "Splitter selector"):
            splitter_selector()

    def _execute_delay_support_adder(self):
        """
        Stub to allow spynakker to add delay supports
        """

    # Overriden by spynaker to choose a different algorithm
    def _execute_splitter_partitioner(self):
        """
        Runs, times and logs the SplitterPartitioner if required
        """
        if self._data_writer.get_n_vertices() == 0:
            return
        with FecTimer(MAPPING, "Splitter partitioner"):
            self._data_writer.set_n_chips_in_graph(splitter_partitioner())

    def _execute_insert_chip_power_monitors(self, system_placements):
        """
        Run, time and log the InsertChipPowerMonitorsToGraphs if required

        """
        with FecTimer(MAPPING, "Insert chip power monitors") as timer:
            if timer.skip_if_cfg_false("Reports", "write_energy_report"):
                return
            insert_chip_power_monitors_to_graphs(system_placements)

    def _execute_insert_extra_monitor_vertices(self, system_placements):
        """
        Run, time and log the InsertExtraMonitorVerticesToGraphs if required

        """
        with FecTimer(MAPPING, "Insert extra monitor vertices") as timer:
            if timer.skip_if_cfgs_false(
                    "Machine", "enable_advanced_monitor_support",
                    "enable_reinjection"):
                return
            # inserter checks for None app graph not an empty one
        gather_map, monitor_map = insert_extra_monitor_vertices_to_graphs(
            system_placements)
        self._data_writer.set_gatherer_map(gather_map)
        self._data_writer.set_monitor_map(monitor_map)

    def _execute_partitioner_report(self):
        """
        Write, times and logs the partitioner_report if needed

        """
        with FecTimer(MAPPING, "Partitioner report") as timer:
            if timer.skip_if_cfg_false(
                    "Reports", "write_partitioner_reports"):
                return
            partitioner_report()

    def _execute_local_tdma_builder(self):
        """
        Runs times and logs the LocalTDMABuilder
        """
        with FecTimer(MAPPING, "Local TDMA builder"):
            local_tdma_builder()

    def _execute_application_placer(self, system_placements):
        """
        Runs, times and logs the Application Placer

        Sets the "placements" data

        .. note::
            Calling of this method is based on the cfg placer value

        """
        with FecTimer(MAPPING, "Application Placer"):
            self._data_writer.set_placements(place_application_graph(
                system_placements))

    def _do_placer(self, system_placements):
        """
        Runs, times and logs one of the placers

        Sets the "placements" data

        Which placer is run depends on the cfg placer value

        This method is the entry point for adding a new Placer

        :raise ConfigurationException: if the cfg place value is unexpected
        """
        name = get_config_str("Mapping", "placer")
        if name == "ApplicationPlacer":
            return self._execute_application_placer(system_placements)
        if "," in name:
            raise ConfigurationException(
                "Only a single algorithm is supported for placer")
        raise ConfigurationException(
            f"Unexpected cfg setting placer: {name}")

    def _execute_system_multicast_routing_generator(self):
        """
        Runs, times and logs the SystemMulticastRoutingGenerator is required

        May sets the data "data_in_multicast_routing_tables",
        "data_in_multicast_key_to_chip_map" and
        "system_multicast_router_timeout_keys"
        """
        with FecTimer(MAPPING, "System multicast routing generator") as timer:
            if timer.skip_if_cfgs_false(
                    "Machine", "enable_advanced_monitor_support",
                    "enable_reinjection"):
                return
            data = system_multicast_routing_generator()
            self._data_writer.set_system_multicast_routing_data(data)

    def _execute_fixed_route_router(self):
        """
        Runs, times and logs the FixedRouteRouter if required

        May set the "fixed_routes" data.
        """
        with FecTimer(MAPPING, "Fixed route router") as timer:
            if timer.skip_if_cfg_false(
                    "Machine", "enable_advanced_monitor_support"):
                return
            self._data_writer.set_fixed_routes(fixed_route_router(
                DataSpeedUpPacketGatherMachineVertex))

    def _report_placements_with_application_graph(self):
        """
        Writes, times and logs the application graph placer report if
        requested
        """
        if self._data_writer.get_n_vertices() == 0:
            return
        with FecTimer(
                MAPPING, "Placements wth application graph report") as timer:
            if timer.skip_if_cfg_false(
                    "Reports", "write_application_graph_placer_report"):
                return
            placer_reports_with_application_graph()

    def _json_placements(self):
        """
        Does, times and logs the writing of placements as json if requested
        :return:
        """
        with FecTimer(MAPPING, "Json placements") as timer:
            if timer.skip_if_cfg_false(
                    "Reports", "write_json_placements"):
                return
            write_json_placements()
            # Output ignored as never used

    def _execute_ner_route_traffic_aware(self):
        """
        Runs, times and logs the NerRouteTrafficAware

        Sets the "routing_table_by_partition" data if called

        .. note::
            Calling of this method is based on the cfg router value
        """
        with FecTimer(MAPPING, "Ner route traffic aware"):
            self._data_writer.set_routing_table_by_partition(
                ner_route_traffic_aware())

    def _execute_ner_route(self):
        """
        Runs, times and logs the NerRoute

        Sets the "routing_table_by_partition" data

        .. note::
            Calling of this method is based on the cfg router value
        """
        with FecTimer(MAPPING, "Ner route"):
            self._data_writer.set_routing_table_by_partition(ner_route())

    def _execute_basic_dijkstra_routing(self):
        """
        Runs, times and logs the BasicDijkstraRouting

        Sets the "routing_table_by_partition" data if called

        .. note::
            Calling of this method is based on the cfg router value
        """
        with FecTimer(MAPPING, "Basic dijkstra routing"):
            self._data_writer.set_routing_table_by_partition(
                basic_dijkstra_routing())

    def _execute_application_router(self):
        """
        Runs, times and logs the ApplicationRouter

        Sets the "routing_table_by_partition" data if called

        .. note::
            Calling of this method is based on the cfg router value
        """
        with FecTimer(MAPPING, "Application Router"):
            self._data_writer.set_routing_table_by_partition(
                route_application_graph())

    def _do_routing(self):
        """
        Runs, times and logs one of the routers

        Sets the "routing_table_by_partition" data

        Which router is run depends on the cfg router value

        This method is the entry point for adding a new Router

        :raise ConfigurationException: if the cfg router value is unexpected
        """
        name = get_config_str("Mapping", "router")
        if name == "BasicDijkstraRouting":
            return self._execute_basic_dijkstra_routing()
        if name == "NerRoute":
            return self._execute_ner_route()
        if name == "NerRouteTrafficAware":
            return self._execute_ner_route_traffic_aware()
        if name == "ApplicationRouter":
            return self._execute_application_router()
        if "," in name:
            raise ConfigurationException(
                "Only a single algorithm is supported for router")
        raise ConfigurationException(
            f"Unexpected cfg setting router: {name}")

    def _execute_basic_tag_allocator(self):
        """
        Runs, times and logs the Tag Allocator

        Sets the "tag" data
        """
        with FecTimer(MAPPING, "Basic tag allocator"):
            self._data_writer.set_tags(
                basic_tag_allocator())

    def _report_tag_allocations(self):
        """
        Write, times and logs the tag allocator report if requested
        """
        with FecTimer(MAPPING, "Tag allocator report") as timer:
            if timer.skip_if_cfg_false(
                    "Reports", "write_tag_allocation_reports"):
                return
            tag_allocator_report()

    def _execute_global_allocate(self, extra_allocations):
        """
        Runs, times and logs the Global Zoned Routing Info Allocator

        Sets "routing_info" is called

        .. note::
            Calling of this method is based on the cfg info_allocator value

        :return:
        """
        with FecTimer(MAPPING, "Global allocate"):
            self._data_writer.set_routing_infos(
                global_allocate(extra_allocations))

    def _execute_flexible_allocate(self, extra_allocations):
        """
        Runs, times and logs the Zoned Routing Info Allocator

        Sets "routing_info" is called

        .. note::
            Calling of this method is based on the cfg info_allocator value

        :return:
        """
        with FecTimer(MAPPING, "Zoned routing info allocator"):
            self._data_writer.set_routing_infos(
                flexible_allocate(extra_allocations))

    def do_info_allocator(self):
        """
        Runs, times and logs one of the info allocaters

        Sets the "routing_info" data

        Which alloactor is run depends on the cfg info_allocator value

        This method is the entry point for adding a new Info Allocator

        :raise ConfigurationException: if the cfg info_allocator value is
            unexpected
        """
        name = get_config_str("Mapping", "info_allocator")
        if name == "GlobalZonedRoutingInfoAllocator":
            return self._execute_global_allocate([])
        if name == "ZonedRoutingInfoAllocator":
            return self._execute_flexible_allocate([])
        if "," in name:
            raise ConfigurationException(
                "Only a single algorithm is supported for info_allocator")
        raise ConfigurationException(
            f"Unexpected cfg setting info_allocator: {name}")

    def _report_router_info(self):
        """
        Writes, times and logs the router info report if requested
        """
        with FecTimer(MAPPING, "Router info report") as timer:
            if timer.skip_if_cfg_false(
                    "Reports", "write_router_info_report"):
                return
            routing_info_report([])

    def _execute_basic_routing_table_generator(self):
        """
        Runs, times and logs the Routing Table Generator

        .. note::
            Currently no other Routing Table Generator supported.
            To add an additional Generator copy the pattern of do_placer
        """
        with FecTimer(MAPPING, "Basic routing table generator"):
            self._data_writer.set_uncompressed(basic_routing_table_generator())

    def _execute_merged_routing_table_generator(self):
        """
        Runs, times and logs the Routing Table Generator

        .. note::
            Currently no other Routing Table Generator supported.
            To add an additional Generator copy the pattern of do_placer
        """
        with FecTimer(MAPPING, "Merged routing table generator"):
            self._data_writer.set_uncompressed(
                merged_routing_table_generator())

        # TODO Nuke ZonedRoutingTableGenerator

    def _do_routing_table_generator(self):
        """
        Runs, times and logs one of the routing table generators

        Sets the "routing_info" data

        Which alloactor is run depends on the cfg info_allocator value

        This method is the entry point for adding a new Info Allocator

        :raise ConfigurationException: if the cfg info_allocator value is
            unexpected
        """
        name = get_config_str("Mapping", "routing_table_generator")
        if name == "BasicRoutingTableGenerator":
            return self._execute_basic_routing_table_generator()
        if name == "MergedRoutingTableGenerator":
            return self._execute_merged_routing_table_generator()
        if "," in name:
            raise ConfigurationException(
                "Only a single algorithm is supported for"
                " routing_table_generator")
        raise ConfigurationException(
            f"Unexpected cfg setting routing_table_generator: {name}")

    def _report_routers(self):
        """
        Write, times and logs the router report if requested
        """
        with FecTimer(MAPPING, "Router report") as timer:
            if timer.skip_if_cfg_false(
                    "Reports", "write_router_reports"):
                return
        router_report_from_paths()

    def _report_router_summary(self):
        """
        Write, times and logs the router summary report if requested
        """
        with FecTimer(MAPPING, "Router summary report") as timer:
            if timer.skip_if_cfg_false(
                    "Reports", "write_router_summary_report"):
                return
            router_summary_report()

    def _json_routing_tables(self):
        """
        Write, time and log the routing tables as json if requested
        """
        with FecTimer(MAPPING, "Json routing tables") as timer:
            if timer.skip_if_cfg_false(
                    "Reports", "write_json_routing_tables"):
                return
            write_json_routing_tables(self._data_writer.get_uncompressed())
            # Output ignored as never used

    def _report_router_collision_potential(self):
        """
        Write, time and log the router collision report
        """
        with FecTimer(MAPPING, "Router collision potential report") as timer:
            if timer.skip_if_cfg_false(
                    "Reports", "write_router_collision_potential_report"):
                return
            router_collision_potential_report()

    def _report_drift(self, start):
        """ Write, time and log the drift

        :param bool start: Is this the start or the end
        """
        with FecTimer(MAPPING, "Drift report") as timer:
            if timer.skip_if_virtual_board():
                return
            if start and timer.skip_if_cfg_false(
                    "Reports", "write_drift_report_start"):
                return
            if not start and timer.skip_if_cfg_false(
                    "Reports", "write_drift_report_end"):
                return
            drift_report()

    def _execute_locate_executable_start_type(self):
        """
        Runs, times and logs LocateExecutableStartType if required

        May set the executable_types data.
        """
        with FecTimer(MAPPING, "Locate executable start type"):
            self._data_writer.set_executable_types(
                locate_executable_start_type())

    def _execute_buffer_manager_creator(self):
        """
        Run, times and logs the buffer manager creator if required

        May set the buffer_manager data
        """
        if self._data_writer.has_buffer_manager():
            return
        with FecTimer(MAPPING, "Buffer manager creator") as timer:
            if timer.skip_if_virtual_board():
                return

<<<<<<< HEAD
            self._buffer_manager = buffer_manager_creator(
                self._placements, self._tags, self._txrx,
                self._extra_monitor_to_chip_mapping,
                self._vertex_to_ethernet_connected_chip_mapping,
                self._machine, self._fixed_routes, self._java_caller,
                self._machine_allocation_controller)
=======
            self._data_writer.set_buffer_manager(
                buffer_manager_creator())
>>>>>>> 41da475d

    def _execute_sdram_outgoing_partition_allocator(self):
        """
        Runs, times and logs the SDRAMOutgoingPartitionAllocator
        """
        with FecTimer(MAPPING, "SDRAM outgoing partition allocator"):
            sdram_outgoing_partition_allocator()

    def _execute_control_sync(self, do_sync):
        """ Control synchronization on board

        :param bool do_sync: Whether to enable synchronization
        """
        with FecTimer(MAPPING, "Control Sync") as timer:
            if timer.skip_if_virtual_board():
                return
            self._data_writer.get_transceiver().control_sync(do_sync)

    def _do_mapping(self, total_run_time):
        """
        Runs, times and logs all the algorithms in the mapping stage

        :param float total_run_time:
        """
        # time the time it takes to do all pacman stuff
        mapping_total_timer = Timer()
        mapping_total_timer.start_timing()

        self._setup_java_caller()
        self._do_extra_mapping_algorithms()
        self._report_network_specification()

        self._execute_splitter_reset()
        self._execute_splitter_selector()
        self._execute_delay_support_adder()
<<<<<<< HEAD
        pre_allocated_resources = PreAllocatedResourceContainer()
        self._execute_preallocate_for_live_packet_gatherer(
            pre_allocated_resources)
        self._execute_preallocate_for_chip_power_monitor(
            pre_allocated_resources)
        self._execute_preallocate_for_extra_monitor_support(
            pre_allocated_resources)
        self._execute_splitter_partitioner(pre_allocated_resources)
        self._execute_graph_measurer()
        if self._max_machine:
            self._max_machine = False
            self._machine = None
        # TODO pass the bearer token somehow, if available
=======

        self._execute_splitter_partitioner()
>>>>>>> 41da475d
        allocator_data = self._execute_allocator(MAPPING, total_run_time)
        self._execute_machine_generator(MAPPING, allocator_data)
        self._json_machine()
        self._report_board_chip()

        system_placements = Placements()
        self._execute_split_lpg_vertices(system_placements)
        self._execute_insert_chip_power_monitors(system_placements)
        self._execute_insert_extra_monitor_vertices(system_placements)

        self._execute_partitioner_report()
        self._execute_local_tdma_builder()
        self._do_placer(system_placements)
        self._report_placements_with_application_graph()
        self._json_placements()

        self._execute_system_multicast_routing_generator()
        self._execute_fixed_route_router()
        self._do_routing()

        self._execute_basic_tag_allocator()
        self._report_tag_allocations()

        self.do_info_allocator()
        self._report_router_info()
        self._do_routing_table_generator()
        self._report_uncompressed_routing_table()
        self._report_routers()
        self._report_router_summary()
        self._json_routing_tables()
        # self._report_router_collision_potential()
        self._execute_locate_executable_start_type()
        self._execute_buffer_manager_creator()
        self._execute_sdram_outgoing_partition_allocator()

        with ProvenanceWriter() as db:
            db.insert_category_timing(
                MAPPING, mapping_total_timer.take_sample(), self._n_loops)

    # Overridden by spy which adds placement_order
    def _execute_graph_data_specification_writer(self):
        """
        Runs, times, and logs the GraphDataSpecificationWriter

        Sets the dsg_targets data
        """
        with FecTimer(
                DATA_GENERATION, "Graph data specification writer"):
            self._data_writer.set_dsg_targets(
                graph_data_specification_writer())

    def _do_data_generation(self):
        """
        Runs, Times and logs the data generation
        """
        # set up timing
        data_gen_timer = Timer()
        data_gen_timer.start_timing()

        self._execute_graph_data_specification_writer()

        with ProvenanceWriter() as db:
            db.insert_category_timing(
                DATA_GENERATION, data_gen_timer.take_sample(), self._n_loops)

    def _execute_routing_setup(self,):
        """
        Runs, times and logs the RoutingSetup if required.

        """
        if self._multicast_routes_loaded:
            return
        with FecTimer(LOADING, "Routing setup") as timer:
            if timer.skip_if_virtual_board():
                return
            # Only needs the x and y of chips with routing tables
            routing_setup()

    def _execute_graph_binary_gatherer(self):
        """
        Runs, times and logs the GraphBinaryGatherer if required.

        """
        with FecTimer(LOADING, "Graph binary gatherer") as timer:
            try:
                self._data_writer.set_executable_targets(
                    graph_binary_gatherer())
            except KeyError:
                if get_config_bool("Machine", "virtual_board"):
                    logger.warning(
                        "Ignoring exectable not found as using virtual")
                    timer.error("exectable not found and virtual board")
                    return
                raise

    def _execute_host_bitfield_compressor(self):
        """
        Runs, times and logs the HostBasedBitFieldRouterCompressor

        .. note::
            Calling of this method is based on the cfg compressor or
            virtual_compressor value

        :return: CompressedRoutingTables
        :rtype: MulticastRoutingTables
        """
        with FecTimer(
                LOADING, "Host based bitfield router compressor") as timer:
            if timer.skip_if_virtual_board():
                return None
            self._multicast_routes_loaded = False
            compressed = host_based_bit_field_router_compressor()
            return compressed

    def _execute_machine_bitfield_ordered_covering_compressor(self):
        """
        Runs, times and logs the MachineBitFieldOrderedCoveringCompressor

        .. note::
            Calling of this method is based on the cfg compressor or
            virtual_compressor value

        :return: None
        :rtype: None
        """
        with FecTimer(
                LOADING,
                "Machine bitfield ordered covering compressor") as timer:
            if timer.skip_if_virtual_board():
                return None
            machine_bit_field_ordered_covering_compressor()
            self._multicast_routes_loaded = True
            return None

    def _execute_machine_bitfield_pair_compressor(self):
        """
        Runs, times and logs the MachineBitFieldPairRouterCompressor

        .. note::
            Calling of this method is based on the cfg compressor or
            virtual_compressor value

        :return: None
        :rtype: None
         """
        with FecTimer(
                LOADING, "Machine bitfield pair router compressor") as timer:
            if timer.skip_if_virtual_board():
                return None
            self._multicast_routes_loaded = True
            machine_bit_field_pair_router_compressor()
            return None

    def _execute_ordered_covering_compressor(self):
        """
        Runs, times and logs the OrderedCoveringCompressor

        .. note::
            Calling of this method is based on the cfg compressor or
            virtual_compressor value

        :return: CompressedRoutingTables
        :rtype: MulticastRoutingTables
        """
        with FecTimer(LOADING, "Ordered covering compressor") as timer:
            self._multicast_routes_loaded = False
            precompressed = self._data_writer.get_precompressed()
            if self._compression_skipable(precompressed):
                timer.skip("Tables already small enough")
                return precompressed
            compressed = ordered_covering_compressor()
            return compressed

    def _execute_ordered_covering_compression(self):
        """
        Runs, times and logs the ordered covering compressor on machine

        .. note::
            Calling of this method is based on the cfg compressor or
            virtual_compressor value

        :return: None
        :rtype: None
        """
        with FecTimer(LOADING, "Ordered covering compressor") as timer:
            if timer.skip_if_virtual_board():
                return None, []
            precompressed = self._data_writer.get_precompressed()
            if self._compression_skipable(precompressed):
                timer.skip("Tables already small enough")
                self._multicast_routes_loaded = False
                return precompressed
            ordered_covering_compression()
            self._multicast_routes_loaded = True
            return None

    def _execute_pair_compressor(self):
        """
        Runs, times and logs the PairCompressor

        .. note::
            Calling of this method is based on the cfg compressor or
            virtual_compressor value

        :return: CompressedRoutingTable
        :rtype: MulticastRoutingTables
        """
        with FecTimer(LOADING, "Pair compressor") as timer:
            precompressed = self._data_writer.get_precompressed()
            self._multicast_routes_loaded = False
            if self._compression_skipable(precompressed):
                timer.skip("Tables already small enough")
                return precompressed
            compressed = pair_compressor()
            return compressed

    def _execute_pair_compression(self):
        """
        Runs, times and logs the pair compressor on machine

        .. note::
            Calling of this method is based on the cfg compressor or
            virtual_compressor value

        :return: None
        :rtype: None
        """
        with FecTimer(LOADING, "Pair on chip router compression") as timer:
            if timer.skip_if_virtual_board():
                return None
            precompressed = self._data_writer.get_precompressed()
            if self._compression_skipable(precompressed):
                timer.skip("Tables already small enough")
                self._multicast_routes_loaded = False
                return precompressed
            pair_compression()
            self._multicast_routes_loaded = True
            return None

    def _execute_pair_unordered_compressor(self):
        """
        Runs, times and logs the CheckedUnorderedPairCompressor

        .. note::
            Calling of this method is based on the cfg compressor or
            virtual_compressor value

        :return: CompressedRoutingTables
        :rtype: MulticastRoutingTables
        """
        with FecTimer(LOADING, "Pair unordered compressor") as timer:
            self._multicast_routes_loaded = False
            precompressed = self._data_writer.get_precompressed()
            if self._compression_skipable(precompressed):
                timer.skip("Tables already small enough")
                return precompressed
            compressed = pair_compressor(ordered=False)
            return compressed

    def _compressor_name(self):
        if get_config_bool("Machine", "virtual_board"):
            name = get_config_str("Mapping", "virtual_compressor")
            if name is None:
                logger.info("As no virtual_compressor specified "
                            "using compressor setting")
                name = get_config_str("Mapping", "compressor")
        else:
            name = get_config_str("Mapping", "compressor")
        pre_compress = "BitField" not in name
        return name, pre_compress

    def _compression_skipable(self, tables):
        if get_config_bool(
                "Mapping", "router_table_compress_as_far_as_possible"):
            return False
        return tables.max_number_of_entries <= Machine.ROUTER_ENTRIES

    def _execute_pre_compression(self, pre_compress):
        if pre_compress:
            name = get_config_str("Mapping", "precompressor")
            if name is None:
                self._data_writer.set_precompressed(
                    self._data_writer.get_uncompressed())
            elif name == "Ranged":
                with FecTimer(LOADING, "Ranged Compressor") as timer:
                    if self._compression_skipable(
                            self._data_writer.get_uncompressed()):
                        timer.skip("Tables already small enough")
                        self._data_writer.set_precompressed(
                            self._data_writer.get_uncompressed())
                        return
                    self._data_writer.set_precompressed(
                        range_compressor())
            else:
                raise ConfigurationException(
                    f"Unexpected cfg setting precompressor: {name}")
        else:
            self._data_writer.set_precompressed(
                self._data_writer.get_uncompressed())

    def _do_early_compression(self, name):
        """
        Calls a compressor based on the name provided

        .. note::
            This method is the entry point for adding a new compressor that
             can or must run early.

        :param str name: Name of a compressor
        :raise ConfigurationException: if the name is not expected
        :return: CompressedRoutingTables (likely to be None),
            RouterCompressorProvenanceItems (may be an empty list)
        :rtype: tuple(MulticastRoutingTables or None, list(ProvenanceDataItem))
        """
        if name == "MachineBitFieldOrderedCoveringCompressor":
            return \
                self._execute_machine_bitfield_ordered_covering_compressor()
        if name == "MachineBitFieldPairRouterCompressor":
            return self._execute_machine_bitfield_pair_compressor()
        if name == "OrderedCoveringCompressor":
            return self._execute_ordered_covering_compressor()
        if name == "OrderedCoveringOnChipRouterCompression":
            return self._execute_ordered_covering_compression()
        if name == "PairCompressor":
            return self._execute_pair_compressor()
        if name == "PairOnChipRouterCompression":
            return self._execute_pair_compression()
        if name == "PairUnorderedCompressor":
            return self._execute_pair_unordered_compressor()

        # delay compression until later
        return None

    def _do_delayed_compression(self, name, compressed):
        """
        run compression that must be delayed until later

        .. note::
            This method is the entry point for adding a new compressor that
            can not run at the normal place

        :param str name: Name of a compressor
        :raise ConfigurationException: if the name is not expected
        :return: CompressedRoutingTables (likely to be None),
            RouterCompressorProvenanceItems (may be an empty list)
        :rtype: tuple(MulticastRoutingTables or None, list(ProvenanceDataItem))
        """
        if self._multicast_routes_loaded or compressed:
            # Already compressed
            return compressed
        # overridden in spy to handle:
        # SpynnakerMachineBitFieldOrderedCoveringCompressor
        # SpynnakerMachineBitFieldPairRouterCompressor

        if name == "HostBasedBitFieldRouterCompressor":
            return self._execute_host_bitfield_compressor()
        if "," in name:
            raise ConfigurationException(
                "Only a single algorithm is supported for compressor")

        raise ConfigurationException(
            f"Unexpected cfg setting compressor: {name}")

    def _execute_load_routing_tables(self, compressed):
        """
        Runs, times and logs the RoutingTableLoader if required

        :param compressed:
        :type compressed: MulticastRoutingTables or None
        """
        if not compressed:
            return
        with FecTimer(LOADING, "Routing table loader") as timer:
            self._multicast_routes_loaded = True
            if timer.skip_if_virtual_board():
                return
            routing_table_loader(compressed)

    def _report_uncompressed_routing_table(self):
        """
        Runs, times and logs the router report from router tables if requested
        """
        with FecTimer(LOADING, "Uncompressed routing table report") as timer:
            if timer.skip_if_cfg_false(
                    "Reports", "write_routing_table_reports"):
                return
            router_report_from_router_tables()

    def _report_bit_field_compressor(self):
        """
        Runs, times and logs the BitFieldCompressorReport if requested
        """
        with FecTimer(LOADING, "Bitfield compressor report") as timer:
            if timer.skip_if_cfg_false(
                    "Reports",  "write_bit_field_compressor_report"):
                return
            # BitFieldSummary output ignored as never used
            bitfield_compressor_report()

    def _execute_load_fixed_routes(self):
        """
        Runs, times and logs Load Fixed Routes is required
        """
        with FecTimer(LOADING, "Load fixed routes") as timer:
            if timer.skip_if_cfg_false(
                    "Machine", "enable_advanced_monitor_support"):
                return
            if timer.skip_if_virtual_board():
                return
            load_fixed_routes()

    def _execute_system_data_specification(self):
        """
        Runs, times and logs the execute_system_data_specs if required

        """
        with FecTimer(LOADING, "Execute system data specification") \
                as timer:
            if timer.skip_if_virtual_board():
                return None
            execute_system_data_specs()

    def _execute_load_system_executable_images(self):
        """
        Runs, times and logs the loading of exectuable images
        """
        with FecTimer(LOADING, "Load executable system Images") as timer:
            if timer.skip_if_virtual_board():
                return
            load_sys_images()

    def _execute_application_data_specification(self):
        """
        Runs, times and logs the execute_application_data_specs if required

        :return: map of placement and DSG data, and loaded data flag.
        :rtype: dict(tuple(int,int,int),DataWritten) or DsWriteInfo
        """
        with FecTimer(LOADING, "Host data specification") as timer:
            if timer.skip_if_virtual_board():
                return
            return execute_application_data_specs()

    def _execute_tags_from_machine_report(self):
        """
        Run, times and logs the TagsFromMachineReport if requested
        :return:
        """
        with FecTimer(LOADING, "Tags from machine report") as timer:
            if timer.skip_if_virtual_board():
                return
            if timer.skip_if_cfg_false(
                    "Reports", "write_tag_allocation_reports"):
                return
            tags_from_machine_report()

    def _execute_load_tags(self):
        """
        Runs, times and logs the Tags Loader if required
        """
        # TODO why: if graph_changed or data_changed:
        with FecTimer(LOADING, "Tags Loader") as timer:
            if timer.skip_if_virtual_board():
                return
            tags_loader()

    def _do_extra_load_algorithms(self):
        """
        Runs, times and logs any extra load algorithms

        """

    def _report_memory_on_host(self):
        """
        Runs, times and logs MemoryMapOnHostReport is requested

        """
        with FecTimer(LOADING, "Memory report") as timer:
            if timer.skip_if_virtual_board():
                return
            if timer.skip_if_cfg_false(
                    "Reports", "write_memory_map_report"):
                return
            memory_map_on_host_report()

    def _report_memory_on_chip(self):
        """
        Runs, times and logs MemoryMapOnHostChipReport is requested

        """
        with FecTimer(LOADING, "Memory report") as timer:
            if timer.skip_if_virtual_board():
                return
            if timer.skip_if_cfg_false(
                    "Reports", "write_memory_map_report"):
                return

            memory_map_on_host_chip_report()

    # TODO consider different cfg flags
    def _report_compressed(self, compressed):
        """
        Runs, times and logs the compressor reports if requested

        :param compressed:
        :type compressed: MulticastRoutingTables or None
        """
        with FecTimer(LOADING, "Compressor report") as timer:
            if timer.skip_if_cfg_false(
                    "Reports", "write_routing_table_reports"):
                return
            if timer.skip_if_cfg_false(
                    "Reports", "write_routing_tables_from_machine_reports"):
                return

            if compressed is None:
                if timer.skip_if_virtual_board():
                    return
                compressed = read_routing_tables_from_machine()

            router_report_from_compressed_router_tables(compressed)

            generate_comparison_router_report(compressed)

            router_compressed_summary_report(compressed)

            routing_table_from_machine_report(compressed)

    def _report_fixed_routes(self):
        """
        Runs, times and logs the FixedRouteFromMachineReport is requested
        """
        with FecTimer(LOADING, "Fixed route report") as timer:
            if timer.skip_if_virtual_board():
                return
            if timer.skip_if_cfg_false(
                    "Machine", "enable_advanced_monitor_support"):
                return
            # TODO at the same time as LoadFixedRoutes?
            fixed_route_from_machine_report()

    def _execute_application_load_executables(self):
        """ algorithms needed for loading the binaries to the SpiNNaker machine

        :return:
        """
        with FecTimer(LOADING, "Load executable app images") as timer:
            if timer.skip_if_virtual_board():
                return
            load_app_images()

    def _do_load(self, graph_changed):
        """
        Runs, times and logs the load algotithms

        :param bool graph_changed: Flag to say the graph changed,
        """
        # set up timing
        load_timer = Timer()
        load_timer.start_timing()

        if graph_changed:
            self._execute_routing_setup()
            self._execute_graph_binary_gatherer()
        # loading_algorithms
        compressor, pre_compress = self._compressor_name()
        self._execute_pre_compression(pre_compress)
        compressed = self._do_early_compression(compressor)

        self._do_data_generation()

        self._execute_control_sync(False)
        if graph_changed or not self._data_writer.is_ran_ever():
            self._execute_load_fixed_routes()
        self._execute_system_data_specification()
        self._execute_load_system_executable_images()
        self._execute_load_tags()
        self._execute_application_data_specification()

        self._do_extra_load_algorithms()
        compressed = self._do_delayed_compression(compressor, compressed)
        self._execute_load_routing_tables(compressed)
        self._report_bit_field_compressor()

        # TODO Was master correct to run the report first?
        self._execute_tags_from_machine_report()
        if graph_changed:
            self._report_memory_on_host()
            self._report_memory_on_chip()
            self._report_compressed(compressed)
            self._report_fixed_routes()
        self._execute_application_load_executables()

        with ProvenanceWriter() as db:
            db.insert_category_timing(
                LOADING, load_timer.take_sample(), self._n_loops)

    def _execute_sdram_usage_report_per_chip(self):
        # TODO why in do run
        with FecTimer(RUN_LOOP, "Sdram usage per chip report") as timer:
            if timer.skip_if_cfg_false(
                    "Reports", "write_sdram_usage_report_per_chip"):
                return
            sdram_usage_report_per_chip()

    def _execute_dsg_region_reloader(self):
        """
            Runs, times and logs the DSGRegionReloader if required

            Reload any parameters over the loaded data if we have already
            run and not using a virtual board and the data hasn't already
            been regenerated

        """
        if not self._data_writer.is_ran_ever():
            return
        if self._data_writer.is_hard_reset():
            return
        with FecTimer(RUN_LOOP, "DSG region reloader") as timer:
            if timer.skip_if_virtual_board():
                return
            dsg_region_reloader()

    def _execute_graph_provenance_gatherer(self):
        """
        Runs, times and log the GraphProvenanceGatherer if requested

        """
        with FecTimer(RUN_LOOP, "Graph provenance gatherer") as timer:
            if timer.skip_if_cfg_false("Reports", "read_provenance_data"):
                return []
            graph_provenance_gatherer()

    def _execute_placements_provenance_gatherer(self):
        """
        Runs, times and log the PlacementsProvenanceGatherer if requested
        """
        with FecTimer(RUN_LOOP, "Placements provenance gatherer") as timer:
            if timer.skip_if_cfg_false("Reports", "read_provenance_data"):
                return []
            if timer.skip_if_virtual_board():
                return []
            # Also used in recover from error where is is not all placements
            placements_provenance_gatherer(self._data_writer.get_placements())

    def _execute_router_provenance_gatherer(self):
        """
        Runs, times and log the RouterProvenanceGatherer if requested
        """
        with FecTimer(RUN_LOOP, "Router provenance gatherer") as timer:
            if timer.skip_if_cfg_false("Reports", "read_provenance_data"):
                return []
            if timer.skip_if_virtual_board():
                return []
            router_provenance_gatherer()

    def _execute_profile_data_gatherer(self):
        """
        Runs, times and logs the ProfileDataGatherer if requested
        """
        with FecTimer(RUN_LOOP, "Profile data gatherer") as timer:
            if timer.skip_if_cfg_false("Reports", "read_provenance_data"):
                return
            if timer.skip_if_virtual_board():
                return
            profile_data_gatherer()

    def _do_read_provenance(self):
        """
        Runs, times and log the methods that gather provenance

        :rtype: list(ProvenanceDataItem)
        """
        self._execute_graph_provenance_gatherer()
        self._execute_placements_provenance_gatherer()
        self._execute_router_provenance_gatherer()
        self._execute_profile_data_gatherer()

    def _report_energy(self):
        """
        Runs, times and logs the energy report if requested

        """
        with FecTimer(RUN_LOOP, "Energy report") as timer:
            if timer.skip_if_cfg_false("Reports", "write_energy_report"):
                return []
            if timer.skip_if_virtual_board():
                return []

            # TODO runtime is None
            power_used = compute_energy_used(
                self._machine_allocation_controller)

            energy_provenance_reporter(power_used)

            # create energy reporter
            energy_reporter = EnergyReport()

            # run energy report
            energy_reporter.write_energy_report(power_used)

    def _do_provenance_reports(self):
        """
        Runs any reports based on provenance

        """

    def _execute_clear_io_buf(self):
        """
        Runs, times and logs the ChipIOBufClearer if required

        """
        if self._data_writer.get_current_run_timesteps() is None:
            return
        with FecTimer(RUN_LOOP, "Clear IO buffer") as timer:
            if timer.skip_if_virtual_board():
                return
            # TODO Why check empty_graph is always false??
            if timer.skip_if_cfg_false("Reports", "clear_iobuf_during_run"):
                return
            chip_io_buf_clearer()

    def _execute_runtime_update(self, n_sync_steps):
        """
        Runs, times and logs the runtime updater if required

        :param int n_sync_steps:
            The number of timesteps between synchronisations
        """
        with FecTimer(RUN_LOOP, "Runtime Update") as timer:
            if timer.skip_if_virtual_board():
                return
            if (ExecutableType.USES_SIMULATION_INTERFACE in
                    self._data_writer.get_executable_types()):
                chip_runtime_updater(n_sync_steps)
            else:
                timer.skip("No Simulation Interface used")

    def _execute_create_database_interface(self, run_time):
        """
        Runs, times and logs Database Interface Creater

        Sets the _database_file_path data object

        :param int run_time: the run duration in milliseconds.
        """
        with FecTimer(RUN_LOOP, "Create database interface"):
            # Used to used compressed routing tables if available on host
            # TODO consider not saving router tabes.
            self._data_writer.set_database_file_path(
                database_interface(run_time))

    def _execute_create_notifiaction_protocol(self):
        """
        Runs, times and logs the creation of the Notification Protocol

        Sets the notification_interface data object
        """
        with FecTimer(RUN_LOOP, "Create notification protocol"):
            self._data_writer.set_notification_protocol(
                create_notification_protocol())

    def _execute_runner(self, n_sync_steps, run_time):
        """
        Runs, times and logs the ApplicationRunner

        :param int n_sync_steps:
            The number of timesteps between synchronisations
        :param int run_time: the run duration in milliseconds.
        :return:
        """
        with FecTimer(RUN_LOOP, APPLICATION_RUNNER) as timer:
            if timer.skip_if_virtual_board():
                return
            # Don't timeout if a stepped mode is in operation
            if n_sync_steps:
                time_threshold = None
            else:
                time_threshold = get_config_int(
                    "Machine", "post_simulation_overrun_before_error")
            application_runner(
                run_time, time_threshold, self._run_until_complete)

    def _execute_extract_iobuff(self):
        """
        Runs, times and logs the ChipIOBufExtractor if required
        """
        with FecTimer(RUN_LOOP, "Extract IO buff") as timer:
            if timer.skip_if_virtual_board():
                return
            if timer.skip_if_cfg_false(
                    "Reports", "extract_iobuf"):
                return
            # ErrorMessages, WarnMessages output ignored as never used!
            chip_io_buf_extractor()

    def _execute_buffer_extractor(self):
        """
        Runs, times and logs the BufferExtractor if required
        """
        with FecTimer(RUN_LOOP, "Buffer extractor") as timer:
            if timer.skip_if_virtual_board():
                return
            buffer_extractor()

    def _do_extract_from_machine(self):
        """
        Runs, times and logs the steps to extract data from the machine

        :param run_time: the run duration in milliseconds.
        :type run_time: int or None
        """
        self._execute_extract_iobuff()
        self._execute_buffer_extractor()
        self._execute_clear_io_buf()

        # FinaliseTimingData never needed as just pushed self._ to inputs
        self._do_read_provenance()
        with ProvenanceWriter() as db:
            db.insert_category_timing(
                RUN_LOOP, self._run_timer.take_sample(), self._n_loops)
        self._report_energy()
        self._do_provenance_reports()

    def __do_run(self, n_machine_time_steps, graph_changed, n_sync_steps):
        """
        Runs, times and logs the do run steps.

        :param n_machine_time_steps: Number of timesteps run
        :type n_machine_time_steps: int or None
        :param int n_sync_steps:
            The number of timesteps between synchronisations
        :param bool graph_changed: Flag to say the graph changed,
        """
        # TODO virtual board
        self._run_timer = Timer()
        self._run_timer.start_timing()
        run_time = None
        if n_machine_time_steps is not None:
            run_time = (n_machine_time_steps *
                        self._data_writer.get_simulation_time_step_ms())
        self._data_writer.increment_current_run_timesteps(
            n_machine_time_steps)

        self._execute_sdram_usage_report_per_chip()
        self._report_drift(start=True)
        if graph_changed:
            self._execute_create_database_interface(run_time)
        self._execute_create_notifiaction_protocol()
        if self._data_writer.is_ran_ever() and not graph_changed:
            self._execute_dsg_region_reloader()
        self._execute_runtime_update(n_sync_steps)
        self._execute_runner(n_sync_steps, run_time)
        if n_machine_time_steps is not None or self._run_until_complete:
            self._do_extract_from_machine()
        # reset at the end of each do_run cycle
        self._report_drift(start=False)
        self._execute_control_sync(True)

    def _do_run(self, n_machine_time_steps, graph_changed, n_sync_steps):
        """
        Runs, times and logs the do run steps.

        :param n_machine_time_steps: Number of timesteps run
        :type n_machine_time_steps: int or None
        :param int n_sync_steps:
            The number of timesteps between synchronisations
        :param bool graph_changed: Flag to say the graph changed,
        """
        try:
            self.__do_run(
                n_machine_time_steps, graph_changed, n_sync_steps)
        except KeyboardInterrupt:
            logger.error("User has aborted the simulation")
            self._shutdown()
            sys.exit(1)
        except Exception as run_e:
            self._recover_from_error(run_e)

            # if in debug mode, do not shut down machine
            if get_config_str("Mode", "mode") != "Debug":
                try:
                    self.stop()
                except Exception as stop_e:
                    logger.exception(f"Error {stop_e} when attempting to stop")

            # reraise exception
            raise run_e

    def _recover_from_error(self, exception):
        """
        :param Exception exception:
        """
        try:
            self.__recover_from_error(exception)
        except Exception as rec_e:
            logger.exception(
                f"Error {rec_e} when attempting to recover from error")

    def __recover_from_error(self, exception):
        """
        :param Exception exception:
        """
        # if exception has an exception, print to system
        logger.error("An error has occurred during simulation")
        # Print the detail including the traceback
        logger.error(exception)

        logger.info("\n\nAttempting to extract data\n\n")

        # Extract router provenance
        try:
            router_provenance_gatherer()
        except Exception:
            logger.exception("Error reading router provenance")

        # Find the cores that are not in an expected state
        unsuccessful_cores = CPUInfos()
        if isinstance(exception, SpiNNManCoresNotInStateException):
            unsuccessful_cores = exception.failed_core_states()

        # If there are no cores in a bad state, find those not yet in
        # their finished state
        transceiver = self._data_writer.get_transceiver()
        if not unsuccessful_cores:
            for executable_type, core_subsets in \
                    self._data_writer.get_executable_types().items():
                failed_cores = transceiver.get_cores_not_in_state(
                    core_subsets, executable_type.end_state)
                for (x, y, p) in failed_cores:
                    unsuccessful_cores.add_processor(
                        x, y, p, failed_cores.get_cpu_info(x, y, p))

        # Print the details of error cores
        logger.error(transceiver.get_core_status_string(unsuccessful_cores))

        # Find the cores that are not in RTE i.e. that can still be read
        non_rte_cores = [
            (x, y, p)
            for (x, y, p), core_info in unsuccessful_cores.items()
            if (core_info.state != CPUState.RUN_TIME_EXCEPTION and
                core_info.state != CPUState.WATCHDOG)]

        # If there are any cores that are not in RTE, extract data from them
        if (non_rte_cores and
                ExecutableType.USES_SIMULATION_INTERFACE in
                self._data_writer.get_executable_types()):
            non_rte_core_subsets = CoreSubsets()
            for (x, y, p) in non_rte_cores:
                non_rte_core_subsets.add_processor(x, y, p)

            # Attempt to force the cores to write provenance and exit
            try:
                chip_provenance_updater(non_rte_core_subsets)
            except Exception:
                logger.exception("Could not update provenance on chip")

            # Extract any written provenance data
            try:
                transceiver = self._data_writer.get_transceiver()
                finished_cores = transceiver.get_cores_in_state(
                    non_rte_core_subsets, CPUState.FINISHED)
                finished_placements = Placements()
                placements = self._data_writer.get_placements()
                for (x, y, p) in finished_cores:
                    finished_placements.add_placement(
                        placements.get_placement_on_processor(x, y, p))
                placements_provenance_gatherer(finished_placements)
            except Exception as pro_e:
                logger.exception(f"Could not read provenance due to {pro_e}")

        # Read IOBUF where possible (that should be everywhere)
        iobuf = IOBufExtractor()
        try:
            errors, warnings = iobuf.extract_iobuf()
        except Exception:
            logger.exception("Could not get iobuf")
            errors, warnings = [], []

        # Print the IOBUFs
        self._print_iobuf(errors, warnings)

    @staticmethod
    def _print_iobuf(errors, warnings):
        """
        :param list(str) errors:
        :param list(str) warnings:
        """
        for warning in warnings:
            logger.warning(warning)
        for error in errors:
            logger.error(error)

    def reset(self):
        """ Code that puts the simulation back at time zero
        """
        if not self._data_writer.is_ran_last():
            if not self._data_writer.is_ran_ever():
                logger.error("Ignoring the reset before the run")
            else:
                logger.error("Ignoring the repeated reset call")
            return

        logger.info("Resetting")

        # rewind the buffers from the buffer manager, to start at the beginning
        # of the simulation again and clear buffered out
        if self._data_writer.has_buffer_manager():
            self._data_writer.get_buffer_manager().reset()

        if self._data_writer.get_user_accessed_machine():
            logger.warning(
                "A reset after a get machine call is always hard and "
                "therefore the previous machine is no longer valid")
            self._hard_reset()
        else:
            self._data_writer.soft_reset()

        # Reset the graph off the machine, to set things to time 0
        self.__reset_graph_elements()

    def _detect_if_graph_has_changed(self):
        """ Iterates though the original graphs looking for changes.

        :param bool reset_flags:
        :return: mapping_changed, data_changed
        :rtype: tuple(bool, bool)
        """
        # Set changed - note that we can't return yet as we still have to
        # mark vertices as not changed, otherwise they will keep reporting
        # that they have changed when they haven't
        changed = self._data_writer.get_vertices_or_edges_added()
        if self._data_writer.is_hard_reset():
            changed = True
        data_changed = False

        for vertex in self._data_writer.iterate_vertices():
            if isinstance(vertex, AbstractChangableAfterRun):
                if vertex.requires_mapping:
                    changed = True
                if vertex.requires_data_generation:
                    data_changed = True
                vertex.mark_no_changes()
            for machine_vertex in vertex.machine_vertices:
                if isinstance(machine_vertex, AbstractChangableAfterRun):
                    if machine_vertex.requires_mapping:
                        changed = True
                    if machine_vertex.requires_data_generation:
                        data_changed = True
                    machine_vertex.mark_no_changes()
        for partition in \
                self._data_writer.iterate_partitions():
            for edge in partition.edges:
                if isinstance(edge, AbstractChangableAfterRun):
                    if edge.requires_mapping:
                        changed = True
                    if edge.requires_data_generation:
                        data_changed = True
                    edge.mark_no_changes()

        return changed, data_changed

    @property
    def n_loops(self):
        """
        The number for this or the net loop within an end_user run

        :rtype: int or None
        """
        return self._n_loops

    def __repr__(self):
        if self._data_writer.has_ipaddress():
            return f"general front end instance for machine " \
                   f"{self._data_writer.get_ipaddress()}"
        else:
            return "general front end instance no machine set"

    def _shutdown(self):

        # if stopping on machine, clear IP tags and routing table
        self.__clear()

        # stop the transceiver and allocation controller
        if self._data_writer.has_transceiver():
            transceiver = self._data_writer.get_transceiver()
            transceiver.stop_application(self._data_writer.get_app_id())

        self.__close_allocation_controller()
        self._data_writer.clear_notification_protocol()

    def __clear(self):
        if not self._data_writer.has_transceiver():
            return
        transceiver = self._data_writer.get_transceiver()

        if get_config_bool("Machine", "clear_tags"):
            for ip_tag in self._data_writer.get_tags().ip_tags:
                transceiver.clear_ip_tag(
                    ip_tag.tag, board_address=ip_tag.board_address)
            for reverse_ip_tag in self._data_writer.get_tags().reverse_ip_tags:
                transceiver.clear_ip_tag(
                    reverse_ip_tag.tag,
                    board_address=reverse_ip_tag.board_address)

        # if clearing routing table entries, clear
        if get_config_bool("Machine", "clear_routing_tables"):
            machine = self._data_writer.get_machine()
            for router_table in self._data_writer.get_uncompressed():
                if not machine.get_chip_at(
                        router_table.x, router_table.y).virtual:
                    transceiver.clear_multicast_routes(
                        router_table.x, router_table.y)

    def __close_allocation_controller(self):
        if self._machine_allocation_controller is not None:
            self._machine_allocation_controller.close()
            self._machine_allocation_controller = None

    def open_scp_connection(self, chip_x, chip_y, chip_ip_address):
        """
        Create an SCP connection to the given ethernet chip. SpiNNaker will
        not be configured to map that connection to a tag; that is the
        caller's responsibility.

        :param int chip_x:
            X coordinate of the ethernet chip to connect to.
        :param int chip_y:
            Y coordinate of the ethernet chip to connect to.
        :param str chip_ip_address:
            IP address of the ethernet chip to connect to.
        :rtype: ~spinnman.connections.udp_packet_connections.SCAMPConnection
        """
        if self._machine_allocation_controller:
            # See if the allocation controller wants to do it
            conn = self._machine_allocation_controller.open_sdp_connection(
                chip_x, chip_y)
            if conn:
                return conn
        return SCAMPConnection(chip_x, chip_y, remote_host=chip_ip_address)

    def stop(self):
        """
        End running of the simulation.

        """
        self._data_writer.stopping()
        # If we have run forever, stop the binaries

        try:
            if (self._data_writer.is_ran_ever()
                    and self._data_writer.get_current_run_timesteps() is None
                    and not get_config_bool("Machine", "virtual_board")
                    and not self._run_until_complete):
                self._do_stop_workflow()
            elif (get_config_bool("Reports", "read_provenance_data_on_end") and
                  not get_config_bool("Reports", "read_provenance_data")):
                set_config("Reports", "read_provenance_data", "True")
                self._do_read_provenance()

        except Exception as e:
            self._recover_from_error(e)
            self.write_errored_file()
            raise
        finally:
            # shut down the machine properly
            self._shutdown()

        self.write_finished_file()
        self._data_writer.shut_down()

    def _execute_application_finisher(self):
        with FecTimer(RUN_LOOP, "Application finisher"):
            application_finisher()

    def _do_stop_workflow(self):
        """
        :rtype: ~.PACMANAlgorithmExecutor
        """
        self._execute_application_finisher()
        self._do_extract_from_machine()

    @property
    def get_number_of_available_cores_on_machine(self):
        """ The number of available cores on the machine after taking\
            into account preallocated resources.

        :return: number of available cores
        :rtype: int
        """
        machine = self._data_writer.get_machine()
        # get cores of machine
        cores = machine.total_available_user_cores
        take_into_account_chip_power_monitor = get_config_bool(
            "Reports", "write_energy_report")
        if take_into_account_chip_power_monitor:
            cores -= machine.n_chips
        take_into_account_extra_monitor_cores = (get_config_bool(
            "Machine", "enable_advanced_monitor_support") or
                get_config_bool("Machine", "enable_reinjection"))
        if take_into_account_extra_monitor_cores:
            cores -= machine.n_chips
            cores -= len(machine.ethernet_connected_chips)
        return cores

    def stop_run(self):
        """ Request that the current infinite run stop.

        .. note::
            This will need to be called from another thread as the infinite \
            run call is blocking.

        raises SpiNNUtilsException:
            If the stop_run was not expected in the current state.
        """
        if self._data_writer.is_stop_already_requested():
            logger.warning(
                "Second Request to stop_run ignored")
            return
        with self._state_condition:
            self._data_writer.request_stop()
            self._state_condition.notify_all()

    def continue_simulation(self):
        """ Continue a simulation that has been started in stepped mode
        """
        sync_signal = self._data_writer.get_next_sync_signal()
        transceiver = self._data_writer.get_transceiver()
        transceiver.send_signal(self._data_writer.get_app_id(), sync_signal)

    @staticmethod
    def __reset_object(obj):
        # Reset an object if appropriate
        if isinstance(obj, AbstractCanReset):
            obj.reset_to_first_timestep()

    def __reset_graph_elements(self):
        # Reset any object that can reset
        for vertex in self._data_writer.iterate_vertices():
            self.__reset_object(vertex)
        for p in self._data_writer.iterate_partitions():
            for edge in p.edges:
                self.__reset_object(edge)<|MERGE_RESOLUTION|>--- conflicted
+++ resolved
@@ -12,6 +12,7 @@
 #
 # You should have received a copy of the GNU General Public License
 # along with this program.  If not, see <http://www.gnu.org/licenses/>.
+from spinn_front_end_common.data.fec_data_view import FecDataView
 """
 main interface for the SpiNNaker tools
 """
@@ -146,9 +147,6 @@
     __slots__ = [
         # The IP-address of the SpiNNaker machine
 
-        # the connection to allocted spalloc and HBP machines
-        "_machine_allocation_controller",
-
         # Condition object used for waiting for stop
         # Set during init and the used but never new object
         "_state_condition",
@@ -200,7 +198,6 @@
         # store for Live Packet Gatherers
         self._lpg_vertices = dict()
 
-        self._machine_allocation_controller = None
         self._hard_reset()
 
         # holder for timing and running related values
@@ -293,6 +290,15 @@
         logger.error("User has cancelled simulation")
         self._shutdown()
 
+    @property
+    def __bearer_token(self):
+        """
+        :return: The OIDC bearer token
+        :rtype: str or None
+        """
+        # TODO: this should be obtained *SOMEHOW* but how?
+        return None
+
     def exception_handler(self, exctype, value, traceback_obj):
         """ Handler of exceptions
 
@@ -440,8 +446,8 @@
         logger.info("Starting execution process")
 
         n_machine_time_steps, total_run_time = self._calc_run_time(run_time)
-        if self._machine_allocation_controller is not None:
-            self._machine_allocation_controller.extend_allocation(
+        if FecDataView.has_allocation_controller():
+            FecDataView.get_allocation_controller().extend_allocation(
                 total_run_time)
 
         n_sync_steps = self.__timesteps(sync_time)
@@ -481,14 +487,6 @@
             else:
                 self._data_writer.set_plan_n_timesteps(n_machine_time_steps)
 
-<<<<<<< HEAD
-            if self._machine is None:
-                self._get_known_machine(total_run_time)
-            if self._machine is None:
-                # TODO pass the bearer token somehow, if available
-                self._execute_get_max_machine(total_run_time)
-=======
->>>>>>> 41da475d
             self._do_mapping(total_run_time)
 
         # Check if anything has per-timestep SDRAM usage
@@ -685,14 +683,13 @@
             self._data_writer.set_machine(virtual_machine_generator())
             self._data_writer.set_ipaddress("virtual")
 
-    def _execute_allocator(self, category, total_run_time, bearer_token=None):
+    def _execute_allocator(self, category, total_run_time):
         """
         Runs, times and logs the SpallocAllocator or HBPAllocator if required
 
         :param str category: Algorithm category for provenance
         :param total_run_time: The total run time to request
         :type total_run_time: int or None
-        :param str bearer_token: The OIDC bearer token
         :return: machine name, machine version, BMP details (if any),
             reset on startup flag, auto-detect BMP, SCAMP connection details,
             boot port, allocation controller
@@ -703,14 +700,10 @@
             return None
         if get_config_str("Machine", "spalloc_server") is not None:
             with FecTimer(category, "SpallocAllocator"):
-<<<<<<< HEAD
-                return spalloc_allocator(
-                    n_chips_required, self._n_boards_required, bearer_token)
-=======
-                return spalloc_allocator()
->>>>>>> 41da475d
+                return spalloc_allocator(self.__bearer_token)
         if get_config_str("Machine", "remote_spinnaker_url") is not None:
             with FecTimer(category, "HBPAllocator"):
+                # TODO: Would passing the bearer token to this ever make sense?
                 return hbp_allocator(total_run_time)
 
     def _execute_machine_generator(self, category, allocator_data):
@@ -745,54 +738,19 @@
         elif allocator_data:
             (ipaddress, board_version, bmp_details,
              reset_machine, auto_detect_bmp, scamp_connection_data,
-             self._machine_allocation_controller
-             ) = allocator_data
+             machine_allocation_controller) = allocator_data
             self._data_writer.set_ipaddress(ipaddress)
+            self._data_writer.set_allocation_controller(
+                machine_allocation_controller)
         else:
             return
 
         with FecTimer(category, "Machine generator"):
-<<<<<<< HEAD
-            self._machine, self._txrx = machine_generator(
-                self._ipaddress, bmp_details, self._board_version,
-                auto_detect_bmp, scamp_connection_data, reset_machine,
-                self._machine_allocation_controller)
-
-    def _execute_get_max_machine(self, total_run_time, bearer_token=None):
-        """
-        Runs, times and logs the a MaxMachineGenerator if required
-
-        Will set the "machine" value if not already set
-
-        Sets the _max_machine to True if the "machine" value is a temporary
-        max machine.
-
-        :param total_run_time: The total run time to request
-        :type total_run_time: int or None
-        :param str bearer_token: The OIDC bearer token
-        """
-        if self._machine:
-            # Leave _max_machine as is a may be true from an earlier call
-            return self._machine
-
-        self._max_machine = True
-        if get_config_str("Machine", "spalloc_server"):
-            with FecTimer(GET_MACHINE, "Spalloc max machine generator"):
-                self._machine = spalloc_max_machine_generator(bearer_token)
-
-        elif get_config_str("Machine", "remote_spinnaker_url"):
-            with FecTimer(GET_MACHINE, "HBPMaxMachineGenerator"):
-                self._machine = hbp_max_machine_generator(total_run_time)
-
-        else:
-            raise NotImplementedError("No machine generataion possible")
-=======
             machine, transceiver = machine_generator(
                 bmp_details, board_version,
                 auto_detect_bmp, scamp_connection_data, reset_machine)
             self._data_writer.set_transceiver(transceiver)
             self._data_writer.set_machine(machine)
->>>>>>> 41da475d
 
     def _get_known_machine(self, total_run_time=0.0):
         """ The python machine description object.
@@ -804,7 +762,6 @@
             if get_config_bool("Machine", "virtual_board"):
                 self._execute_get_virtual_machine()
             else:
-                # TODO pass the bearer token somehow, if available
                 allocator_data = self._execute_allocator(
                     GET_MACHINE, total_run_time)
                 self._execute_machine_generator(GET_MACHINE, allocator_data)
@@ -1340,17 +1297,8 @@
             if timer.skip_if_virtual_board():
                 return
 
-<<<<<<< HEAD
-            self._buffer_manager = buffer_manager_creator(
-                self._placements, self._tags, self._txrx,
-                self._extra_monitor_to_chip_mapping,
-                self._vertex_to_ethernet_connected_chip_mapping,
-                self._machine, self._fixed_routes, self._java_caller,
-                self._machine_allocation_controller)
-=======
             self._data_writer.set_buffer_manager(
                 buffer_manager_creator())
->>>>>>> 41da475d
 
     def _execute_sdram_outgoing_partition_allocator(self):
         """
@@ -1386,24 +1334,8 @@
         self._execute_splitter_reset()
         self._execute_splitter_selector()
         self._execute_delay_support_adder()
-<<<<<<< HEAD
-        pre_allocated_resources = PreAllocatedResourceContainer()
-        self._execute_preallocate_for_live_packet_gatherer(
-            pre_allocated_resources)
-        self._execute_preallocate_for_chip_power_monitor(
-            pre_allocated_resources)
-        self._execute_preallocate_for_extra_monitor_support(
-            pre_allocated_resources)
-        self._execute_splitter_partitioner(pre_allocated_resources)
-        self._execute_graph_measurer()
-        if self._max_machine:
-            self._max_machine = False
-            self._machine = None
-        # TODO pass the bearer token somehow, if available
-=======
 
         self._execute_splitter_partitioner()
->>>>>>> 41da475d
         allocator_data = self._execute_allocator(MAPPING, total_run_time)
         self._execute_machine_generator(MAPPING, allocator_data)
         self._json_machine()
@@ -2094,8 +2026,7 @@
                 return []
 
             # TODO runtime is None
-            power_used = compute_energy_used(
-                self._machine_allocation_controller)
+            power_used = compute_energy_used()
 
             energy_provenance_reporter(power_used)
 
@@ -2519,9 +2450,9 @@
                         router_table.x, router_table.y)
 
     def __close_allocation_controller(self):
-        if self._machine_allocation_controller is not None:
-            self._machine_allocation_controller.close()
-            self._machine_allocation_controller = None
+        if FecDataView.has_allocation_controller():
+            FecDataView.get_allocation_controller().close()
+            self._data_writer.set_allocation_controller(None)
 
     def open_scp_connection(self, chip_x, chip_y, chip_ip_address):
         """
@@ -2537,9 +2468,9 @@
             IP address of the ethernet chip to connect to.
         :rtype: ~spinnman.connections.udp_packet_connections.SCAMPConnection
         """
-        if self._machine_allocation_controller:
+        if FecDataView.has_allocation_controller():
             # See if the allocation controller wants to do it
-            conn = self._machine_allocation_controller.open_sdp_connection(
+            conn = FecDataView.get_allocation_controller().open_sdp_connection(
                 chip_x, chip_y)
             if conn:
                 return conn
