--- conflicted
+++ resolved
@@ -329,20 +329,6 @@
         # TODO energy report cleanup
         "_run_timer",
 
-<<<<<<< HEAD
-        # Version information from the front end
-        # TODO provenance cleanup
-        "_front_end_versions",
-=======
-        # time takes to do data generation
-        # TODO energy report cleanup
-        "_dsg_time",
-
-        # time taken by the front end extracting things
-        # TODO energy report cleanup
-        "_extraction_time",
->>>>>>> facdbf22
-
         # Used in exception handling and control c
         "_last_except_hook",
 
