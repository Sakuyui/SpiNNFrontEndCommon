--- conflicted
+++ resolved
@@ -1474,17 +1474,10 @@
             if self._config.getboolean(
                     "Reports", "write_router_summary_report"):
                 algorithms.append("RouterSummaryReport")
-<<<<<<< HEAD
             # if self._config.getboolean(
             #        "Reports", "write_compressed_router_summary_report") and \
             #        self.use_virtual_board:
             #    algorithms.append("CompressedRouterSummaryReport")
-=======
-            if self._config.getboolean(
-                    "Reports", "write_compressed_router_summary_report") and \
-                    self.use_virtual_board:
-                algorithms.append("CompressedRouterSummaryReport")
->>>>>>> c8a4f4d7
             if self._config.getboolean("Reports",
                                        "write_routing_table_reports"):
                 optional_algorithms.append("unCompressedRoutingTableReports")
