# Copyright (c) 2017-2019 The University of Manchester
#
# This program is free software: you can redistribute it and/or modify
# it under the terms of the GNU General Public License as published by
# the Free Software Foundation, either version 3 of the License, or
# (at your option) any later version.
#
# This program is distributed in the hope that it will be useful,
# but WITHOUT ANY WARRANTY; without even the implied warranty of
# MERCHANTABILITY or FITNESS FOR A PARTICULAR PURPOSE.  See the
# GNU General Public License for more details.
#
# You should have received a copy of the GNU General Public License
# along with this program.  If not, see <http://www.gnu.org/licenses/>.

"""
main interface for the SpiNNaker tools
"""
try:
    from collections.abc import defaultdict
except ImportError:
    from collections import defaultdict
import logging
import math
import os
import signal
import sys
import time
import threading
from threading import Condition
from six import iteritems, reraise
from numpy import __version__ as numpy_version
from spinn_utilities.timer import Timer
from spinn_utilities.log import FormatAdapter
from spinn_utilities.overrides import overrides
from spinn_utilities import __version__ as spinn_utils_version
from spinn_machine import CoreSubsets
from spinn_machine import __version__ as spinn_machine_version
from spinnman.model.enums.cpu_state import CPUState
from spinnman import __version__ as spinnman_version
from spinnman.exceptions import SpiNNManCoresNotInStateException
from spinnman.model.cpu_infos import CPUInfos
from spinn_storage_handlers import __version__ as spinn_storage_version
from data_specification import __version__ as data_spec_version
from spalloc import __version__ as spalloc_version
from pacman.model.graphs.common import GraphMapper
from pacman.model.placements import Placements
from pacman.executor import PACMANAlgorithmExecutor
from pacman.exceptions import PacmanAlgorithmFailedToCompleteException
from pacman.model.graphs.application import (
    ApplicationGraph, ApplicationEdge, ApplicationVertex)
from pacman.model.graphs.machine import MachineGraph, MachineVertex
from pacman.model.resources import (PreAllocatedResourceContainer)
from pacman import __version__ as pacman_version
from spinn_front_end_common.abstract_models import (
    AbstractSendMeMulticastCommandsVertex,
    AbstractVertexWithEdgeToDependentVertices, AbstractChangableAfterRun,
    AbstractCanReset)
from spinn_front_end_common.utilities import (
    globals_variables, SimulatorInterface)
from spinn_front_end_common.utilities.exceptions import ConfigurationException
from spinn_front_end_common.utilities.function_list import (
    get_front_end_common_pacman_xml_paths)
from spinn_front_end_common.utilities.helpful_functions import (
    convert_time_diff_to_total_milliseconds,
    sort_out_downed_chips_cores_links)
from spinn_front_end_common.utilities.report_functions import EnergyReport
from spinn_front_end_common.utilities.utility_objs import (
    ExecutableType, ProvenanceDataItem)
from spinn_front_end_common.utility_models import (
    CommandSender, CommandSenderMachineVertex,
    DataSpeedUpPacketGatherMachineVertex)
from spinn_front_end_common.interface.java_caller import JavaCaller
from spinn_front_end_common.interface.config_handler import ConfigHandler
from spinn_front_end_common.interface.provenance import (
    PacmanProvenanceExtractor)
from spinn_front_end_common.interface.simulator_state import Simulator_State
from spinn_front_end_common.interface.interface_functions import (
    ProvenanceXMLWriter, ProvenanceJSONWriter, ChipProvenanceUpdater,
    PlacementsProvenanceGatherer, RouterProvenanceGatherer, ChipIOBufExtractor)
from spinn_front_end_common import __version__ as fec_version
try:
    from scipy import __version__ as scipy_version
except ImportError:
    scipy_version = "scipy not installed"

logger = FormatAdapter(logging.getLogger(__name__))

# Number of cores to be used when using a Virtual Machine and not specified
DEFAULT_N_VIRTUAL_CORES = 16

# The minimum time a board is kept in the off state in seconds
MINIMUM_OFF_STATE_TIME = 20

# 0-15 are reserved for system use (per lplana)
ALANS_DEFAULT_RANDOM_APP_ID = 16


class AbstractSpinnakerBase(ConfigHandler, SimulatorInterface):
    """ Main interface into the tools logic flow
    """
    # pylint: disable=broad-except

    __slots__ = [
        # the object that contains a set of file paths, which should encompass
        # all locations where binaries are for this simulation.
        "_executable_finder",

        # the number of chips required for this simulation to run, mainly tied
        # to the spalloc system
        "_n_chips_required",

        # the number of boards required for this simulation to run, mainly tied
        # to the spalloc system
        "_n_boards_required",

        # The IP-address of the SpiNNaker machine
        "_hostname",

        # the ip_address of the spalloc server
        "_spalloc_server",

        # the URL for the HBP platform interface
        "_remote_spinnaker_url",

        # the algorithm used for allocating machines from the HBP platform
        #  interface
        "_machine_allocation_controller",

        # the human readable label for the application graph.
        "_graph_label",

        # the pacman application graph, used to hold vertices which need to be
        # split to core sizes
        "_application_graph",

        # the end user application graph, used to hold vertices which need to
        # be split to core sizes
        "_original_application_graph",

        # the pacman machine graph, used to hold vertices which represent cores
        "_machine_graph",

        # the end user pacman machine graph, used to hold vertices which
        # represent cores.
        "_original_machine_graph",

        # the mapping interface between application and machine graphs.
        "_graph_mapper",

        # The holder for where machine graph vertices are placed.
        "_placements",

        # The holder for the routing table entries for all used routers in this
        # simulation
        "_router_tables",

        # the holder for the keys used by the machine vertices for
        # communication
        "_routing_infos",

        # the holder for the fixed routes generated, if there are any
        "_fixed_routes",

        # The holder for the IP tags and reverse IP tags used by the simulation
        "_tags",

        # The python representation of the SpiNNaker machine that this
        # simulation is going to run on
        "_machine",

        # The SpiNNMan interface instance.
        "_txrx",

        # The manager of streaming buffered data in and out of the SpiNNaker
        # machine
        "_buffer_manager",

        # Handler for keep all the calls to Java in a single space.
        # May be null is configs request not to use Java
        "_java_caller",

        #
        "_ip_address",

        #
        "_machine_outputs",

        #
        "_machine_tokens",

        #
        "_mapping_outputs",

        #
        "_mapping_tokens",

        #
        "_load_outputs",

        #
        "_load_tokens",

        #
        "_last_run_outputs",

        #
        "_last_run_tokens",

        #
        "_pacman_provenance",

        #
        "_xml_paths",

        #
        "_extra_mapping_algorithms",

        #
        "_extra_mapping_inputs",

        #
        "_extra_inputs",

        #
        "_extra_pre_run_algorithms",

        #
        "_extra_post_run_algorithms",

        #
        "_extra_load_algorithms",

        #
        "_dsg_algorithm",

        #
        "_none_labelled_edge_count",

        #
        "_database_socket_addresses",

        #
        "_database_interface",

        #
        "_create_database",

        #
        "_has_ran",

        #
        "_state",

        #
        "_state_condition",

        #
        "_has_reset_last",

        #
        "_current_run_timesteps",

        #
        "_no_sync_changes",

        #
        "_max_run_time_steps",

        #
        "_no_machine_time_steps",

        # The lowest values auto pause resume may use as steps
        "_minimum_auto_time_steps",

        #
        "_app_id",

        #
        "_do_timings",

        #
        "_print_timings",

        #
        "_provenance_format",

        #
        "_raise_keyboard_interrupt",

        #
        "_n_calls_to_run",

        #
        "_command_sender",

        # iobuf cores
        "_cores_to_read_iobuf",

        #
        "_all_provenance_items",

        #
        "_executable_types",

        # mapping between parameters and the vertices which need to talk to
        # them
        "_live_packet_recorder_params",

        # place holder for checking the vertices being added to the recorders
        # tracker are all of the same vertex type.
        "_live_packet_recorders_associated_vertex_type",

        # the time the process takes to do mapping
        "_mapping_time",

        # the time the process takes to do load
        "_load_time",

        # the time takes to execute the simulation
        "_execute_time",

        # time takes to do data generation
        "_dsg_time",

        # time taken by the front end extracting things
        "_extraction_time",

        # power save mode. time board turned off or None if not turned off
        "_machine_is_turned_off",

        # Version information from the front end
        "_front_end_versions",

        "_last_except_hook",

        "_vertices_or_edges_added",

        # Set of all seen vertext labels
        "_vertext_labels"
    ]

    def __init__(
            self, configfile, executable_finder, graph_label=None,
            database_socket_addresses=None, extra_algorithm_xml_paths=None,
            n_chips_required=None, n_boards_required=None,
            default_config_paths=None,
            validation_cfg=None, front_end_versions=None):
        # pylint: disable=too-many-arguments
        ConfigHandler.__init__(
            self, configfile, default_config_paths, validation_cfg)

        # timings
        self._mapping_time = 0.0
        self._load_time = 0.0
        self._execute_time = 0.0
        self._dsg_time = 0.0
        self._extraction_time = 0.0

        self._executable_finder = executable_finder

        # output locations of binaries to be searched for end user info
        logger.info(
            "Will search these locations for binaries: {}",
            self._executable_finder.binary_paths)

        if n_chips_required is None or n_boards_required is None:
            self._n_chips_required = n_chips_required
            self._n_boards_required = n_boards_required
        else:
            raise ConfigurationException(
                "Please use at most one of n_chips_required or "
                "n_boards_required")
        self._hostname = None
        self._spalloc_server = None
        self._remote_spinnaker_url = None
        self._machine_allocation_controller = None

        # command sender vertex
        self._command_sender = None

        # store for Live Packet Gatherers
        self._live_packet_recorder_params = defaultdict(list)
        self._live_packet_recorders_associated_vertex_type = None

        # update graph label if needed
        if graph_label is None:
            self._graph_label = "Application_graph"
        else:
            self._graph_label = graph_label

        # pacman objects
        self._original_application_graph = \
            ApplicationGraph(label=self._graph_label)
        self._original_machine_graph = MachineGraph(label=self._graph_label)

        self._graph_mapper = None
        self._placements = None
        self._router_tables = None
        self._routing_infos = None
        self._fixed_routes = None
        self._application_graph = None
        self._machine_graph = None
        self._tags = None
        self._machine = None
        self._txrx = None
        self._buffer_manager = None
        self._java_caller = None
        self._ip_address = None
        self._executable_types = None

        # pacman executor objects
        self._machine_outputs = None
        self._machine_tokens = None
        self._mapping_outputs = None
        self._mapping_tokens = None
        self._load_outputs = None
        self._load_tokens = None
        self._last_run_outputs = None
        self._last_run_tokens = None
        self._pacman_provenance = PacmanProvenanceExtractor()
        self._all_provenance_items = list()
        self._xml_paths = self._create_xml_paths(extra_algorithm_xml_paths)

        # extra algorithms and inputs for runs, should disappear in future
        #  releases
        self._extra_mapping_algorithms = list()
        self._extra_mapping_inputs = dict()
        self._extra_inputs = dict()
        self._extra_pre_run_algorithms = list()
        self._extra_post_run_algorithms = list()
        self._extra_load_algorithms = list()

        self._dsg_algorithm = "GraphDataSpecificationWriter"

        # vertex label safety (used by reports mainly)
        self._none_labelled_edge_count = 0

        # database objects
        self._database_socket_addresses = set()
        if database_socket_addresses is not None:
            self._database_socket_addresses.update(database_socket_addresses)
        self._database_interface = None
        self._create_database = None

        # holder for timing related values
        self._has_ran = False
        self._state = Simulator_State.INIT
        self._state_condition = Condition()
        self._has_reset_last = False
        self._n_calls_to_run = 1
        self._current_run_timesteps = 0
        self._no_sync_changes = 0
        self._max_run_time_steps = None
        self._no_machine_time_steps = None
        self._minimum_auto_time_steps = self._config.getint(
                "Buffers", "minimum_auto_time_steps")

        self._app_id = self._read_config_int("Machine", "app_id")

        # folders
        self._pacman_executor_provenance_path = None
        self._set_up_output_folders(self._n_calls_to_run)

        # timing provenance elements
        self._do_timings = self._config.getboolean(
            "Reports", "write_algorithm_timings")
        self._print_timings = self._config.getboolean(
            "Reports", "display_algorithm_timings")
        self._provenance_format = self._config.get(
            "Reports", "provenance_format")
        if self._provenance_format not in ["xml", "json"]:
            raise Exception("Unknown provenance format: {}".format(
                self._provenance_format))

        # Setup for signal handling
        self._raise_keyboard_interrupt = False

        # By default board is kept on once started later
        self._machine_is_turned_off = None

        globals_variables.set_simulator(self)

        # Front End version information
        self._front_end_versions = front_end_versions

        self._last_except_hook = sys.excepthook
        self._vertices_or_edges_added = False
        self._vertext_labels = set()

    def set_n_boards_required(self, n_boards_required):
        """
        Sets the machine requirements.

        Warning: This method should not be called after the machine
        requirements have be computed based on the graph.

        :param n_boards_required: The number of boards required
        :raises: ConfigurationException
            If any machine requirements have already been set
        """
        # Catch the unchanged case including leaving it None
        if n_boards_required == self._n_boards_required:
            return
        if self._n_boards_required is not None:
            raise ConfigurationException(
                "Illegal attempt to change previously set value.")
        if self._n_chips_required is not None:
            raise ConfigurationException(
                "Clash with n_chips_required.")
        self._n_boards_required = n_boards_required

    def update_extra_mapping_inputs(self, extra_mapping_inputs):
        if self.has_ran:
            msg = "Changing mapping inputs is not supported after run"
            raise ConfigurationException(msg)
        if extra_mapping_inputs is not None:
            self._extra_mapping_inputs.update(extra_mapping_inputs)

    def update_extra_inputs(self, extra_inputs):
        if self.has_ran:
            msg = "Changing inputs is not supported after run"
            raise ConfigurationException(msg)
        if extra_inputs is not None:
            self._extra_inputs.update(extra_inputs)

    def extend_extra_mapping_algorithms(self, extra_mapping_algorithms):
        if self.has_ran:
            msg = "Changing algorithms is not supported after run"
            raise ConfigurationException(msg)
        if extra_mapping_algorithms is not None:
            self._extra_mapping_algorithms.extend(extra_mapping_algorithms)

    def prepend_extra_pre_run_algorithms(self, extra_pre_run_algorithms):
        if self.has_ran:
            msg = "Changing algorithms is not supported after run"
            raise ConfigurationException(msg)
        if extra_pre_run_algorithms is not None:
            self._extra_pre_run_algorithms[0:0] = extra_pre_run_algorithms

    def extend_extra_post_run_algorithms(self, extra_post_run_algorithms):
        if self.has_ran:
            msg = "Changing algorithms is not supported after run"
            raise ConfigurationException(msg)
        if extra_post_run_algorithms is not None:
            self._extra_post_run_algorithms.extend(extra_post_run_algorithms)

    def extend_extra_load_algorithms(self, extra_load_algorithms):
        if self.has_ran:
            msg = "Changing algorithms is not supported after run"
            raise ConfigurationException(msg)
        if extra_load_algorithms is not None:
            self._extra_load_algorithms.extend(extra_load_algorithms)

    def add_extraction_timing(self, timing):
        ms = convert_time_diff_to_total_milliseconds(timing)
        self._extraction_time += ms

    def add_live_packet_gatherer_parameters(
            self, live_packet_gatherer_params, vertex_to_record_from):
        """ Adds params for a new LPG if needed, or adds to the tracker for\
            same params.

        :param live_packet_gatherer_params: params to look for a LPG
        :param vertex_to_record_from: \
            the vertex that needs to send to a given LPG
        :rtype: None
        """
        self._live_packet_recorder_params[live_packet_gatherer_params].append(
            vertex_to_record_from)

        # verify that the vertices being added are of one vertex type.
        if self._live_packet_recorders_associated_vertex_type is None:
            if isinstance(vertex_to_record_from, ApplicationVertex):
                self._live_packet_recorders_associated_vertex_type = \
                    ApplicationVertex
            else:
                self._live_packet_recorders_associated_vertex_type = \
                    MachineVertex
        elif not isinstance(
                vertex_to_record_from,
                self._live_packet_recorders_associated_vertex_type):
            raise ConfigurationException(
                "Only one type of graph can be used during live output. "
                "Please fix and try again")

    # options names are all lower without _ inside config
    DEBUG_ENABLE_OPTS = frozenset([
        "reportsenabled",
        "clear_iobuf_during_run", "extract_iobuf", "extract_iobuf_during_run"])
    REPORT_DISABLE_OPTS = frozenset([
        "clear_iobuf_during_run", "extract_iobuf", "extract_iobuf_during_run"])

    def set_up_machine_specifics(self, hostname):
        """ Adds machine specifics for the different modes of execution

        :param hostname: machine name
        :rtype: None
        """
        if hostname is not None:
            self._hostname = hostname
            logger.warning("The machine name from setup call is overriding "
                           "the machine name defined in the config file")
        else:
            self._hostname = self._read_config("Machine", "machine_name")
            self._spalloc_server = self._read_config(
                "Machine", "spalloc_server")
            self._remote_spinnaker_url = self._read_config(
                "Machine", "remote_spinnaker_url")
        if (self._hostname is None and self._spalloc_server is None and
                self._remote_spinnaker_url is None and
                not self._use_virtual_board):
            raise Exception(
                "A SpiNNaker machine must be specified your configuration"
                " file")

        n_items_specified = sum([
            1 if item is not None else 0
            for item in [
                self._hostname, self._spalloc_server,
                self._remote_spinnaker_url]])

        if (n_items_specified > 1 or
                (n_items_specified == 1 and self._use_virtual_board)):
            raise Exception(
                "Only one of machineName, spalloc_server, "
                "remote_spinnaker_url and virtual_board should be specified "
                "in your configuration files")

        if self._spalloc_server is not None:
            if self._read_config("Machine", "spalloc_user") is None:
                raise Exception(
                    "A spalloc_user must be specified with a spalloc_server")

    def signal_handler(self, _signal, _frame):
        """ Handles closing down of script via keyboard interrupt

        :param _signal: the signal received (ignored)
        :param _frame: frame executed in (ignored)
        :return: None
        """
        # If we are to raise the keyboard interrupt, do so
        if self._raise_keyboard_interrupt:
            raise KeyboardInterrupt

        logger.error("User has cancelled simulation")
        self._shutdown()

    def exception_handler(self, exctype, value, traceback_obj):
        """ Handler of exceptions

        :param exctype:  the type of execution received
        :param value: the value of the exception
        :param traceback_obj: the trace back stuff
        """
        logger.error("Shutdown on exception")
        self._shutdown()
        return self._last_except_hook(exctype, value, traceback_obj)

    @overrides(SimulatorInterface.verify_not_running)
    def verify_not_running(self):
        if self._state in [Simulator_State.IN_RUN,
                           Simulator_State.RUN_FOREVER]:
            msg = "Illegal call while a simulation is already running"
            raise ConfigurationException(msg)
        if self._state in [Simulator_State.SHUTDOWN]:
            msg = "Illegal call after simulation is shutdown"
            raise ConfigurationException(msg)

    def run_until_complete(self):
        """ Run a simulation until it completes
        """
        self._run(None, run_until_complete=True)

    def run(self, run_time):
        """ Run a simulation for a fixed amount of time

        :param run_time: the run duration in milliseconds.
        """
        self._run(run_time)

    def _build_graphs_for_usage(self):
        # sort out app graph
        self._application_graph = ApplicationGraph(
            label=self._original_application_graph.label)
        for vertex in self._original_application_graph.vertices:
            self._application_graph.add_vertex(vertex)
        for outgoing_partition in \
                self._original_application_graph.outgoing_edge_partitions:
            for edge in outgoing_partition.edges:
                self._application_graph.add_edge(
                    edge, outgoing_partition.identifier)

        # sort out machine graph
        self._machine_graph = MachineGraph(
            label=self._original_machine_graph.label)
        for vertex in self._original_machine_graph.vertices:
            self._machine_graph.add_vertex(vertex)
        for outgoing_partition in \
                self._original_machine_graph.outgoing_edge_partitions:
            self._machine_graph.add_outgoing_edge_partition(outgoing_partition)
            for edge in outgoing_partition.edges:
                self._machine_graph.add_edge(
                    edge, outgoing_partition.identifier)

    def _run(self, run_time, run_until_complete=False):
        """ The main internal run function

        :param run_time: the run duration in milliseconds.
        """
        self.verify_not_running()

        # verify that we can keep doing auto pause and resume
        if self._has_ran:
            can_keep_running = all(
                executable_type.supports_auto_pause_and_resume
                for executable_type in self._executable_types)
            if not can_keep_running:
                raise NotImplementedError(
                    "Only binaries that use the simulation interface can be"
                    " run more than once")

        self._state = Simulator_State.IN_RUN

        self._adjust_config(
            run_time, self.DEBUG_ENABLE_OPTS, self.REPORT_DISABLE_OPTS)

        # Install the Control-C handler
        if isinstance(threading.current_thread(), threading._MainThread):
            signal.signal(signal.SIGINT, self.signal_handler)
            self._raise_keyboard_interrupt = True
            sys.excepthook = self._last_except_hook

        logger.info("Starting execution process")

        n_machine_time_steps = None
        total_run_time = None
        if run_time is not None:
            n_machine_time_steps = int(
                (run_time * 1000.0) / self.machine_time_step)
            total_run_timesteps = (
                self._current_run_timesteps + n_machine_time_steps)
            total_run_time = (
                total_run_timesteps *
                (float(self.machine_time_step) / 1000.0) *
                self.time_scale_factor)
        if self._machine_allocation_controller is not None:
            self._machine_allocation_controller.extend_allocation(
                total_run_time)

        # If we have never run before, or the graph has changed,
        # start by performing mapping
        graph_changed, data_changed = self._detect_if_graph_has_changed(True)
        if graph_changed and self._has_ran and not self._has_reset_last:
            self.stop()
            raise NotImplementedError(
                "The network cannot be changed between runs without"
                " resetting")

        # If we have reset and the graph has changed, stop any running
        # application
        if (graph_changed or data_changed) and self._has_ran:
            if self._txrx is not None:
                self._txrx.stop_application(self._app_id)

            # change number of resets as loading the binary again resets the
            # sync to 0
            self._no_sync_changes = 0

            # create new sub-folder for reporting data
            self._set_up_output_folders(self._n_calls_to_run)

        # build the graphs to modify with system requirements
        if not self._has_ran or graph_changed:
            self._build_graphs_for_usage()
            self._add_dependent_verts_and_edges_for_application_graph()
            self._add_commands_to_command_sender()

            # Reset the machine graph if there is an application graph
            if self._application_graph.n_vertices:
                self._machine_graph = MachineGraph(self._graph_label)
                self._graph_mapper = None

            # Reset the machine if the graph has changed
            if not self._use_virtual_board and self._n_calls_to_run > 1:

                # wipe out stuff associated with a given machine, as these need
                # to be rebuilt.
                self._machine = None
                self._buffer_manager = None
                self._java_caller = None
                if self._txrx is not None:
                    self._txrx.close()
                    self._app_id = None
                if self._machine_allocation_controller is not None:
                    self._machine_allocation_controller.close()
                self._max_run_time_steps = None

            if self._machine is None:
                self._get_machine(total_run_time, n_machine_time_steps)
            self._do_mapping(run_time, total_run_time)

        # Check if anything has per-timestep SDRAM usage
        is_per_timestep_sdram = self._is_per_timestep_sdram()

        # Disable auto pause and resume if the binary can't do it
        for executable_type in self._executable_types:
            if not executable_type.supports_auto_pause_and_resume:
                self._config.set("Buffers",
                                 "use_auto_pause_and_resume", "False")

        # Work out the maximum run duration given all recordings
        if self._max_run_time_steps is None:
            self._max_run_time_steps = self._deduce_data_n_timesteps()

        # Work out an array of timesteps to perform
        steps = None
        if (not self._config.getboolean("Buffers", "use_auto_pause_and_resume")
                or not is_per_timestep_sdram):

            # Runs should only be in units of max_run_time_steps at most
            if (is_per_timestep_sdram and
                    (self._max_run_time_steps < n_machine_time_steps or
                        n_machine_time_steps is None)):
                self._state = Simulator_State.FINISHED
                raise ConfigurationException(
                    "The SDRAM required by one or more vertices is based on"
                    " the run time, so the run time is limited to"
                    " {} time steps".format(self._max_run_time_steps))

            steps = [n_machine_time_steps]
        elif run_time is not None:

            # With auto pause and resume, any time step is possible but run
            # time more than the first will guarantee that run will be called
            # more than once
            steps = self._generate_steps(
                n_machine_time_steps, self._max_run_time_steps)

        # If we have never run before, or the graph has changed, or data has
        # been changed, generate and load the data
        if not self._has_ran or graph_changed or data_changed:
            self._do_data_generation(self._max_run_time_steps)

            # If we are using a virtual board, don't load
            if not self._use_virtual_board:
                self._do_load(graph_changed)

        # Run for each of the given steps
        if run_time is not None:
            logger.info("Running for {} steps for a total of {}ms",
                        len(steps), run_time)
            for i, step in enumerate(steps):
                logger.info("Run {} of {}", i + 1, len(steps))
                self._do_run(step, graph_changed, run_until_complete)
        elif run_time is None and run_until_complete:
            logger.info("Running until complete")
            self._do_run(None, graph_changed, True)
        elif (not self._config.getboolean(
                "Buffers", "use_auto_pause_and_resume") or
                not is_per_timestep_sdram):
            logger.info("Running forever")
            self._do_run(None, graph_changed, run_until_complete)
            logger.info("Waiting for stop request")
            with self._state_condition:
                while self._state != Simulator_State.STOP_REQUESTED:
                    self._state_condition.wait()
        else:
            logger.info("Running forever in steps of {}ms".format(
                self._max_run_time_steps))
            i = 0
            while self._state != Simulator_State.STOP_REQUESTED:
                logger.info("Run {}".format(i + 1))
                self._do_run(
                    self._max_run_time_steps, graph_changed,
                    run_until_complete)
                i += 1

        # Indicate that the signal handler needs to act
        if isinstance(threading.current_thread(), threading._MainThread):
            self._raise_keyboard_interrupt = False
            self._last_except_hook = sys.excepthook
            sys.excepthook = self.exception_handler

        # update counter for runs (used by reports and app data)
        self._n_calls_to_run += 1
        if run_time is not None:
            self._state = Simulator_State.FINISHED
        else:
            self._state = Simulator_State.RUN_FOREVER

    def _is_per_timestep_sdram(self):
        for placement in self._placements.placements:
            if placement.vertex.resources_required.sdram.per_timestep:
                return True
        return False

    def _add_commands_to_command_sender(self):
        vertices = self._application_graph.vertices
        graph = self._application_graph
        command_sender_vertex = CommandSender
        if len(vertices) == 0:
            vertices = self._machine_graph.vertices
            graph = self._machine_graph
            command_sender_vertex = CommandSenderMachineVertex
        for vertex in vertices:
            if isinstance(vertex, AbstractSendMeMulticastCommandsVertex):
                # if there's no command sender yet, build one
                if self._command_sender is None:
                    self._command_sender = command_sender_vertex(
                        "auto_added_command_sender", None)
                    graph.add_vertex(self._command_sender)

                # allow the command sender to create key to partition map
                self._command_sender.add_commands(
                    vertex.start_resume_commands,
                    vertex.pause_stop_commands,
                    vertex.timed_commands, vertex)

        # add the edges from the command sender to the dependent vertices
        if self._command_sender is not None:
            edges, partition_ids = self._command_sender.edges_and_partitions()
            for edge, partition_id in zip(edges, partition_ids):
                graph.add_edge(edge, partition_id)

    def _add_dependent_verts_and_edges_for_application_graph(self):
        for vertex in self._application_graph.vertices:
            # add any dependent edges and vertices if needed
            if isinstance(vertex, AbstractVertexWithEdgeToDependentVertices):
                for dependant_vertex in vertex.dependent_vertices():
                    self._application_graph.add_vertex(dependant_vertex)
                    edge_partition_ids = vertex.\
                        edge_partition_identifiers_for_dependent_vertex(
                            dependant_vertex)
                    for edge_identifier in edge_partition_ids:
                        dependant_edge = ApplicationEdge(
                            pre_vertex=vertex,
                            post_vertex=dependant_vertex)
                        self._application_graph.add_edge(
                            dependant_edge, edge_identifier)

    def _deduce_data_n_timesteps(self):
        """ Operates the auto pause and resume functionality by figuring out\
            how many timer ticks a simulation can run before SDRAM runs out,\
            and breaks simulation into chunks of that long.

        :return: max time a simulation can run.
        """
        # Go through the placements and find how much SDRAM is used
        # on each chip
        usage_by_chip = dict()

        for placement in self._placements.placements:
            sdram_required = placement.vertex.resources_required.sdram
            if (placement.x, placement.y) in usage_by_chip:
                usage_by_chip[placement.x, placement.y] += sdram_required
            else:
                usage_by_chip[placement.x, placement.y] = sdram_required

        # Go through the chips and divide up the remaining SDRAM, finding
        # the minimum number of machine timesteps to assign
        max_time_steps = sys.maxsize
        for (x, y), sdram in usage_by_chip.items():
            size = self._machine.get_chip_at(x, y).sdram.size
            if sdram.per_timestep:
                max_this_chip = int((size - sdram.fixed) // sdram.per_timestep)
                max_time_steps = min(max_time_steps, max_this_chip)

        return max_time_steps

    @staticmethod
    def _generate_steps(n_steps, n_steps_per_segment):
        """ Generates the list of "timer" runs. These are usually in terms of\
            time steps, but need not be.

        :param n_steps: the total runtime in machine time steps
        :type n_steps: int
        :param n_steps_per_segment: the minimum allowed per chunk
        :type n_steps_per_segment: int
        :return: list of time steps
        """
        if n_steps == 0:
            return [0]
        n_full_iterations = int(math.floor(n_steps / n_steps_per_segment))
        left_over_steps = n_steps - n_full_iterations * n_steps_per_segment
        steps = [int(n_steps_per_segment)] * n_full_iterations
        if left_over_steps:
            steps.append(int(left_over_steps))
        return steps

    def _calculate_number_of_machine_time_steps(self, next_run_timesteps):
        if next_run_timesteps is not None:
            total_timesteps = next_run_timesteps + self._current_run_timesteps
            self._no_machine_time_steps = total_timesteps
            return total_timesteps

        self._no_machine_time_steps = None
        return None

    def _run_algorithms(
            self, inputs, algorithms, outputs, tokens, required_tokens,
            provenance_name, optional_algorithms=None):
        """ Runs getting a SpiNNaker machine logic

        :param inputs: the inputs
        :param algorithms: algorithms to call
        :param outputs: outputs to get
        :param tokens: The tokens to start with
        :param required_tokens: The tokens that must be generated
        :param optional_algorithms: optional algorithms to use
        :param provenance_name: the name for provenance
        :return: None
        """
        # pylint: disable=too-many-arguments
        optional = optional_algorithms
        if optional is None:
            optional = []

        # Execute the algorithms
        executor = PACMANAlgorithmExecutor(
            algorithms=algorithms, optional_algorithms=optional,
            inputs=inputs, tokens=tokens,
            required_output_tokens=required_tokens, xml_paths=self._xml_paths,
            required_outputs=outputs, do_timings=self._do_timings,
            print_timings=self._print_timings,
            provenance_name=provenance_name,
            provenance_path=self._pacman_executor_provenance_path)

        try:
            executor.execute_mapping()
            self._pacman_provenance.extract_provenance(executor)
            return executor
        except Exception:
            self._txrx = executor.get_item("MemoryTransceiver")
            self._machine_allocation_controller = executor.get_item(
                "MachineAllocationController")
            exc_info = sys.exc_info()
            try:
                self._shutdown()
                self.write_finished_file()
            except Exception:
                logger.warning("problem when shutting down", exc_info=True)
            reraise(*exc_info)

    def _get_machine(self, total_run_time=0.0, n_machine_time_steps=None):
        if self._machine is not None:
            return self._machine

        inputs = dict(self._extra_inputs)
        algorithms = list()
        outputs = list()

        # Add the version information to the provenance data at the start
        version_provenance = list()
        version_provenance.append(ProvenanceDataItem(
            ["version_data", "spinn_utilities_version"], spinn_utils_version))
        version_provenance.append(ProvenanceDataItem(
            ["version_data", "spinn_machine_version"], spinn_machine_version))
        version_provenance.append(ProvenanceDataItem(
            ["version_data", "spinn_storage_handlers_version"],
            spinn_storage_version))
        version_provenance.append(ProvenanceDataItem(
            ["version_data", "spalloc_version"], spalloc_version))
        version_provenance.append(ProvenanceDataItem(
            ["version_data", "spinnman_version"], spinnman_version))
        version_provenance.append(ProvenanceDataItem(
            ["version_data", "pacman_version"], pacman_version))
        version_provenance.append(ProvenanceDataItem(
            ["version_data", "data_specification_version"], data_spec_version))
        version_provenance.append(ProvenanceDataItem(
            ["version_data", "front_end_common_version"], fec_version))
        version_provenance.append(ProvenanceDataItem(
            ["version_data", "numpy_version"], numpy_version))
        version_provenance.append(ProvenanceDataItem(
            ["version_data", "scipy_version"], scipy_version))
        if self._front_end_versions is not None:
            for name, value in self._front_end_versions:
                version_provenance.append(ProvenanceDataItem(
                    names=["version_data", name], value=value))
        inputs["ProvenanceItems"] = version_provenance
        inputs["UsingAdvancedMonitorSupport"] = self._config.getboolean(
            "Machine", "enable_advanced_monitor_support")
        inputs["DisableAdvancedMonitorUsageForDataIn"] = \
            self._config.getboolean(
                "Machine", "disable_advanced_monitor_usage_for_data_in")

        if (self._config.getboolean("Buffers", "use_auto_pause_and_resume")):
            inputs["PlanNTimeSteps"] = self._minimum_auto_time_steps
        else:
            inputs["PlanNTimeSteps"] = n_machine_time_steps

        # add algorithms for handling LPG placement and edge insertion
        if self._live_packet_recorder_params:
            algorithms.append("PreAllocateResourcesForLivePacketGatherers")
            inputs['LivePacketRecorderParameters'] = \
                self._live_packet_recorder_params

        if self._config.getboolean("Reports", "write_energy_report"):
            algorithms.append("PreAllocateResourcesForChipPowerMonitor")
            inputs['MemorySamplingFrequency'] = self._config.getint(
                "EnergyMonitor", "sampling_frequency")
            inputs['MemoryNumberSamplesPerRecordingEntry'] = \
                self._config.getint(
                    "EnergyMonitor", "n_samples_per_recording_entry")

        # add algorithms for handling extra monitor code
        if (self._config.getboolean("Machine",
                                    "enable_advanced_monitor_support") or
                self._config.getboolean("Machine", "enable_reinjection")):
            algorithms.append("PreAllocateResourcesForExtraMonitorSupport")

        # add the application and machine graphs as needed
        if (self._application_graph is not None and
                self._application_graph.n_vertices > 0):
            inputs["MemoryApplicationGraph"] = self._application_graph
        elif (self._machine_graph is not None and
                self._machine_graph.n_vertices > 0):
            inputs["MemoryMachineGraph"] = self._machine_graph

        # add max SDRAM size and n_cores which we're going to allow
        # (debug purposes)
        inputs["MaxSDRAMSize"] = self._read_config_int(
            "Machine", "max_sdram_allowed_per_chip")
        # Set the total run time
        inputs["TotalRunTime"] = total_run_time
<<<<<<< HEAD
        inputs["MachineTimeStep"] = self._machine_time_step
        inputs["TimeScaleFactor"] = self._time_scale_factor
        inputs["MaxMachineCoreReduction"] = self._read_config_int(
            "Machine", "max_machine_core_reduction")
=======
        inputs["MachineTimeStep"] = self.machine_time_step
        inputs["TimeScaleFactor"] = self.time_scale_factor
>>>>>>> d7e5520e

        # Set up common machine details
        self._handle_machine_common_config(inputs)

        # If we are using a directly connected machine, add the details to get
        # the machine and transceiver
        if self._hostname is not None:
            inputs["IPAddress"] = self._hostname
            inputs["BMPDetails"] = self._read_config("Machine", "bmp_names")
            inputs["AutoDetectBMPFlag"] = self._config.getboolean(
                "Machine", "auto_detect_bmp")
            inputs["ScampConnectionData"] = self._read_config(
                "Machine", "scamp_connections_data")

            algorithms.append("MachineGenerator")

            outputs.append("MemoryMachine")
            outputs.append("MemoryTransceiver")

            executor = self._run_algorithms(
                inputs, algorithms, outputs, [], [], "machine_generation")
            self._machine = executor.get_item("MemoryMachine")
            self._txrx = executor.get_item("MemoryTransceiver")
            self._machine_outputs = executor.get_items()
            self._machine_tokens = executor.get_completed_tokens()

        if self._use_virtual_board:
            inputs["IPAddress"] = "virtual"
            inputs["NumberOfBoards"] = self._read_config_int(
                "Machine", "number_of_boards")
            inputs["MachineWidth"] = self._read_config_int(
                "Machine", "width")
            inputs["MachineHeight"] = self._read_config_int(
                "Machine", "height")
            inputs["MachineHasWrapAroundsFlag"] = self._read_config_boolean(
                "Machine", "requires_wrap_arounds")
            inputs["MachineJsonPath"] = self._read_config(
                "Machine", "json_path")
            inputs["BMPDetails"] = None
            inputs["AutoDetectBMPFlag"] = False
            inputs["ScampConnectionData"] = None
            inputs["RouterTableEntriesPerRouter"] = \
                self._read_config_int("Machine", "RouterTableEntriesPerRouter")

            algorithms.append("VirtualMachineGenerator")

            outputs.append("MemoryMachine")

            executor = self._run_algorithms(
                inputs, algorithms, outputs, [], [], "machine_generation")
            self._machine_outputs = executor.get_items()
            self._machine_tokens = executor.get_completed_tokens()
            self._machine = executor.get_item("MemoryMachine")

        if (self._spalloc_server is not None or
                self._remote_spinnaker_url is not None):

            need_virtual_board = False

            # if using spalloc system
            if self._spalloc_server is not None:
                inputs["SpallocServer"] = self._spalloc_server
                inputs["SpallocPort"] = self._read_config_int(
                    "Machine", "spalloc_port")
                inputs["SpallocUser"] = self._read_config(
                    "Machine", "spalloc_user")
                inputs["SpallocMachine"] = self._read_config(
                    "Machine", "spalloc_machine")
                if self._n_chips_required is None and \
                        self._n_boards_required is None:
                    algorithms.append("SpallocMaxMachineGenerator")
                    need_virtual_board = True

            # if using HBP server system
            if self._remote_spinnaker_url is not None:
                inputs["RemoteSpinnakerUrl"] = self._remote_spinnaker_url
                if self._n_chips_required is None and \
                        self._n_boards_required is None:
                    algorithms.append("HBPMaxMachineGenerator")
                    need_virtual_board = True

            if (self._application_graph is not None and
                    self._application_graph.n_vertices == 0 and
                    self._machine_graph is not None and
                    self._machine_graph.n_vertices == 0 and
                    need_virtual_board):
                if self._config.getboolean(
                        "Mode", "violate_no_vertex_in_graphs_restriction"):
                    logger.warning(
                        "you graph has no vertices in it, but you have "
                        "requested that we still execute.")
                else:
                    raise ConfigurationException(
                        "A allocated machine has been requested but there are "
                        "no vertices to work out the size of the machine "
                        "required and n_chips_required has not been set")

            do_partitioning = False
            if need_virtual_board:

                # If we are using an allocation server, and we need a virtual
                # board, we need to use the virtual board to get the number of
                # chips to be allocated either by partitioning, or by measuring
                # the graph

                # if the end user has requested violating the no vertex check,
                # add the app graph and let the rest work out.
                if (self._application_graph.n_vertices != 0 or (
                        self._config.getboolean(
                            "Mode",
                            "violate_no_vertex_in_graphs_restriction") and
                        self._machine_graph.n_vertices == 0)):
                    inputs["MemoryApplicationGraph"] = self._application_graph
                    algorithms.extend(self._config.get(
                        "Mapping",
                        "application_to_machine_graph_algorithms").split(","))
                    outputs.append("MemoryMachineGraph")
                    outputs.append("MemoryGraphMapper")
                    do_partitioning = True

                # only add machine graph is it has vertices. as the check for
                # no vertices in both graphs is checked above.
                elif self._machine_graph.n_vertices != 0:
                    inputs["MemoryMachineGraph"] = self._machine_graph
                    algorithms.append("GraphMeasurer")
            else:

                # If we are using an allocation server but have been told how
                # many chips to use, just use that as an input
                if self._n_chips_required:
                    inputs["NChipsRequired"] = self._n_chips_required
                if self._n_boards_required:
                    inputs["NBoardsRequired"] = self._n_boards_required

            if self._spalloc_server is not None:
                algorithms.append("SpallocAllocator")
            elif self._remote_spinnaker_url is not None:
                algorithms.append("HBPAllocator")

            algorithms.append("MachineGenerator")

            outputs.append("MemoryMachine")
            outputs.append("IPAddress")
            outputs.append("MemoryTransceiver")
            outputs.append("MachineAllocationController")

            executor = self._run_algorithms(
                inputs, algorithms, outputs, [], [], "machine_generation")

            self._machine_outputs = executor.get_items()
            self._machine_tokens = executor.get_completed_tokens()
            self._machine = executor.get_item("MemoryMachine")
            self._ip_address = executor.get_item("IPAddress")
            self._txrx = executor.get_item("MemoryTransceiver")
            self._machine_allocation_controller = executor.get_item(
                "MachineAllocationController")

            if do_partitioning:
                self._machine_graph = executor.get_item(
                    "MemoryMachineGraph")
                self._graph_mapper = executor.get_item(
                    "MemoryGraphMapper")

        if self._app_id is None:
            if self._txrx is None:
                self._app_id = ALANS_DEFAULT_RANDOM_APP_ID
            else:
                self._app_id = self._txrx.app_id_tracker.get_new_id()

        self._turn_off_on_board_to_save_power("turn_off_board_after_discovery")

        if self._n_chips_required:
            if self._machine.n_chips < self._n_chips_required:
                raise ConfigurationException(
                    "Failure to detect machine of with {} chips as requested. "
                    "Only found {}".format(self._n_chips_required,
                                           self._machine))
        if self._n_boards_required:
            if len(self._machine.ethernet_connected_chips) \
                    < self._n_boards_required:
                raise ConfigurationException(
                    "Failure to detect machine with {} boards as requested. "
                    "Only found {}".format(self._n_boards_required,
                                           self._machine))

        return self._machine

    def _handle_machine_common_config(self, inputs):
        """ Adds common parts of the machine configuration

        :param inputs: the input dict
        :rtype: None
        """
        down_chips, down_cores, down_links = sort_out_downed_chips_cores_links(
            self._config.get("Machine", "down_chips"),
            self._config.get("Machine", "down_cores"),
            self._config.get("Machine", "down_links"))
        inputs["DownedChipsDetails"] = down_chips
        inputs["DownedCoresDetails"] = down_cores
        inputs["DownedLinksDetails"] = down_links
        inputs["BoardVersion"] = self._read_config_int(
            "Machine", "version")
        inputs["ResetMachineOnStartupFlag"] = self._config.getboolean(
            "Machine", "reset_machine_on_startup")
        inputs["BootPortNum"] = self._read_config_int(
            "Machine", "boot_connection_port_num")
        inputs["RepairMachine"] = self._config.getboolean(
            "Machine", "repair_machine")
        inputs["IgnoreBadEthernets"] = self._config.getboolean(
            "Machine", "ignore_bad_ethernets")

    def generate_file_machine(self):
        inputs = {
            "MemoryMachine": self.machine,
            "FileMachineFilePath": os.path.join(
                self._json_folder, "machine.json")
        }
        outputs = ["FileMachine"]
        executor = PACMANAlgorithmExecutor(
            algorithms=[], optional_algorithms=[], inputs=inputs, tokens=[],
            xml_paths=self._xml_paths,
            required_outputs=outputs, required_output_tokens=[],
            do_timings=self._do_timings, print_timings=self._print_timings,
            provenance_path=self._pacman_executor_provenance_path)
        executor.execute_mapping()

    def _do_mapping(self, run_time, total_run_time):

        # time the time it takes to do all pacman stuff
        mapping_total_timer = Timer()
        mapping_total_timer.start_timing()

        # update inputs with extra mapping inputs if required
        inputs = dict(self._machine_outputs)
        tokens = list(self._machine_tokens)
        if self._extra_mapping_inputs is not None:
            inputs.update(self._extra_mapping_inputs)

        inputs["RunTime"] = run_time
        inputs["TotalRunTime"] = total_run_time

        inputs["PostSimulationOverrunBeforeError"] = self._config.getint(
            "Machine", "post_simulation_overrun_before_error")

        # handle graph additions
        if (self._application_graph.n_vertices > 0 and
                self._graph_mapper is None):
            inputs["MemoryApplicationGraph"] = self._application_graph
        elif self._machine_graph.n_vertices > 0:
            inputs['MemoryMachineGraph'] = self._machine_graph
            if self._graph_mapper is not None:
                inputs["MemoryGraphMapper"] = self._graph_mapper
        elif self._config.getboolean(
                "Mode", "violate_no_vertex_in_graphs_restriction"):
            logger.warning(
                "you graph has no vertices in it, but you have requested that"
                " we still execute.")
            inputs["MemoryApplicationGraph"] = self._application_graph
            inputs["MemoryGraphMapper"] = GraphMapper()
            inputs['MemoryMachineGraph'] = self._machine_graph
        else:
            raise ConfigurationException(
                "There needs to be a graph which contains at least one vertex"
                " for the tool chain to map anything.")

        inputs['ReportFolder'] = self._report_default_directory
        inputs["ApplicationDataFolder"] = self._app_data_runtime_folder
        inputs["ProvenanceFilePath"] = self._provenance_file_path
        inputs["APPID"] = self._app_id
        inputs["TimeScaleFactor"] = self.time_scale_factor
        inputs["MachineTimeStep"] = self.machine_time_step
        inputs["DatabaseSocketAddresses"] = self._database_socket_addresses
        inputs["DatabaseWaitOnConfirmationFlag"] = self._config.getboolean(
            "Database", "wait_on_confirmation")
        inputs["WriteCheckerFlag"] = self._config.getboolean(
            "Mode", "verify_writes")
        inputs["WriteTextSpecsFlag"] = self._config.getboolean(
            "Reports", "write_text_specs")
        inputs["ExecutableFinder"] = self._executable_finder
        inputs["UserCreateDatabaseFlag"] = self._config.get(
            "Database", "create_database")
        inputs["SendStartNotifications"] = True
        inputs["SendStopNotifications"] = True
        inputs["WriteDataSpeedUpReportsFlag"] = self._config.getboolean(
            "Reports", "write_data_speed_up_reports")

        algorithms = list()

        if self._live_packet_recorder_params:
            algorithms.append(
                "InsertLivePacketGatherersToGraphs")
            algorithms.append("InsertEdgesToLivePacketGatherers")
            inputs['LivePacketRecorderParameters'] = \
                self._live_packet_recorder_params

        if self._config.getboolean("Reports", "write_energy_report"):
            algorithms.append(
                "InsertChipPowerMonitorsToGraphs")
            inputs['MemorySamplingFrequency'] = self._config.getint(
                "EnergyMonitor", "sampling_frequency")
            inputs['MemoryNumberSamplesPerRecordingEntry'] = \
                self._config.getint(
                    "EnergyMonitor", "n_samples_per_recording_entry")

        # handle extra monitor functionality
        add_data_speed_up = (self._config.getboolean(
            "Machine", "enable_advanced_monitor_support") or
            self._config.getboolean("Machine", "enable_reinjection"))
        if add_data_speed_up:
            algorithms.append("InsertExtraMonitorVerticesToGraphs")
            algorithms.append("InsertEdgesToExtraMonitorFunctionality")
            algorithms.append("DataInMulticastRoutingGenerator")
            algorithms.append("FixedRouteRouter")
            inputs['FixedRouteDestinationClass'] = \
                DataSpeedUpPacketGatherMachineVertex

        # handle extra mapping algorithms if required
        if self._extra_mapping_algorithms is not None:
            algorithms.extend(self._extra_mapping_algorithms)

        optional_algorithms = list()

        # Add reports
        if self._config.getboolean("Reports", "reports_enabled"):
            if self._config.getboolean("Reports",
                                       "write_tag_allocation_reports"):
                algorithms.append("TagReport")
            if self._config.getboolean("Reports", "write_router_info_report"):
                algorithms.append("routingInfoReports")
            if self._config.getboolean("Reports", "write_router_reports"):
                algorithms.append("RouterReports")
            if self._config.getboolean(
                    "Reports", "write_router_summary_report"):
                algorithms.append("RouterSummaryReport")
            if self._config.getboolean(
                   "Reports", "write_compressed_router_summary_report") and \
                    self.use_virtual_board:
                algorithms.append("CompressedRouterSummaryReport")
            if self._config.getboolean("Reports",
                                       "write_routing_table_reports"):
                optional_algorithms.append("unCompressedRoutingTableReports")
                optional_algorithms.append("compressedRoutingTableReports")
                optional_algorithms.append("comparisonOfRoutingTablesReport")
            if self._config.getboolean(
                    "Reports", "write_routing_tables_from_machine_report"):
                optional_algorithms.append(
                    "RoutingTableFromMachineReport")

            # only add board chip report if requested
            if self._config.getboolean("Reports", "write_board_chip_report"):
                algorithms.append("BoardChipReport")

            # only add partitioner report if using an application graph
            if (self._config.getboolean(
                    "Reports", "write_partitioner_reports") and
                    self._application_graph.n_vertices != 0):
                algorithms.append("PartitionerReport")

            # only add write placer report with application graph when
            # there's application vertices
            if (self._config.getboolean(
                    "Reports", "write_application_graph_placer_report") and
                    self._application_graph.n_vertices != 0):
                algorithms.append("PlacerReportWithApplicationGraph")

            if self._config.getboolean(
                    "Reports", "write_machine_graph_placer_report"):
                algorithms.append("PlacerReportWithoutApplicationGraph")

            # only add network specification report if there's
            # application vertices.
            if (self._config.getboolean(
                    "Reports", "write_network_specification_report")):
                algorithms.append("NetworkSpecificationReport")

        # only add the partitioner if there isn't already a machine graph
        algorithms.append("MallocBasedChipIDAllocator")
        if (self._application_graph.n_vertices and
                not self._machine_graph.n_vertices):
            full = self._config.get(
                "Mapping", "application_to_machine_graph_algorithms")
            algorithms.extend(full.replace(" ", "").split(","))
            inputs['MemoryPreviousAllocatedResources'] = \
                PreAllocatedResourceContainer()

        if self._use_virtual_board:
            full = self._config.get(
                "Mapping", "machine_graph_to_virtual_machine_algorithms")
        else:
            full = self._config.get(
                "Mapping", "machine_graph_to_machine_algorithms")
        algorithms.extend(full.replace(" ", "").split(","))

        # add check for algorithm start type
        algorithms.append("LocateExecutableStartType")

        # handle outputs
        outputs = [
            "MemoryPlacements", "MemoryRoutingTables",
            "MemoryTags", "MemoryRoutingInfos",
            "MemoryMachineGraph", "ExecutableTypes"
        ]

        if add_data_speed_up:
            outputs.append("MemoryFixedRoutes")

        if self._application_graph.n_vertices > 0:
            outputs.append("MemoryGraphMapper")

        # Create a buffer manager if there isn't one already
        if not self._use_virtual_board:
            if self._buffer_manager is None:
                algorithms.append("BufferManagerCreator")
                outputs.append("BufferManager")
            else:
                inputs["BufferManager"] = self._buffer_manager
            if self._java_caller is None:
                if self._config.getboolean("Java", "use_java"):
                    java_call = self._config.get("Java", "java_call")
                    java_spinnaker_path = self._config.get_str(
                        "Java", "java_spinnaker_path")
                    java_properties = self._config.get_str(
                        "Java", "java_properties")
                    self._java_caller = JavaCaller(
                        self._json_folder, java_call, java_spinnaker_path,
                        java_properties)
            inputs["JavaCaller"] = self._java_caller

        # Execute the mapping algorithms
        executor = self._run_algorithms(
            inputs, algorithms, outputs, tokens, [], "mapping",
            optional_algorithms)

        # get result objects from the pacman executor
        self._mapping_outputs = executor.get_items()
        self._mapping_tokens = executor.get_completed_tokens()

        # Get the outputs needed
        self._placements = executor.get_item("MemoryPlacements")
        self._router_tables = executor.get_item("MemoryRoutingTables")
        self._tags = executor.get_item("MemoryTags")
        self._routing_infos = executor.get_item("MemoryRoutingInfos")
        self._graph_mapper = executor.get_item("MemoryGraphMapper")
        self._machine_graph = executor.get_item("MemoryMachineGraph")
        self._executable_types = executor.get_item("ExecutableTypes")

        if add_data_speed_up:
            self._fixed_routes = executor.get_item("MemoryFixedRoutes")

        if not self._use_virtual_board:
            self._buffer_manager = executor.get_item("BufferManager")

        self._mapping_time += convert_time_diff_to_total_milliseconds(
            mapping_total_timer.take_sample())

    def _do_data_generation(self, n_machine_time_steps):

        # set up timing
        data_gen_timer = Timer()
        data_gen_timer.start_timing()

        # The initial inputs are the mapping outputs
        inputs = dict(self._mapping_outputs)
        tokens = list(self._mapping_tokens)
        inputs["RunUntilTimeSteps"] = n_machine_time_steps

        inputs["FirstMachineTimeStep"] = self._current_run_timesteps
        inputs["RunTimeMachineTimeSteps"] = n_machine_time_steps
        inputs["DataNTimeSteps"] = self._max_run_time_steps

        # Run the data generation algorithms
        outputs = []
        algorithms = [self._dsg_algorithm]

        executor = self._run_algorithms(
            inputs, algorithms, outputs, tokens, [], "data_generation")
        self._mapping_outputs = executor.get_items()
        self._mapping_tokens = executor.get_completed_tokens()

        self._dsg_time += convert_time_diff_to_total_milliseconds(
            data_gen_timer.take_sample())

    def _do_load(self, graph_changed):
        # set up timing
        load_timer = Timer()
        load_timer.start_timing()

        self._turn_on_board_if_saving_power()

        # The initial inputs are the mapping outputs
        inputs = dict(self._mapping_outputs)
        tokens = list(self._mapping_tokens)
        inputs["WriteMemoryMapReportFlag"] = (
            self._config.getboolean("Reports", "write_memory_map_report") and
            graph_changed
        )

        if not graph_changed and self._has_ran:
            inputs["ExecutableTargets"] = self._last_run_outputs[
                "ExecutableTargets"]

        algorithms = list()

        # add report for extracting routing table from machine report if needed
        # Add algorithm to clear routing tables and set up routing
        if not self._use_virtual_board and graph_changed:
            algorithms.append("RoutingSetup")
            # Get the executable targets
            algorithms.append("GraphBinaryGatherer")

        loading_algorithm = self._read_config("Mapping", "loading_algorithms")
        if loading_algorithm is not None and graph_changed:
            algorithms.extend(loading_algorithm.split(","))
        algorithms.extend(self._extra_load_algorithms)

        write_memory_report = self._config.getboolean(
            "Reports", "write_memory_map_report")
        if write_memory_report and graph_changed:
            algorithms.append("MemoryMapOnHostReport")
            algorithms.append("MemoryMapOnHostChipReport")

        # Add reports that depend on compression
        routing_tables_needed = False
        if graph_changed:
            if self._config.getboolean("Reports",
                                       "write_routing_table_reports"):
                routing_tables_needed = True
                algorithms.append("unCompressedRoutingTableReports")
                algorithms.append("compressedRoutingTableReports")
                algorithms.append("comparisonOfRoutingTablesReport")
            if self._config.getboolean(
                    "Reports", "write_routing_compression_checker_report"):
                routing_tables_needed = True
                algorithms.append("routingCompressionCheckerReport")

        # handle extra monitor functionality
        enable_advanced_monitor = self._config.getboolean(
            "Machine", "enable_advanced_monitor_support")
        if enable_advanced_monitor and (graph_changed or not self._has_ran):
            algorithms.append("LoadFixedRoutes")
            algorithms.append("FixedRouteFromMachineReport")

        # add optional algorithms
        optional_algorithms = list()
        optional_algorithms.append("RoutingTableLoader")
        optional_algorithms.append("TagsLoader")
        optional_algorithms.append("WriteMemoryIOData")
        optional_algorithms.append("HostExecuteApplicationDataSpecification")

        # Get the executable targets
        optional_algorithms.append("GraphBinaryGatherer")

        # algorithms needed for loading the binaries to the SpiNNaker machine
        optional_algorithms.append("LoadApplicationExecutableImages")
        algorithms.append("HostExecuteSystemDataSpecification")
        algorithms.append("LoadSystemExecutableImages")

        # Something probably a report needs the routing tables
        # This report is one way to get them if done on machine
        if routing_tables_needed:
            optional_algorithms.append("RoutingTableFromMachineReport")

        # Decide what needs to be done
        required_tokens = ["DataLoaded", "BinariesLoaded"]

        executor = self._run_algorithms(
            inputs, algorithms, [], tokens, required_tokens, "loading",
            optional_algorithms)
        self._load_outputs = executor.get_items()
        self._load_tokens = executor.get_completed_tokens()

        self._load_time += convert_time_diff_to_total_milliseconds(
            load_timer.take_sample())

    def _do_run(self, n_machine_time_steps, graph_changed, run_until_complete):
        # start timer
        run_timer = Timer()
        run_timer.start_timing()

        run_complete = False
        executor, self._current_run_timesteps = self._create_execute_workflow(
            n_machine_time_steps, graph_changed, run_until_complete)
        try:
            executor.execute_mapping()
            self._pacman_provenance.extract_provenance(executor)
            run_complete = True

            # write provenance to file if necessary
            if (self._config.getboolean(
                    "Reports", "write_provenance_data") and
                    n_machine_time_steps is not None):
                prov_items = executor.get_item("ProvenanceItems")
                prov_items.extend(self._pacman_provenance.data_items)
                self._pacman_provenance.clear()
                self._write_provenance(prov_items)
                self._all_provenance_items.append(prov_items)

            # move data around
            self._last_run_outputs = executor.get_items()
            self._last_run_tokens = executor.get_completed_tokens()
            self._no_sync_changes = executor.get_item("NoSyncChanges")
            self._has_reset_last = False
            self._has_ran = True

            self._execute_time += convert_time_diff_to_total_milliseconds(
                run_timer.take_sample())

        except KeyboardInterrupt:
            logger.error("User has aborted the simulation")
            self._shutdown()
            sys.exit(1)
        except Exception as e:
            e_inf = sys.exc_info()

            # If an exception occurs during a run, attempt to get
            # information out of the simulation before shutting down
            try:
                if executor is not None:
                    # Only do this if the error occurred in the run
                    if not run_complete and not self._use_virtual_board:
                        self._last_run_outputs = executor.get_items()
                        self._last_run_tokens = executor.get_completed_tokens()
                        self._recover_from_error(
                            e, e_inf, executor.get_item("ExecutableTargets"))
                else:
                    logger.error(
                        "The PACMAN executor crashing during initialisation,"
                        " please read previous error message to locate its"
                        " error")
            except Exception:
                logger.exception("Error when attempting to recover from error")

            # if in debug mode, do not shut down machine
            if self._config.get("Mode", "mode") != "Debug":
                try:
                    self.stop(
                        turn_off_machine=False, clear_routing_tables=False,
                        clear_tags=False)
                except Exception:
                    logger.exception("Error when attempting to stop")

            # reraise exception
            reraise(*e_inf)

    def _create_execute_workflow(
            self, n_machine_time_steps, graph_changed, run_until_complete):
        # calculate number of machine time steps
        run_until_timesteps = self._calculate_number_of_machine_time_steps(
            n_machine_time_steps)
        run_time = None
        if n_machine_time_steps is not None:
            run_time = n_machine_time_steps * self.machine_time_step / 1000.0

        # if running again, load the outputs from last load or last mapping
        if self._load_outputs is not None:
            inputs = dict(self._load_outputs)
            tokens = list(self._load_tokens)
        else:
            inputs = dict(self._mapping_outputs)
            tokens = list(self._mapping_tokens)

        inputs["RanToken"] = self._has_ran
        inputs["NoSyncChanges"] = self._no_sync_changes
        inputs["RunTimeMachineTimeSteps"] = n_machine_time_steps
        inputs["RunUntilTimeSteps"] = run_until_timesteps
        inputs["RunTime"] = run_time
        inputs["FirstMachineTimeStep"] = self._current_run_timesteps
        if run_until_complete:
            inputs["RunUntilCompleteFlag"] = True

        inputs["ExtractIobufFromCores"] = self._config.get(
            "Reports", "extract_iobuf_from_cores")
        inputs["ExtractIobufFromBinaryTypes"] = self._config.get(
            "Reports", "extract_iobuf_from_binary_types")

        # update algorithm list with extra pre algorithms if needed
        if self._extra_pre_run_algorithms is not None:
            algorithms = list(self._extra_pre_run_algorithms)
        else:
            algorithms = list()

        if self._config.getboolean(
                "Reports", "write_sdram_usage_report_per_chip"):
            algorithms.append("SdramUsageReportPerChip")

        # clear iobuf if were in multirun mode
        if (self._has_ran and not graph_changed and
                not self._use_virtual_board and
                self._config.getboolean("Reports", "clear_iobuf_during_run")):
            algorithms.append("ChipIOBufClearer")

        # Reload any parameters over the loaded data if we have already
        # run and not using a virtual board and the data hasn't already
        # been regenerated
        if self._has_ran and not self._use_virtual_board and not graph_changed:
            algorithms.append("DSGRegionReloader")

        # Update the run time if not using a virtual board
        if (not self._use_virtual_board and
                ExecutableType.USES_SIMULATION_INTERFACE in
                self._executable_types):
            algorithms.append("ChipRuntimeUpdater")

        # Add the database writer in case it is needed
        if not self._has_ran or graph_changed:
            algorithms.append("DatabaseInterface")
        else:
            inputs["DatabaseFilePath"] = self._last_run_outputs[
                "DatabaseFilePath"]
        if not self._use_virtual_board:
            algorithms.append("NotificationProtocol")

        outputs = [
            "NoSyncChanges"
        ]

        if self._use_virtual_board:
            logger.warning(
                "Application will not actually be run as on a virtual board")
        elif (len(self._executable_types) == 1 and
                ExecutableType.NO_APPLICATION in self._executable_types):
            logger.warning(
                "Application will not actually be run as there is nothing to "
                "actually run")
        else:
            algorithms.append("ApplicationRunner")

        # ensure we exploit the parallel of data extraction by running it at\
        # end regardless of multirun, but only run if using a real machine
        if (not self._use_virtual_board and
                (run_until_complete or n_machine_time_steps is not None)):
            algorithms.append("BufferExtractor")

        if self._config.getboolean("Reports", "write_provenance_data"):
            algorithms.append("GraphProvenanceGatherer")

        # add any extra post algorithms as needed
        if self._extra_post_run_algorithms is not None:
            algorithms += self._extra_post_run_algorithms

        # add extractor of iobuf if needed
        if (self._config.getboolean("Reports", "extract_iobuf") and
                self._config.getboolean(
                    "Reports", "extract_iobuf_during_run") and
                not self._use_virtual_board and
                n_machine_time_steps is not None):
            algorithms.append("ChipIOBufExtractor")

        # add extractor of provenance if needed
        if (self._config.getboolean("Reports", "write_provenance_data") and
                not self._use_virtual_board and
                n_machine_time_steps is not None):
            algorithms.append("PlacementsProvenanceGatherer")
            algorithms.append("RouterProvenanceGatherer")
            algorithms.append("ProfileDataGatherer")
            outputs.append("ProvenanceItems")

        # Decide what needs done
        required_tokens = []
        if not self._use_virtual_board:
            required_tokens = ["ApplicationRun"]

        return PACMANAlgorithmExecutor(
            algorithms=algorithms, optional_algorithms=[], inputs=inputs,
            tokens=tokens, required_output_tokens=required_tokens,
            xml_paths=self._xml_paths, required_outputs=outputs,
            do_timings=self._do_timings, print_timings=self._print_timings,
            provenance_path=self._pacman_executor_provenance_path,
            provenance_name="Execution"), run_until_timesteps

    def _write_provenance(self, provenance_data_items):
        """ Write provenance to disk
        """
        writer = None
        if self._provenance_format == "xml":
            writer = ProvenanceXMLWriter()
        elif self._provenance_format == "json":
            writer = ProvenanceJSONWriter()
        writer(provenance_data_items, self._provenance_file_path)

    def _recover_from_error(self, exception, exc_info, executable_targets):
        # if exception has an exception, print to system
        logger.error("An error has occurred during simulation")
        # Print the detail including the traceback
        real_exception = exception
        if isinstance(exception, PacmanAlgorithmFailedToCompleteException):
            logger.error(exception.exception, exc_info=exc_info)
            real_exception = exception.exception
        else:
            logger.error(exception, exc_info=exc_info)

        logger.info("\n\nAttempting to extract data\n\n")

        # Extract router provenance
        extra_monitor_vertices = None
        prov_items = list()
        try:
            if (self._config.getboolean("Machine",
                                        "enable_advanced_monitor_support") or
                    self._config.getboolean("Machine", "enable_reinjection")):
                extra_monitor_vertices = self._last_run_outputs[
                    "MemoryExtraMonitorVertices"]
            router_provenance = RouterProvenanceGatherer()
            prov_items = router_provenance(
                transceiver=self._txrx, machine=self._machine,
                router_tables=self._router_tables,
                extra_monitor_vertices=extra_monitor_vertices,
                placements=self._placements)
        except Exception:
            logger.exception("Error reading router provenance")

        # Find the cores that are not in an expected state
        unsuccessful_cores = CPUInfos()
        if isinstance(real_exception, SpiNNManCoresNotInStateException):
            unsuccessful_cores = real_exception.failed_core_states()

        # If there are no cores in a bad state, find those not yet in
        # their finished state
        if not unsuccessful_cores:
            for executable_type in self._executable_types:
                failed_cores = self._txrx.get_cores_not_in_state(
                    self._executable_types[executable_type],
                    executable_type.end_state)
                for (x, y, p), core_info in failed_cores:
                    unsuccessful_cores.add_processor(x, y, p, core_info)

        # Print the details of error cores
        for (x, y, p), core_info in iteritems(unsuccessful_cores):
            state = core_info.state
            rte_state = ""
            if state == CPUState.RUN_TIME_EXCEPTION:
                rte_state = " ({})".format(core_info.run_time_error.name)
            logger.error("{}, {}, {}: {}{} {}".format(
                x, y, p, state.name, rte_state, core_info.application_name))
            if core_info.state == CPUState.RUN_TIME_EXCEPTION:
                logger.error(
                    "r0=0x{:08X} r1=0x{:08X} r2=0x{:08X} r3=0x{:08X}".format(
                        core_info.registers[0], core_info.registers[1],
                        core_info.registers[2], core_info.registers[3]))
                logger.error(
                    "r4=0x{:08X} r5=0x{:08X} r6=0x{:08X} r7=0x{:08X}".format(
                        core_info.registers[4], core_info.registers[5],
                        core_info.registers[6], core_info.registers[7]))
                logger.error("PSR=0x{:08X} SR=0x{:08X} LR=0x{:08X}".format(
                    core_info.processor_state_register,
                    core_info.stack_pointer, core_info.link_register))

        # Find the cores that are not in RTE i.e. that can still be read
        non_rte_cores = [
            (x, y, p)
            for (x, y, p), core_info in iteritems(unsuccessful_cores)
            if (core_info.state != CPUState.RUN_TIME_EXCEPTION and
                core_info.state != CPUState.WATCHDOG)]

        # If there are any cores that are not in RTE, extract data from them
        if (non_rte_cores and
                ExecutableType.USES_SIMULATION_INTERFACE in
                self._executable_types):
            placements = Placements()
            non_rte_core_subsets = CoreSubsets()
            for (x, y, p) in non_rte_cores:
                vertex = self._placements.get_vertex_on_processor(x, y, p)
                placements.add_placement(
                    self._placements.get_placement_of_vertex(vertex))
                non_rte_core_subsets.add_processor(x, y, p)

            # Attempt to force the cores to write provenance and exit
            try:
                updater = ChipProvenanceUpdater()
                updater(self._txrx, self._app_id, non_rte_core_subsets)
            except Exception:
                logger.exception("Could not update provenance on chip")

            # Extract any written provenance data
            try:
                extracter = PlacementsProvenanceGatherer()
                extracter(self._txrx, placements, prov_items)
            except Exception:
                logger.exception("Could not read provenance")

        # Finish getting the provenance
        prov_items.extend(self._pacman_provenance.data_items)
        self._pacman_provenance.clear()
        self._write_provenance(prov_items)
        self._all_provenance_items.append(prov_items)

        # Read IOBUF where possible (that should be everywhere)
        iobuf = ChipIOBufExtractor()
        try:
            errors, warnings = iobuf(
                self._txrx, executable_targets, self._executable_finder,
                self._provenance_file_path,
                self._config.get("Reports", "extract_iobuf_from_cores"),
                self._config.get("Reports", "extract_iobuf_from_binary_types")
            )
        except Exception:
            logger.exception("Could not get iobuf")
            errors, warnings = [], []

        # Print the IOBUFs
        self._print_iobuf(errors, warnings)

    @staticmethod
    def _print_iobuf(errors, warnings):
        for warning in warnings:
            logger.warning(warning)
        for error in errors:
            logger.error(error)

    def reset(self):
        """ Code that puts the simulation back at time zero
        """

        logger.info("Resetting")

        # rewind the buffers from the buffer manager, to start at the beginning
        # of the simulation again and clear buffered out
        if self._buffer_manager is not None:
            self._buffer_manager.reset()

        # reset the current count of how many milliseconds the application
        # has ran for over multiple calls to run
        self._current_run_timesteps = 0

        # sets the reset last flag to true, so that when run occurs, the tools
        # know to update the vertices which need to know a reset has occurred
        self._has_reset_last = True

        # Reset the graph off the machine, to set things to time 0
        self.__reset_graph_elements()

    def _create_xml_paths(self, extra_algorithm_xml_paths):
        # add the extra xml files from the config file
        xml_paths = self._config.get("Mapping", "extra_xmls_paths")
        if xml_paths == "None":
            xml_paths = list()
        else:
            xml_paths = xml_paths.split(",")

        xml_paths.extend(get_front_end_common_pacman_xml_paths())

        if extra_algorithm_xml_paths is not None:
            xml_paths.extend(extra_algorithm_xml_paths)

        return xml_paths

    def _detect_if_graph_has_changed(self, reset_flags=True):
        """ Iterates though the original graphs and look for changes
        """
        changed = False
        data_changed = False
        if self._vertices_or_edges_added:
            self._vertices_or_edges_added = False
            # Set changed - note that we can't return yet as we still have to
            # mark vertices as not changed, otherwise they will keep reporting
            # that they have changed when they haven't
            changed = True

        # if application graph is filled, check their changes
        if self._original_application_graph.n_vertices:
            for vertex in self._original_application_graph.vertices:
                if isinstance(vertex, AbstractChangableAfterRun):
                    if vertex.requires_mapping:
                        changed = True
                    if vertex.requires_data_generation:
                        data_changed = True
                    if reset_flags:
                        vertex.mark_no_changes()
            for partition in \
                    self._original_application_graph.outgoing_edge_partitions:
                for edge in partition.edges:
                    if isinstance(edge, AbstractChangableAfterRun):
                        if edge.requires_mapping:
                            changed = True
                        if edge.requires_data_generation:
                            data_changed = True
                        if reset_flags:
                            edge.mark_no_changes()

        # if no application, but a machine graph, check for changes there
        elif self._original_machine_graph.n_vertices:
            for machine_vertex in self._original_machine_graph.vertices:
                if isinstance(machine_vertex, AbstractChangableAfterRun):
                    if machine_vertex.requires_mapping:
                        changed = True
                    if machine_vertex.requires_data_generation:
                        data_changed = True
                    if reset_flags:
                        machine_vertex.mark_no_changes()
            for partition in \
                    self._original_machine_graph.outgoing_edge_partitions:
                for machine_edge in partition.edges:
                    if isinstance(machine_edge, AbstractChangableAfterRun):
                        if machine_edge.requires_mapping:
                            changed = True
                        if machine_edge.requires_data_generation:
                            data_changed = True
                        if reset_flags:
                            machine_edge.mark_no_changes()
        return changed, data_changed

    @property
    def has_ran(self):
        return self._has_ran

    @property
    def machine(self):
        """ The python machine object

        :rtype: :py:class:`spinn_machine.Machine`
        """
        return self._get_machine()

    @property
    def no_machine_time_steps(self):
        return self._no_machine_time_steps

    @property
    def timescale_factor(self):
        return self._read_config_int("Machine", "time_scale_factor")

    @property
    def machine_graph(self):
        return self._machine_graph

    @property
    def original_machine_graph(self):
        return self._original_machine_graph

    @property
    def original_application_graph(self):
        return self._original_application_graph

    @property
    def application_graph(self):
        return self._application_graph

    @property
    def routing_infos(self):
        return self._routing_infos

    @property
    def fixed_routes(self):
        return self._fixed_routes

    @property
    def placements(self):
        return self._placements

    @property
    def transceiver(self):
        return self._txrx

    @property
    def graph_mapper(self):
        return self._graph_mapper

    @property
    def tags(self):
        return self._tags

    @property
    def buffer_manager(self):
        """ The buffer manager being used for loading/extracting buffers
        """
        return self._buffer_manager

    @property
    def dsg_algorithm(self):
        """ The DSG algorithm used by the tools
        """
        return self._dsg_algorithm

    @dsg_algorithm.setter
    def dsg_algorithm(self, new_dsg_algorithm):
        """ Set the DSG algorithm to be used by the tools

        :param new_dsg_algorithm: the new DSG algorithm name
        :rtype: None
        """
        self._dsg_algorithm = new_dsg_algorithm

    @property
    def none_labelled_edge_count(self):
        """ The number of times edges have not been labelled.
        """
        return self._none_labelled_edge_count

    def increment_none_labelled_edge_count(self):
        """ Increment the number of new edges which have not been labelled.
        """
        self._none_labelled_edge_count += 1

    @property
    def use_virtual_board(self):
        """ True if this run is using a virtual machine
        """
        return self._use_virtual_board

    def get_current_time(self):
        if self._has_ran:
            return (
                float(self._current_run_timesteps) *
                (self.machine_time_step / 1000.0))
        return 0.0

    def get_generated_output(self, name_of_variable):
        if name_of_variable in self._last_run_outputs:
            return self._last_run_outputs[name_of_variable]
        return None

    def __repr__(self):
        return "general front end instance for machine {}".format(
            self._hostname)

    def add_application_vertex(self, vertex, prefix="_vertex"):
        """
        :param vertex: the vertex to add to the graph
        :rtype: None
        :raises ConfigurationException: when both graphs contain vertices
        :raises PacmanConfigurationException:
            If there is an attempt to add the same vertex more than once
        """
        if (self._original_machine_graph.n_vertices > 0 and
                self._graph_mapper is None):
            raise ConfigurationException(
                "Cannot add vertices to both the machine and application"
                " graphs")
        self._original_application_graph.add_vertex(vertex)
        self._vertices_or_edges_added = True

    def add_machine_vertex(self, vertex, prefix="_vertex"):
        """
        :param vertex: the vertex to add to the graph
        :rtype: None
        :raises ConfigurationException: when both graphs contain vertices
        :raises PacmanConfigurationException:
            If there is an attempt to add the same vertex more than once
        """
        # check that there's no application vertices added so far
        if self._original_application_graph.n_vertices > 0:
            raise ConfigurationException(
                "Cannot add vertices to both the machine and application"
                " graphs")
        self._original_machine_graph.add_vertex(vertex)
        self._vertices_or_edges_added = True

    def add_application_edge(self, edge_to_add, partition_identifier):
        """
        :param edge_to_add:
        :param partition_identifier: \
            the partition identifier for the outgoing edge partition
        :rtype: None
        """

        self._original_application_graph.add_edge(
            edge_to_add, partition_identifier)
        self._vertices_or_edges_added = True

    def add_machine_edge(self, edge, partition_id):
        """
        :param edge: the edge to add to the graph
        :param partition_id: \
            the partition identifier for the outgoing edge partition
        :rtype: None
        """
        self._original_machine_graph.add_edge(edge, partition_id)
        self._vertices_or_edges_added = True

    def _shutdown(
            self, turn_off_machine=None, clear_routing_tables=None,
            clear_tags=None):
        self._state = Simulator_State.SHUTDOWN

        # if on a virtual machine then shut down not needed
        if self._use_virtual_board:
            return

        if self._machine_is_turned_off is not None:
            logger.info("Shutdown skipped as board is off for power save")
            return

        if turn_off_machine is None:
            turn_off_machine = self._config.getboolean(
                "Machine", "turn_off_machine")

        if clear_routing_tables is None:
            clear_routing_tables = self._config.getboolean(
                "Machine", "clear_routing_tables")

        if clear_tags is None:
            clear_tags = self._config.getboolean("Machine", "clear_tags")

        if self._txrx is not None:
            # if stopping on machine, clear IP tags and routing table
            self.__clear(clear_tags, clear_routing_tables)

        # Fully stop the application
        self.__stop_app()

        # stop the transceiver and allocation controller
        self.__close_transceiver(turn_off_machine)
        self.__close_allocation_controller()
        self._state = Simulator_State.SHUTDOWN

    def __clear(self, clear_tags, clear_routing_tables):
        # if stopping on machine, clear IP tags and
        if clear_tags:
            for ip_tag in self._tags.ip_tags:
                self._txrx.clear_ip_tag(
                    ip_tag.tag, board_address=ip_tag.board_address)
            for reverse_ip_tag in self._tags.reverse_ip_tags:
                self._txrx.clear_ip_tag(
                    reverse_ip_tag.tag,
                    board_address=reverse_ip_tag.board_address)

        # if clearing routing table entries, clear
        if clear_routing_tables:
            for router_table in self._router_tables.routing_tables:
                if not self._machine.get_chip_at(
                        router_table.x, router_table.y).virtual:
                    self._txrx.clear_multicast_routes(
                        router_table.x, router_table.y)

        # clear values
        self._no_sync_changes = 0

    def __stop_app(self):
        if self._txrx is not None and self._app_id is not None:
            self._txrx.stop_application(self._app_id)

    def __close_transceiver(self, turn_off_machine):
        if self._txrx is not None:
            if turn_off_machine:
                logger.info("Turning off machine")

            self._txrx.close(power_off_machine=turn_off_machine)
            self._txrx = None

    def __close_allocation_controller(self):
        if self._machine_allocation_controller is not None:
            self._machine_allocation_controller.close()
            self._machine_allocation_controller = None

    @overrides(SimulatorInterface.stop,
               extend_defaults=True, additional_arguments=(
                   "turn_off_machine", "clear_routing_tables", "clear_tags"))
    def stop(self, turn_off_machine=None,  # pylint: disable=arguments-differ
             clear_routing_tables=None, clear_tags=None):
        """
        :param turn_off_machine: decides if the machine should be powered down\
            after running the execution. Note that this powers down all boards\
            connected to the BMP connections given to the transceiver
        :type turn_off_machine: bool
        :param clear_routing_tables: informs the tool chain if it\
            should turn off the clearing of the routing tables
        :type clear_routing_tables: bool
        :param clear_tags: informs the tool chain if it should clear the tags\
            off the machine at stop
        :type clear_tags: boolean
        :rtype: None
        """
        if self._state in [Simulator_State.SHUTDOWN]:
            raise ConfigurationException("Simulator has already been shutdown")
        self._state = Simulator_State.SHUTDOWN

        # Keep track of any exception to be re-raised
        exc_info = None

        # If we have run forever, stop the binaries
        if (self._has_ran and self._current_run_timesteps is None and
                not self._use_virtual_board):
            executor = self._create_stop_workflow()
            run_complete = False
            try:
                executor.execute_mapping()
                self._pacman_provenance.extract_provenance(executor)
                run_complete = True

                # write provenance to file if necessary
                if self._config.getboolean("Reports", "writeProvenanceData"):
                    prov_items = executor.get_item("ProvenanceItems")
                    prov_items.extend(self._pacman_provenance.data_items)
                    self._pacman_provenance.clear()
                    self._write_provenance(prov_items)
                    self._all_provenance_items.append(prov_items)
            except Exception as e:
                exc_info = sys.exc_info()

                # If an exception occurs during a run, attempt to get
                # information out of the simulation before shutting down
                try:
                    # Only do this if the error occurred in the run
                    if not run_complete and not self._use_virtual_board:
                        self._recover_from_error(
                            e, exc_info[2], executor.get_item(
                                "ExecutableTargets"))
                except Exception:
                    logger.exception(
                        "Error when attempting to recover from error")

        if self._config.getboolean("Reports", "write_energy_report"):
            self._do_energy_report()

        # handle iobuf extraction if never extracted it yet but requested to
        if self._config.getboolean("Reports", "extract_iobuf"):
            self._extract_iobufs()

        # shut down the machine properly
        self._shutdown(turn_off_machine, clear_routing_tables, clear_tags)

        # display any provenance data gathered
        for i, provenance_items in enumerate(self._all_provenance_items):
            message = None
            if len(self._all_provenance_items) > 1:
                message = "Provenance from run {}".format(i)
            self._check_provenance(provenance_items, message)

        self.write_finished_file()

        if exc_info is not None:
            reraise(*exc_info)

    def _create_stop_workflow(self):
        inputs = self._last_run_outputs
        tokens = self._last_run_tokens
        algorithms = []
        outputs = []

        # stop any binaries that need to be notified of the simulation
        # stopping if in infinite run
        if ExecutableType.USES_SIMULATION_INTERFACE in self._executable_types:
            algorithms.append("ApplicationFinisher")

        # Add the buffer extractor just in case
        algorithms.append("BufferExtractor")

        # add extractor of iobuf if needed
        if self._config.getboolean("Reports", "extract_iobuf") and \
                self._config.getboolean("Reports", "extract_iobuf_during_run"):
            algorithms.append("ChipIOBufExtractor")

        # add extractor of provenance if needed
        if self._config.getboolean("Reports", "writeProvenanceData"):
            algorithms.append("PlacementsProvenanceGatherer")
            algorithms.append("RouterProvenanceGatherer")
            algorithms.append("ProfileDataGatherer")
            outputs.append("ProvenanceItems")

        # Assemble how to run the algorithms
        return PACMANAlgorithmExecutor(
            algorithms=algorithms, optional_algorithms=[], inputs=inputs,
            tokens=tokens, required_output_tokens=[],
            xml_paths=self._xml_paths,
            required_outputs=outputs, do_timings=self._do_timings,
            print_timings=self._print_timings,
            provenance_path=self._pacman_executor_provenance_path,
            provenance_name="stopping")

    def _do_energy_report(self):
        if self._buffer_manager is None:
            return
        # create energy report
        energy_report = EnergyReport()

        # acquire provenance items
        if self._last_run_outputs is not None:
            prov_items = self._last_run_outputs["ProvenanceItems"]
            pacman_provenance = list()
            router_provenance = list()

            # group them by name type
            grouped_items = sorted(
                prov_items, key=lambda item: item.names[0])
            for element in grouped_items:
                if element.names[0] == 'pacman':
                    pacman_provenance.append(element)
                if element.names[0] == 'router_provenance':
                    router_provenance.append(element)

            # run energy report
            energy_report(
                self._placements, self._machine,
                self._report_default_directory,
                self._read_config_int("Machine", "version"),
                self._spalloc_server, self._remote_spinnaker_url,
                self.time_scale_factor, self.machine_time_step,
                pacman_provenance, router_provenance, self._machine_graph,
                self._current_run_timesteps, self._buffer_manager,
                self._mapping_time, self._load_time, self._execute_time,
                self._dsg_time, self._extraction_time,
                self._machine_allocation_controller)

    def _extract_iobufs(self):
        if self._config.getboolean("Reports", "extract_iobuf_during_run"):
            return
        if self._config.getboolean("Reports", "clear_iobuf_during_run"):
            return
        extractor = ChipIOBufExtractor()
        extractor(
            transceiver=self._txrx,
            executable_targets=self._last_run_outputs["ExecutableTargets"],
            executable_finder=self._executable_finder,
            provenance_file_path=self._provenance_file_path)

    @overrides(SimulatorInterface.add_socket_address)
    def add_socket_address(self, socket_address):
        """
        :param socket_address:
        :rtype: None
        """
        self._database_socket_addresses.add(socket_address)

    @staticmethod
    def _check_provenance(items, initial_message=None):
        """ Display any errors from provenance data.
        """
        initial_message_printed = False
        for item in items:
            if item.report:
                if not initial_message_printed and initial_message is not None:
                    print(initial_message)
                    initial_message_printed = True
                logger.warning(item.message)

    def _turn_off_on_board_to_save_power(self, config_flag):
        """ Executes the power saving mode of either on or off of the\
            SpiNNaker machine.

        :param config_flag: Flag read from the configuration file
        :type config_flag: str
        :rtype: None
        """
        # check if machine should be turned off
        turn_off = self._read_config_boolean("EnergySavings", config_flag)
        if turn_off is None:
            return

        # if a mode is set, execute
        if turn_off:
            if self._turn_off_board_to_save_power():
                logger.info("Board turned off based on: {}", config_flag)
        else:
            if self._turn_on_board_if_saving_power():
                logger.info("Board turned on based on: {}", config_flag)

    def _turn_off_board_to_save_power(self):
        """ Executes the power saving mode of turning off the SpiNNaker\
            machine.

        :return: true when successful, false otherwise
        :rtype: bool
        """
        # already off or no machine to turn off
        if self._machine_is_turned_off is not None or self._use_virtual_board:
            return False

        if self._machine_allocation_controller is not None:
            # switch power state if needed
            if self._machine_allocation_controller.power:
                self._machine_allocation_controller.set_power(False)
        else:
            self._txrx.power_off_machine()

        self._machine_is_turned_off = time.time()
        return True

    def _turn_on_board_if_saving_power(self):
        # Only required if previously turned off which never happens
        # on virtual machine
        if self._machine_is_turned_off is None:
            return False

        # Ensure the machine is completely powered down and
        # all residual electrons have gone
        already_off = time.time() - self._machine_is_turned_off
        if already_off < MINIMUM_OFF_STATE_TIME:
            delay = MINIMUM_OFF_STATE_TIME - already_off
            logger.warning(
                "Delaying turning machine back on for {} seconds. Consider "
                "disabling turn_off_board_after_discovery for scripts that "
                "have short preparation time.".format(delay))
            time.sleep(delay)

        if self._machine_allocation_controller is not None:
            # switch power state if needed
            if not self._machine_allocation_controller.power:
                self._machine_allocation_controller.set_power(True)
        else:
            self._txrx.power_on_machine()

        self._txrx.ensure_board_is_ready()
        self._machine_is_turned_off = None
        return True

    @property
    def has_reset_last(self):
        return self._has_reset_last

    @property
    def config(self):
        """ Provides access to the configuration for front end interfaces.
        """
        return self._config

    @property
    def get_number_of_available_cores_on_machine(self):
        """ The number of available cores on the machine after taking\
            into account preallocated resources.

        :return: number of available cores
        :rtype: int
        """

        # get machine if not got already
        if self._machine is None:
            self._get_machine()

        # get cores of machine
        cores = self._machine.total_available_user_cores
        take_into_account_chip_power_monitor = self._read_config_boolean(
            "Reports", "write_energy_report")
        if take_into_account_chip_power_monitor:
            cores -= self._machine.n_chips
        take_into_account_extra_monitor_cores = (self._config.getboolean(
            "Machine", "enable_advanced_monitor_support") or
                self._config.getboolean("Machine", "enable_reinjection"))
        if take_into_account_extra_monitor_cores:
            cores -= self._machine.n_chips
            cores -= len(self._machine.ethernet_connected_chips)
        return cores

    def stop_run(self):
        if self._state is not Simulator_State.IN_RUN:
            return
        with self._state_condition:
            self._state = Simulator_State.STOP_REQUESTED
            self._state_condition.notify_all()

    @staticmethod
    def __reset_object(obj):
        # Reset an object if appropriate
        if isinstance(obj, AbstractCanReset):
            obj.reset_to_first_timestep()

    def __reset_graph_elements(self):
        # Reset any object that can reset
        if self._original_application_graph.n_vertices:
            for vertex in self._original_application_graph.vertices:
                self.__reset_object(vertex)
            for p in self._original_application_graph.outgoing_edge_partitions:
                for edge in p.edges:
                    self.__reset_object(edge)
        elif self._original_machine_graph.n_vertices:
            for machine_vertex in self._original_machine_graph.vertices:
                self.__reset_object(machine_vertex)
            for p in self._original_machine_graph.outgoing_edge_partitions:
                for machine_edge in p.edges:
                    self.__reset_object(machine_edge)<|MERGE_RESOLUTION|>--- conflicted
+++ resolved
@@ -1123,15 +1123,12 @@
             "Machine", "max_sdram_allowed_per_chip")
         # Set the total run time
         inputs["TotalRunTime"] = total_run_time
-<<<<<<< HEAD
         inputs["MachineTimeStep"] = self._machine_time_step
         inputs["TimeScaleFactor"] = self._time_scale_factor
         inputs["MaxMachineCoreReduction"] = self._read_config_int(
             "Machine", "max_machine_core_reduction")
-=======
         inputs["MachineTimeStep"] = self.machine_time_step
         inputs["TimeScaleFactor"] = self.time_scale_factor
->>>>>>> d7e5520e
 
         # Set up common machine details
         self._handle_machine_common_config(inputs)
