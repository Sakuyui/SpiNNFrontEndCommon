--- conflicted
+++ resolved
@@ -2314,7 +2314,6 @@
         return 0.0
 
     def get_generated_output(self, name_of_variable):
-<<<<<<< HEAD
         """ Get the value of an inter-algorithm variable.
 
         :param name_of_variable: The variable to retrieve
@@ -2322,23 +2321,12 @@
         :return: The value (of arbitrary type), or None if the variable is \
             not found.
         """
-        if name_of_variable in self._last_run_outputs:
-            return self._last_run_outputs[name_of_variable]
-        if name_of_variable in self._mapping_outputs:
-            return self._mapping_outputs[name_of_variable]
-        if name_of_variable in self._load_outputs:
-            return self._load_outputs[name_of_variable]
-        if name_of_variable in self._machine_outputs:
-            return self._machine_outputs[name_of_variable]
-        return None
-=======
         if self._has_ran:
             if name_of_variable in self._last_run_outputs:
                 return self._last_run_outputs[name_of_variable]
             return None
         raise ConfigurationException(
             "Cannot call this function until after a simulation has ran.")
->>>>>>> d8249cd5
 
     def __repr__(self):
         return "general front end instance for machine {}".format(
