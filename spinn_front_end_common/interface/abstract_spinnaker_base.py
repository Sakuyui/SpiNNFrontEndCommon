--- conflicted
+++ resolved
@@ -3116,12 +3116,8 @@
                 logger.exception(f"Could not read provenance due to {pro_e}")
 
         # Read IOBUF where possible (that should be everywhere)
-<<<<<<< HEAD
-        iobuf = ChipIOBufExtractor(recovery_mode=True)
-=======
         iobuf = IOBufExtractor(
             self._txrx, self._executable_targets, self._executable_finder)
->>>>>>> 2a23680f
         try:
             errors, warnings = iobuf.extract_iobuf()
         except Exception:
