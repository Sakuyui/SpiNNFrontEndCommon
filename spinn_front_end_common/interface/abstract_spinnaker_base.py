"""
main interface for the spinnaker tools
"""
import spinn_utilities.conf_loader as conf_loader
from spinn_front_end_common.utility_models.\
    data_speed_up_packet_gatherer_machine_vertex import \
    DataSpeedUpPacketGatherMachineVertex
from spinn_utilities.timer import Timer
from spinn_utilities import __version__ as spinn_utils_version

# pacman imports
from pacman.executor.injection_decorator import provide_injectables, \
    clear_injectables
from pacman.model.graphs import AbstractVirtualVertex
from pacman.model.graphs.common import GraphMapper
from pacman.model.placements import Placements
from pacman.executor import PACMANAlgorithmExecutor
from pacman.exceptions import PacmanAlgorithmFailedToCompleteException
from pacman.model.graphs.application import ApplicationGraph
from pacman.model.graphs.application import ApplicationEdge
from pacman.model.graphs.application import ApplicationVertex
from pacman.model.graphs.machine import MachineGraph, MachineVertex
from pacman.model.resources import PreAllocatedResourceContainer
from pacman import __version__ as pacman_version

# common front end imports
from spinn_front_end_common.abstract_models import \
    AbstractSendMeMulticastCommandsVertex, AbstractRecordable
from spinn_front_end_common.abstract_models import \
    AbstractVertexWithEdgeToDependentVertices, AbstractChangableAfterRun
from spinn_front_end_common.utilities.exceptions import ConfigurationException
from spinn_front_end_common.utilities.utility_objs.provenance_data_item \
    import ProvenanceDataItem
from spinn_front_end_common.utilities \
    import helpful_functions, globals_variables, SimulatorInterface
from spinn_front_end_common.utilities import function_list
from spinn_front_end_common.utilities.utility_objs import ExecutableType
from spinn_front_end_common.utility_models import CommandSender
from spinn_front_end_common.interface.buffer_management.buffer_models \
    import AbstractReceiveBuffersToHost
from spinn_front_end_common.utilities.report_functions.energy_report import \
    EnergyReport
from spinn_front_end_common.interface.provenance \
    import PacmanProvenanceExtractor
from spinn_front_end_common.interface.simulator_state import Simulator_State
from spinn_front_end_common.interface.interface_functions \
    import ProvenanceXMLWriter
from spinn_front_end_common.interface.interface_functions \
    import ProvenanceJSONWriter
from spinn_front_end_common.interface.interface_functions \
    import ChipProvenanceUpdater
from spinn_front_end_common.interface.interface_functions \
    import PlacementsProvenanceGatherer
from spinn_front_end_common.interface.interface_functions \
    import RouterProvenanceGatherer
from spinn_front_end_common.interface.interface_functions \
    import ChipIOBufExtractor
from spinn_front_end_common import __version__ as fec_version

# spinnman imports
from spinnman.model.enums.cpu_state import CPUState
from spinnman import __version__ as spinnman_version

# spinnmachine imports
from spinn_machine import CoreSubsets
from spinn_machine import __version__ as spinn_machine_version

# general imports
from collections import defaultdict
import logging
import math
import os
import signal
import sys

from numpy import __version__ as numpy_version
try:
    from scipy import __version__ as scipy_version
except ImportError:
    scipy_version = "scipy not installed"
from data_specification import __version__ as data_spec_version
from spinn_storage_handlers import __version__ as spinn_storage_version
from spalloc import __version__ as spalloc_version


logger = logging.getLogger(__name__)

CONFIG_FILE = "spinnaker.cfg"


class AbstractSpinnakerBase(SimulatorInterface):
    """ Main interface into the tools logic flow
    """

    __slots__ = [
        # the interface to the cfg files. supports get get_int etc
        "_config",

        # the object that contains a set of file paths, which should encompass
        # all locations where binaries are for this simulation.
        "_executable_finder",

        # the number of chips required for this simulation to run, mainly tied
        # to the spalloc system
        "_n_chips_required",

        # The ip-address of the SpiNNaker machine
        "_hostname",

        # the ip_address of the spalloc server
        "_spalloc_server",

        # the URL for the HBP platform interface
        "_remote_spinnaker_url",

        # the algorithm used for allocating machines from the HBP platform
        #  interface
        "_machine_allocation_controller",

        # the human readable label for the application graph.
        "_graph_label",

        # the pacman application graph, used to hold vertices which need to be
        # split to core sizes
        "_application_graph",

        # the end user application graph, used to hold vertices which need to
        # be split to core sizes
        "_original_application_graph",

        # the pacman machine graph, used to hold vertices which represent cores
        "_machine_graph",

        # the end user pacman machine graph, used to hold vertices which
        # represent cores.
        "_original_machine_graph",

        # the mapping interface between application and machine graphs.
        "_graph_mapper",

        # The holder for where machine graph vertices are placed.
        "_placements",

        # The holder for the routing table entries for all used routers in this
        # simulation
        "_router_tables",

        # the holder for the keys used by the machine vertices for
        # communication
        "_routing_infos",

        # The holder for the ip and reverse iptags used by the simulation
        "_tags",

        # The python representation of the SpiNNaker machine that this
        # simulation is going to run on
        "_machine",

        # The SpiNNMan interface instance.
        "_txrx",

        # The manager of streaming buffered data in and out of the SpiNNaker
        # machine
        "_buffer_manager",

        #
        "_ip_address",

        #
        "_machine_outputs",

        #
        "_machine_tokens",

        #
        "_mapping_outputs",

        #
        "_mapping_tokens",

        #
        "_load_outputs",

        #
        "_load_tokens",

        #
        "_last_run_outputs",

        #
        "_last_run_tokens",

        #
        "_pacman_provenance",

        #
        "_xml_paths",

        #
        "_extra_mapping_algorithms",

        #
        "_extra_mapping_inputs",

        #
        "_extra_inputs",

        #
        "_extra_pre_run_algorithms",

        #
        "_extra_post_run_algorithms",

        #
        "_extra_load_algorithms",

        #
        "_dsg_algorithm",

        #
        "_none_labelled_vertex_count",

        #
        "_none_labelled_edge_count",

        #
        "_database_socket_addresses",

        #
        "_database_interface",

        #
        "_create_database",

        #
        "_database_file_path",

        #
        "_has_ran",

        #
        "_state",

        #
        "_has_reset_last",

        #
        "_current_run_timesteps",

        #
        "_no_sync_changes",

        #
        "_minimum_step_generated",

        #
        "_no_machine_time_steps",

        #
        "_machine_time_step",

        #
        "_time_scale_factor",

        #
        "_app_id",

        #
        "_report_default_directory",

        # If not None path to append pacman exutor provenance info to
        "_pacman_executor_provenance_path",

        #
        "_app_data_runtime_folder",

        #
        "_json_folder",

        #
        "_provenance_file_path",

        #
        "_do_timings",

        #
        "_print_timings",

        #
        "_provenance_format",

        #
        "_exec_dse_on_host",

        #
        "_use_virtual_board",

        #
        "_raise_keyboard_interrupt",

        #
        "_n_calls_to_run",

        #
        "_this_run_time_string",

        #
        "_report_simulation_top_directory",

        #
        "_app_data_top_simulation_folder",

        #
        "_command_sender",

        # Run for infinite time
        "_infinite_run",

        # iobuf cores
        "_cores_to_read_iobuf",

        #
        "_all_provenance_items",

        #
        "_executable_types",

        # mapping between parameters and the vertices which need to talk to
        # them
        "_live_packet_recorder_params",

        # place holder for checking the vertices being added to the recorders
        # tracker are all of the same vertex type.
        "_live_packet_recorders_associated_vertex_type",

        # the time the process takes to do mapping
        "_mapping_time",

        # the time the process takes to do load
        "_load_time",

        # the time takes to execute the simulation
        "_execute_time",

        # time takes to do data generation
        "_dsg_time",

        # time taken by the front end extracting things
        "_extraction_time",

        # power save mode. Only True if power saver has turned off board
        "_machine_is_turned_off",

        # Version information from the front end
        "_front_end_versions"
    ]

    def __init__(
            self, configfile, executable_finder, graph_label=None,
            database_socket_addresses=None, extra_algorithm_xml_paths=None,
            n_chips_required=None, default_config_paths=None,
            validation_cfg=None, front_end_versions=None):

        # global params
        if default_config_paths is None:
            default_config_paths = []
        default_config_paths.insert(0, os.path.join(os.path.dirname(__file__),
                                                    CONFIG_FILE))

        self._load_config(filename=configfile, defaults=default_config_paths,
                          validation_cfg=validation_cfg)

        # timings
        self._mapping_time = 0.0
        self._load_time = 0.0
        self._execute_time = 0.0
        self._dsg_time = 0.0
        self._extraction_time = 0.0

        self._executable_finder = executable_finder

        # output locations of binaries to be searched for end user info
        logger.info(
            "Will search these locations for binaries: {}"
            .format(self._executable_finder.binary_paths))

        self._n_chips_required = n_chips_required
        self._hostname = None
        self._spalloc_server = None
        self._remote_spinnaker_url = None
        self._machine_allocation_controller = None

        # command sender vertex
        self._command_sender = None

        # store for Live Packet Gatherers
        self._live_packet_recorder_params = defaultdict(list)
        self._live_packet_recorders_associated_vertex_type = None

        # update graph label if needed
        if graph_label is None:
            self._graph_label = "Application_graph"
        else:
            self._graph_label = graph_label

        # pacman objects
        self._original_application_graph = \
            ApplicationGraph(label=self._graph_label)
        self._original_machine_graph = MachineGraph(label=self._graph_label)

        self._graph_mapper = None
        self._placements = None
        self._router_tables = None
        self._routing_infos = None
        self._application_graph = None
        self._machine_graph = None
        self._tags = None
        self._machine = None
        self._txrx = None
        self._buffer_manager = None
        self._ip_address = None
        self._executable_types = None

        # pacman executor objects
        self._machine_outputs = None
        self._machine_tokens = None
        self._mapping_outputs = None
        self._mapping_tokens = None
        self._load_outputs = None
        self._load_tokens = None
        self._last_run_outputs = None
        self._last_run_tokens = None
        self._pacman_provenance = PacmanProvenanceExtractor()
        self._all_provenance_items = list()
        self._xml_paths = self._create_xml_paths(extra_algorithm_xml_paths)

        # extra algorithms and inputs for runs, should disappear in future
        #  releases
        self._extra_mapping_algorithms = list()
        self._extra_mapping_inputs = dict()
        self._extra_inputs = dict()
        self._extra_pre_run_algorithms = list()
        self._extra_post_run_algorithms = list()
        self._extra_load_algorithms = list()

        self._dsg_algorithm = "GraphDataSpecificationWriter"

        # vertex label safety (used by reports mainly)
        self._none_labelled_vertex_count = 0
        self._none_labelled_edge_count = 0

        # database objects
        self._database_socket_addresses = set()
        if database_socket_addresses is not None:
            self._database_socket_addresses.update(database_socket_addresses)
        self._database_interface = None
        self._create_database = None
        self._database_file_path = None

        # holder for timing related values
        self._has_ran = False
        self._state = Simulator_State.INIT
        self._has_reset_last = False
        self._n_calls_to_run = 1
        self._current_run_timesteps = 0
        self._no_sync_changes = 0
        self._minimum_step_generated = None
        self._no_machine_time_steps = None
        self._machine_time_step = None
        self._time_scale_factor = None
        self._this_run_time_string = None
        self._infinite_run = False

        self._app_id = helpful_functions.read_config_int(
            self._config, "Machine", "app_id")

        # folders
        self._report_default_directory = None
        self._report_simulation_top_directory = None
        self._app_data_runtime_folder = None
        self._app_data_top_simulation_folder = None
        self._pacman_executor_provenance_path = None
        self._set_up_output_folders()

        self._json_folder = os.path.join(
            self._report_default_directory, "json_files")
        if not os.path.exists(self._json_folder):
            os.makedirs(self._json_folder)

        # make a folder for the provenance data storage
        self._provenance_file_path = os.path.join(
            self._report_default_directory, "provenance_data")
        if not os.path.exists(self._provenance_file_path):
            os.makedirs(self._provenance_file_path)

        # timing provenance elements
        self._do_timings = self._config.getboolean(
            "Reports", "write_algorithm_timings")
        self._print_timings = self._config.getboolean(
            "Reports", "display_algorithm_timings")
        self._provenance_format = self._config.get(
            "Reports", "provenance_format")
        if self._provenance_format not in ["xml", "json"]:
            raise Exception("Unknown provenance format: {}".format(
                self._provenance_format))
        self._exec_dse_on_host = self._config.getboolean(
            "SpecExecution", "spec_exec_on_host")

        # set up machine targeted data
        self._use_virtual_board = self._config.getboolean(
            "Machine", "virtual_board")

        # Setup for signal handling
        self._raise_keyboard_interrupt = False

        # By default board is kept on once started later
        self._machine_is_turned_off = False

        globals_variables.set_simulator(self)

        # Front End version information
        self._front_end_versions = front_end_versions

    def update_extra_mapping_inputs(self, extra_mapping_inputs):
        if self.has_ran:
            msg = "Changing mapping inputs is not supported after run"
            raise ConfigurationException(msg)
        if extra_mapping_inputs is not None:
            self._extra_mapping_inputs.update(extra_mapping_inputs)

    def update_extra_inputs(self, extra_inputs):
        if self.has_ran:
            msg = "Changing inputs is not supported after run"
            raise ConfigurationException(msg)
        if extra_inputs is not None:
            self._extra_inputs.update(extra_inputs)

    def extend_extra_mapping_algorithms(self, extra_mapping_algorithms):
        if self.has_ran:
            msg = "Changing algorithms is not supported after run"
            raise ConfigurationException(msg)
        if extra_mapping_algorithms is not None:
            self._extra_mapping_algorithms.extend(extra_mapping_algorithms)

    def prepend_extra_pre_run_algorithms(self, extra_pre_run_algorithms):
        if self.has_ran:
            msg = "Changing algorithms is not supported after run"
            raise ConfigurationException(msg)
        if extra_pre_run_algorithms is not None:
            self._extra_pre_run_algorithms[0:0] = extra_pre_run_algorithms

    def extend_extra_post_run_algorithms(self, extra_post_run_algorithms):
        if self.has_ran:
            msg = "Changing algorithms is not supported after run"
            raise ConfigurationException(msg)
        if extra_post_run_algorithms is not None:
            self._extra_post_run_algorithms.extend(extra_post_run_algorithms)

    def extend_extra_load_algorithms(self, extra_load_algorithms):
        if self.has_ran:
            msg = "Changing algorithms is not supported after run"
            raise ConfigurationException(msg)
        if extra_load_algorithms is not None:
            self._extra_load_algorithms.extend(extra_load_algorithms)

    def set_n_chips_required(self, n_chips_required):
        if self.has_ran:
            msg = "Setting n_chips_required is not supported after run"
            raise ConfigurationException(msg)
        self._n_chips_required = n_chips_required

    def add_extraction_timing(self, timing):
        ms = helpful_functions.convert_time_diff_to_total_milliseconds(timing)
        self._extraction_time += ms

    def add_live_packet_gatherer_parameters(
            self, live_packet_gatherer_params, vertex_to_record_from):
        """ adds params for a new LPG if needed, or adds to the tracker for\
         same params.

        :param live_packet_gatherer_params: params to look for a LPG
        :param vertex_to_record_from: the vertex that needs to send to a\
         given LPG
        :rtype: None
        """
        self._live_packet_recorder_params[live_packet_gatherer_params].append(
            vertex_to_record_from)

        # verify that the vertices being added are of one vertex type.
        if self._live_packet_recorders_associated_vertex_type is None:
            if isinstance(vertex_to_record_from, ApplicationVertex):
                self._live_packet_recorders_associated_vertex_type = \
                    ApplicationVertex
            else:
                self._live_packet_recorders_associated_vertex_type = \
                    MachineVertex
        else:
            if not isinstance(
                    vertex_to_record_from,
                    self._live_packet_recorders_associated_vertex_type):
                raise ConfigurationException(
                    "Only one type of graph can be used during live output. "
                    "Please fix and try again")

    def _load_config(self, filename, defaults, validation_cfg):
        self._config = conf_loader.load_config(filename=filename,
                                               defaults=defaults,
                                               validation_cfg=validation_cfg)

    def _adjust_config(self, runtime):
        """
        Adjust and checks config based on runtime and mode

        :param runtime:
        :type runtime: int or bool
        :raises ConfigurationException
        """
        if self._config.get("Mode", "mode") == "Debug":
            for option in self._config.options("Reports"):
                # options names are all lower without _ inside config
                if (option in ["reportsenabled", "displayalgorithmtimings",
                               "clear_iobuf_during_run",
                               "extract_iobuf", "extract_iobuf_during_run"]
                        or option[:5] == "write"):
                    try:
                        if not self._config.get_bool("Reports", option):
                            self._config.set("Reports", option, "True")
                            logger.info("As mode == \"Debug\" [Reports] {} "
                                        "has been set to True".format(option))
                    except ValueError:
                        pass
        elif not self._config.getboolean("Reports", "reportsEnabled"):
            for option in self._config.options("Reports"):
                # options names are all lower without _ inside config
                if (option in ["displayalgorithmtimings",
                               "clear_iobuf_during_run",
                               "extract_iobuf",
                               "extract_iobuf_during_run"]
                        or option[:5] == "write"):
                    try:
                        if not self._config.get_bool("Reports", option):
                            self._config.set("Reports", option, "False")
                            logger.info(
                                "As reportsEnabled == \"False\" [Reports] {} "
                                "has been set to False".format(option))
                    except ValueError:
                        pass

        if runtime is None:
            if self._config.getboolean(
                    "Reports", "write_energy_report") is True:
                self._config.set("Reports", "write_energy_report", "False")
                logger.info("[Reports]write_energy_report has been set to "
                            "False as runtime is set to forever")
            if self._config.get_bool(
                    "EnergySavings", "turn_off_board_after_discovery") is True:
                self._config.set(
                    "EnergySavings", "turn_off_board_after_discovery", "False")
                logger.info("[EnergySavings]turn_off_board_after_discovery has"
                            " been set to False as runtime is set to forever")

        if self._use_virtual_board:
            if self._config.getboolean(
                    "Reports", "write_energy_report") is True:
                self._config.set("Reports", "write_energy_report", "False")
                logger.info("[Reports]write_energy_report has been set to "
                            "False as using virtual boards")
            if self._config.get_bool(
                    "EnergySavings", "turn_off_board_after_discovery") is True:
                self._config.set(
                    "EnergySavings", "turn_off_board_after_discovery", "False")
                logger.info("[EnergySavings]turn_off_board_after_discovery has"
                            " been set to False as s using virtual boards")

    def _set_up_output_folders(self):
        """ Sets up the outgoing folders (reports and app data) by creating\
            a new timestamp folder for each and clearing

        :rtype: None
        """

        # set up reports default folder
        (self._report_default_directory, self._report_simulation_top_directory,
         self._this_run_time_string) = \
            helpful_functions.set_up_report_specifics(
                default_report_file_path=self._config.get(
                    "Reports", "default_report_file_path"),
                max_reports_kept=self._config.getint(
                    "Reports", "max_reports_kept"),
                n_calls_to_run=self._n_calls_to_run,
                this_run_time_string=self._this_run_time_string)

        # set up application report folder
        self._app_data_runtime_folder, self._app_data_top_simulation_folder = \
            helpful_functions.set_up_output_application_data_specifics(
                max_application_binaries_kept=self._config.getint(
                    "Reports", "max_application_binaries_kept"),
                where_to_write_application_data_files=self._config.get(
                    "Reports", "default_application_data_file_path"),
                n_calls_to_run=self._n_calls_to_run,
                this_run_time_string=self._this_run_time_string)

        if self._read_config_boolean("Reports",
                                     "writePacmanExecutorProvenance"):
            self._pacman_executor_provenance_path = os.path.join(
                self._report_default_directory,
                "pacman_executor_provenance.rpt")

    def set_up_timings(self, machine_time_step=None, time_scale_factor=None):
        """ Set up timings of the machine

        :param machine_time_step:\
            An explicitly specified time step for the machine.  If None,\
            the value is read from the config
        :param time_scale_factor:\
            An explicitly specified time scale factor for the simulation.\
            If None, the value is read from the config
        """

        # set up timings
        if machine_time_step is None:
            self._machine_time_step = \
                self._config.getint("Machine", "machine_time_step")
        else:
            self._machine_time_step = machine_time_step

        if self._machine_time_step <= 0:
            raise ConfigurationException(
                "invalid machine_time_step {}: must greater than zero".format(
                    self._machine_time_step))

        if time_scale_factor is None:
            self._time_scale_factor = self._read_config_int(
                "Machine", "time_scale_factor")
        else:
            self._time_scale_factor = time_scale_factor

    def set_up_machine_specifics(self, hostname):
        """ Adds machine specifics for the different modes of execution

        :param hostname: machine name
        :rtype: None
        """
        if hostname is not None:
            self._hostname = hostname
            logger.warn("The machine name from setup call is overriding the "
                        "machine name defined in the config file")
        else:
            self._hostname = self._read_config("Machine", "machine_name")
            self._spalloc_server = self._read_config(
                "Machine", "spalloc_server")
            self._remote_spinnaker_url = self._read_config(
                "Machine", "remote_spinnaker_url")
        if (self._hostname is None and self._spalloc_server is None and
                self._remote_spinnaker_url is None and
                not self._use_virtual_board):
            raise Exception(
                "A SpiNNaker machine must be specified your configuration"
                " file")

        n_items_specified = sum([
            1 if item is not None else 0
            for item in [
                self._hostname, self._spalloc_server,
                self._remote_spinnaker_url]])

        if (n_items_specified > 1 or
                (n_items_specified == 1 and self._use_virtual_board)):
            raise Exception(
                "Only one of machineName, spalloc_server, "
                "remote_spinnaker_url and virtual_board should be specified "
                "in your configuration files")

        if self._spalloc_server is not None:
            if self._read_config("Machine", "spalloc_user") is None:
                raise Exception(
                    "A spalloc_user must be specified with a spalloc_server")

    def signal_handler(self, signal, frame):  # @UnusedVariable
        """ handles closing down of script via keyboard interrupt

        :param signal: the signal received
        :param frame: frame executed in
        :return:  None
        """
        # If we are to raise the keyboard interrupt, do so
        if self._raise_keyboard_interrupt:
            raise KeyboardInterrupt

        logger.error("User has cancelled simulation")
        self._shutdown()

    def exception_handler(self, exctype, value, traceback_obj):
        """ handler of exceptions

        :param exctype:  the type of execution received
        :param value: the value of the exception
        :param traceback_obj: the trace back stuff
        """
        self._shutdown()
        return sys.__excepthook__(exctype, value, traceback_obj)

    def verify_not_running(self):
        if self._state in [Simulator_State.IN_RUN,
                           Simulator_State.RUN_FOREVER]:
            msg = "Illegal call while a simulation is already running"
            raise ConfigurationException(msg)
        if self._state in [Simulator_State.SHUTDOWN]:
            msg = "Illegal call after simulation is shutdown"
            raise ConfigurationException(msg)

    def run_until_complete(self):
        """ Run a simulation until it completes
        """
        self._run(None, run_until_complete=True)

    def run(self, run_time):
        """ Run a simulation for a fixed amount of time

        :param run_time: the run duration in milliseconds.
        """
        self._run(run_time)

    def _build_graphs_for_usege(self):
        # sort out app graph
        self._application_graph = ApplicationGraph(
            label=self._original_application_graph.label)
        for vertex in self._original_application_graph.vertices:
            self._application_graph.add_vertex(vertex)
        for outgoing_partition in \
                self._original_application_graph.outgoing_edge_partitions:
            for edge in outgoing_partition.edges:
                self._application_graph.add_edge(
                    edge, outgoing_partition.identifier)
        # sort out machine graph
        self._machine_graph = MachineGraph(
            label=self._original_machine_graph.label)
        for vertex in self._original_machine_graph.vertices:
            self._machine_graph.add_vertex(vertex)
        for outgoing_partition in \
                self._original_machine_graph.outgoing_edge_partitions:
            for edge in outgoing_partition.edges:
                self._machine_graph.add_edge(
                    edge, outgoing_partition.identifier)

    def _run(self, run_time, run_until_complete=False):
        """ The main internal run function

        :param run_time: the run duration in milliseconds.
        """
        self.verify_not_running()

        # verify that we can keep doing auto pause and resume
        can_keep_running = True
        if self._has_ran:
            for executable_type in self._executable_types:
                if not executable_type.supports_auto_pause_and_resume:
                    can_keep_running = False

        if self._has_ran and not can_keep_running:
            raise NotImplementedError(
                "Only binaries that use the simulation interface can be run"
                " more than once")

        self._state = Simulator_State.IN_RUN

        self._adjust_config(run_time)

        # Install the Control-C handler
        signal.signal(signal.SIGINT, self.signal_handler)
        self._raise_keyboard_interrupt = True
        sys.excepthook = sys.__excepthook__

        logger.info("Starting execution process")

        n_machine_time_steps = None
        total_run_time = None
        self._infinite_run = True
        if run_time is not None:
            n_machine_time_steps = int(
                (run_time * 1000.0) / self._machine_time_step)
            total_run_timesteps = (
                self._current_run_timesteps + n_machine_time_steps)
            total_run_time = (
                total_run_timesteps *
                (float(self._machine_time_step) / 1000.0) *
                self._time_scale_factor)
            self._infinite_run = False
        if self._machine_allocation_controller is not None:
            self._machine_allocation_controller.extend_allocation(
                total_run_time)

        # If we have never run before, or the graph has changed,
        # start by performing mapping
        application_graph_changed = self._detect_if_graph_has_changed(True)

        # build the graphs to modify with system requirements
        if (self._has_reset_last or not self._has_ran or
                application_graph_changed):
            self._build_graphs_for_usege()
            self._add_dependent_verts_and_edges_for_application_graph()
            self._add_commands_to_command_sender()

        # create new sub-folder for reporting data if the graph has changed and
        # reset has been called.
        if (self._has_ran and application_graph_changed and
                self._has_reset_last):
            self._set_up_output_folders()

        # verify that the if graph has changed, and has ran, that a reset has
        # been called, otherwise system go boom boom
        if not self._has_ran or application_graph_changed:
            if (application_graph_changed and self._has_ran and
                    not self._has_reset_last):
                self.stop()
                raise NotImplementedError(
                    "The network cannot be changed between runs without"
                    " resetting")

            # Reset the machine graph if there is an application graph
            if self._application_graph.n_vertices > 0:
                self._machine_graph = MachineGraph(self._graph_label)
                self._graph_mapper = None

            # Reset the machine if the graph has changed
            if (self._has_ran and application_graph_changed and
                    not self._use_virtual_board):

                # wipe out stuff associated with a given machine, as these need
                # to be rebuilt.
                self._machine = None
                self._buffer_manager = None
                if self._txrx is not None:
                    self._txrx.close()
                    self._app_id = None
                if self._machine_allocation_controller is not None:
                    self._machine_allocation_controller.close()

            if self._machine is None:
                self._get_machine(total_run_time, n_machine_time_steps)
            self._do_mapping(run_time, n_machine_time_steps, total_run_time)

        # Check if anything is recording and buffered
        is_buffered_recording = False
        for placement in self._placements.placements:
            vertex = placement.vertex
            if (isinstance(vertex, AbstractReceiveBuffersToHost) and
                    isinstance(vertex, AbstractRecordable)):
                if vertex.is_recording():
                    is_buffered_recording = True
                    break

        # Disable auto pause and resume if the binary can't do it
        for executable_type in self._executable_types:
            if not executable_type.supports_auto_pause_and_resume:
                self._config.set("Buffers",
                                 "use_auto_pause_and_resume", "False")

        # Work out an array of timesteps to perform
        if (not self._config.getboolean(
                "Buffers", "use_auto_pause_and_resume") or
                not is_buffered_recording):

            # Not currently possible to run the second time for more than the
            # first time without auto pause and resume
            if (is_buffered_recording and
                    self._minimum_step_generated is not None and
                    (self._minimum_step_generated < n_machine_time_steps or
                        n_machine_time_steps is None)):
                self._state = Simulator_State.FINISHED
                raise ConfigurationException(
                    "Second and subsequent run time must be less than or equal"
                    " to the first run time")

            steps = [n_machine_time_steps]
            self._minimum_step_generated = steps[0]
        else:

            if run_time is None:
                self._state = Simulator_State.FINISHED
                raise Exception(
                    "Cannot use automatic pause and resume with an infinite "
                    "run time")

            # With auto pause and resume, any time step is possible but run
            # time more than the first will guarantee that run will be called
            # more than once
            if self._minimum_step_generated is not None:
                steps = self._generate_steps(
                    n_machine_time_steps, self._minimum_step_generated)
            else:
                steps = self._deduce_number_of_iterations(n_machine_time_steps)
                self._minimum_step_generated = steps[0]

        # Keep track of if loading was done; if loading is done before run,
        # run doesn't need to rewrite data again
        loading_done = False

        # If we have never run before, or the graph has changed, or a reset
        # has been requested, load the data
        if (not self._has_ran or application_graph_changed or
                self._has_reset_last):

            # Data generation needs to be done if not already done
            if not self._has_ran or application_graph_changed:
                self._do_data_generation(steps[0])

            # If we are using a virtual board, don't load
            if not self._use_virtual_board:
                self._do_load(application_graph_changed)
                loading_done = True

        # Run for each of the given steps
        logger.info("Running for {} steps for a total of {} ms".format(
            len(steps), run_time))
        for i, step in enumerate(steps):
            logger.info("Run {} of {}".format(i + 1, len(steps)))
            self._do_run(step, loading_done, run_until_complete)

        # Indicate that the signal handler needs to act
        self._raise_keyboard_interrupt = False
        sys.excepthook = self.exception_handler

        # update counter for runs (used by reports and app data)
        self._n_calls_to_run += 1
        if run_time is not None:
            self._state = Simulator_State.FINISHED
        else:
            self._state = Simulator_State.RUN_FOREVER

    def _add_commands_to_command_sender(self):
        for vertex in self._application_graph.vertices:
            if isinstance(vertex, AbstractSendMeMulticastCommandsVertex):
                # if there's no command sender yet, build one
                if self._command_sender is None:
                    self._command_sender = CommandSender(
                        "auto_added_command_sender", None)
                    self._application_graph.add_vertex(self._command_sender)

                # allow the command sender to create key to partition map
                self._command_sender.add_commands(
                    vertex.start_resume_commands,
                    vertex.pause_stop_commands,
                    vertex.timed_commands, vertex)

        # add the edges from the command sender to the dependent vertices
        if self._command_sender is not None:
            edges, partition_ids = \
                self._command_sender.edges_and_partitions()
            for edge, partition_id in zip(edges, partition_ids):
                self._application_graph.add_edge(edge, partition_id)

    def _add_dependent_verts_and_edges_for_application_graph(self):
        for vertex in self._application_graph.vertices:
            # add any dependent edges and vertices if needed
            if isinstance(vertex, AbstractVertexWithEdgeToDependentVertices):
                for dependant_vertex in vertex.dependent_vertices():
                    self._application_graph.add_vertex(dependant_vertex)
                    edge_partition_identifiers = vertex.\
                        edge_partition_identifiers_for_dependent_vertex(
                            dependant_vertex)
                    for edge_identifier in edge_partition_identifiers:
                        dependant_edge = ApplicationEdge(
                            pre_vertex=vertex,
                            post_vertex=dependant_vertex)
                        self._application_graph.add_edge(
                            dependant_edge, edge_identifier)

    def _deduce_number_of_iterations(self, n_machine_time_steps):
        """ operates the auto pause and resume functionality by figuring out\
            how many timer ticks a simulation can run before sdram runs out,\
            and breaks simulation into chunks of that long.

        :param n_machine_time_steps: the total timer ticks to be ran
        :return: list of timer steps.
        """
        # Go through the placements and find how much SDRAM is available
        # on each chip
        sdram_tracker = dict()
        vertex_by_chip = defaultdict(list)

        # horrible hack. This needs to be fixed somehow
        provide_injectables(
            {"MachineTimeStep": self._machine_time_step,
             "TotalMachineTimeSteps": n_machine_time_steps,
             "TimeScaleFactor": self._time_scale_factor})

        for placement in self._placements.placements:
            vertex = placement.vertex
            if isinstance(vertex, AbstractReceiveBuffersToHost):

                resources = vertex.resources_required
                if (placement.x, placement.y) not in sdram_tracker:
                    sdram_tracker[placement.x, placement.y] = \
                        self._machine.get_chip_at(
                            placement.x, placement.y).sdram.size
                sdram = (
                    resources.sdram.get_value() -
                    vertex.get_minimum_buffer_sdram_usage())
                sdram_tracker[placement.x, placement.y] -= sdram
                vertex_by_chip[placement.x, placement.y].append(vertex)

        # Go through the chips and divide up the remaining SDRAM, finding
        # the minimum number of machine timesteps to assign
        min_time_steps = None
        for x, y in vertex_by_chip:
            vertices_on_chip = vertex_by_chip[x, y]
            sdram = sdram_tracker[x, y]
            sdram_per_vertex = int(sdram / len(vertices_on_chip))
            for vertex in vertices_on_chip:
                n_time_steps = vertex.get_n_timesteps_in_buffer_space(
                    sdram_per_vertex, self._machine_time_step)
                if min_time_steps is None or n_time_steps < min_time_steps:
                    min_time_steps = n_time_steps

        # clear injectable
        clear_injectables()

        if min_time_steps is None:
            return [n_machine_time_steps]
        else:
            return self._generate_steps(n_machine_time_steps, min_time_steps)

    @staticmethod
    def _generate_steps(n_machine_time_steps, min_machine_time_steps):
        """ generates the list of timer runs

        :param n_machine_time_steps: the total runtime in machine time steps
        :param min_machine_time_steps: the min allowed per chunk
        :return: list of time steps
        """
        number_of_full_iterations = int(math.floor(
            n_machine_time_steps / min_machine_time_steps))
        left_over_time_steps = int(
            n_machine_time_steps -
            (number_of_full_iterations * min_machine_time_steps))

        steps = [int(min_machine_time_steps)] * number_of_full_iterations
        if left_over_time_steps != 0:
            steps.append(int(left_over_time_steps))
        return steps

    def _calculate_number_of_machine_time_steps(self, next_run_timesteps):
        total_run_timesteps = next_run_timesteps
        if next_run_timesteps is not None:
            total_run_timesteps += self._current_run_timesteps
            self._no_machine_time_steps = total_run_timesteps
        else:
            self._no_machine_time_steps = None
            for vertex in self._application_graph.vertices:
                if (isinstance(vertex, AbstractRecordable) and
                        vertex.is_recording()):
                    raise ConfigurationException(
                        "recording a vertex when set to infinite runtime "
                        "is not currently supported")
            for vertex in self._machine_graph.vertices:
                if (isinstance(vertex, AbstractRecordable) and
                        vertex.is_recording()):
                    raise ConfigurationException(
                        "recording a vertex when set to infinite runtime "
                        "is not currently supported")
        return total_run_timesteps

    def _run_algorithms(
            self, inputs, algorithms, outputs, tokens, required_tokens,
            provenance_name, optional_algorithms=None):
        """ runs getting a spinnaker machine logic

        :param inputs: the inputs
        :param algorithms: algorithms to call
        :param outputs: outputs to get
        :param tokens: The tokens to start with
        :param required_tokens: The tokens that must be generated
        :param optional_algorithms: optional algorithms to use
        :param provenance_name: the name for provenance
        :return:  None
        """

        optional = optional_algorithms
        if optional is None:
            optional = []

        # Execute the algorithms
        executor = PACMANAlgorithmExecutor(
            algorithms=algorithms, optional_algorithms=optional,
            inputs=inputs, tokens=tokens,
            required_output_tokens=required_tokens, xml_paths=self._xml_paths,
            required_outputs=outputs, do_timings=self._do_timings,
            print_timings=self._print_timings,
            provenance_name=provenance_name,
            provenance_path=self._pacman_executor_provenance_path)

        try:
            executor.execute_mapping()
            self._pacman_provenance.extract_provenance(executor)
            return executor
        except Exception:
            self._txrx = executor.get_item("MemoryTransceiver")
            self._machine_allocation_controller = executor.get_item(
                "MachineAllocationController")
            ex_type, ex_value, ex_traceback = sys.exc_info()
            try:
                self._shutdown()
                helpful_functions.write_finished_file(
                    self._app_data_top_simulation_folder,
                    self._report_simulation_top_directory)
            except Exception:
                logger.warn("problem when shutting down", exc_info=True)
            raise ex_type, ex_value, ex_traceback

    def _get_machine(self, total_run_time=0.0, n_machine_time_steps=None):
        if self._machine is not None:
            return self._machine

        inputs = dict(self._extra_inputs)
        algorithms = list()
        outputs = list()

        # Add the version information to the provenance data at the start
        version_provenance = list()
        version_provenance.append(ProvenanceDataItem(
            ["version_data", "spinn_utilities_version"], spinn_utils_version))
        version_provenance.append(ProvenanceDataItem(
            ["version_data", "spinn_machine_version"], spinn_machine_version))
        version_provenance.append(ProvenanceDataItem(
            ["version_data", "spinn_storage_handlers_version"],
            spinn_storage_version))
        version_provenance.append(ProvenanceDataItem(
            ["version_data", "spalloc_version"], spalloc_version))
        version_provenance.append(ProvenanceDataItem(
            ["version_data", "spinnman_version"], spinnman_version))
        version_provenance.append(ProvenanceDataItem(
            ["version_data", "pacman_version"], pacman_version))
        version_provenance.append(ProvenanceDataItem(
            ["version_data", "data_specification_version"], data_spec_version))
        version_provenance.append(ProvenanceDataItem(
            ["version_data", "front_end_common_version"], fec_version))
        version_provenance.append(ProvenanceDataItem(
            ["version_data", "numpy_version"], numpy_version))
        version_provenance.append(ProvenanceDataItem(
            ["version_data", "scipy_version"], scipy_version))
        if self._front_end_versions is not None:
            for name, value in self._front_end_versions:
                version_provenance.append(ProvenanceDataItem(
                    names=["version_data", name], value=value))
        inputs["ProvenanceItems"] = version_provenance
        inputs["UsingAdvancedMonitorSupport"] = self._config.getboolean(
            "Machine", "enable_advanced_monitor_support")

        # add algorithms for handling LPG placement and edge insertion
        if len(self._live_packet_recorder_params) != 0:
            algorithms.append("PreAllocateResourcesForLivePacketGatherers")
            inputs['LivePacketRecorderParameters'] = \
                self._live_packet_recorder_params

        if self._config.getboolean("Reports", "write_energy_report"):
            algorithms.append("PreAllocateResourcesForChipPowerMonitor")
            inputs['MemorySamplingFrequency'] = self._config.getfloat(
                "EnergyMonitor", "sampling_frequency")
            inputs['MemoryNumberSamplesPerRecordingEntry'] = \
                self._config.getfloat(
                    "EnergyMonitor", "n_samples_per_recording_entry")

        # add algorithms for handling extra monitor code
        if (self._config.getboolean("Machine",
                                    "enable_advanced_monitor_support") or
                self._config.getboolean("Machine", "enable_reinjection")):
            algorithms.append("PreAllocateResourcesForExtraMonitorSupport")

        # add the application and machine graphs as needed
        if (self._application_graph is not None and
                self._application_graph.n_vertices > 0):
            inputs["MemoryApplicationGraph"] = self._application_graph
        elif (self._machine_graph is not None and
                self._machine_graph.n_vertices > 0):
            inputs["MemoryMachineGraph"] = self._machine_graph

        # add max sdram size which we're going to allow (debug purposes)
        inputs["MaxSDRAMSize"] = self._read_config_int(
            "Machine", "max_sdram_allowed_per_chip")

        # Set the total run time
        inputs["TotalRunTime"] = total_run_time
        inputs["TotalMachineTimeSteps"] = n_machine_time_steps
        inputs["MachineTimeStep"] = self._machine_time_step
        inputs["TimeScaleFactor"] = self._time_scale_factor

        # If we are using a directly connected machine, add the details to get
        # the machine and transceiver
        if self._hostname is not None:
            self._handle_machine_common_config(inputs)
            inputs["IPAddress"] = self._hostname
            inputs["BMPDetails"] = self._read_config("Machine", "bmp_names")
            inputs["AutoDetectBMPFlag"] = self._config.getboolean(
                "Machine", "auto_detect_bmp")
            inputs["ScampConnectionData"] = self._read_config(
                "Machine", "scamp_connections_data")
            inputs["MaxCoreId"] = self._read_config_int(
                "Machine", "core_limit")

            algorithms.append("MachineGenerator")
            algorithms.append("MallocBasedChipIDAllocator")

            outputs.append("MemoryExtendedMachine")
            outputs.append("MemoryTransceiver")

            executor = self._run_algorithms(
                inputs, algorithms, outputs, [], [], "machine_generation")
            self._machine = executor.get_item("MemoryExtendedMachine")
            self._txrx = executor.get_item("MemoryTransceiver")
            self._machine_outputs = executor.get_items()
            self._machine_tokens = executor.get_completed_tokens()

        if self._use_virtual_board:
            self._handle_machine_common_config(inputs)
            inputs["IPAddress"] = "virtual"
            inputs["NumberOfBoards"] = self._read_config_int(
                "Machine", "number_of_boards")
            inputs["MachineWidth"] = self._read_config_int(
                "Machine", "width")
            inputs["MachineHeight"] = self._read_config_int(
                "Machine", "height")
            inputs["MachineHasWrapAroundsFlag"] = self._read_config_boolean(
                "Machine", "requires_wrap_arounds")
            inputs["BMPDetails"] = None
            inputs["AutoDetectBMPFlag"] = False
            inputs["ScampConnectionData"] = None
            inputs["CPUsPerVirtualChip"] = 16

            algorithms.append("VirtualMachineGenerator")
            algorithms.append("MallocBasedChipIDAllocator")

            outputs.append("MemoryExtendedMachine")

            executor = self._run_algorithms(
                inputs, algorithms, outputs, [], [], "machine_generation")
            self._machine_outputs = executor.get_items()
            self._machine_tokens = executor.get_completed_tokens()
            self._machine = executor.get_item("MemoryExtendedMachine")

        if (self._spalloc_server is not None or
                self._remote_spinnaker_url is not None):

            need_virtual_board = False

            # if using spalloc system
            if self._spalloc_server is not None:
                inputs["SpallocServer"] = self._spalloc_server
                inputs["SpallocPort"] = self._read_config_int(
                    "Machine", "spalloc_port")
                inputs["SpallocUser"] = self._read_config(
                    "Machine", "spalloc_user")
                inputs["SpallocMachine"] = self._read_config(
                    "Machine", "spalloc_machine")
                if self._n_chips_required is None:
                    algorithms.append("SpallocMaxMachineGenerator")
                    need_virtual_board = True

            # if using HBP server system
            if self._remote_spinnaker_url is not None:
                inputs["RemoteSpinnakerUrl"] = self._remote_spinnaker_url
                if self._n_chips_required is None:
                    algorithms.append("HBPMaxMachineGenerator")
                    need_virtual_board = True

            if (self._application_graph is not None and
                    self._application_graph.n_vertices == 0 and
                    self._machine_graph is not None and
                    self._machine_graph.n_vertices == 0 and
                    need_virtual_board):
                if self._config.getboolean(
                        "Mode", "violate_no_vertex_in_graphs_restriction"):
                    logger.warn(
                        "you graph has no vertices in it, but you have "
                        "requested that we still execute.")
                else:
                    raise ConfigurationException(
                        "A allocated machine has been requested but there are "
                        "no vertices to work out the size of the machine "
                        "required and n_chips_required has not been set")

            inputs["CPUsPerVirtualChip"] = 16

            do_partitioning = False
            if need_virtual_board:
                algorithms.append("VirtualMallocBasedChipIDAllocator")

                # If we are using an allocation server, and we need a virtual
                # board, we need to use the virtual board to get the number of
                # chips to be allocated either by partitioning, or by measuring
                # the graph

                # if the end user has requested violating the no vertex check,
                # add the app graph and let the rest work out.
                if (self._application_graph.n_vertices != 0 or (
                        self._config.getboolean(
                            "Mode",
                            "violate_no_vertex_in_graphs_restriction") and
                        self._machine_graph.n_vertices == 0)):
                    inputs["MemoryApplicationGraph"] = self._application_graph
                    algorithms.extend(self._config.get(
                        "Mapping",
                        "application_to_machine_graph_algorithms").split(","))
                    outputs.append("MemoryMachineGraph")
                    outputs.append("MemoryGraphMapper")
                    do_partitioning = True

                # only add machine graph is it has vertices. as the check for
                # no vertices in both graphs is checked above.
                elif self._machine_graph.n_vertices != 0:
                    inputs["MemoryMachineGraph"] = self._machine_graph
                    algorithms.append("GraphMeasurer")
            else:

                # If we are using an allocation server but have been told how
                # many chips to use, just use that as an input
                inputs["NChipsRequired"] = self._n_chips_required

            if self._spalloc_server is not None:
                algorithms.append("SpallocAllocator")
            elif self._remote_spinnaker_url is not None:
                algorithms.append("HBPAllocator")

            algorithms.append("MachineGenerator")
            algorithms.append("MallocBasedChipIDAllocator")

            outputs.append("MemoryExtendedMachine")
            outputs.append("IPAddress")
            outputs.append("MemoryTransceiver")
            outputs.append("MachineAllocationController")

            executor = self._run_algorithms(
                inputs, algorithms, outputs, [], [], "machine_generation")

            self._machine_outputs = executor.get_items()
            self._machine_tokens = executor.get_completed_tokens()
            self._machine = executor.get_item("MemoryExtendedMachine")
            self._ip_address = executor.get_item("IPAddress")
            self._txrx = executor.get_item("MemoryTransceiver")
            self._machine_allocation_controller = executor.get_item(
                "MachineAllocationController")

            if do_partitioning:
                self._machine_graph = executor.get_item(
                    "MemoryMachineGraph")
                self._graph_mapper = executor.get_item(
                    "MemoryGraphMapper")

        if self._txrx is not None and self._app_id is None:
            self._app_id = self._txrx.app_id_tracker.get_new_id()

        self._turn_off_on_board_to_save_power("turn_off_board_after_discovery")

        return self._machine

    def _handle_machine_common_config(self, inputs):
        """ adds common parts of the machine configuration

        :param inputs: the input dict
        :rtype: None
        """
        down_chips, down_cores, down_links = \
            helpful_functions.sort_out_downed_chips_cores_links(
                self._config.get("Machine", "down_chips"),
                self._config.get("Machine", "down_cores"),
                self._config.get("Machine", "down_links"))
        inputs["DownedChipsDetails"] = down_chips
        inputs["DownedCoresDetails"] = down_cores
        inputs["DownedLinksDetails"] = down_links
        inputs["BoardVersion"] = self._read_config_int(
            "Machine", "version")
        inputs["ResetMachineOnStartupFlag"] = self._config.getboolean(
            "Machine", "reset_machine_on_startup")
        inputs["BootPortNum"] = self._read_config_int(
            "Machine", "boot_connection_port_num")

    def generate_file_machine(self):
        inputs = {
            "MemoryExtendedMachine": self.machine,
            "FileMachineFilePath": os.path.join(
                self._json_folder, "machine.json")
        }
        outputs = ["FileMachine"]
        executor = PACMANAlgorithmExecutor(
            algorithms=[], optional_algorithms=[], inputs=inputs, tokens=[],
            xml_paths=self._xml_paths,
            required_outputs=outputs, required_output_tokens=[],
            do_timings=self._do_timings, print_timings=self._print_timings,
            provenance_path=self._pacman_executor_provenance_path)
        executor.execute_mapping()

    def _do_mapping(self, run_time, n_machine_time_steps, total_run_time):

        # time the time it takes to do all pacman stuff
        mapping_total_timer = Timer()
        mapping_total_timer.start_timing()

        # update inputs with extra mapping inputs if required
        inputs = dict(self._machine_outputs)
        tokens = list(self._machine_tokens)
        if self._extra_mapping_inputs is not None:
            inputs.update(self._extra_mapping_inputs)

        inputs["RunTime"] = run_time
        inputs["TotalRunTime"] = total_run_time
        inputs["TotalMachineTimeSteps"] = n_machine_time_steps
        inputs["PostSimulationOverrunBeforeError"] = self._config.getint(
            "Machine", "post_simulation_overrun_before_error")

        # handle graph additions
        if (self._application_graph.n_vertices > 0 and
                self._graph_mapper is None):
            inputs["MemoryApplicationGraph"] = self._application_graph
        elif self._machine_graph.n_vertices > 0:
            inputs['MemoryMachineGraph'] = self._machine_graph
            if self._graph_mapper is not None:
                inputs["MemoryGraphMapper"] = self._graph_mapper
        elif self._config.getboolean(
                "Mode", "violate_no_vertex_in_graphs_restriction"):
            logger.warn(
                "you graph has no vertices in it, but you have requested that"
                " we still execute.")
            inputs["MemoryApplicationGraph"] = self._application_graph
            inputs["MemoryGraphMapper"] = GraphMapper()
            inputs['MemoryMachineGraph'] = self._machine_graph
        else:
            raise ConfigurationException(
                "There needs to be a graph which contains at least one vertex"
                " for the tool chain to map anything.")

        inputs['ReportFolder'] = self._report_default_directory
        inputs["ApplicationDataFolder"] = self._app_data_runtime_folder
        inputs["ProvenanceFilePath"] = self._provenance_file_path
        inputs["APPID"] = self._app_id
        inputs["ExecDSEOnHostFlag"] = self._exec_dse_on_host
        inputs["TimeScaleFactor"] = self._time_scale_factor
        inputs["MachineTimeStep"] = self._machine_time_step
        inputs["DatabaseSocketAddresses"] = self._database_socket_addresses
        inputs["DatabaseWaitOnConfirmationFlag"] = self._config.getboolean(
            "Database", "wait_on_confirmation")
        inputs["WriteCheckerFlag"] = self._config.getboolean(
            "Mode", "verify_writes")
        inputs["WriteTextSpecsFlag"] = self._config.getboolean(
            "Reports", "write_text_specs")
        inputs["ExecutableFinder"] = self._executable_finder
        inputs["UserCreateDatabaseFlag"] = self._config.get(
            "Database", "create_database")
        inputs["SendStartNotifications"] = self._config.getboolean(
            "Database", "send_start_notification")
        inputs["SendStopNotifications"] = self._config.getboolean(
            "Database", "send_stop_notification")

        # add paths for each file based version
        inputs["FileCoreAllocationsFilePath"] = os.path.join(
            self._json_folder, "core_allocations.json")
        inputs["FileSDRAMAllocationsFilePath"] = os.path.join(
            self._json_folder, "sdram_allocations.json")
        inputs["FileMachineFilePath"] = os.path.join(
            self._json_folder, "machine.json")
        inputs["FileMachineGraphFilePath"] = os.path.join(
            self._json_folder, "machine_graph.json")
        inputs["FilePlacementFilePath"] = os.path.join(
            self._json_folder, "placements.json")
        inputs["FileRoutingPathsFilePath"] = os.path.join(
            self._json_folder, "routing_paths.json")
        inputs["FileConstraintsFilePath"] = os.path.join(
            self._json_folder, "constraints.json")

        algorithms = list()

        if len(self._live_packet_recorder_params) != 0:
            algorithms.append(
                "InsertLivePacketGatherersToGraphs")
            algorithms.append("InsertEdgesToLivePacketGatherers")
            inputs['LivePacketRecorderParameters'] = \
                self._live_packet_recorder_params

        if self._config.getboolean("Reports", "write_energy_report"):
            algorithms.append(
                "InsertChipPowerMonitorsToGraphs")
            inputs['MemorySamplingFrequency'] = self._config.getfloat(
                "EnergyMonitor", "sampling_frequency")
            inputs['MemoryNumberSamplesPerRecordingEntry'] = \
                self._config.getfloat(
                    "EnergyMonitor", "n_samples_per_recording_entry")

        # handle extra monitor functionality
<<<<<<< HEAD
        if (self._config.getboolean(
                "Machine", "enable_advanced_monitor_support") or
=======
        enable_advanced_monitor = self._config.getboolean(
            "Machine", "enable_advanced_monitor_support")
        if (enable_advanced_monitor or
>>>>>>> d674da7f
                self._config.getboolean("Machine", "enable_reinjection")):
            algorithms.append("InsertExtraMonitorVerticesToGraphs")
            if enable_advanced_monitor:
                algorithms.append("InsertEdgesToExtraMonitorFunctionality")
                algorithms.append("FixedRouteRouter")
                inputs['FixedRouteDestinationClass'] = \
                    DataSpeedUpPacketGatherMachineVertex

        # handle extra mapping algorithms if required
        if self._extra_mapping_algorithms is not None:
            algorithms.extend(self._extra_mapping_algorithms)

        optional_algorithms = list()

        # Add reports
        if self._config.getboolean("Reports", "reports_enabled"):
            if self._config.getboolean("Reports",
                                       "write_tag_allocation_reports"):
                algorithms.append("TagReport")
            if self._config.getboolean("Reports", "write_router_info_report"):
                algorithms.append("routingInfoReports")
            if self._config.getboolean("Reports", "write_router_reports"):
                algorithms.append("RouterReports")
            if self._config.getboolean("Reports",
                                       "write_routing_table_reports"):
                optional_algorithms.append("unCompressedRoutingTableReports")
                optional_algorithms.append("compressedRoutingTableReports")
                optional_algorithms.append("comparisonOfRoutingTablesReport")
            if self._config.getboolean(
                    "Reports", "write_routing_tables_from_machine_report"):
                optional_algorithms.append(
                    "RoutingTableFromMachineReport")

            # only add partitioner report if using an application graph
            if (self._config.getboolean(
                    "Reports", "write_partitioner_reports") and
                    self._application_graph.n_vertices != 0):
                algorithms.append("PartitionerReport")

            # only add write placer report with application graph when
            # there's application vertices
            if (self._config.getboolean(
                    "Reports", "write_application_graph_placer_report") and
                    self._application_graph.n_vertices != 0):
                algorithms.append("PlacerReportWithApplicationGraph")

            if self._config.getboolean(
                    "Reports", "write_machine_graph_placer_report"):
                algorithms.append("PlacerReportWithoutApplicationGraph")

            # only add network specification report if there's
            # application vertices.
            if (self._config.getboolean(
                    "Reports", "write_network_specification_report")):
                algorithms.append("NetworkSpecificationReport")

        # only add the partitioner if there isn't already a machine graph
        if (self._application_graph.n_vertices > 0 and
                self._machine_graph.n_vertices == 0):
            full = self._config.get(
                "Mapping", "application_to_machine_graph_algorithms")
            individual = full.replace(" ", "").split(",")
            algorithms.extend(individual)
            inputs['MemoryPreviousAllocatedResources'] = \
                PreAllocatedResourceContainer()

        if self._use_virtual_board:
            full = self._config.get(
                "Mapping", "machine_graph_to_virtual_machine_algorithms")
            individual = full.replace(" ", "").split(",")
            algorithms.extend(individual)
        else:
            full = self._config.get(
                "Mapping", "machine_graph_to_machine_algorithms")
            individual = full.replace(" ", "").split(",")
            algorithms.extend(individual)

        # add check for algorithm start type
        algorithms.append("LocateExecutableStartType")

        # handle outputs
        outputs = [
            "MemoryPlacements", "MemoryRoutingTables",
            "MemoryTags", "MemoryRoutingInfos",
            "MemoryMachineGraph", "ExecutableTypes"
        ]

        if self._application_graph.n_vertices > 0:
            outputs.append("MemoryGraphMapper")

        # Create a buffer manager if there isn't one already
        if not self._use_virtual_board:
            if self._buffer_manager is None:
                inputs["StoreBufferDataInFile"] = self._config.getboolean(
                    "Buffers", "store_buffer_data_in_file")
                algorithms.append("BufferManagerCreator")
                outputs.append("BufferManager")
            else:
                inputs["BufferManager"] = self._buffer_manager

        # Execute the mapping algorithms
        executor = self._run_algorithms(
            inputs, algorithms, outputs, tokens, [], "mapping",
            optional_algorithms)

        # get result objects from the pacman executor
        self._mapping_outputs = executor.get_items()
        self._mapping_tokens = executor.get_completed_tokens()

        # Get the outputs needed
        self._placements = executor.get_item("MemoryPlacements")
        self._router_tables = executor.get_item("MemoryRoutingTables")
        self._tags = executor.get_item("MemoryTags")
        self._routing_infos = executor.get_item("MemoryRoutingInfos")
        self._graph_mapper = executor.get_item("MemoryGraphMapper")
        self._machine_graph = executor.get_item("MemoryMachineGraph")
        self._executable_types = executor.get_item("ExecutableTypes")

        if not self._use_virtual_board:
            self._buffer_manager = executor.get_item("BufferManager")

        self._mapping_time += \
            helpful_functions.convert_time_diff_to_total_milliseconds(
                mapping_total_timer.take_sample())

    def _do_data_generation(self, n_machine_time_steps):

        # set up timing
        data_gen_timer = Timer()
        data_gen_timer.start_timing()

        # The initial inputs are the mapping outputs
        inputs = dict(self._mapping_outputs)
        tokens = list(self._mapping_tokens)
        inputs["TotalMachineTimeSteps"] = n_machine_time_steps
        inputs["FirstMachineTimeStep"] = self._current_run_timesteps
        inputs["RunTimeMachineTimeSteps"] = n_machine_time_steps

        # Run the data generation algorithms
        outputs = []
        algorithms = [self._dsg_algorithm]

        executor = self._run_algorithms(
            inputs, algorithms, outputs, tokens, [], "data_generation")
        self._mapping_outputs = executor.get_items()
        self._mapping_tokens = executor.get_completed_tokens()

        self._dsg_time += \
            helpful_functions.convert_time_diff_to_total_milliseconds(
                data_gen_timer.take_sample())

    def _do_load(self, application_graph_changed):
        # set up timing
        load_timer = Timer()
        load_timer.start_timing()

        self._turn_on_board_if_saving_power()

        # The initial inputs are the mapping outputs
        inputs = dict(self._mapping_outputs)
        tokens = list(self._mapping_tokens)
        inputs["WriteMemoryMapReportFlag"] = (
            self._config.getboolean("Reports", "write_memory_map_report") and
            application_graph_changed
        )

        if not application_graph_changed and self._has_ran:
            inputs["ExecutableTargets"] = self._last_run_outputs[
                "ExecutableTargets"]

        algorithms = list()

        # add report for extracting routing table from machine report if needed
        # Add algorithm to clear routing tables and set up routing
        if not self._use_virtual_board and application_graph_changed:
            algorithms.append("RoutingSetup")
            # Get the executable targets
            algorithms.append("GraphBinaryGatherer")

        loading_algorithm = helpful_functions.read_config(
            self._config, "Mapping", "loading_algorithms")
        if loading_algorithm is not None and application_graph_changed:
            algorithms.extend(loading_algorithm.split(","))
        algorithms.extend(self._extra_load_algorithms)

        write_memory_report = self._config.getboolean(
            "Reports", "write_memory_map_report")
        if write_memory_report and application_graph_changed:
            if self._exec_dse_on_host:
                algorithms.append("MemoryMapOnHostReport")
                algorithms.append("MemoryMapOnHostChipReport")
            else:
                algorithms.append("MemoryMapOnChipReport")

        # Add reports that depend on compression
        routing_tables_needed = False
        if application_graph_changed:
            if self._config.getboolean("Reports",
                                       "write_routing_table_reports"):
                routing_tables_needed = True
                algorithms.append("unCompressedRoutingTableReports")
                algorithms.append("compressedRoutingTableReports")
                algorithms.append("comparisonOfRoutingTablesReport")
            if self._config.getboolean(
                    "Reports", "write_routing_compression_checker_report"):
                routing_tables_needed = True
                algorithms.append("routingCompressionCheckerReport")

        # handle extra monitor functionality
        enable_advanced_monitor = self._config.getboolean(
            "Machine", "enable_advanced_monitor_support")
        if (enable_advanced_monitor and
                (application_graph_changed or not self._has_ran)):
            algorithms.append("LoadFixedRoutes")
            algorithms.append("FixedRouteFromMachineReport")

        # add optional algorithms
        optional_algorithms = list()
        optional_algorithms.append("RoutingTableLoader")
        optional_algorithms.append("TagsLoader")
        optional_algorithms.append("WriteMemoryIOData")

        if self._exec_dse_on_host:
            optional_algorithms.append("HostExecuteDataSpecification")
        else:
            optional_algorithms.append("MachineExecuteDataSpecification")

        # Reload any parameters over the loaded data if we have already
        # run and not using a virtual board
        if self._has_ran and not self._use_virtual_board:
            optional_algorithms.append("DSGRegionReloader")

        # Get the executable targets
        optional_algorithms.append("GraphBinaryGatherer")

        # algorithms needed for loading the binaries to the SpiNNaker machine
        optional_algorithms.append("LoadExecutableImages")

        # Something probably a report needs the routing tables
        # This report is one way to get them if done on machine
        if routing_tables_needed:
            optional_algorithms.append("RoutingTableFromMachineReport")

        # Decide what needs to be done
        required_tokens = ["DataLoaded", "BinariesLoaded"]

        executor = self._run_algorithms(
            inputs, algorithms, [], tokens, required_tokens, "loading",
            optional_algorithms)
        self._load_outputs = executor.get_items()
        self._load_tokens = executor.get_completed_tokens()

        self._load_time += \
            helpful_functions.convert_time_diff_to_total_milliseconds(
                load_timer.take_sample())

    def _do_run(self, n_machine_time_steps, loading_done, run_until_complete):
        # start timer
        run_timer = Timer()
        run_timer.start_timing()

        # calculate number of machine time steps
        total_run_timesteps = self._calculate_number_of_machine_time_steps(
            n_machine_time_steps)
        run_time = None
        if n_machine_time_steps is not None:
            run_time = (
                n_machine_time_steps *
                (float(self._machine_time_step) / 1000.0)
            )

        # if running again, load the outputs from last load or last mapping
        if self._load_outputs is not None:
            inputs = dict(self._load_outputs)
            tokens = list(self._load_tokens)
        else:
            inputs = dict(self._mapping_outputs)
            tokens = list(self._mapping_tokens)

        inputs["RanToken"] = self._has_ran
        inputs["NoSyncChanges"] = self._no_sync_changes
        inputs["RunTimeMachineTimeSteps"] = n_machine_time_steps
        inputs["TotalMachineTimeSteps"] = total_run_timesteps
        inputs["RunTime"] = run_time
        inputs["FirstMachineTimeStep"] = self._current_run_timesteps
        if run_until_complete:
            inputs["RunUntilCompleteFlag"] = True

        if not self._use_virtual_board:
            inputs["CoresToExtractIOBufFrom"] = \
                helpful_functions.translate_iobuf_extraction_elements(
                    self._config.get(
                        "Reports", "extract_iobuf_from_cores"),
                    self._config.get(
                        "Reports", "extract_iobuf_from_binary_types"),
                    self._load_outputs["ExecutableTargets"],
                    self._executable_finder)

        # update algorithm list with extra pre algorithms if needed
        if self._extra_pre_run_algorithms is not None:
            algorithms = list(self._extra_pre_run_algorithms)
        else:
            algorithms = list()

        # clear iobuf if were in multirun mode
        if (self._has_ran and not self._has_reset_last and
                not self._use_virtual_board and
                self._config.getboolean("Reports", "clear_iobuf_during_run")):
            algorithms.append("ChipIOBufClearer")

        # Reload any parameters over the loaded data if we have already
        # run and not using a virtual board and the data hasn't already
        # been regenerated during a load
        if (self._has_ran and not self._use_virtual_board and
                not loading_done):
            algorithms.append("DSGRegionReloader")

        # Update the run time if not using a virtual board
        if (not self._use_virtual_board and
                ExecutableType.USES_SIMULATION_INTERFACE in
                self._executable_types):
            algorithms.append("ChipRuntimeUpdater")

        # Add the database writer in case it is needed
        algorithms.append("DatabaseInterface")
        if not self._use_virtual_board:
            algorithms.append("NotificationProtocol")

        # Sort out reload if needed
        if self._config.getboolean("Reports", "write_reload_steps"):
            logger.warn("Reload script is not supported in this version")

        outputs = [
            "NoSyncChanges"
        ]

        if self._use_virtual_board:
            logger.warn(
                "Application will not actually be run as on a virtual board")
        elif (len(self._executable_types) == 1 and
                ExecutableType.NO_APPLICATION in self._executable_types):
            logger.warn(
                "Application will not actually be run as there is nothing to "
                "actually run")
        else:
            algorithms.append("ApplicationRunner")

        # ensure we exploit the parallel of data extraction by running it at\
        # end regardless of multirun, but only run if using a real machine
        if not self._use_virtual_board:
            algorithms.append("BufferExtractor")

        if self._config.getboolean("Reports", "write_provenance_data"):
            algorithms.append("GraphProvenanceGatherer")

        # add any extra post algorithms as needed
        if self._extra_post_run_algorithms is not None:
            algorithms += self._extra_post_run_algorithms

        # add extractor of iobuf if needed
        if (self._config.getboolean("Reports", "extract_iobuf") and
                self._config.getboolean(
                    "Reports", "extract_iobuf_during_run") and
                not self._use_virtual_board and
                n_machine_time_steps is not None):
            algorithms.append("ChipIOBufExtractor")

        # add extractor of provenance if needed
        if (self._config.getboolean("Reports", "write_provenance_data") and
                not self._use_virtual_board and
                n_machine_time_steps is not None):
            algorithms.append("PlacementsProvenanceGatherer")
            algorithms.append("RouterProvenanceGatherer")
            algorithms.append("ProfileDataGatherer")
            outputs.append("ProvenanceItems")

        # Decide what needs done
        required_tokens = []
        if not self._use_virtual_board:
            required_tokens = ["ApplicationRun"]

        run_complete = False
        executor = PACMANAlgorithmExecutor(
            algorithms=algorithms, optional_algorithms=[], inputs=inputs,
            tokens=tokens, required_output_tokens=required_tokens,
            xml_paths=self._xml_paths, required_outputs=outputs,
            do_timings=self._do_timings, print_timings=self._print_timings,
            provenance_path=self._pacman_executor_provenance_path,
            provenance_name="Execution")
        try:
            executor.execute_mapping()
            self._pacman_provenance.extract_provenance(executor)
            run_complete = True

            # write provenance to file if necessary
            if (self._config.getboolean(
                    "Reports", "write_provenance_data") and
                    not self._use_virtual_board and
                    n_machine_time_steps is not None):
                prov_items = executor.get_item("ProvenanceItems")
                prov_items.extend(self._pacman_provenance.data_items)
                self._pacman_provenance.clear()
                self._write_provenance(prov_items)
                self._all_provenance_items.append(prov_items)

            # move data around
            self._last_run_outputs = executor.get_items()
            self._last_run_tokens = executor.get_completed_tokens()
            self._current_run_timesteps = total_run_timesteps
            self._no_sync_changes = executor.get_item("NoSyncChanges")
            self._has_reset_last = False
            self._has_ran = True

            self._execute_time += \
                helpful_functions.convert_time_diff_to_total_milliseconds(
                    run_timer.take_sample())

        except KeyboardInterrupt:
            logger.error("User has aborted the simulation")
            self._shutdown()
            sys.exit(1)
        except Exception as e:
            e_inf = sys.exc_info()

            # If an exception occurs during a run, attempt to get
            # information out of the simulation before shutting down
            try:
                if executor is not None:
                    # Only do this if the error occurred in the run
                    if not run_complete and not self._use_virtual_board:
                        self._last_run_outputs = executor.get_items()
                        self._last_run_tokens = executor.get_completed_tokens()
                        self._recover_from_error(
                            e, e_inf, executor.get_item("ExecutableTargets"))
                else:
                    logger.error(
                        "The PACMAN executor crashing during initialisation,"
                        " please read previous error message to locate its"
                        " error")
            except Exception:
                logger.error("Error when attempting to recover from error",
                             exc_info=True)

            # if in debug mode, do not shut down machine
            in_debug_mode = self._config.get("Mode", "mode") == "Debug"
            if not in_debug_mode:
                try:
                    self.stop(
                        turn_off_machine=False, clear_routing_tables=False,
                        clear_tags=False)
                except Exception:
                    logger.error("Error when attempting to stop",
                                 exc_info=True)

            # reraise exception
            ex_type, ex_value, ex_traceback = e_inf
            raise ex_type, ex_value, ex_traceback

    def _write_provenance(self, provenance_data_items):
        """ Write provenance to disk
        """
        writer = None
        if self._provenance_format == "xml":
            writer = ProvenanceXMLWriter()
        elif self._provenance_format == "json":
            writer = ProvenanceJSONWriter()
        writer(provenance_data_items, self._provenance_file_path)

    def _recover_from_error(self, exception, exc_info, executable_targets):
        # if exception has an exception, print to system
        logger.error("An error has occurred during simulation")
        # Print the detail including the traceback
        if isinstance(exception, PacmanAlgorithmFailedToCompleteException):
            logger.error(exception.exception, exc_info=exc_info)
        else:
            logger.error(exception, exc_info=exc_info)

        logger.info("\n\nAttempting to extract data\n\n")

        # Extract router provenance
        extra_monitor_vertices = None
        prov_items = list()
        try:
            if (self._config.getboolean("Machine",
                                        "enable_advanced_monitor_support") or
                    self._config.getboolean("Machine", "enable_reinjection")):
                extra_monitor_vertices = self._last_run_outputs[
                    "MemoryExtraMonitorVertices"]
            router_provenance = RouterProvenanceGatherer()
            prov_items = router_provenance(
                transceiver=self._txrx, machine=self._machine,
                router_tables=self._router_tables,
                extra_monitor_vertices=extra_monitor_vertices,
                placements=self._placements)
        except Exception:
            logger.error("Error reading router provenance", exc_info=True)

        # Find the cores that are not in an expected state
        unsuccessful_cores = self._txrx.get_cores_not_in_state(
            executable_targets.all_core_subsets,
            {CPUState.RUNNING, CPUState.PAUSED, CPUState.FINISHED})

        # If there are no cores in a bad state, find those not yet in
        # their finished state
        unsuccessful_core_subset = CoreSubsets()
        if len(unsuccessful_cores) == 0:
            for executable_type in self._executable_types:
                unsuccessful_cores = self._txrx.get_cores_not_in_state(
                    self._executable_types[executable_type],
                    executable_type.end_state)
                for (x, y, p), _ in unsuccessful_cores.iteritems():
                    unsuccessful_core_subset.add_processor(x, y, p)

        # Print the details of error cores
        for (x, y, p), core_info in unsuccessful_cores.iteritems():
            state = core_info.state
            rte_state = ""
            if state == CPUState.RUN_TIME_EXCEPTION:
                rte_state = " ({})".format(core_info.run_time_error.name)
            logger.error("{}, {}, {}: {}{} {}".format(
                x, y, p, state.name, rte_state, core_info.application_name))
            if core_info.state == CPUState.RUN_TIME_EXCEPTION:
                logger.error(
                    "r0=0x{:08X} r1=0x{:08X} r2=0x{:08X} r3=0x{:08X}".format(
                        core_info.registers[0], core_info.registers[1],
                        core_info.registers[2], core_info.registers[3]))
                logger.error(
                    "r4=0x{:08X} r5=0x{:08X} r6=0x{:08X} r7=0x{:08X}".format(
                        core_info.registers[4], core_info.registers[5],
                        core_info.registers[6], core_info.registers[7]))
                logger.error("PSR=0x{:08X} SR=0x{:08X} LR=0x{:08X}".format(
                    core_info.processor_state_register,
                    core_info.stack_pointer, core_info.link_register))

        # Find the cores that are not in RTE i.e. that can still be read
        non_rte_cores = [
            (x, y, p)
            for (x, y, p), core_info in unsuccessful_cores.iteritems()
            if (core_info.state != CPUState.RUN_TIME_EXCEPTION and
                core_info.state != CPUState.WATCHDOG)
        ]

        # If there are any cores that are not in RTE, extract data from them
        if (len(non_rte_cores) > 0 and
                ExecutableType.USES_SIMULATION_INTERFACE in
                self._executable_types):
            placements = Placements()
            non_rte_core_subsets = CoreSubsets()
            for (x, y, p) in non_rte_cores:
                vertex = self._placements.get_vertex_on_processor(x, y, p)
                placements.add_placement(
                    self._placements.get_placement_of_vertex(vertex))
                non_rte_core_subsets.add_processor(x, y, p)

            # Attempt to force the cores to write provenance and exit
            try:
                updater = ChipProvenanceUpdater()
                updater(self._txrx, self._app_id, non_rte_core_subsets)
            except Exception:
                logger.error(
                    "Could not update provenance on chip", exc_info=True)

            # Extract any written provenance data
            try:
                extracter = PlacementsProvenanceGatherer()
                extracter(self._txrx, placements, prov_items)
            except Exception:
                logger.error(
                    "Could not read provenance", exc_info=True)

        # Finish getting the provenance
        prov_items.extend(self._pacman_provenance.data_items)
        self._pacman_provenance.clear()
        self._write_provenance(prov_items)
        self._all_provenance_items.append(prov_items)

        # Read IOBUF where possible (that should be everywhere)
        iobuf_cores = CoreSubsets()
        for placement in self._placements:
            iobuf_cores.add_processor(placement.x, placement.y, placement.p)

        iobuf = ChipIOBufExtractor()
        errors = list()
        warnings = list()
        try:
            errors, warnings = iobuf(
                self._txrx, iobuf_cores,
                self._provenance_file_path)
        except Exception:
            logger.error("Could not get iobuf", exc_info=True)

        # Print the IOBUFs
        self._print_iobuf(errors, warnings)

    @staticmethod
    def _print_iobuf(errors, warnings):
        for warning in warnings:
            logger.warn(warning)
        for error in errors:
            logger.error(error)

    def reset(self):
        """ Code that puts the simulation back at time zero
        """

        logger.info("Resetting")
        if self._txrx is not None:

            # Stop the application
            self._txrx.stop_application(self._app_id)

        # rewind the buffers from the buffer manager, to start at the beginning
        # of the simulation again and clear buffered out
        if self._buffer_manager is not None:
            self._buffer_manager.reset()

        # reset the current count of how many milliseconds the application
        # has ran for over multiple calls to run
        self._current_run_timesteps = 0

        # change number of resets as loading the binary again resets the sync\
        # to 0
        self._no_sync_changes = 0

        # sets the reset last flag to true, so that when run occurs, the tools
        # know to update the vertices which need to know a reset has occurred
        self._has_reset_last = True

    def _create_xml_paths(self, extra_algorithm_xml_paths):

        # add the extra xml files from the config file
        xml_paths = self._config.get("Mapping", "extra_xmls_paths")
        if xml_paths == "None":
            xml_paths = list()
        else:
            xml_paths = xml_paths.split(",")

        xml_paths.extend(
            function_list.get_front_end_common_pacman_xml_paths())

        if extra_algorithm_xml_paths is not None:
            xml_paths.extend(extra_algorithm_xml_paths)

        return xml_paths

    def _detect_if_graph_has_changed(self, reset_flags=True):
        """ Iterates though the original graphs and look for changes
        """
        changed = False

        # if application graph is filled, check their changes
        if self._original_application_graph.n_vertices != 0:
            for vertex in self._original_application_graph.vertices:
                if isinstance(vertex, AbstractChangableAfterRun):
                    if vertex.requires_mapping:
                        changed = True
                    if reset_flags:
                        vertex.mark_no_changes()
            for partition in \
                    self._original_application_graph.outgoing_edge_partitions:
                for edge in partition.edges:
                    if isinstance(edge, AbstractChangableAfterRun):
                        if edge.requires_mapping:
                            changed = True
                        if reset_flags:
                            edge.mark_no_changes()

        # if no application, but a machine graph, check for changes there
        elif self._original_machine_graph.n_vertices != 0:
            for machine_vertex in self._original_machine_graph.vertices:
                if isinstance(machine_vertex, AbstractChangableAfterRun):
                    if machine_vertex.requires_mapping:
                        changed = True
                    if reset_flags:
                        machine_vertex.mark_no_changes()
            for partition in \
                    self._original_machine_graph.outgoing_edge_partitions:
                for machine_edge in partition.edges:
                    if isinstance(machine_edge, AbstractChangableAfterRun):
                        if machine_edge.requires_mapping:
                            changed = True
                        if reset_flags:
                            machine_edge.mark_no_changes()
        return changed

    @property
    def has_ran(self):
        return self._has_ran

    @property
    def machine_time_step(self):
        return self._machine_time_step

    @property
    def machine(self):
        """ The python machine object

        :rtype: :py:class:`spinn_machine.Machine`
        """
        return self._get_machine()

    @property
    def no_machine_time_steps(self):
        return self._no_machine_time_steps

    @property
    def timescale_factor(self):
        return self._time_scale_factor

    @property
    def machine_graph(self):
        return self._machine_graph

    @property
    def original_machine_graph(self):
        return self._original_machine_graph

    @property
    def original_application_graph(self):
        return self._original_application_graph

    @property
    def application_graph(self):
        return self._application_graph

    @property
    def routing_infos(self):
        return self._routing_infos

    @property
    def placements(self):
        return self._placements

    @property
    def transceiver(self):
        return self._txrx

    @property
    def graph_mapper(self):
        return self._graph_mapper

    @property
    def tags(self):
        return self._tags

    @property
    def buffer_manager(self):
        """ The buffer manager being used for loading/extracting buffers

        """
        return self._buffer_manager

    @property
    def dsg_algorithm(self):
        """ The dsg algorithm used by the tools

        """
        return self._dsg_algorithm

    @dsg_algorithm.setter
    def dsg_algorithm(self, new_dsg_algorithm):
        """ Set the dsg algorithm to be used by the tools

        :param new_dsg_algorithm: the new dsg algorithm name
        :rtype: None
        """
        self._dsg_algorithm = new_dsg_algorithm

    @property
    def none_labelled_vertex_count(self):
        """ The number of times vertices have not been labelled.
        """
        return self._none_labelled_vertex_count

    def increment_none_labelled_vertex_count(self):
        """ Increment the number of new vertices which have not been labelled.
        """
        self._none_labelled_vertex_count += 1

    @property
    def none_labelled_edge_count(self):
        """ The number of times edges have not been labelled.
        """
        return self._none_labelled_edge_count

    def increment_none_labelled_edge_count(self):
        """ Increment the number of new edges which have not been labelled.
        """
        self._none_labelled_edge_count += 1

    @property
    def use_virtual_board(self):
        """ True if this run is using a virtual machine
        """
        return self._use_virtual_board

    def get_current_time(self):
        if self._has_ran:
            return (
                float(self._current_run_timesteps) *
                (float(self._machine_time_step) / 1000.0))
        return 0.0

    def get_generated_output(self, name_of_variable):
        if name_of_variable in self._last_run_outputs:
            return self._last_run_outputs[name_of_variable]
        else:
            return None

    def __repr__(self):
        return "general front end instance for machine {}"\
            .format(self._hostname)

    def add_application_vertex(self, vertex_to_add):
        """

        :param vertex_to_add: the vertex to add to the graph
        :rtype: None
        :raises: ConfigurationException when both graphs contain vertices
        """
        if (self._original_machine_graph.n_vertices > 0 and
                self._graph_mapper is None):
            raise ConfigurationException(
                "Cannot add vertices to both the machine and application"
                " graphs")
        if (isinstance(vertex_to_add, AbstractVirtualVertex) and
                self._machine is not None):
            raise ConfigurationException(
                "A Virtual Vertex cannot be added after the machine has been"
                " created")
        self._original_application_graph.add_vertex(vertex_to_add)

    def add_machine_vertex(self, vertex):
        """

        :param vertex: the vertex to add to the graph
        :rtype: None
        :raises: ConfigurationException when both graphs contain vertices
        """
        # check that there's no application vertices added so far
        if self._original_application_graph.n_vertices > 0:
            raise ConfigurationException(
                "Cannot add vertices to both the machine and application"
                " graphs")
        if (isinstance(vertex, AbstractVirtualVertex) and
                self._machine is not None):
            raise ConfigurationException(
                "A Virtual Vertex cannot be added after the machine has been"
                " created")
        self._original_machine_graph.add_vertex(vertex)

    def add_application_edge(self, edge_to_add, partition_identifier):
        """

        :param edge_to_add:
        :param partition_identifier: the partition identifier for the outgoing
                    edge partition
        :rtype: None
        """

        self._original_application_graph.add_edge(
            edge_to_add, partition_identifier)

    def add_machine_edge(self, edge, partition_id):
        """

        :param edge: the edge to add to the graph
        :param partition_id: the partition identifier for the outgoing
                    edge partition
        :rtype: None
        """
        self._original_machine_graph.add_edge(edge, partition_id)

    def _shutdown(
            self, turn_off_machine=None, clear_routing_tables=None,
            clear_tags=None):

        self._state = Simulator_State.SHUTDOWN

        # if on a virtual machine then shut down not needed
        if self._use_virtual_board:
            return

        if self._machine_is_turned_off:
            logger.info("Shutdown skipped as board is off for power save")
            return

        if turn_off_machine is None:
            turn_off_machine = self._config.getboolean(
                "Machine", "turn_off_machine")

        if clear_routing_tables is None:
            clear_routing_tables = self._config.getboolean(
                "Machine", "clear_routing_tables")

        if clear_tags is None:
            clear_tags = self._config.getboolean(
                "Machine", "clear_tags")

        if self._txrx is not None:

            # if stopping on machine, clear iptags and
            if clear_tags:
                for ip_tag in self._tags.ip_tags:
                    self._txrx.clear_ip_tag(
                        ip_tag.tag, board_address=ip_tag.board_address)
                for reverse_ip_tag in self._tags.reverse_ip_tags:
                    self._txrx.clear_ip_tag(
                        reverse_ip_tag.tag,
                        board_address=reverse_ip_tag.board_address)

            # if clearing routing table entries, clear
            if clear_routing_tables:
                for router_table in self._router_tables.routing_tables:
                    if not self._machine.get_chip_at(
                            router_table.x, router_table.y).virtual:
                        self._txrx.clear_multicast_routes(
                            router_table.x, router_table.y)

            # clear values
            self._no_sync_changes = 0

            # app stop command
            if self._txrx is not None and self._app_id is not None:
                self._txrx.stop_application(self._app_id)

        # stop the transceiver
        if self._txrx is not None:
            if turn_off_machine:
                logger.info("Turning off machine")

            self._txrx.close(power_off_machine=turn_off_machine)
            self._txrx = None

        if self._machine_allocation_controller is not None:
            self._machine_allocation_controller.close()
            self._machine_allocation_controller = None
        self._state = Simulator_State.SHUTDOWN

    def stop(self, turn_off_machine=None, clear_routing_tables=None,
             clear_tags=None):
        """
        :param turn_off_machine: decides if the machine should be powered down\
            after running the execution. Note that this powers down all boards\
            connected to the BMP connections given to the transceiver
        :type turn_off_machine: bool
        :param clear_routing_tables: informs the tool chain if it\
            should turn off the clearing of the routing tables
        :type clear_routing_tables: bool
        :param clear_tags: informs the tool chain if it should clear the tags\
            off the machine at stop
        :type clear_tags: boolean
        :rtype: None
        """
        if self._state in [Simulator_State.SHUTDOWN]:
            msg = "Simulator has already been shutdown"
            raise ConfigurationException(msg)
        self._state = Simulator_State.SHUTDOWN

        # Keep track of any exception to be re-raised
        ex_type, ex_value, ex_traceback = None, None, None

        # If we have run forever, stop the binaries
        if (self._has_ran and self._current_run_timesteps is None and
                not self._use_virtual_board):
            inputs = self._last_run_outputs
            tokens = self._last_run_tokens
            algorithms = []
            outputs = []

            # stop any binaries that need to be notified of the simulation
            # stopping if in infinite run
            if (ExecutableType.USES_SIMULATION_INTERFACE in
                    self._executable_types):
                algorithms.append("ApplicationFinisher")

            # add extractor of iobuf if needed
            if (self._config.getboolean("Reports", "extract_iobuf") and
                    self._config.getboolean(
                        "Reports", "extract_iobuf_during_run")):
                algorithms.append("ChipIOBufExtractor")

            # add extractor of provenance if needed
            if self._config.getboolean("Reports", "writeProvenanceData"):
                algorithms.append("PlacementsProvenanceGatherer")
                algorithms.append("RouterProvenanceGatherer")
                algorithms.append("ProfileDataGatherer")
                outputs.append("ProvenanceItems")

            # Run the algorithms
            executor = PACMANAlgorithmExecutor(
                algorithms=algorithms, optional_algorithms=[], inputs=inputs,
                tokens=tokens, required_output_tokens=[],
                xml_paths=self._xml_paths,
                required_outputs=outputs, do_timings=self._do_timings,
                print_timings=self._print_timings,
                provenance_path=self._pacman_executor_provenance_path,
                provenance_name="stopping")
            run_complete = False
            try:
                executor.execute_mapping()
                self._pacman_provenance.extract_provenance(executor)
                run_complete = True

                # write provenance to file if necessary
                if self._config.getboolean("Reports", "writeProvenanceData"):
                    prov_items = executor.get_item("ProvenanceItems")
                    prov_items.extend(self._pacman_provenance.data_items)
                    self._pacman_provenance.clear()
                    self._write_provenance(prov_items)
                    self._all_provenance_items.append(prov_items)
            except Exception as e:
                ex_type, ex_value, ex_traceback = sys.exc_info()

                # If an exception occurs during a run, attempt to get
                # information out of the simulation before shutting down
                try:

                    # Only do this if the error occurred in the run
                    if not run_complete and not self._use_virtual_board:
                        self._recover_from_error(
                            e, ex_traceback, executor.get_item(
                                "ExecutableTargets"))
                except Exception:
                    logger.error("Error when attempting to recover from error",
                                 exc_info=True)

        if (self._config.getboolean("Reports", "write_energy_report") and
                self._buffer_manager is not None):

            # create energy report
            energy_report = EnergyReport()

            # acquire provenance items
            if self._last_run_outputs is not None:
                prov_items = self._last_run_outputs["ProvenanceItems"]
                pacman_provenance = list()
                router_provenance = list()

                # group them by name type
                grouped_items = sorted(
                    prov_items, key=lambda item: item.names[0])
                for element in grouped_items:
                    if element.names[0] == 'pacman':
                        pacman_provenance.append(element)
                    if element.names[0] == 'router_provenance':
                        router_provenance.append(element)

                # run energy report
                energy_report(
                    self._placements, self._machine,
                    self._report_default_directory,
                    self._read_config_int("Machine", "version"),
                    self._spalloc_server, self._remote_spinnaker_url,
                    self._time_scale_factor, self._machine_time_step,
                    pacman_provenance, router_provenance, self._machine_graph,
                    self._current_run_timesteps, self._buffer_manager,
                    self._mapping_time, self._load_time, self._execute_time,
                    self._dsg_time, self._extraction_time,
                    self._machine_allocation_controller)

        # handle iobuf extraction if never extracted it yet but requested to
        if (self._config.getboolean("Reports", "extract_iobuf") and
                not self._config.getboolean(
                    "Reports", "extract_iobuf_during_run") and
                not self._config.getboolean(
                    "Reports", "clear_iobuf_during_run")):
            extractor = ChipIOBufExtractor()
            extractor(
                transceiver=self._txrx,
                core_subsets=self._last_run_outputs["CoresToExtractIOBufFrom"],
                provenance_file_path=self._provenance_file_path)

        # shut down the machine properly
        self._shutdown(
            turn_off_machine, clear_routing_tables, clear_tags)

        # display any provenance data gathered
        for i, provenance_items in enumerate(self._all_provenance_items):
            message = None
            if len(self._all_provenance_items) > 1:
                message = "Provenance from run {}".format(i)
            self._check_provenance(provenance_items, message)

        helpful_functions.write_finished_file(
            self._app_data_top_simulation_folder,
            self._report_simulation_top_directory)

        if ex_type is not None:
            raise ex_type, ex_value, ex_traceback

    def add_socket_address(self, socket_address):
        """

        :param socket_address:
        :rtype: None
        """
        self._database_socket_addresses.add(socket_address)

    @staticmethod
    def _check_provenance(items, initial_message=None):
        """ Display any errors from provenance data
        """
        initial_message_printed = False
        for item in items:
            if item.report:
                if not initial_message_printed and initial_message is not None:
                    print initial_message
                    initial_message_printed = True
                logger.warn(item.message)

    def _read_config(self, section, item):
        return helpful_functions.read_config(self._config, section, item)

    def _read_config_int(self, section, item):
        return helpful_functions.read_config_int(self._config, section, item)

    def _read_config_boolean(self, section, item):
        return helpful_functions.read_config_boolean(
            self._config, section, item)

    def _turn_off_on_board_to_save_power(self, config_flag):
        """ executes the power saving mode of either on or off of the/
            spinnaker machine.

        :param config_flag: config flag string
        :rtype: None
        """
        # check if machine should be turned off
        turn_off = helpful_functions.read_config_boolean(
            self._config, "EnergySavings", config_flag)

        # if a mode is set, execute
        if turn_off is not None:
            if turn_off:
                if self._turn_off_board_to_save_power():
                    logger.info(
                        "Board turned off based on: {}".format(config_flag))
            else:
                if self._turn_on_board_if_saving_power():
                    logger.info(
                        "Board turned on based on: {}".format(config_flag))

    def _turn_off_board_to_save_power(self):
        """ executes the power saving mode of turning off the spinnaker \
            machine.

        :return: bool when successful, flase otherwise
        :rtype: bool
        """
        # already off or no machine to turn off
        if self._machine_is_turned_off or self._use_virtual_board:
            return False

        if self._machine_allocation_controller is not None:
            # switch power state if needed
            if self._machine_allocation_controller.power:
                self._machine_allocation_controller.set_power(False)

        self._txrx.power_off_machine()

        self._machine_is_turned_off = True
        return True

    def _turn_on_board_if_saving_power(self):
        # Only required if previously turned off which never happens
        # on virtual machine
        if not self._machine_is_turned_off:
            return False

        if self._machine_allocation_controller is not None:
            # switch power state if needed
            if not self._machine_allocation_controller.power:
                self._machine_allocation_controller.set_power(True)
        else:
            self._txrx.power_on_machine()

        self._txrx.ensure_board_is_ready()
        self._machine_is_turned_off = False
        return True

    @property
    def has_reset_last(self):
        return self._has_reset_last

    @property
    def config(self):
        """ helper method for the front end implementations until we remove\
            config
        """
        return self._config

    @property
    def get_number_of_available_cores_on_machine(self):
        """ returns the number of available cores on the machine after taking
        into account pre allocated resources

        :return: number of available cores
        :rtype: int
        """

        # get machine if not got already
        if self._machine is None:
            self._get_machine()

        # get cores of machine
        cores = self._machine.total_available_user_cores
        take_into_account_chip_power_monitor = self._read_config_boolean(
            "Reports", "write_energy_report")
        if take_into_account_chip_power_monitor:
            cores -= self._machine.n_chips
        take_into_account_extra_monitor_cores = (self._config.getboolean(
            "Machine", "enable_advanced_monitor_support") or
                self._config.getboolean("Machine", "enable_reinjection"))
        if take_into_account_extra_monitor_cores:
            cores -= self._machine.n_chips
            cores -= len(self._machine.ethernet_connected_chips)
        return cores<|MERGE_RESOLUTION|>--- conflicted
+++ resolved
@@ -1585,21 +1585,14 @@
                     "EnergyMonitor", "n_samples_per_recording_entry")
 
         # handle extra monitor functionality
-<<<<<<< HEAD
         if (self._config.getboolean(
                 "Machine", "enable_advanced_monitor_support") or
-=======
-        enable_advanced_monitor = self._config.getboolean(
-            "Machine", "enable_advanced_monitor_support")
-        if (enable_advanced_monitor or
->>>>>>> d674da7f
                 self._config.getboolean("Machine", "enable_reinjection")):
             algorithms.append("InsertExtraMonitorVerticesToGraphs")
-            if enable_advanced_monitor:
-                algorithms.append("InsertEdgesToExtraMonitorFunctionality")
-                algorithms.append("FixedRouteRouter")
-                inputs['FixedRouteDestinationClass'] = \
-                    DataSpeedUpPacketGatherMachineVertex
+            algorithms.append("InsertEdgesToExtraMonitorFunctionality")
+            algorithms.append("FixedRouteRouter")
+            inputs['FixedRouteDestinationClass'] = \
+                DataSpeedUpPacketGatherMachineVertex
 
         # handle extra mapping algorithms if required
         if self._extra_mapping_algorithms is not None:
