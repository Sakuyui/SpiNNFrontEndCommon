--- conflicted
+++ resolved
@@ -16,15 +16,7 @@
 """
 main interface for the SpiNNaker tools
 """
-<<<<<<< HEAD
-
-try:
-    from collections.abc import defaultdict
-except ImportError:
-    from collections import defaultdict
-=======
 from collections import defaultdict
->>>>>>> 63dfc4c9
 import logging
 import math
 import os
