--- conflicted
+++ resolved
@@ -464,11 +464,6 @@
 
         globals_variables.set_simulator(self)
 
-<<<<<<< HEAD
-    def add_extraction_timing(self, timing):
-        ms = helpful_functions.convert_time_diff_to_total_milliseconds(timing)
-        self._extraction_time += ms
-=======
     def update_extra_mapping_inputs(self, extra_mapping_inputs):
         if self.has_ran:
             msg = "Changing mapping inputs is not supported after run"
@@ -509,7 +504,10 @@
             msg = "Setting n_chips_required is not supported after run"
             raise ConfigurationException(msg)
         self._n_chips_required = n_chips_required
->>>>>>> 6baa7665
+
+    def add_extraction_timing(self, timing):
+        ms = helpful_functions.convert_time_diff_to_total_milliseconds(timing)
+        self._extraction_time += ms
 
     def add_live_packet_gatherer_parameters(
             self, live_packet_gatherer_params, vertex_to_record_from):
@@ -2216,16 +2214,13 @@
             self._txrx.close(power_off_machine=turn_off_machine)
             self._txrx = None
 
-<<<<<<< HEAD
         if self._machine_allocation_controller is not None:
             self._machine_allocation_controller.close()
             self._machine_allocation_controller = None
-=======
             if self._machine_allocation_controller is not None:
                 self._machine_allocation_controller.close()
                 self._machine_allocation_controller = None
         self._is_running = False
->>>>>>> 6baa7665
 
     def stop(self, turn_off_machine=None, clear_routing_tables=None,
              clear_tags=None):
