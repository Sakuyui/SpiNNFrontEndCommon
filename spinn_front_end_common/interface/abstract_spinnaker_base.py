--- conflicted
+++ resolved
@@ -23,11 +23,8 @@
 import sys
 import threading
 import types
-<<<<<<< HEAD
-=======
 import requests
 import time
->>>>>>> 13e37ab6
 from threading import Condition
 from typing import (
     Dict, Iterable, Optional, Sequence, Tuple, Type,
@@ -933,13 +930,9 @@
         Stub to allow sPyNNaker to add delay supports.
         """
 
-<<<<<<< HEAD
-    # Overridden by sPyNNaker to choose a different algorithm
-    def _execute_splitter_partitioner(self) -> None:
-=======
+
     # Overriden by spynaker to choose a different algorithm
     def _execute_partitioner(self) -> None:
->>>>>>> 13e37ab6
         """
         Runs, times and logs the SplitterPartitioner if required.
         """
