"""
main interface for the SpiNNaker tools
"""
from collections import defaultdict
import logging
import math
import os
import signal
import sys
from six import iteritems, iterkeys, reraise
from numpy import __version__ as numpy_version
import spinn_utilities.conf_loader as conf_loader
from spinn_utilities.timer import Timer
from spinn_utilities.log import FormatAdapter
from spinn_utilities import __version__ as spinn_utils_version
from spinn_machine import CoreSubsets
from spinn_machine import __version__ as spinn_machine_version
from spinnman.model.enums.cpu_state import CPUState
from spinnman import __version__ as spinnman_version
from spinn_storage_handlers import __version__ as spinn_storage_version
from data_specification import __version__ as data_spec_version
from spalloc import __version__ as spalloc_version
from pacman.model.graphs.common import GraphMapper
from pacman.model.placements import Placements
from pacman.executor import PACMANAlgorithmExecutor
from pacman.exceptions import PacmanAlgorithmFailedToCompleteException
from pacman.model.graphs.application import (
    ApplicationGraph, ApplicationEdge, ApplicationVertex)
from pacman.model.graphs.machine import MachineGraph, MachineVertex
from pacman.model.resources import (PreAllocatedResourceContainer)
from pacman import __version__ as pacman_version
from spinn_front_end_common.abstract_models import (
    AbstractSendMeMulticastCommandsVertex, AbstractRecordable,
    AbstractVertexWithEdgeToDependentVertices, AbstractChangableAfterRun)
from spinn_front_end_common.utilities import (
    globals_variables, SimulatorInterface)
from spinn_front_end_common.utilities.exceptions import ConfigurationException
from spinn_front_end_common.utilities.function_list import (
    get_front_end_common_pacman_xml_paths)
from spinn_front_end_common.utilities.helpful_functions import (
    convert_time_diff_to_total_milliseconds,
    read_config, read_config_boolean, read_config_int,
    set_up_report_specifics, set_up_output_application_data_specifics,
    sort_out_downed_chips_cores_links, write_finished_file)
from spinn_front_end_common.utilities.report_functions import EnergyReport
from spinn_front_end_common.utilities.utility_objs import (
    ExecutableType, ProvenanceDataItem)
from spinn_front_end_common.utility_models import (
    CommandSender, CommandSenderMachineVertex,
    DataSpeedUpPacketGatherMachineVertex)
from spinn_front_end_common.interface.buffer_management.buffer_models import (
    AbstractReceiveBuffersToHost)
from spinn_front_end_common.interface.provenance import (
    PacmanProvenanceExtractor)
from spinn_front_end_common.interface.simulator_state import Simulator_State
from spinn_front_end_common.interface.interface_functions import (
    ProvenanceXMLWriter, ProvenanceJSONWriter, ChipProvenanceUpdater,
    PlacementsProvenanceGatherer, RouterProvenanceGatherer, ChipIOBufExtractor)
from spinn_front_end_common import __version__ as fec_version
try:
    from scipy import __version__ as scipy_version
except ImportError:
    scipy_version = "scipy not installed"

logger = FormatAdapter(logging.getLogger(__name__))
CONFIG_FILE = "spinnaker.cfg"

# Number of cores to be used when using a Virtual Machine and not specified
DEFAULT_N_VIRTUAL_CORES = 16


class AbstractSpinnakerBase(SimulatorInterface):
    """ Main interface into the tools logic flow
    """

    __slots__ = [
        # the interface to the cfg files. supports get get_int etc
        "_config",

        # the object that contains a set of file paths, which should encompass
        # all locations where binaries are for this simulation.
        "_executable_finder",

        # the number of chips required for this simulation to run, mainly tied
        # to the spalloc system
        "_n_chips_required",

        # The IP-address of the SpiNNaker machine
        "_hostname",

        # the ip_address of the spalloc server
        "_spalloc_server",

        # the URL for the HBP platform interface
        "_remote_spinnaker_url",

        # the algorithm used for allocating machines from the HBP platform
        #  interface
        "_machine_allocation_controller",

        # the human readable label for the application graph.
        "_graph_label",

        # the pacman application graph, used to hold vertices which need to be
        # split to core sizes
        "_application_graph",

        # the end user application graph, used to hold vertices which need to
        # be split to core sizes
        "_original_application_graph",

        # the pacman machine graph, used to hold vertices which represent cores
        "_machine_graph",

        # the end user pacman machine graph, used to hold vertices which
        # represent cores.
        "_original_machine_graph",

        # the mapping interface between application and machine graphs.
        "_graph_mapper",

        # The holder for where machine graph vertices are placed.
        "_placements",

        # The holder for the routing table entries for all used routers in this
        # simulation
        "_router_tables",

        # the holder for the keys used by the machine vertices for
        # communication
        "_routing_infos",

        # the holder for the fixed routes generated, if there are any
        "_fixed_routes",

        # The holder for the IP tags and reverse IP tags used by the simulation
        "_tags",

        # The python representation of the SpiNNaker machine that this
        # simulation is going to run on
        "_machine",

        # The SpiNNMan interface instance.
        "_txrx",

        # The manager of streaming buffered data in and out of the SpiNNaker
        # machine
        "_buffer_manager",

        #
        "_ip_address",

        #
        "_machine_outputs",

        #
        "_machine_tokens",

        #
        "_mapping_outputs",

        #
        "_mapping_tokens",

        #
        "_load_outputs",

        #
        "_load_tokens",

        #
        "_last_run_outputs",

        #
        "_last_run_tokens",

        #
        "_pacman_provenance",

        #
        "_xml_paths",

        #
        "_extra_mapping_algorithms",

        #
        "_extra_mapping_inputs",

        #
        "_extra_inputs",

        #
        "_extra_pre_run_algorithms",

        #
        "_extra_post_run_algorithms",

        #
        "_extra_load_algorithms",

        #
        "_dsg_algorithm",

        #
        "_none_labelled_vertex_count",

        #
        "_none_labelled_edge_count",

        #
        "_database_socket_addresses",

        #
        "_database_interface",

        #
        "_create_database",

        #
        "_has_ran",

        #
        "_state",

        #
        "_has_reset_last",

        #
        "_current_run_timesteps",

        #
        "_no_sync_changes",

        #
        "_minimum_step_generated",

        #
        "_no_machine_time_steps",

        #
        "_machine_time_step",

        # The lowest values auto pause resume may use as steps
        "_minimum_auto_time_steps",

        #
        "_time_scale_factor",

        #
        "_app_id",

        #
        "_report_default_directory",

        # If not None path to append pacman exutor provenance info to
        "_pacman_executor_provenance_path",

        #
        "_app_data_runtime_folder",

        #
        "_json_folder",

        #
        "_provenance_file_path",

        #
        "_do_timings",

        #
        "_print_timings",

        #
        "_provenance_format",

        #
        "_exec_dse_on_host",

        #
        "_use_virtual_board",

        #
        "_raise_keyboard_interrupt",

        #
        "_n_calls_to_run",

        #
        "_this_run_time_string",

        #
        "_report_simulation_top_directory",

        #
        "_app_data_top_simulation_folder",

        #
        "_command_sender",

        # Run for infinite time
        "_infinite_run",

        # iobuf cores
        "_cores_to_read_iobuf",

        #
        "_all_provenance_items",

        #
        "_executable_types",

        # mapping between parameters and the vertices which need to talk to
        # them
        "_live_packet_recorder_params",

        # place holder for checking the vertices being added to the recorders
        # tracker are all of the same vertex type.
        "_live_packet_recorders_associated_vertex_type",

        # the time the process takes to do mapping
        "_mapping_time",

        # the time the process takes to do load
        "_load_time",

        # the time takes to execute the simulation
        "_execute_time",

        # time takes to do data generation
        "_dsg_time",

        # time taken by the front end extracting things
        "_extraction_time",

        # power save mode. Only True if power saver has turned off board
        "_machine_is_turned_off",

        # Version information from the front end
        "_front_end_versions",

        "_last_except_hook"
    ]

    def __init__(
            self, configfile, executable_finder, graph_label=None,
            database_socket_addresses=None, extra_algorithm_xml_paths=None,
            n_chips_required=None, default_config_paths=None,
            validation_cfg=None, front_end_versions=None):
        # pylint: disable=too-many-arguments

        # global params
        if default_config_paths is None:
            default_config_paths = []
        default_config_paths.insert(0, os.path.join(
            os.path.dirname(__file__), CONFIG_FILE))

        self._load_config(filename=configfile, defaults=default_config_paths,
                          validation_cfg=validation_cfg)

        # timings
        self._mapping_time = 0.0
        self._load_time = 0.0
        self._execute_time = 0.0
        self._dsg_time = 0.0
        self._extraction_time = 0.0

        self._executable_finder = executable_finder

        # output locations of binaries to be searched for end user info
        logger.info(
            "Will search these locations for binaries: {}",
            self._executable_finder.binary_paths)

        self._n_chips_required = n_chips_required
        self._hostname = None
        self._spalloc_server = None
        self._remote_spinnaker_url = None
        self._machine_allocation_controller = None

        # command sender vertex
        self._command_sender = None

        # store for Live Packet Gatherers
        self._live_packet_recorder_params = defaultdict(list)
        self._live_packet_recorders_associated_vertex_type = None

        # update graph label if needed
        if graph_label is None:
            self._graph_label = "Application_graph"
        else:
            self._graph_label = graph_label

        # pacman objects
        self._original_application_graph = \
            ApplicationGraph(label=self._graph_label)
        self._original_machine_graph = MachineGraph(label=self._graph_label)

        self._graph_mapper = None
        self._placements = None
        self._router_tables = None
        self._routing_infos = None
        self._fixed_routes = None
        self._application_graph = None
        self._machine_graph = None
        self._tags = None
        self._machine = None
        self._txrx = None
        self._buffer_manager = None
        self._ip_address = None
        self._executable_types = None

        # pacman executor objects
        self._machine_outputs = None
        self._machine_tokens = None
        self._mapping_outputs = None
        self._mapping_tokens = None
        self._load_outputs = None
        self._load_tokens = None
        self._last_run_outputs = None
        self._last_run_tokens = None
        self._pacman_provenance = PacmanProvenanceExtractor()
        self._all_provenance_items = list()
        self._xml_paths = self._create_xml_paths(extra_algorithm_xml_paths)

        # extra algorithms and inputs for runs, should disappear in future
        #  releases
        self._extra_mapping_algorithms = list()
        self._extra_mapping_inputs = dict()
        self._extra_inputs = dict()
        self._extra_pre_run_algorithms = list()
        self._extra_post_run_algorithms = list()
        self._extra_load_algorithms = list()

        self._dsg_algorithm = "GraphDataSpecificationWriter"

        # vertex label safety (used by reports mainly)
        self._none_labelled_vertex_count = 0
        self._none_labelled_edge_count = 0

        # database objects
        self._database_socket_addresses = set()
        if database_socket_addresses is not None:
            self._database_socket_addresses.update(database_socket_addresses)
        self._database_interface = None
        self._create_database = None

        # holder for timing related values
        self._has_ran = False
        self._state = Simulator_State.INIT
        self._has_reset_last = False
        self._n_calls_to_run = 1
        self._current_run_timesteps = 0
        self._no_sync_changes = 0
        self._minimum_step_generated = None
        self._no_machine_time_steps = None
        self._minimum_auto_time_steps = self._config.getint(
                "Buffers", "minimum_auto_time_steps")

        self._machine_time_step = None
        self._time_scale_factor = None
        self._this_run_time_string = None
        self._infinite_run = False

        self._app_id = read_config_int(self._config, "Machine", "app_id")

        # folders
        self._report_default_directory = None
        self._report_simulation_top_directory = None
        self._app_data_runtime_folder = None
        self._app_data_top_simulation_folder = None
        self._pacman_executor_provenance_path = None
        self._set_up_output_folders()

        self._json_folder = os.path.join(
            self._report_default_directory, "json_files")
        if not os.path.exists(self._json_folder):
            os.makedirs(self._json_folder)

        # make a folder for the provenance data storage
        self._provenance_file_path = os.path.join(
            self._report_default_directory, "provenance_data")
        if not os.path.exists(self._provenance_file_path):
            os.makedirs(self._provenance_file_path)

        # timing provenance elements
        self._do_timings = self._config.getboolean(
            "Reports", "write_algorithm_timings")
        self._print_timings = self._config.getboolean(
            "Reports", "display_algorithm_timings")
        self._provenance_format = self._config.get(
            "Reports", "provenance_format")
        if self._provenance_format not in ["xml", "json"]:
            raise Exception("Unknown provenance format: {}".format(
                self._provenance_format))
        self._exec_dse_on_host = self._config.getboolean(
            "SpecExecution", "spec_exec_on_host")

        # set up machine targeted data
        self._use_virtual_board = self._config.getboolean(
            "Machine", "virtual_board")

        # Setup for signal handling
        self._raise_keyboard_interrupt = False

        # By default board is kept on once started later
        self._machine_is_turned_off = False

        globals_variables.set_simulator(self)

        # Front End version information
        self._front_end_versions = front_end_versions

        self._last_except_hook = sys.excepthook

    def update_extra_mapping_inputs(self, extra_mapping_inputs):
        if self.has_ran:
            msg = "Changing mapping inputs is not supported after run"
            raise ConfigurationException(msg)
        if extra_mapping_inputs is not None:
            self._extra_mapping_inputs.update(extra_mapping_inputs)

    def update_extra_inputs(self, extra_inputs):
        if self.has_ran:
            msg = "Changing inputs is not supported after run"
            raise ConfigurationException(msg)
        if extra_inputs is not None:
            self._extra_inputs.update(extra_inputs)

    def extend_extra_mapping_algorithms(self, extra_mapping_algorithms):
        if self.has_ran:
            msg = "Changing algorithms is not supported after run"
            raise ConfigurationException(msg)
        if extra_mapping_algorithms is not None:
            self._extra_mapping_algorithms.extend(extra_mapping_algorithms)

    def prepend_extra_pre_run_algorithms(self, extra_pre_run_algorithms):
        if self.has_ran:
            msg = "Changing algorithms is not supported after run"
            raise ConfigurationException(msg)
        if extra_pre_run_algorithms is not None:
            self._extra_pre_run_algorithms[0:0] = extra_pre_run_algorithms

    def extend_extra_post_run_algorithms(self, extra_post_run_algorithms):
        if self.has_ran:
            msg = "Changing algorithms is not supported after run"
            raise ConfigurationException(msg)
        if extra_post_run_algorithms is not None:
            self._extra_post_run_algorithms.extend(extra_post_run_algorithms)

    def extend_extra_load_algorithms(self, extra_load_algorithms):
        if self.has_ran:
            msg = "Changing algorithms is not supported after run"
            raise ConfigurationException(msg)
        if extra_load_algorithms is not None:
            self._extra_load_algorithms.extend(extra_load_algorithms)

    def set_n_chips_required(self, n_chips_required):
        if self.has_ran:
            msg = "Setting n_chips_required is not supported after run"
            raise ConfigurationException(msg)
        self._n_chips_required = n_chips_required

    def add_extraction_timing(self, timing):
        ms = convert_time_diff_to_total_milliseconds(timing)
        self._extraction_time += ms

    def add_live_packet_gatherer_parameters(
            self, live_packet_gatherer_params, vertex_to_record_from):
        """ Adds params for a new LPG if needed, or adds to the tracker for\
            same params.

        :param live_packet_gatherer_params: params to look for a LPG
        :param vertex_to_record_from: \
            the vertex that needs to send to a given LPG
        :rtype: None
        """
        self._live_packet_recorder_params[live_packet_gatherer_params].append(
            vertex_to_record_from)

        # verify that the vertices being added are of one vertex type.
        if self._live_packet_recorders_associated_vertex_type is None:
            if isinstance(vertex_to_record_from, ApplicationVertex):
                self._live_packet_recorders_associated_vertex_type = \
                    ApplicationVertex
            else:
                self._live_packet_recorders_associated_vertex_type = \
                    MachineVertex
        else:
            if not isinstance(
                    vertex_to_record_from,
                    self._live_packet_recorders_associated_vertex_type):
                raise ConfigurationException(
                    "Only one type of graph can be used during live output. "
                    "Please fix and try again")

    def _load_config(self, filename, defaults, validation_cfg):
        self._config = conf_loader.load_config(
            filename=filename, defaults=defaults,
            validation_cfg=validation_cfg)

    # options names are all lower without _ inside config
    DEBUG_ENABLE_OPTS = frozenset([
        "reportsenabled", "displayalgorithmtimings",
        "clear_iobuf_during_run", "extract_iobuf", "extract_iobuf_during_run"])
    REPORT_DISABLE_OPTS = frozenset([
        "displayalgorithmtimings",
        "clear_iobuf_during_run", "extract_iobuf", "extract_iobuf_during_run"])

    def _adjust_config(self, runtime):
        """ Adjust and checks config based on runtime and mode

        :param runtime:
        :type runtime: int or bool
        :raises ConfigurationException
        """
        if self._config.get("Mode", "mode") == "Debug":
            for option in self._config.options("Reports"):
                # options names are all lower without _ inside config
                if option in self.DEBUG_ENABLE_OPTS or option[:5] == "write":
                    try:
                        if not self._config.get_bool("Reports", option):
                            self._config.set("Reports", option, "True")
                            logger.info("As mode == \"Debug\", [Reports] {} "
                                        "has been set to True", option)
                    except ValueError:
                        pass
        elif not self._config.getboolean("Reports", "reportsEnabled"):
            for option in self._config.options("Reports"):
                # options names are all lower without _ inside config
                if option in self.REPORT_DISABLE_OPTS or option[:5] == "write":
                    try:
                        if not self._config.get_bool("Reports", option):
                            self._config.set("Reports", option, "False")
                            logger.info(
                                "As reportsEnabled == \"False\", [Reports] {} "
                                "has been set to False", option)
                    except ValueError:
                        pass

        if runtime is None:
            if self._config.getboolean(
                    "Reports", "write_energy_report") is True:
                self._config.set("Reports", "write_energy_report", "False")
                logger.info("[Reports]write_energy_report has been set to "
                            "False as runtime is set to forever")
            if self._config.get_bool(
                    "EnergySavings", "turn_off_board_after_discovery") is True:
                self._config.set(
                    "EnergySavings", "turn_off_board_after_discovery", "False")
                logger.info("[EnergySavings]turn_off_board_after_discovery has"
                            " been set to False as runtime is set to forever")

        if self._use_virtual_board:
            if self._config.getboolean(
                    "Reports", "write_energy_report") is True:
                self._config.set("Reports", "write_energy_report", "False")
                logger.info("[Reports]write_energy_report has been set to "
                            "False as using virtual boards")
            if self._config.get_bool(
                    "EnergySavings", "turn_off_board_after_discovery") is True:
                self._config.set(
                    "EnergySavings", "turn_off_board_after_discovery", "False")
                logger.info("[EnergySavings]turn_off_board_after_discovery has"
                            " been set to False as s using virtual boards")
            if self._config.getboolean(
                    "Reports", "write_board_chip_report") is True:
                self._config.set("Reports", "write_board_chip_report", "False")
                logger.info("[Reports]write_board_chip_report has been set to"
                            " False as using virtual boards")

    def _set_up_output_folders(self):
        """ Sets up the outgoing folders (reports and app data) by creating\
            a new timestamp folder for each and clearing

        :rtype: None
        """

        # set up reports default folder
        (self._report_default_directory, self._report_simulation_top_directory,
         self._this_run_time_string) = set_up_report_specifics(
             default_report_file_path=self._config.get(
                 "Reports", "default_report_file_path"),
             max_reports_kept=self._config.getint(
                 "Reports", "max_reports_kept"),
             n_calls_to_run=self._n_calls_to_run,
             this_run_time_string=self._this_run_time_string)

        # set up application report folder
        self._app_data_runtime_folder, self._app_data_top_simulation_folder = \
            set_up_output_application_data_specifics(
                max_application_binaries_kept=self._config.getint(
                    "Reports", "max_application_binaries_kept"),
                where_to_write_application_data_files=self._config.get(
                    "Reports", "default_application_data_file_path"),
                n_calls_to_run=self._n_calls_to_run,
                this_run_time_string=self._this_run_time_string)

        if self._read_config_boolean("Reports",
                                     "writePacmanExecutorProvenance"):
            self._pacman_executor_provenance_path = os.path.join(
                self._report_default_directory,
                "pacman_executor_provenance.rpt")

    def set_up_timings(self, machine_time_step=None, time_scale_factor=None):
        """ Set up timings of the machine

        :param machine_time_step:\
            An explicitly specified time step for the machine.  If None,\
            the value is read from the config
        :param time_scale_factor:\
            An explicitly specified time scale factor for the simulation.\
            If None, the value is read from the config
        """

        # set up timings
        if machine_time_step is None:
            self._machine_time_step = \
                self._config.getint("Machine", "machine_time_step")
        else:
            self._machine_time_step = machine_time_step

        if self._machine_time_step <= 0:
            raise ConfigurationException(
                "invalid machine_time_step {}: must greater than zero".format(
                    self._machine_time_step))

        if time_scale_factor is None:
            self._time_scale_factor = self._read_config_int(
                "Machine", "time_scale_factor")
        else:
            self._time_scale_factor = time_scale_factor

    def set_up_machine_specifics(self, hostname):
        """ Adds machine specifics for the different modes of execution

        :param hostname: machine name
        :rtype: None
        """
        if hostname is not None:
            self._hostname = hostname
            logger.warning("The machine name from setup call is overriding "
                           "the machine name defined in the config file")
        else:
            self._hostname = self._read_config("Machine", "machine_name")
            self._spalloc_server = self._read_config(
                "Machine", "spalloc_server")
            self._remote_spinnaker_url = self._read_config(
                "Machine", "remote_spinnaker_url")
        if (self._hostname is None and self._spalloc_server is None and
                self._remote_spinnaker_url is None and
                not self._use_virtual_board):
            raise Exception(
                "A SpiNNaker machine must be specified your configuration"
                " file")

        n_items_specified = sum([
            1 if item is not None else 0
            for item in [
                self._hostname, self._spalloc_server,
                self._remote_spinnaker_url]])

        if (n_items_specified > 1 or
                (n_items_specified == 1 and self._use_virtual_board)):
            raise Exception(
                "Only one of machineName, spalloc_server, "
                "remote_spinnaker_url and virtual_board should be specified "
                "in your configuration files")

        if self._spalloc_server is not None:
            if self._read_config("Machine", "spalloc_user") is None:
                raise Exception(
                    "A spalloc_user must be specified with a spalloc_server")

    def signal_handler(self, _signal, _frame):
        """ Handles closing down of script via keyboard interrupt

        :param _signal: the signal received (ignored)
        :param _frame: frame executed in (ignored)
        :return: None
        """
        # If we are to raise the keyboard interrupt, do so
        if self._raise_keyboard_interrupt:
            raise KeyboardInterrupt

        logger.error("User has cancelled simulation")
        self._shutdown()

    def exception_handler(self, exctype, value, traceback_obj):
        """ Handler of exceptions

        :param exctype:  the type of execution received
        :param value: the value of the exception
        :param traceback_obj: the trace back stuff
        """
        logger.error("Shutdown on exception")
        self._shutdown()
        return self._last_except_hook(exctype, value, traceback_obj)

    def verify_not_running(self):
        if self._state in [Simulator_State.IN_RUN,
                           Simulator_State.RUN_FOREVER]:
            msg = "Illegal call while a simulation is already running"
            raise ConfigurationException(msg)
        if self._state in [Simulator_State.SHUTDOWN]:
            msg = "Illegal call after simulation is shutdown"
            raise ConfigurationException(msg)

    def run_until_complete(self):
        """ Run a simulation until it completes
        """
        self._run(None, run_until_complete=True)

    def run(self, run_time):
        """ Run a simulation for a fixed amount of time

        :param run_time: the run duration in milliseconds.
        """
        self._run(run_time)

    def _build_graphs_for_usege(self):
        # sort out app graph
        self._application_graph = ApplicationGraph(
            label=self._original_application_graph.label)
        for vertex in self._original_application_graph.vertices:
            self._application_graph.add_vertex(vertex)
        for outgoing_partition in \
                self._original_application_graph.outgoing_edge_partitions:
            for edge in outgoing_partition.edges:
                self._application_graph.add_edge(
                    edge, outgoing_partition.identifier)
        # sort out machine graph
        self._machine_graph = MachineGraph(
            label=self._original_machine_graph.label)
        for vertex in self._original_machine_graph.vertices:
            self._machine_graph.add_vertex(vertex)
        for outgoing_partition in \
                self._original_machine_graph.outgoing_edge_partitions:
            self._machine_graph.add_outgoing_edge_partition(outgoing_partition)
            for edge in outgoing_partition.edges:
                self._machine_graph.add_edge(
                    edge, outgoing_partition.identifier)

    def _run(self, run_time, run_until_complete=False):
        """ The main internal run function

        :param run_time: the run duration in milliseconds.
        """
        self.verify_not_running()

        # verify that we can keep doing auto pause and resume
        can_keep_running = True
        if self._has_ran:
            can_keep_running = all(
                executable_type.supports_auto_pause_and_resume
                for executable_type in self._executable_types)

        if self._has_ran and not can_keep_running:
            raise NotImplementedError(
                "Only binaries that use the simulation interface can be run"
                " more than once")

        self._state = Simulator_State.IN_RUN

        self._adjust_config(run_time)

        # Install the Control-C handler
        signal.signal(signal.SIGINT, self.signal_handler)
        self._raise_keyboard_interrupt = True
        sys.excepthook = self._last_except_hook

        logger.info("Starting execution process")

        n_machine_time_steps = None
        total_run_time = None
        self._infinite_run = True
        if run_time is not None:
            n_machine_time_steps = int(
                (run_time * 1000.0) / self._machine_time_step)
            total_run_timesteps = (
                self._current_run_timesteps + n_machine_time_steps)
            total_run_time = (
                total_run_timesteps *
                (float(self._machine_time_step) / 1000.0) *
                self._time_scale_factor)
            self._infinite_run = False
        if self._machine_allocation_controller is not None:
            self._machine_allocation_controller.extend_allocation(
                total_run_time)

        # If we have never run before, or the graph has changed,
        # start by performing mapping
        application_graph_changed = self._detect_if_graph_has_changed(True)

        # build the graphs to modify with system requirements
        if (self._has_reset_last or not self._has_ran or
                application_graph_changed):
            self._build_graphs_for_usege()
            self._add_dependent_verts_and_edges_for_application_graph()
            self._add_commands_to_command_sender()

        # create new sub-folder for reporting data if the graph has changed and
        # reset has been called.
        if (self._has_ran and application_graph_changed and
                self._has_reset_last):
            self._set_up_output_folders()

        # verify that the if graph has changed, and has ran, that a reset has
        # been called, otherwise system go boom boom
        if not self._has_ran or application_graph_changed:
            if (application_graph_changed and self._has_ran and
                    not self._has_reset_last):
                self.stop()
                raise NotImplementedError(
                    "The network cannot be changed between runs without"
                    " resetting")

            # Reset the machine graph if there is an application graph
            if self._application_graph.n_vertices:
                self._machine_graph = MachineGraph(self._graph_label)
                self._graph_mapper = None

            # Reset the machine if the graph has changed
            if (self._has_ran and application_graph_changed and
                    not self._use_virtual_board):

                # wipe out stuff associated with a given machine, as these need
                # to be rebuilt.
                self._machine = None
                self._buffer_manager = None
                if self._txrx is not None:
                    self._txrx.close()
                    self._app_id = None
                if self._machine_allocation_controller is not None:
                    self._machine_allocation_controller.close()

            if self._machine is None:
                self._get_machine(total_run_time, n_machine_time_steps)
            self._do_mapping(run_time, n_machine_time_steps, total_run_time)

        # Check if anything is recording and buffered
        is_buffered_recording = self._is_buffered_recording()

        # Disable auto pause and resume if the binary can't do it
        for executable_type in self._executable_types:
            if not executable_type.supports_auto_pause_and_resume:
                self._config.set("Buffers",
                                 "use_auto_pause_and_resume", "False")

        # Work out an array of timesteps to perform
        if (not self._config.getboolean("Buffers", "use_auto_pause_and_resume")
                or not is_buffered_recording):

            # Not currently possible to run the second time for more than the
            # first time without auto pause and resume
            if (is_buffered_recording and
                    self._minimum_step_generated is not None and
                    (self._minimum_step_generated < n_machine_time_steps or
                        n_machine_time_steps is None)):
                self._state = Simulator_State.FINISHED
                raise ConfigurationException(
                    "Second and subsequent run time must be less than or equal"
                    " to the first run time")

            steps = [n_machine_time_steps]
            self._minimum_step_generated = self._deduce_data_n_timesteps()
        else:
            if run_time is None:
                self._state = Simulator_State.FINISHED
                raise Exception(
                    "Cannot use automatic pause and resume with an infinite "
                    "run time")

            # With auto pause and resume, any time step is possible but run
            # time more than the first will guarantee that run will be called
            # more than once
            if self._minimum_step_generated is None:
                self._minimum_step_generated = self._deduce_data_n_timesteps()
            steps = self._generate_steps(
                n_machine_time_steps, self._minimum_step_generated)

        # Keep track of if loading was done; if loading is done before run,
        # run doesn't need to rewrite data again
        loading_done = False

        # If we have never run before, or the graph has changed, or a reset
        # has been requested, load the data
        if (not self._has_ran or application_graph_changed or
                self._has_reset_last):

            # Data generation needs to be done if not already done
            if not self._has_ran or application_graph_changed:
                self._do_data_generation(steps[0])

            # If we are using a virtual board, don't load
            if not self._use_virtual_board:
                self._do_load(application_graph_changed)
                loading_done = True

        # Run for each of the given steps
        if run_time is not None:
            logger.info("Running for {} steps for a total of {}ms",
                        len(steps), run_time)
        else:
            logger.info("Running forever")
        for i, step in enumerate(steps):
            logger.info("Run {} of {}", i + 1, len(steps))
            self._do_run(step, loading_done, run_until_complete)

        # Indicate that the signal handler needs to act
        self._raise_keyboard_interrupt = False
        self._last_except_hook = sys.excepthook
        sys.excepthook = self.exception_handler

        # update counter for runs (used by reports and app data)
        self._n_calls_to_run += 1
        if run_time is not None:
            self._state = Simulator_State.FINISHED
        else:
            self._state = Simulator_State.RUN_FOREVER

    def _is_buffered_recording(self):
        for placement in self._placements.placements:
            vertex = placement.vertex
            if (isinstance(vertex, AbstractReceiveBuffersToHost) and
                    isinstance(vertex, AbstractRecordable) and
                    vertex.is_recording()):
                return True
        return False

    def _add_commands_to_command_sender(self):
        vertices = self._application_graph.vertices
        graph = self._application_graph
        command_sender_vertex = CommandSender
        if len(vertices) == 0:
            vertices = self._machine_graph.vertices
            graph = self._machine_graph
            command_sender_vertex = CommandSenderMachineVertex
        for vertex in vertices:
            if isinstance(vertex, AbstractSendMeMulticastCommandsVertex):
                # if there's no command sender yet, build one
                if self._command_sender is None:
                    self._command_sender = command_sender_vertex(
                        "auto_added_command_sender", None)
                    graph.add_vertex(self._command_sender)

                # allow the command sender to create key to partition map
                self._command_sender.add_commands(
                    vertex.start_resume_commands,
                    vertex.pause_stop_commands,
                    vertex.timed_commands, vertex)

        # add the edges from the command sender to the dependent vertices
        if self._command_sender is not None:
            edges, partition_ids = self._command_sender.edges_and_partitions()
            for edge, partition_id in zip(edges, partition_ids):
                graph.add_edge(edge, partition_id)

    def _add_dependent_verts_and_edges_for_application_graph(self):
        for vertex in self._application_graph.vertices:
            # add any dependent edges and vertices if needed
            if isinstance(vertex, AbstractVertexWithEdgeToDependentVertices):
                for dependant_vertex in vertex.dependent_vertices():
                    self._application_graph.add_vertex(dependant_vertex)
                    edge_partition_ids = vertex.\
                        edge_partition_identifiers_for_dependent_vertex(
                            dependant_vertex)
                    for edge_identifier in edge_partition_ids:
                        dependant_edge = ApplicationEdge(
                            pre_vertex=vertex,
                            post_vertex=dependant_vertex)
                        self._application_graph.add_edge(
                            dependant_edge, edge_identifier)

    def _deduce_data_n_timesteps(self):
        """ Operates the auto pause and resume functionality by figuring out\
            how many timer ticks a simulation can run before SDRAM runs out,\
            and breaks simulation into chunks of that long.

        :return: max time a simulation can run.
        """
        # Go through the placements and find how much SDRAM is used
        # on each chip
        usage_by_chip = dict()

        for placement in self._placements.placements:
<<<<<<< HEAD
            sdram_required = placement.vertex.resources_required.sdram
            if (placement.x, placement.y) in usage_by_chip:
                usage_by_chip[placement.x, placement.y] += sdram_required
            else:
                usage_by_chip[placement.x, placement.y] = sdram_required

        # Go through the chips and divide up the remaining SDRAM, finding
        # the minimum number of machine timesteps to assign
        max_time_steps = sys.maxsize
        for (x, y), sdram in usage_by_chip.items():
            size = self._machine.get_chip_at(x, y).sdram.size
            per_timestep = sdram.per_timestep
            if per_timestep:
                max = (size - sdram.fixed) // sdram.per_timestep
                max_time_steps = min(max_time_steps, max)
=======
            vertex = placement.vertex
            resources = vertex.resources_required
            if (placement.x, placement.y) not in sdram_tracker:
                sdram_tracker[placement.x, placement.y] = \
                    self._machine.get_chip_at(
                        placement.x, placement.y).sdram.size
            sdram = resources.sdram.get_value()
            if isinstance(vertex, AbstractReceiveBuffersToHost):
                sdram -= vertex.get_minimum_buffer_sdram_usage()
                vertex_by_chip[placement.x, placement.y].append(vertex)
            sdram_tracker[placement.x, placement.y] -= sdram

        # Go through the chips and divide up the remaining SDRAM, finding
        # the minimum number of machine timesteps to assign
        min_time_steps = n_machine_time_steps
        for x, y in vertex_by_chip:
            vertices_on_chip = vertex_by_chip[x, y]
            sdram_per_vertex = int(sdram_tracker[x, y] / len(vertices_on_chip))
            min_time_steps_this_chip = min(
                int(vertex.get_n_timesteps_in_buffer_space(
                    sdram_per_vertex, self._machine_time_step))
                for vertex in vertices_on_chip)
            if min_time_steps is None:
                min_time_steps = min_time_steps_this_chip
            else:
                min_time_steps = min(
                    min_time_steps, min_time_steps_this_chip)

        # clear injectable
        clear_injectables()
>>>>>>> cfca6dec

        return max_time_steps

    @staticmethod
    def _generate_steps(n_steps, n_steps_per_segment):
        """ Generates the list of "timer" runs. These are usually in terms of\
            time steps, but need not be.

        :param n_steps: the total runtime in machine time steps
        :type n_steps: int
        :param n_steps_per_segment: the minimum allowed per chunk
        :type n_steps_per_segment: int
        :return: list of time steps
        """
        n_full_iterations = int(math.floor(n_steps / n_steps_per_segment))
        left_over_steps = n_steps - n_full_iterations * n_steps_per_segment

        steps = [int(n_steps_per_segment)] * n_full_iterations
        if left_over_steps:
            steps.append(int(left_over_steps))
        return steps

    def _calculate_number_of_machine_time_steps(self, next_run_timesteps):
        if next_run_timesteps is not None:
            total_timesteps = next_run_timesteps + self._current_run_timesteps
            self._no_machine_time_steps = total_timesteps
            return total_timesteps

        self._no_machine_time_steps = None
        for vtx in self._application_graph.vertices:
            if isinstance(vtx, AbstractRecordable) and vtx.is_recording():
                raise ConfigurationException(
                    "recording a vertex when set to infinite runtime "
                    "is not currently supported")
        for vtx in self._machine_graph.vertices:
            if isinstance(vtx, AbstractRecordable) and vtx.is_recording():
                raise ConfigurationException(
                    "recording a vertex when set to infinite runtime "
                    "is not currently supported")
        return None

    def _run_algorithms(
            self, inputs, algorithms, outputs, tokens, required_tokens,
            provenance_name, optional_algorithms=None):
        """ Runs getting a SpiNNaker machine logic

        :param inputs: the inputs
        :param algorithms: algorithms to call
        :param outputs: outputs to get
        :param tokens: The tokens to start with
        :param required_tokens: The tokens that must be generated
        :param optional_algorithms: optional algorithms to use
        :param provenance_name: the name for provenance
        :return:  None
        """
        # pylint: disable=too-many-arguments
        optional = optional_algorithms
        if optional is None:
            optional = []

        # Execute the algorithms
        executor = PACMANAlgorithmExecutor(
            algorithms=algorithms, optional_algorithms=optional,
            inputs=inputs, tokens=tokens,
            required_output_tokens=required_tokens, xml_paths=self._xml_paths,
            required_outputs=outputs, do_timings=self._do_timings,
            print_timings=self._print_timings,
            provenance_name=provenance_name,
            provenance_path=self._pacman_executor_provenance_path)

        try:
            executor.execute_mapping()
            self._pacman_provenance.extract_provenance(executor)
            return executor
        except Exception:
            self._txrx = executor.get_item("MemoryTransceiver")
            self._machine_allocation_controller = executor.get_item(
                "MachineAllocationController")
            exc_info = sys.exc_info()
            try:
                self._shutdown()
                write_finished_file(
                    self._app_data_top_simulation_folder,
                    self._report_simulation_top_directory)
            except Exception:
                logger.warning("problem when shutting down", exc_info=True)
            reraise(*exc_info)

    def _get_machine(self, total_run_time=0.0, n_machine_time_steps=None):
        if self._machine is not None:
            return self._machine

        inputs = dict(self._extra_inputs)
        algorithms = list()
        outputs = list()

        # Add the version information to the provenance data at the start
        version_provenance = list()
        version_provenance.append(ProvenanceDataItem(
            ["version_data", "spinn_utilities_version"], spinn_utils_version))
        version_provenance.append(ProvenanceDataItem(
            ["version_data", "spinn_machine_version"], spinn_machine_version))
        version_provenance.append(ProvenanceDataItem(
            ["version_data", "spinn_storage_handlers_version"],
            spinn_storage_version))
        version_provenance.append(ProvenanceDataItem(
            ["version_data", "spalloc_version"], spalloc_version))
        version_provenance.append(ProvenanceDataItem(
            ["version_data", "spinnman_version"], spinnman_version))
        version_provenance.append(ProvenanceDataItem(
            ["version_data", "pacman_version"], pacman_version))
        version_provenance.append(ProvenanceDataItem(
            ["version_data", "data_specification_version"], data_spec_version))
        version_provenance.append(ProvenanceDataItem(
            ["version_data", "front_end_common_version"], fec_version))
        version_provenance.append(ProvenanceDataItem(
            ["version_data", "numpy_version"], numpy_version))
        version_provenance.append(ProvenanceDataItem(
            ["version_data", "scipy_version"], scipy_version))
        if self._front_end_versions is not None:
            for name, value in self._front_end_versions:
                version_provenance.append(ProvenanceDataItem(
                    names=["version_data", name], value=value))
        inputs["ProvenanceItems"] = version_provenance
        inputs["UsingAdvancedMonitorSupport"] = self._config.getboolean(
            "Machine", "enable_advanced_monitor_support")

        if (
                self._config.getboolean("Buffers",
                                        "use_auto_pause_and_resume")):
            inputs["PlanNTimeSteps"] = self._minimum_auto_time_steps
        else:
            inputs["PlanNTimeSteps"] = min(
                n_machine_time_steps, self._minimum_auto_time_steps)

        # add algorithms for handling LPG placement and edge insertion
        if self._live_packet_recorder_params:
            algorithms.append("PreAllocateResourcesForLivePacketGatherers")
            inputs['LivePacketRecorderParameters'] = \
                self._live_packet_recorder_params

        if self._config.getboolean("Reports", "write_energy_report"):
            algorithms.append("PreAllocateResourcesForChipPowerMonitor")
            inputs['MemorySamplingFrequency'] = self._config.getint(
                "EnergyMonitor", "sampling_frequency")
            inputs['MemoryNumberSamplesPerRecordingEntry'] = \
                self._config.getint(
                    "EnergyMonitor", "n_samples_per_recording_entry")

        # add algorithms for handling extra monitor code
        if (self._config.getboolean("Machine",
                                    "enable_advanced_monitor_support") or
                self._config.getboolean("Machine", "enable_reinjection")):
            algorithms.append("PreAllocateResourcesForExtraMonitorSupport")

        # add the application and machine graphs as needed
        if (self._application_graph is not None and
                self._application_graph.n_vertices > 0):
            inputs["MemoryApplicationGraph"] = self._application_graph
        elif (self._machine_graph is not None and
                self._machine_graph.n_vertices > 0):
            inputs["MemoryMachineGraph"] = self._machine_graph

        # add max SDRAM size and n_cores which we're going to allow
        # (debug purposes)
        inputs["MaxSDRAMSize"] = self._read_config_int(
            "Machine", "max_sdram_allowed_per_chip")
        inputs["MaxCoreID"] = self._read_config_int(
            "Machine", "core_limit")

        # Set the total run time
        inputs["TotalRunTime"] = total_run_time
        inputs["TotalMachineTimeSteps"] = n_machine_time_steps
        inputs["MachineTimeStep"] = self._machine_time_step
        inputs["TimeScaleFactor"] = self._time_scale_factor

        # Set up common machine details
        self._handle_machine_common_config(inputs)

        # If we are using a directly connected machine, add the details to get
        # the machine and transceiver
        if self._hostname is not None:
            inputs["IPAddress"] = self._hostname
            inputs["BMPDetails"] = self._read_config("Machine", "bmp_names")
            inputs["AutoDetectBMPFlag"] = self._config.getboolean(
                "Machine", "auto_detect_bmp")
            inputs["ScampConnectionData"] = self._read_config(
                "Machine", "scamp_connections_data")

            algorithms.append("MachineGenerator")

            outputs.append("MemoryMachine")
            outputs.append("MemoryTransceiver")

            executor = self._run_algorithms(
                inputs, algorithms, outputs, [], [], "machine_generation")
            self._machine = executor.get_item("MemoryMachine")
            self._txrx = executor.get_item("MemoryTransceiver")
            self._machine_outputs = executor.get_items()
            self._machine_tokens = executor.get_completed_tokens()

        if self._use_virtual_board:
            inputs["IPAddress"] = "virtual"
            inputs["NumberOfBoards"] = self._read_config_int(
                "Machine", "number_of_boards")
            inputs["MachineWidth"] = self._read_config_int(
                "Machine", "width")
            inputs["MachineHeight"] = self._read_config_int(
                "Machine", "height")
            inputs["MachineHasWrapAroundsFlag"] = self._read_config_boolean(
                "Machine", "requires_wrap_arounds")
            inputs["BMPDetails"] = None
            inputs["AutoDetectBMPFlag"] = False
            inputs["ScampConnectionData"] = None
            inputs["RouterTableEntriesPerRouter"] = \
                self._read_config_int("Machine", "RouterTableEntriesPerRouter")
            if inputs["MaxCoreID"] is None:
                inputs["MaxCoreID"] = DEFAULT_N_VIRTUAL_CORES

            algorithms.append("VirtualMachineGenerator")

            outputs.append("MemoryMachine")

            executor = self._run_algorithms(
                inputs, algorithms, outputs, [], [], "machine_generation")
            self._machine_outputs = executor.get_items()
            self._machine_tokens = executor.get_completed_tokens()
            self._machine = executor.get_item("MemoryMachine")

        if (self._spalloc_server is not None or
                self._remote_spinnaker_url is not None):

            need_virtual_board = False

            # if using spalloc system
            if self._spalloc_server is not None:
                inputs["SpallocServer"] = self._spalloc_server
                inputs["SpallocPort"] = self._read_config_int(
                    "Machine", "spalloc_port")
                inputs["SpallocUser"] = self._read_config(
                    "Machine", "spalloc_user")
                inputs["SpallocMachine"] = self._read_config(
                    "Machine", "spalloc_machine")
                if self._n_chips_required is None:
                    algorithms.append("SpallocMaxMachineGenerator")
                    need_virtual_board = True

            # if using HBP server system
            if self._remote_spinnaker_url is not None:
                inputs["RemoteSpinnakerUrl"] = self._remote_spinnaker_url
                if self._n_chips_required is None:
                    algorithms.append("HBPMaxMachineGenerator")
                    need_virtual_board = True

            if (self._application_graph is not None and
                    self._application_graph.n_vertices == 0 and
                    self._machine_graph is not None and
                    self._machine_graph.n_vertices == 0 and
                    need_virtual_board):
                if self._config.getboolean(
                        "Mode", "violate_no_vertex_in_graphs_restriction"):
                    logger.warning(
                        "you graph has no vertices in it, but you have "
                        "requested that we still execute.")
                else:
                    raise ConfigurationException(
                        "A allocated machine has been requested but there are "
                        "no vertices to work out the size of the machine "
                        "required and n_chips_required has not been set")

            inputs["MaxCoreID"] = DEFAULT_N_VIRTUAL_CORES

            do_partitioning = False
            if need_virtual_board:

                # If we are using an allocation server, and we need a virtual
                # board, we need to use the virtual board to get the number of
                # chips to be allocated either by partitioning, or by measuring
                # the graph

                # if the end user has requested violating the no vertex check,
                # add the app graph and let the rest work out.
                if (self._application_graph.n_vertices != 0 or (
                        self._config.getboolean(
                            "Mode",
                            "violate_no_vertex_in_graphs_restriction") and
                        self._machine_graph.n_vertices == 0)):
                    inputs["MemoryApplicationGraph"] = self._application_graph
                    algorithms.extend(self._config.get(
                        "Mapping",
                        "application_to_machine_graph_algorithms").split(","))
                    outputs.append("MemoryMachineGraph")
                    outputs.append("MemoryGraphMapper")
                    do_partitioning = True

                # only add machine graph is it has vertices. as the check for
                # no vertices in both graphs is checked above.
                elif self._machine_graph.n_vertices != 0:
                    inputs["MemoryMachineGraph"] = self._machine_graph
                    algorithms.append("GraphMeasurer")
            else:

                # If we are using an allocation server but have been told how
                # many chips to use, just use that as an input
                inputs["NChipsRequired"] = self._n_chips_required

            if self._spalloc_server is not None:
                algorithms.append("SpallocAllocator")
            elif self._remote_spinnaker_url is not None:
                algorithms.append("HBPAllocator")

            algorithms.append("MachineGenerator")

            outputs.append("MemoryMachine")
            outputs.append("IPAddress")
            outputs.append("MemoryTransceiver")
            outputs.append("MachineAllocationController")

            executor = self._run_algorithms(
                inputs, algorithms, outputs, [], [], "machine_generation")

            self._machine_outputs = executor.get_items()
            self._machine_tokens = executor.get_completed_tokens()
            self._machine = executor.get_item("MemoryMachine")
            self._ip_address = executor.get_item("IPAddress")
            self._txrx = executor.get_item("MemoryTransceiver")
            self._machine_allocation_controller = executor.get_item(
                "MachineAllocationController")

            if do_partitioning:
                self._machine_graph = executor.get_item(
                    "MemoryMachineGraph")
                self._graph_mapper = executor.get_item(
                    "MemoryGraphMapper")

        if self._txrx is not None and self._app_id is None:
            self._app_id = self._txrx.app_id_tracker.get_new_id()

        self._turn_off_on_board_to_save_power("turn_off_board_after_discovery")

        if self._n_chips_required:
            if self._machine.n_chips < self._n_chips_required:
                raise ConfigurationException(
                    "Failure to detect machine of with {} chips as requested. "
                    "Only found {}".format(self._n_chips_required,
                                           self._machine))

        return self._machine

    def _handle_machine_common_config(self, inputs):
        """ Adds common parts of the machine configuration

        :param inputs: the input dict
        :rtype: None
        """
        down_chips, down_cores, down_links = sort_out_downed_chips_cores_links(
            self._config.get("Machine", "down_chips"),
            self._config.get("Machine", "down_cores"),
            self._config.get("Machine", "down_links"))
        inputs["DownedChipsDetails"] = down_chips
        inputs["DownedCoresDetails"] = down_cores
        inputs["DownedLinksDetails"] = down_links
        inputs["BoardVersion"] = self._read_config_int(
            "Machine", "version")
        inputs["ResetMachineOnStartupFlag"] = self._config.getboolean(
            "Machine", "reset_machine_on_startup")
        inputs["BootPortNum"] = self._read_config_int(
            "Machine", "boot_connection_port_num")

    def generate_file_machine(self):
        inputs = {
            "MemoryMachine": self.machine,
            "FileMachineFilePath": os.path.join(
                self._json_folder, "machine.json")
        }
        outputs = ["FileMachine"]
        executor = PACMANAlgorithmExecutor(
            algorithms=[], optional_algorithms=[], inputs=inputs, tokens=[],
            xml_paths=self._xml_paths,
            required_outputs=outputs, required_output_tokens=[],
            do_timings=self._do_timings, print_timings=self._print_timings,
            provenance_path=self._pacman_executor_provenance_path)
        executor.execute_mapping()

    def _do_mapping(self, run_time, n_machine_time_steps, total_run_time):

        # time the time it takes to do all pacman stuff
        mapping_total_timer = Timer()
        mapping_total_timer.start_timing()

        # update inputs with extra mapping inputs if required
        inputs = dict(self._machine_outputs)
        tokens = list(self._machine_tokens)
        if self._extra_mapping_inputs is not None:
            inputs.update(self._extra_mapping_inputs)

        inputs["RunTime"] = run_time
        inputs["TotalRunTime"] = total_run_time
        inputs["TotalMachineTimeSteps"] = n_machine_time_steps

        inputs["PostSimulationOverrunBeforeError"] = self._config.getint(
            "Machine", "post_simulation_overrun_before_error")

        # handle graph additions
        if (self._application_graph.n_vertices > 0 and
                self._graph_mapper is None):
            inputs["MemoryApplicationGraph"] = self._application_graph
        elif self._machine_graph.n_vertices > 0:
            inputs['MemoryMachineGraph'] = self._machine_graph
            if self._graph_mapper is not None:
                inputs["MemoryGraphMapper"] = self._graph_mapper
        elif self._config.getboolean(
                "Mode", "violate_no_vertex_in_graphs_restriction"):
            logger.warning(
                "you graph has no vertices in it, but you have requested that"
                " we still execute.")
            inputs["MemoryApplicationGraph"] = self._application_graph
            inputs["MemoryGraphMapper"] = GraphMapper()
            inputs['MemoryMachineGraph'] = self._machine_graph
        else:
            raise ConfigurationException(
                "There needs to be a graph which contains at least one vertex"
                " for the tool chain to map anything.")

        inputs['ReportFolder'] = self._report_default_directory
        inputs["ApplicationDataFolder"] = self._app_data_runtime_folder
        inputs["ProvenanceFilePath"] = self._provenance_file_path
        inputs["APPID"] = self._app_id
        inputs["ExecDSEOnHostFlag"] = self._exec_dse_on_host
        inputs["TimeScaleFactor"] = self._time_scale_factor
        inputs["MachineTimeStep"] = self._machine_time_step
        inputs["DatabaseSocketAddresses"] = self._database_socket_addresses
        inputs["DatabaseWaitOnConfirmationFlag"] = self._config.getboolean(
            "Database", "wait_on_confirmation")
        inputs["WriteCheckerFlag"] = self._config.getboolean(
            "Mode", "verify_writes")
        inputs["WriteTextSpecsFlag"] = self._config.getboolean(
            "Reports", "write_text_specs")
        inputs["ExecutableFinder"] = self._executable_finder
        inputs["UserCreateDatabaseFlag"] = self._config.get(
            "Database", "create_database")
        inputs["SendStartNotifications"] = self._config.getboolean(
            "Database", "send_start_notification")
        inputs["SendStopNotifications"] = self._config.getboolean(
            "Database", "send_stop_notification")
        inputs["WriteDataSpeedUpReportFlag"] = self._config.getboolean(
            "Reports", "write_data_speed_up_report")

        # add paths for each file based version
        inputs["FileCoreAllocationsFilePath"] = os.path.join(
            self._json_folder, "core_allocations.json")
        inputs["FileSDRAMAllocationsFilePath"] = os.path.join(
            self._json_folder, "sdram_allocations.json")
        inputs["FileMachineFilePath"] = os.path.join(
            self._json_folder, "machine.json")
        inputs["FileMachineGraphFilePath"] = os.path.join(
            self._json_folder, "machine_graph.json")
        inputs["FilePlacementFilePath"] = os.path.join(
            self._json_folder, "placements.json")
        inputs["FileRoutingPathsFilePath"] = os.path.join(
            self._json_folder, "routing_paths.json")
        inputs["FileConstraintsFilePath"] = os.path.join(
            self._json_folder, "constraints.json")

        algorithms = list()

        if self._live_packet_recorder_params:
            algorithms.append(
                "InsertLivePacketGatherersToGraphs")
            algorithms.append("InsertEdgesToLivePacketGatherers")
            inputs['LivePacketRecorderParameters'] = \
                self._live_packet_recorder_params

        if self._config.getboolean("Reports", "write_energy_report"):
            algorithms.append(
                "InsertChipPowerMonitorsToGraphs")
            inputs['MemorySamplingFrequency'] = self._config.getint(
                "EnergyMonitor", "sampling_frequency")
            inputs['MemoryNumberSamplesPerRecordingEntry'] = \
                self._config.getint(
                    "EnergyMonitor", "n_samples_per_recording_entry")

        # handle extra monitor functionality
        add_data_speed_up = (self._config.getboolean(
            "Machine", "enable_advanced_monitor_support") or
            self._config.getboolean("Machine", "enable_reinjection"))
        if add_data_speed_up:
            algorithms.append("InsertExtraMonitorVerticesToGraphs")
            algorithms.append("InsertEdgesToExtraMonitorFunctionality")
            algorithms.append("FixedRouteRouter")
            inputs['FixedRouteDestinationClass'] = \
                DataSpeedUpPacketGatherMachineVertex

        # handle extra mapping algorithms if required
        if self._extra_mapping_algorithms is not None:
            algorithms.extend(self._extra_mapping_algorithms)

        optional_algorithms = list()

        # Add reports
        if self._config.getboolean("Reports", "reports_enabled"):
            if self._config.getboolean("Reports",
                                       "write_tag_allocation_reports"):
                algorithms.append("TagReport")
            if self._config.getboolean("Reports", "write_router_info_report"):
                algorithms.append("routingInfoReports")
            if self._config.getboolean("Reports", "write_router_reports"):
                algorithms.append("RouterReports")
            if self._config.getboolean("Reports",
                                       "write_routing_table_reports"):
                optional_algorithms.append("unCompressedRoutingTableReports")
                optional_algorithms.append("compressedRoutingTableReports")
                optional_algorithms.append("comparisonOfRoutingTablesReport")
            if self._config.getboolean(
                    "Reports", "write_routing_tables_from_machine_report"):
                optional_algorithms.append(
                    "RoutingTableFromMachineReport")

            # only add board chip report if requested
            if self._config.getboolean("Reports", "write_board_chip_report"):
                algorithms.append("BoardChipReport")

            # only add partitioner report if using an application graph
            if (self._config.getboolean(
                    "Reports", "write_partitioner_reports") and
                    self._application_graph.n_vertices != 0):
                algorithms.append("PartitionerReport")

            # only add write placer report with application graph when
            # there's application vertices
            if (self._config.getboolean(
                    "Reports", "write_application_graph_placer_report") and
                    self._application_graph.n_vertices != 0):
                algorithms.append("PlacerReportWithApplicationGraph")

            if self._config.getboolean(
                    "Reports", "write_machine_graph_placer_report"):
                algorithms.append("PlacerReportWithoutApplicationGraph")

            # only add network specification report if there's
            # application vertices.
            if (self._config.getboolean(
                    "Reports", "write_network_specification_report")):
                algorithms.append("NetworkSpecificationReport")

        # only add the partitioner if there isn't already a machine graph
        algorithms.append("MallocBasedChipIDAllocator")
        if (self._application_graph.n_vertices and
                not self._machine_graph.n_vertices):
            full = self._config.get(
                "Mapping", "application_to_machine_graph_algorithms")
            algorithms.extend(full.replace(" ", "").split(","))
            inputs['MemoryPreviousAllocatedResources'] = \
                PreAllocatedResourceContainer()

        if self._use_virtual_board:
            full = self._config.get(
                "Mapping", "machine_graph_to_virtual_machine_algorithms")
        else:
            full = self._config.get(
                "Mapping", "machine_graph_to_machine_algorithms")
        algorithms.extend(full.replace(" ", "").split(","))

        # add check for algorithm start type
        algorithms.append("LocateExecutableStartType")

        # handle outputs
        outputs = [
            "MemoryPlacements", "MemoryRoutingTables",
            "MemoryTags", "MemoryRoutingInfos",
            "MemoryMachineGraph", "ExecutableTypes"
        ]

        if add_data_speed_up:
            outputs.append("MemoryFixedRoutes")

        if self._application_graph.n_vertices > 0:
            outputs.append("MemoryGraphMapper")

        # Create a buffer manager if there isn't one already
        if not self._use_virtual_board:
            if self._buffer_manager is None:
                inputs["StoreBufferDataInFile"] = self._config.getboolean(
                    "Buffers", "store_buffer_data_in_file")
                algorithms.append("BufferManagerCreator")
                outputs.append("BufferManager")
            else:
                inputs["BufferManager"] = self._buffer_manager

        # Execute the mapping algorithms
        executor = self._run_algorithms(
            inputs, algorithms, outputs, tokens, [], "mapping",
            optional_algorithms)

        # get result objects from the pacman executor
        self._mapping_outputs = executor.get_items()
        self._mapping_tokens = executor.get_completed_tokens()

        # Get the outputs needed
        self._placements = executor.get_item("MemoryPlacements")
        self._router_tables = executor.get_item("MemoryRoutingTables")
        self._tags = executor.get_item("MemoryTags")
        self._routing_infos = executor.get_item("MemoryRoutingInfos")
        self._graph_mapper = executor.get_item("MemoryGraphMapper")
        self._machine_graph = executor.get_item("MemoryMachineGraph")
        self._executable_types = executor.get_item("ExecutableTypes")

        if add_data_speed_up:
            self._fixed_routes = executor.get_item("MemoryFixedRoutes")

        if not self._use_virtual_board:
            self._buffer_manager = executor.get_item("BufferManager")

        self._mapping_time += convert_time_diff_to_total_milliseconds(
            mapping_total_timer.take_sample())

    def _do_data_generation(self, n_machine_time_steps):

        # set up timing
        data_gen_timer = Timer()
        data_gen_timer.start_timing()

        # The initial inputs are the mapping outputs
        inputs = dict(self._mapping_outputs)
        tokens = list(self._mapping_tokens)
        inputs["TotalMachineTimeSteps"] = n_machine_time_steps
        inputs["FirstMachineTimeStep"] = self._current_run_timesteps
        inputs["RunTimeMachineTimeSteps"] = n_machine_time_steps
        inputs["DataNTimeSteps"] = self._minimum_step_generated

        # Run the data generation algorithms
        outputs = []
        algorithms = [self._dsg_algorithm]

        executor = self._run_algorithms(
            inputs, algorithms, outputs, tokens, [], "data_generation")
        self._mapping_outputs = executor.get_items()
        self._mapping_tokens = executor.get_completed_tokens()

        self._dsg_time += convert_time_diff_to_total_milliseconds(
            data_gen_timer.take_sample())

    def _do_load(self, application_graph_changed):
        # set up timing
        load_timer = Timer()
        load_timer.start_timing()

        self._turn_on_board_if_saving_power()

        # The initial inputs are the mapping outputs
        inputs = dict(self._mapping_outputs)
        tokens = list(self._mapping_tokens)
        inputs["WriteMemoryMapReportFlag"] = (
            self._config.getboolean("Reports", "write_memory_map_report") and
            application_graph_changed
        )

        if not application_graph_changed and self._has_ran:
            inputs["ExecutableTargets"] = self._last_run_outputs[
                "ExecutableTargets"]

        algorithms = list()

        # add report for extracting routing table from machine report if needed
        # Add algorithm to clear routing tables and set up routing
        if not self._use_virtual_board and application_graph_changed:
            algorithms.append("RoutingSetup")
            # Get the executable targets
            algorithms.append("GraphBinaryGatherer")

        loading_algorithm = read_config(
            self._config, "Mapping", "loading_algorithms")
        if loading_algorithm is not None and application_graph_changed:
            algorithms.extend(loading_algorithm.split(","))
        algorithms.extend(self._extra_load_algorithms)

        write_memory_report = self._config.getboolean(
            "Reports", "write_memory_map_report")
        if write_memory_report and application_graph_changed:
            if self._exec_dse_on_host:
                algorithms.append("MemoryMapOnHostReport")
                algorithms.append("MemoryMapOnHostChipReport")
            else:
                algorithms.append("MemoryMapOnChipReport")

        # Add reports that depend on compression
        routing_tables_needed = False
        if application_graph_changed:
            if self._config.getboolean("Reports",
                                       "write_routing_table_reports"):
                routing_tables_needed = True
                algorithms.append("unCompressedRoutingTableReports")
                algorithms.append("compressedRoutingTableReports")
                algorithms.append("comparisonOfRoutingTablesReport")
            if self._config.getboolean(
                    "Reports", "write_routing_compression_checker_report"):
                routing_tables_needed = True
                algorithms.append("routingCompressionCheckerReport")

        # handle extra monitor functionality
        enable_advanced_monitor = self._config.getboolean(
            "Machine", "enable_advanced_monitor_support")
        if (enable_advanced_monitor and
                (application_graph_changed or not self._has_ran)):
            algorithms.append("LoadFixedRoutes")
            algorithms.append("FixedRouteFromMachineReport")

        # add optional algorithms
        optional_algorithms = list()
        optional_algorithms.append("RoutingTableLoader")
        optional_algorithms.append("TagsLoader")
        optional_algorithms.append("WriteMemoryIOData")

        if self._exec_dse_on_host:
            optional_algorithms.append("HostExecuteDataSpecification")
        else:
            optional_algorithms.append("MachineExecuteDataSpecification")

        # Reload any parameters over the loaded data if we have already
        # run and not using a virtual board
        if self._has_ran and not self._use_virtual_board:
            optional_algorithms.append("DSGRegionReloader")

        # Get the executable targets
        optional_algorithms.append("GraphBinaryGatherer")

        # algorithms needed for loading the binaries to the SpiNNaker machine
        optional_algorithms.append("LoadExecutableImages")

        # Something probably a report needs the routing tables
        # This report is one way to get them if done on machine
        if routing_tables_needed:
            optional_algorithms.append("RoutingTableFromMachineReport")

        # Decide what needs to be done
        required_tokens = ["DataLoaded", "BinariesLoaded"]

        executor = self._run_algorithms(
            inputs, algorithms, [], tokens, required_tokens, "loading",
            optional_algorithms)
        self._load_outputs = executor.get_items()
        self._load_tokens = executor.get_completed_tokens()

        self._load_time += convert_time_diff_to_total_milliseconds(
            load_timer.take_sample())

    def _do_run(self, n_machine_time_steps, loading_done, run_until_complete):
        # start timer
        run_timer = Timer()
        run_timer.start_timing()

        run_complete = False
        executor, total_run_timesteps = self._create_execute_workflow(
            n_machine_time_steps, loading_done, run_until_complete)
        try:
            executor.execute_mapping()
            self._pacman_provenance.extract_provenance(executor)
            run_complete = True

            # write provenance to file if necessary
            if (self._config.getboolean(
                    "Reports", "write_provenance_data") and
                    not self._use_virtual_board and
                    n_machine_time_steps is not None):
                prov_items = executor.get_item("ProvenanceItems")
                prov_items.extend(self._pacman_provenance.data_items)
                self._pacman_provenance.clear()
                self._write_provenance(prov_items)
                self._all_provenance_items.append(prov_items)

            # move data around
            self._last_run_outputs = executor.get_items()
            self._last_run_tokens = executor.get_completed_tokens()
            self._current_run_timesteps = total_run_timesteps
            self._no_sync_changes = executor.get_item("NoSyncChanges")
            self._has_reset_last = False
            self._has_ran = True

            self._execute_time += convert_time_diff_to_total_milliseconds(
                run_timer.take_sample())

        except KeyboardInterrupt:
            logger.error("User has aborted the simulation")
            self._shutdown()
            sys.exit(1)
        except Exception as e:
            e_inf = sys.exc_info()

            # If an exception occurs during a run, attempt to get
            # information out of the simulation before shutting down
            try:
                if executor is not None:
                    # Only do this if the error occurred in the run
                    if not run_complete and not self._use_virtual_board:
                        self._last_run_outputs = executor.get_items()
                        self._last_run_tokens = executor.get_completed_tokens()
                        self._recover_from_error(
                            e, e_inf, executor.get_item("ExecutableTargets"))
                else:
                    logger.error(
                        "The PACMAN executor crashing during initialisation,"
                        " please read previous error message to locate its"
                        " error")
            except Exception:
                logger.error("Error when attempting to recover from error",
                             exc_info=True)

            # if in debug mode, do not shut down machine
            if self._config.get("Mode", "mode") != "Debug":
                try:
                    self.stop(
                        turn_off_machine=False, clear_routing_tables=False,
                        clear_tags=False)
                except Exception:
                    logger.error("Error when attempting to stop",
                                 exc_info=True)

            # reraise exception
            reraise(*e_inf)

    def _create_execute_workflow(
            self, n_machine_time_steps, loading_done, run_until_complete):
        # calculate number of machine time steps
        total_run_timesteps = self._calculate_number_of_machine_time_steps(
            n_machine_time_steps)
        run_time = None
        if n_machine_time_steps is not None:
            run_time = n_machine_time_steps * self._machine_time_step / 1000.0

        # if running again, load the outputs from last load or last mapping
        if self._load_outputs is not None:
            inputs = dict(self._load_outputs)
            tokens = list(self._load_tokens)
        else:
            inputs = dict(self._mapping_outputs)
            tokens = list(self._mapping_tokens)

        inputs["RanToken"] = self._has_ran
        inputs["NoSyncChanges"] = self._no_sync_changes
        inputs["RunTimeMachineTimeSteps"] = n_machine_time_steps
        inputs["TotalMachineTimeSteps"] = total_run_timesteps
        inputs["RunTime"] = run_time
        inputs["FirstMachineTimeStep"] = self._current_run_timesteps
        if run_until_complete:
            inputs["RunUntilCompleteFlag"] = True

        inputs["ExtractIobufFromCores"] = self._config.get(
            "Reports", "extract_iobuf_from_cores")
        inputs["ExtractIobufFromBinaryTypes"] = self._config.get(
            "Reports", "extract_iobuf_from_binary_types")

        # update algorithm list with extra pre algorithms if needed
        if self._extra_pre_run_algorithms is not None:
            algorithms = list(self._extra_pre_run_algorithms)
        else:
            algorithms = list()

        # clear iobuf if were in multirun mode
        if (self._has_ran and not self._has_reset_last and
                not self._use_virtual_board and
                self._config.getboolean("Reports", "clear_iobuf_during_run")):
            algorithms.append("ChipIOBufClearer")

        # Reload any parameters over the loaded data if we have already
        # run and not using a virtual board and the data hasn't already
        # been regenerated during a load
        if (self._has_ran and not self._use_virtual_board and
                not loading_done):
            algorithms.append("DSGRegionReloader")

        # Update the run time if not using a virtual board
        if (not self._use_virtual_board and
                ExecutableType.USES_SIMULATION_INTERFACE in
                self._executable_types):
            algorithms.append("ChipRuntimeUpdater")

        # Add the database writer in case it is needed
        algorithms.append("DatabaseInterface")
        if not self._use_virtual_board:
            algorithms.append("NotificationProtocol")

        # Sort out reload if needed
        if self._config.getboolean("Reports", "write_reload_steps"):
            logger.warning("Reload script is not supported in this version")

        outputs = [
            "NoSyncChanges"
        ]

        if self._use_virtual_board:
            logger.warning(
                "Application will not actually be run as on a virtual board")
        elif (len(self._executable_types) == 1 and
                ExecutableType.NO_APPLICATION in self._executable_types):
            logger.warning(
                "Application will not actually be run as there is nothing to "
                "actually run")
        else:
            algorithms.append("ApplicationRunner")

        # ensure we exploit the parallel of data extraction by running it at\
        # end regardless of multirun, but only run if using a real machine
        if not self._use_virtual_board and run_time is not None:
            algorithms.append("BufferExtractor")

        if self._config.getboolean("Reports", "write_provenance_data"):
            algorithms.append("GraphProvenanceGatherer")

        # add any extra post algorithms as needed
        if self._extra_post_run_algorithms is not None:
            algorithms += self._extra_post_run_algorithms

        # add extractor of iobuf if needed
        if (self._config.getboolean("Reports", "extract_iobuf") and
                self._config.getboolean(
                    "Reports", "extract_iobuf_during_run") and
                not self._use_virtual_board and
                n_machine_time_steps is not None):
            algorithms.append("ChipIOBufExtractor")

        # add extractor of provenance if needed
        if (self._config.getboolean("Reports", "write_provenance_data") and
                not self._use_virtual_board and
                n_machine_time_steps is not None):
            algorithms.append("PlacementsProvenanceGatherer")
            algorithms.append("RouterProvenanceGatherer")
            algorithms.append("ProfileDataGatherer")
            outputs.append("ProvenanceItems")

        # Decide what needs done
        required_tokens = []
        if not self._use_virtual_board:
            required_tokens = ["ApplicationRun"]

        return PACMANAlgorithmExecutor(
            algorithms=algorithms, optional_algorithms=[], inputs=inputs,
            tokens=tokens, required_output_tokens=required_tokens,
            xml_paths=self._xml_paths, required_outputs=outputs,
            do_timings=self._do_timings, print_timings=self._print_timings,
            provenance_path=self._pacman_executor_provenance_path,
            provenance_name="Execution"), total_run_timesteps

    def _write_provenance(self, provenance_data_items):
        """ Write provenance to disk
        """
        writer = None
        if self._provenance_format == "xml":
            writer = ProvenanceXMLWriter()
        elif self._provenance_format == "json":
            writer = ProvenanceJSONWriter()
        writer(provenance_data_items, self._provenance_file_path)

    def _recover_from_error(self, exception, exc_info, executable_targets):
        # if exception has an exception, print to system
        logger.error("An error has occurred during simulation")
        # Print the detail including the traceback
        if isinstance(exception, PacmanAlgorithmFailedToCompleteException):
            logger.error(exception.exception, exc_info=exc_info)
        else:
            logger.error(exception, exc_info=exc_info)

        logger.info("\n\nAttempting to extract data\n\n")

        # Extract router provenance
        extra_monitor_vertices = None
        prov_items = list()
        try:
            if (self._config.getboolean("Machine",
                                        "enable_advanced_monitor_support") or
                    self._config.getboolean("Machine", "enable_reinjection")):
                extra_monitor_vertices = self._last_run_outputs[
                    "MemoryExtraMonitorVertices"]
            router_provenance = RouterProvenanceGatherer()
            prov_items = router_provenance(
                transceiver=self._txrx, machine=self._machine,
                router_tables=self._router_tables,
                extra_monitor_vertices=extra_monitor_vertices,
                placements=self._placements)
        except Exception:
            logger.exception("Error reading router provenance")

        # Find the cores that are not in an expected state
        unsuccessful_cores = self._txrx.get_cores_not_in_state(
            executable_targets.all_core_subsets,
            {CPUState.RUNNING, CPUState.PAUSED, CPUState.FINISHED})

        # If there are no cores in a bad state, find those not yet in
        # their finished state
        unsuccessful_core_subset = CoreSubsets()
        if not unsuccessful_cores:
            for executable_type in self._executable_types:
                unsuccessful_cores = self._txrx.get_cores_not_in_state(
                    self._executable_types[executable_type],
                    executable_type.end_state)
                for x, y, p in iterkeys(unsuccessful_cores):
                    unsuccessful_core_subset.add_processor(x, y, p)

        # Print the details of error cores
        for (x, y, p), core_info in iteritems(unsuccessful_cores):
            state = core_info.state
            rte_state = ""
            if state == CPUState.RUN_TIME_EXCEPTION:
                rte_state = " ({})".format(core_info.run_time_error.name)
            logger.error("{}, {}, {}: {}{} {}".format(
                x, y, p, state.name, rte_state, core_info.application_name))
            if core_info.state == CPUState.RUN_TIME_EXCEPTION:
                logger.error(
                    "r0=0x{:08X} r1=0x{:08X} r2=0x{:08X} r3=0x{:08X}".format(
                        core_info.registers[0], core_info.registers[1],
                        core_info.registers[2], core_info.registers[3]))
                logger.error(
                    "r4=0x{:08X} r5=0x{:08X} r6=0x{:08X} r7=0x{:08X}".format(
                        core_info.registers[4], core_info.registers[5],
                        core_info.registers[6], core_info.registers[7]))
                logger.error("PSR=0x{:08X} SR=0x{:08X} LR=0x{:08X}".format(
                    core_info.processor_state_register,
                    core_info.stack_pointer, core_info.link_register))

        # Find the cores that are not in RTE i.e. that can still be read
        non_rte_cores = [
            (x, y, p)
            for (x, y, p), core_info in iteritems(unsuccessful_cores)
            if (core_info.state != CPUState.RUN_TIME_EXCEPTION and
                core_info.state != CPUState.WATCHDOG)]

        # If there are any cores that are not in RTE, extract data from them
        if (non_rte_cores and
                ExecutableType.USES_SIMULATION_INTERFACE in
                self._executable_types):
            placements = Placements()
            non_rte_core_subsets = CoreSubsets()
            for (x, y, p) in non_rte_cores:
                vertex = self._placements.get_vertex_on_processor(x, y, p)
                placements.add_placement(
                    self._placements.get_placement_of_vertex(vertex))
                non_rte_core_subsets.add_processor(x, y, p)

            # Attempt to force the cores to write provenance and exit
            try:
                updater = ChipProvenanceUpdater()
                updater(self._txrx, self._app_id, non_rte_core_subsets)
            except Exception:
                logger.exception("Could not update provenance on chip")

            # Extract any written provenance data
            try:
                extracter = PlacementsProvenanceGatherer()
                extracter(self._txrx, placements, prov_items)
            except Exception:
                logger.exception("Could not read provenance")

        # Finish getting the provenance
        prov_items.extend(self._pacman_provenance.data_items)
        self._pacman_provenance.clear()
        self._write_provenance(prov_items)
        self._all_provenance_items.append(prov_items)

        # Read IOBUF where possible (that should be everywhere)
        iobuf = ChipIOBufExtractor()
        try:
            errors, warnings = iobuf(
                self._txrx, executable_targets, self._executable_finder,
                self._provenance_file_path,
                self._config.get("Reports", "extract_iobuf_from_cores"),
                self._config.get("Reports", "extract_iobuf_from_binary_types")
            )
        except Exception:
            logger.exception("Could not get iobuf")
            errors, warnings = [], []

        # Print the IOBUFs
        self._print_iobuf(errors, warnings)

    @staticmethod
    def _print_iobuf(errors, warnings):
        for warning in warnings:
            logger.warning(warning)
        for error in errors:
            logger.error(error)

    def reset(self):
        """ Code that puts the simulation back at time zero
        """

        logger.info("Resetting")
        if self._txrx is not None:

            # Stop the application
            self._txrx.stop_application(self._app_id)

        # rewind the buffers from the buffer manager, to start at the beginning
        # of the simulation again and clear buffered out
        if self._buffer_manager is not None:
            self._buffer_manager.reset()

        # reset the current count of how many milliseconds the application
        # has ran for over multiple calls to run
        self._current_run_timesteps = 0

        # change number of resets as loading the binary again resets the sync\
        # to 0
        self._no_sync_changes = 0

        # sets the reset last flag to true, so that when run occurs, the tools
        # know to update the vertices which need to know a reset has occurred
        self._has_reset_last = True

    def _create_xml_paths(self, extra_algorithm_xml_paths):
        # add the extra xml files from the config file
        xml_paths = self._config.get("Mapping", "extra_xmls_paths")
        if xml_paths == "None":
            xml_paths = list()
        else:
            xml_paths = xml_paths.split(",")

        xml_paths.extend(get_front_end_common_pacman_xml_paths())

        if extra_algorithm_xml_paths is not None:
            xml_paths.extend(extra_algorithm_xml_paths)

        return xml_paths

    def _detect_if_graph_has_changed(self, reset_flags=True):
        """ Iterates though the original graphs and look for changes
        """
        changed = False

        # if application graph is filled, check their changes
        if self._original_application_graph.n_vertices:
            for vertex in self._original_application_graph.vertices:
                if isinstance(vertex, AbstractChangableAfterRun):
                    if vertex.requires_mapping:
                        changed = True
                    if reset_flags:
                        vertex.mark_no_changes()
            for partition in \
                    self._original_application_graph.outgoing_edge_partitions:
                for edge in partition.edges:
                    if isinstance(edge, AbstractChangableAfterRun):
                        if edge.requires_mapping:
                            changed = True
                        if reset_flags:
                            edge.mark_no_changes()

        # if no application, but a machine graph, check for changes there
        elif self._original_machine_graph.n_vertices:
            for machine_vertex in self._original_machine_graph.vertices:
                if isinstance(machine_vertex, AbstractChangableAfterRun):
                    if machine_vertex.requires_mapping:
                        changed = True
                    if reset_flags:
                        machine_vertex.mark_no_changes()
            for partition in \
                    self._original_machine_graph.outgoing_edge_partitions:
                for machine_edge in partition.edges:
                    if isinstance(machine_edge, AbstractChangableAfterRun):
                        if machine_edge.requires_mapping:
                            changed = True
                        if reset_flags:
                            machine_edge.mark_no_changes()
        return changed

    @property
    def has_ran(self):
        return self._has_ran

    @property
    def machine_time_step(self):
        return self._machine_time_step

    @property
    def time_scale_factor(self):
        return self._time_scale_factor

    @property
    def machine(self):
        """ The python machine object

        :rtype: :py:class:`spinn_machine.Machine`
        """
        return self._get_machine()

    @property
    def no_machine_time_steps(self):
        return self._no_machine_time_steps

    @property
    def timescale_factor(self):
        return self._time_scale_factor

    @property
    def machine_graph(self):
        return self._machine_graph

    @property
    def original_machine_graph(self):
        return self._original_machine_graph

    @property
    def original_application_graph(self):
        return self._original_application_graph

    @property
    def application_graph(self):
        return self._application_graph

    @property
    def routing_infos(self):
        return self._routing_infos

    @property
    def fixed_routes(self):
        return self._fixed_routes

    @property
    def placements(self):
        return self._placements

    @property
    def transceiver(self):
        return self._txrx

    @property
    def graph_mapper(self):
        return self._graph_mapper

    @property
    def tags(self):
        return self._tags

    @property
    def buffer_manager(self):
        """ The buffer manager being used for loading/extracting buffers

        """
        return self._buffer_manager

    @property
    def dsg_algorithm(self):
        """ The DSG algorithm used by the tools

        """
        return self._dsg_algorithm

    @dsg_algorithm.setter
    def dsg_algorithm(self, new_dsg_algorithm):
        """ Set the DSG algorithm to be used by the tools

        :param new_dsg_algorithm: the new DSG algorithm name
        :rtype: None
        """
        self._dsg_algorithm = new_dsg_algorithm

    @property
    def none_labelled_vertex_count(self):
        """ The number of times vertices have not been labelled.
        """
        return self._none_labelled_vertex_count

    def increment_none_labelled_vertex_count(self):
        """ Increment the number of new vertices which have not been labelled.
        """
        self._none_labelled_vertex_count += 1

    @property
    def none_labelled_edge_count(self):
        """ The number of times edges have not been labelled.
        """
        return self._none_labelled_edge_count

    def increment_none_labelled_edge_count(self):
        """ Increment the number of new edges which have not been labelled.
        """
        self._none_labelled_edge_count += 1

    @property
    def use_virtual_board(self):
        """ True if this run is using a virtual machine
        """
        return self._use_virtual_board

    def get_current_time(self):
        if self._has_ran:
            return (
                float(self._current_run_timesteps) *
                (self._machine_time_step / 1000.0))
        return 0.0

    def get_generated_output(self, name_of_variable):
        if name_of_variable in self._last_run_outputs:
            return self._last_run_outputs[name_of_variable]
        return None

    def __repr__(self):
        return "general front end instance for machine {}"\
            .format(self._hostname)

    def add_application_vertex(self, vertex_to_add):
        """
        :param vertex_to_add: the vertex to add to the graph
        :rtype: None
        :raises: ConfigurationException when both graphs contain vertices
        """
        if (self._original_machine_graph.n_vertices > 0 and
                self._graph_mapper is None):
            raise ConfigurationException(
                "Cannot add vertices to both the machine and application"
                " graphs")
        self._original_application_graph.add_vertex(vertex_to_add)

    def add_machine_vertex(self, vertex):
        """
        :param vertex: the vertex to add to the graph
        :rtype: None
        :raises: ConfigurationException when both graphs contain vertices
        """
        # check that there's no application vertices added so far
        if self._original_application_graph.n_vertices > 0:
            raise ConfigurationException(
                "Cannot add vertices to both the machine and application"
                " graphs")
        self._original_machine_graph.add_vertex(vertex)

    def add_application_edge(self, edge_to_add, partition_identifier):
        """
        :param edge_to_add:
        :param partition_identifier: \
            the partition identifier for the outgoing edge partition
        :rtype: None
        """

        self._original_application_graph.add_edge(
            edge_to_add, partition_identifier)

    def add_machine_edge(self, edge, partition_id):
        """
        :param edge: the edge to add to the graph
        :param partition_id: \
            the partition identifier for the outgoing edge partition
        :rtype: None
        """
        self._original_machine_graph.add_edge(edge, partition_id)

    def _shutdown(
            self, turn_off_machine=None, clear_routing_tables=None,
            clear_tags=None):
        self._state = Simulator_State.SHUTDOWN

        # if on a virtual machine then shut down not needed
        if self._use_virtual_board:
            return

        if self._machine_is_turned_off:
            logger.info("Shutdown skipped as board is off for power save")
            return

        if turn_off_machine is None:
            turn_off_machine = self._config.getboolean(
                "Machine", "turn_off_machine")

        if clear_routing_tables is None:
            clear_routing_tables = self._config.getboolean(
                "Machine", "clear_routing_tables")

        if clear_tags is None:
            clear_tags = self._config.getboolean("Machine", "clear_tags")

        if self._txrx is not None:
            # if stopping on machine, clear IP tags and routing table
            self.__clear(clear_tags, clear_routing_tables)

        # Fully stop the application
        self.__stop_app()

        # stop the transceiver and allocation controller
        self.__close_transceiver(turn_off_machine)
        self.__close_allocation_controller()
        self._state = Simulator_State.SHUTDOWN

    def __clear(self, clear_tags, clear_routing_tables):
        # if stopping on machine, clear IP tags and
        if clear_tags:
            for ip_tag in self._tags.ip_tags:
                self._txrx.clear_ip_tag(
                    ip_tag.tag, board_address=ip_tag.board_address)
            for reverse_ip_tag in self._tags.reverse_ip_tags:
                self._txrx.clear_ip_tag(
                    reverse_ip_tag.tag,
                    board_address=reverse_ip_tag.board_address)

        # if clearing routing table entries, clear
        if clear_routing_tables:
            for router_table in self._router_tables.routing_tables:
                if not self._machine.get_chip_at(
                        router_table.x, router_table.y).virtual:
                    self._txrx.clear_multicast_routes(
                        router_table.x, router_table.y)

        # clear values
        self._no_sync_changes = 0

    def __stop_app(self):
        if self._txrx is not None and self._app_id is not None:
            self._txrx.stop_application(self._app_id)

    def __close_transceiver(self, turn_off_machine):
        if self._txrx is not None:
            if turn_off_machine:
                logger.info("Turning off machine")

            self._txrx.close(power_off_machine=turn_off_machine)
            self._txrx = None

    def __close_allocation_controller(self):
        if self._machine_allocation_controller is not None:
            self._machine_allocation_controller.close()
            self._machine_allocation_controller = None

    def stop(self, turn_off_machine=None, clear_routing_tables=None,
             clear_tags=None):
        """
        :param turn_off_machine: decides if the machine should be powered down\
            after running the execution. Note that this powers down all boards\
            connected to the BMP connections given to the transceiver
        :type turn_off_machine: bool
        :param clear_routing_tables: informs the tool chain if it\
            should turn off the clearing of the routing tables
        :type clear_routing_tables: bool
        :param clear_tags: informs the tool chain if it should clear the tags\
            off the machine at stop
        :type clear_tags: boolean
        :rtype: None
        """
        if self._state in [Simulator_State.SHUTDOWN]:
            raise ConfigurationException("Simulator has already been shutdown")
        self._state = Simulator_State.SHUTDOWN

        # Keep track of any exception to be re-raised
        exc_info = None

        # If we have run forever, stop the binaries
        if (self._has_ran and self._current_run_timesteps is None and
                not self._use_virtual_board):
            executor = self._create_stop_workflow()
            run_complete = False
            try:
                executor.execute_mapping()
                self._pacman_provenance.extract_provenance(executor)
                run_complete = True

                # write provenance to file if necessary
                if self._config.getboolean("Reports", "writeProvenanceData"):
                    prov_items = executor.get_item("ProvenanceItems")
                    prov_items.extend(self._pacman_provenance.data_items)
                    self._pacman_provenance.clear()
                    self._write_provenance(prov_items)
                    self._all_provenance_items.append(prov_items)
            except Exception as e:
                exc_info = sys.exc_info()

                # If an exception occurs during a run, attempt to get
                # information out of the simulation before shutting down
                try:
                    # Only do this if the error occurred in the run
                    if not run_complete and not self._use_virtual_board:
                        self._recover_from_error(
                            e, exc_info[2], executor.get_item(
                                "ExecutableTargets"))
                except Exception:
                    logger.exception(
                        "Error when attempting to recover from error")

        if self._config.getboolean("Reports", "write_energy_report"):
            self._do_energy_report()

        # handle iobuf extraction if never extracted it yet but requested to
        if self._config.getboolean("Reports", "extract_iobuf"):
            self._extract_iobufs()

        # shut down the machine properly
        self._shutdown(turn_off_machine, clear_routing_tables, clear_tags)

        # display any provenance data gathered
        for i, provenance_items in enumerate(self._all_provenance_items):
            message = None
            if len(self._all_provenance_items) > 1:
                message = "Provenance from run {}".format(i)
            self._check_provenance(provenance_items, message)

        write_finished_file(
            self._app_data_top_simulation_folder,
            self._report_simulation_top_directory)

        if exc_info is not None:
            reraise(*exc_info)

    def _create_stop_workflow(self):
        inputs = self._last_run_outputs
        tokens = self._last_run_tokens
        algorithms = []
        outputs = []

        # stop any binaries that need to be notified of the simulation
        # stopping if in infinite run
        if ExecutableType.USES_SIMULATION_INTERFACE in self._executable_types:
            algorithms.append("ApplicationFinisher")

        # add extractor of iobuf if needed
        if self._config.getboolean("Reports", "extract_iobuf") and \
                self._config.getboolean("Reports", "extract_iobuf_during_run"):
            algorithms.append("ChipIOBufExtractor")

        # add extractor of provenance if needed
        if self._config.getboolean("Reports", "writeProvenanceData"):
            algorithms.append("PlacementsProvenanceGatherer")
            algorithms.append("RouterProvenanceGatherer")
            algorithms.append("ProfileDataGatherer")
            outputs.append("ProvenanceItems")

        # Assemble how to run the algorithms
        return PACMANAlgorithmExecutor(
            algorithms=algorithms, optional_algorithms=[], inputs=inputs,
            tokens=tokens, required_output_tokens=[],
            xml_paths=self._xml_paths,
            required_outputs=outputs, do_timings=self._do_timings,
            print_timings=self._print_timings,
            provenance_path=self._pacman_executor_provenance_path,
            provenance_name="stopping")

    def _do_energy_report(self):
        if self._buffer_manager is None:
            return
        # create energy report
        energy_report = EnergyReport()

        # acquire provenance items
        if self._last_run_outputs is not None:
            prov_items = self._last_run_outputs["ProvenanceItems"]
            pacman_provenance = list()
            router_provenance = list()

            # group them by name type
            grouped_items = sorted(
                prov_items, key=lambda item: item.names[0])
            for element in grouped_items:
                if element.names[0] == 'pacman':
                    pacman_provenance.append(element)
                if element.names[0] == 'router_provenance':
                    router_provenance.append(element)

            # run energy report
            energy_report(
                self._placements, self._machine,
                self._report_default_directory,
                self._read_config_int("Machine", "version"),
                self._spalloc_server, self._remote_spinnaker_url,
                self._time_scale_factor, self._machine_time_step,
                pacman_provenance, router_provenance, self._machine_graph,
                self._current_run_timesteps, self._buffer_manager,
                self._mapping_time, self._load_time, self._execute_time,
                self._dsg_time, self._extraction_time,
                self._machine_allocation_controller)

    def _extract_iobufs(self):
        if self._config.getboolean("Reports", "extract_iobuf_during_run"):
            return
        if self._config.getboolean("Reports", "clear_iobuf_during_run"):
            return
        extractor = ChipIOBufExtractor()
        extractor(
            transceiver=self._txrx,
            executable_targets=self._last_run_outputs["ExecutableTargets"],
            executable_finder=self._executable_finder,
            provenance_file_path=self._provenance_file_path)

    def add_socket_address(self, socket_address):
        """
        :param socket_address:
        :rtype: None
        """
        self._database_socket_addresses.add(socket_address)

    @staticmethod
    def _check_provenance(items, initial_message=None):
        """ Display any errors from provenance data
        """
        initial_message_printed = False
        for item in items:
            if item.report:
                if not initial_message_printed and initial_message is not None:
                    print(initial_message)
                    initial_message_printed = True
                logger.warning(item.message)

    def _read_config(self, section, item):
        return read_config(self._config, section, item)

    def _read_config_int(self, section, item):
        return read_config_int(self._config, section, item)

    def _read_config_boolean(self, section, item):
        return read_config_boolean(
            self._config, section, item)

    def _turn_off_on_board_to_save_power(self, config_flag):
        """ Executes the power saving mode of either on or off of the\
            SpiNNaker machine.

        :param config_flag: Flag read from the configuration file
        :type config_flag: str
        :rtype: None
        """
        # check if machine should be turned off
        turn_off = read_config_boolean(
            self._config, "EnergySavings", config_flag)
        if turn_off is None:
            return

        # if a mode is set, execute
        if turn_off:
            if self._turn_off_board_to_save_power():
                logger.info("Board turned off based on: {}", config_flag)
        else:
            if self._turn_on_board_if_saving_power():
                logger.info("Board turned on based on: {}", config_flag)

    def _turn_off_board_to_save_power(self):
        """ Executes the power saving mode of turning off the SpiNNaker\
            machine.

        :return: bool when successful, false otherwise
        :rtype: bool
        """
        # already off or no machine to turn off
        if self._machine_is_turned_off or self._use_virtual_board:
            return False

        if self._machine_allocation_controller is not None:
            # switch power state if needed
            if self._machine_allocation_controller.power:
                self._machine_allocation_controller.set_power(False)

        self._txrx.power_off_machine()

        self._machine_is_turned_off = True
        return True

    def _turn_on_board_if_saving_power(self):
        # Only required if previously turned off which never happens
        # on virtual machine
        if not self._machine_is_turned_off:
            return False

        if self._machine_allocation_controller is not None:
            # switch power state if needed
            if not self._machine_allocation_controller.power:
                self._machine_allocation_controller.set_power(True)
        else:
            self._txrx.power_on_machine()

        self._txrx.ensure_board_is_ready()
        self._machine_is_turned_off = False
        return True

    @property
    def has_reset_last(self):
        return self._has_reset_last

    @property
    def config(self):
        """ Helper method for the front end implementations until we remove\
            config
        """
        return self._config

    @property
    def get_number_of_available_cores_on_machine(self):
        """ Returns the number of available cores on the machine after taking\
            into account preallocated resources

        :return: number of available cores
        :rtype: int
        """

        # get machine if not got already
        if self._machine is None:
            self._get_machine()

        # get cores of machine
        cores = self._machine.total_available_user_cores
        take_into_account_chip_power_monitor = self._read_config_boolean(
            "Reports", "write_energy_report")
        if take_into_account_chip_power_monitor:
            cores -= self._machine.n_chips
        take_into_account_extra_monitor_cores = (self._config.getboolean(
            "Machine", "enable_advanced_monitor_support") or
                self._config.getboolean("Machine", "enable_reinjection"))
        if take_into_account_extra_monitor_cores:
            cores -= self._machine.n_chips
            cores -= len(self._machine.ethernet_connected_chips)
        return cores<|MERGE_RESOLUTION|>--- conflicted
+++ resolved
@@ -1083,7 +1083,6 @@
         usage_by_chip = dict()
 
         for placement in self._placements.placements:
-<<<<<<< HEAD
             sdram_required = placement.vertex.resources_required.sdram
             if (placement.x, placement.y) in usage_by_chip:
                 usage_by_chip[placement.x, placement.y] += sdram_required
@@ -1099,38 +1098,9 @@
             if per_timestep:
                 max = (size - sdram.fixed) // sdram.per_timestep
                 max_time_steps = min(max_time_steps, max)
-=======
-            vertex = placement.vertex
-            resources = vertex.resources_required
-            if (placement.x, placement.y) not in sdram_tracker:
-                sdram_tracker[placement.x, placement.y] = \
-                    self._machine.get_chip_at(
-                        placement.x, placement.y).sdram.size
-            sdram = resources.sdram.get_value()
-            if isinstance(vertex, AbstractReceiveBuffersToHost):
-                sdram -= vertex.get_minimum_buffer_sdram_usage()
-                vertex_by_chip[placement.x, placement.y].append(vertex)
-            sdram_tracker[placement.x, placement.y] -= sdram
-
-        # Go through the chips and divide up the remaining SDRAM, finding
-        # the minimum number of machine timesteps to assign
-        min_time_steps = n_machine_time_steps
-        for x, y in vertex_by_chip:
-            vertices_on_chip = vertex_by_chip[x, y]
-            sdram_per_vertex = int(sdram_tracker[x, y] / len(vertices_on_chip))
-            min_time_steps_this_chip = min(
-                int(vertex.get_n_timesteps_in_buffer_space(
-                    sdram_per_vertex, self._machine_time_step))
-                for vertex in vertices_on_chip)
-            if min_time_steps is None:
-                min_time_steps = min_time_steps_this_chip
-            else:
-                min_time_steps = min(
-                    min_time_steps, min_time_steps_this_chip)
 
         # clear injectable
-        clear_injectables()
->>>>>>> cfca6dec
+        # clear_injectables()
 
         return max_time_steps
 
