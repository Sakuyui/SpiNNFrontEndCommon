# Copyright (c) 2017-2019 The University of Manchester
#
# This program is free software: you can redistribute it and/or modify
# it under the terms of the GNU General Public License as published by
# the Free Software Foundation, either version 3 of the License, or
# (at your option) any later version.
#
# This program is distributed in the hope that it will be useful,
# but WITHOUT ANY WARRANTY; without even the implied warranty of
# MERCHANTABILITY or FITNESS FOR A PARTICULAR PURPOSE.  See the
# GNU General Public License for more details.
#
# You should have received a copy of the GNU General Public License
# along with this program.  If not, see <http://www.gnu.org/licenses/>.
"""
main interface for the SpiNNaker tools
"""
from collections import defaultdict
import logging
import math
import signal
import sys
import threading
from threading import Condition
from numpy import __version__ as numpy_version

from spinn_utilities import __version__ as spinn_utils_version
from spinn_utilities.config_holder import (
    get_config_bool, get_config_int, get_config_str, set_config)
from spinn_utilities.log import FormatAdapter
from spinn_utilities.timer import Timer

from spinn_machine import __version__ as spinn_machine_version
from spinn_machine import CoreSubsets, Machine

from spinnman import __version__ as spinnman_version
from spinnman.exceptions import SpiNNManCoresNotInStateException
from spinnman.messages.scp.enums.signal import Signal
from spinnman.model.cpu_infos import CPUInfos
from spinnman.model.enums.cpu_state import CPUState

from data_specification import __version__ as data_spec_version

from spalloc import __version__ as spalloc_version

from pacman import __version__ as pacman_version
from pacman.executor.injection_decorator import (
    clear_injectables, provide_injectables)
from pacman.model.graphs.application import (
    ApplicationGraph, ApplicationGraphView, ApplicationEdge)
from pacman.model.partitioner_splitters.splitter_reset import splitter_reset
from pacman.model.placements import Placements
from pacman.operations.chip_id_allocator_algorithms import (
    malloc_based_chip_id_allocator)
from pacman.operations.fixed_route_router import fixed_route_router
from pacman.operations.partition_algorithms import splitter_partitioner
from pacman.operations.placer_algorithms import place_application_graph
from pacman.operations.router_algorithms import (
    basic_dijkstra_routing, ner_route, ner_route_traffic_aware,
    route_application_graph)
from pacman.operations.router_compressors import (
    pair_compressor, range_compressor)
from pacman.operations.router_compressors.ordered_covering_router_compressor \
    import ordered_covering_compressor
from pacman.operations.routing_info_allocator_algorithms.\
    zoned_routing_info_allocator import (flexible_allocate, global_allocate)
from pacman.operations.routing_table_generators import (
    basic_routing_table_generator, merged_routing_table_generator)
from pacman.operations.tag_allocator_algorithms import basic_tag_allocator

from spinn_front_end_common import __version__ as fec_version
from spinn_front_end_common.abstract_models import (
    AbstractSendMeMulticastCommandsVertex,
    AbstractVertexWithEdgeToDependentVertices, AbstractChangableAfterRun,
    AbstractCanReset)
from spinn_front_end_common.interface.config_handler import ConfigHandler
from spinn_front_end_common.interface.interface_functions import (
    application_finisher, application_runner, buffer_extractor,
    buffer_manager_creator, chip_io_buf_clearer, chip_io_buf_extractor,
    chip_provenance_updater, chip_runtime_updater, compute_energy_used,
    create_notification_protocol, database_interface,
    dsg_region_reloader, energy_provenance_reporter,
    execute_application_data_specs, execute_system_data_specs,
    graph_binary_gatherer, graph_data_specification_writer,
    graph_provenance_gatherer,
    host_based_bit_field_router_compressor,
    hbp_allocator, hbp_max_machine_generator,
    insert_chip_power_monitors_to_graphs,
    insert_extra_monitor_vertices_to_graphs,
    insert_live_packet_gatherers_to_graphs,
    load_app_images, load_fixed_routes, load_sys_images,
    local_tdma_builder, locate_executable_start_type,
    lpg_multicast_routing_generator, machine_generator,
    placements_provenance_gatherer, profile_data_gatherer,
    read_routing_tables_from_machine, router_provenance_gatherer,
    routing_setup, routing_table_loader,
    sdram_outgoing_partition_allocator, spalloc_allocator,
    spalloc_max_machine_generator,
    system_multicast_routing_generator,
    tags_loader, virtual_machine_generator)
from spinn_front_end_common.interface.interface_functions.\
    machine_bit_field_router_compressor import (
        machine_bit_field_ordered_covering_compressor,
        machine_bit_field_pair_router_compressor)
from spinn_front_end_common.interface.interface_functions.\
    host_no_bitfield_router_compression import (
        ordered_covering_compression, pair_compression)
from spinn_front_end_common.interface.splitter_selectors import (
    splitter_selector)
from spinn_front_end_common.interface.java_caller import JavaCaller
from spinn_front_end_common.interface.provenance import (
    APPLICATION_RUNNER, DATA_GENERATION, GET_MACHINE, LOADING,
    ProvenanceWriter, MAPPING, RUN_LOOP)
from spinn_front_end_common.interface.simulator_status import (
    RUNNING_STATUS, SHUTDOWN_STATUS, Simulator_Status)
from spinn_front_end_common.utilities import globals_variables
from spinn_front_end_common.utilities.exceptions import ConfigurationException
from spinn_front_end_common.utilities.report_functions import (
    bitfield_compressor_report, board_chip_report, EnergyReport,
    fixed_route_from_machine_report, memory_map_on_host_report,
    memory_map_on_host_chip_report, network_specification,
    router_collision_potential_report,
    routing_table_from_machine_report, tags_from_machine_report,
    write_json_machine, write_json_partition_n_keys_map, write_json_placements,
    write_json_routing_tables, drift_report)
from spinn_front_end_common.utilities import IOBufExtractor
from spinn_front_end_common.utilities.utility_objs import (
    ExecutableType)
from spinn_front_end_common.utility_models import (
    CommandSender, DataSpeedUpPacketGatherMachineVertex)
from spinn_front_end_common.utilities import FecTimer
from spinn_front_end_common.utilities.report_functions.reports import (
    generate_comparison_router_report, partitioner_report,
    placer_reports_with_application_graph,
    router_compressed_summary_report, routing_info_report,
    router_report_from_compressed_router_tables,
    router_report_from_paths,
    router_report_from_router_tables, router_summary_report,
    sdram_usage_report_per_chip,
    tag_allocator_report)

try:
    from scipy import __version__ as scipy_version
except ImportError:
    scipy_version = "scipy not installed"

logger = FormatAdapter(logging.getLogger(__name__))

# 0-15 are reserved for system use (per lplana)
ALANS_DEFAULT_RANDOM_APP_ID = 16


class AbstractSpinnakerBase(ConfigHandler):
    """ Main interface into the tools logic flow.
    """
    # pylint: disable=broad-except

    __slots__ = [
        # the object that contains a set of file paths, which should encompass
        # all locations where binaries are for this simulation.
        # init param and never changed
        "_executable_finder",

        # the number of boards requested by the user during setup
        # init param and never changed
        "_n_boards_required",

        # the number of chips requested by the user during setup.
        # init param and never changed
        "_n_chips_required",

        # The IP-address of the SpiNNaker machine
        # Either hostname or the ipaddress form the allocator
        "_ipaddress",

        # the connection to allocted spalloc and HBP machines
        "_machine_allocation_controller",

        # the pacman application graph, used to hold vertices which need to be
        # split to core sizes
        "_application_graph",

        # the end user application graph, used to hold vertices which need to
        # be split to core sizes
        # Object created by init. Added to but never new object
        "_original_application_graph",

        # The holder for where machine graph vertices are placed.
        "_placements",

        # The holder for the routing table entries for all used routers in this
        # simulation
        "_router_tables",

        # The holder for the routing table entries after possible
        # pre compression but before main compression
        "_precompressed",

        # the holder for the keys used by the machine vertices for
        # communication
        "_routing_infos",

        # the holder for the fixed routes generated, if there are any
        "_fixed_routes",

        # The holder for the IP tags and reverse IP tags used by the simulation
        "_tags",

        # The python representation of the SpiNNaker machine that this
        # simulation is going to run on
        "_machine",

        # The SpiNNMan interface instance.
        "_txrx",

        # The manager of streaming buffered data in and out of the SpiNNaker
        # machine
        "_buffer_manager",

        # Handler for keep all the calls to Java in a single space.
        # May be null is configs request not to use Java
        "_java_caller",

        # vertex label count used to ensure unique names of edges
        "_none_labelled_edge_count",

        # Set of addresses.
        # Set created at init. Added to but never new object
        "_database_socket_addresses",

        # status flag
        "_has_ran",

        # Status enum
        "_status",

        # Condition object used for waiting for stop
        # Set during init and the used but never new object
        "_state_condition",

        # status flag
        "_has_reset_last",

        # flag to say user has been give machine info
        "_user_accessed_machine",

        # count of time from previous runs since setup/reset
        # During do_run points to the end timestep of that cycle
        "_current_run_timesteps",

        # change number of resets as loading the binary again resets the
        # sync to 0
        "_no_sync_changes",

        # max time the run can take without running out of memory
        "_max_run_time_steps",

        # Set when run_until_complete is specified by the user
        "_run_until_complete",

        # id for the application from the cfg or the tranceiver
        # TODO check after related PR
        "_app_id",

        #
        "_do_timings",

        #
        "_print_timings",

        #
        "_raise_keyboard_interrupt",

        # The run number for the this/next end_user call to run
        "_n_calls_to_run",

        # The loop number for the this/next loop in the end_user run
        "_n_loops",

        # dict of exucutable types to cores
        "_executable_types",

        # mapping between parameters and the vertices which need to talk to
        # them
        # Created during init. Added to but never new object
        "_live_packet_recorder_params",

        # mapping of live packet recorder parameters to vertex
        "_live_packet_recorder_parameters_mapping",

        # the timer used to log the execute time
        # TODO energy report cleanup
        "_run_timer",

        # Used in exception handling and control c
        "_last_except_hook",

        # status flag
        "_vertices_or_edges_added",

        # Version provenance
        # TODO provenance cleanup
        "_version_provenance",

        # All beyond this point new for no extractor
        # The data is not new but now it is held direct and not via inputs

        # Path of the notification interface database
        "_database_file_path",

        # Binaries to run
        "_executable_targets",

        # version of the board to requested or discovered
        "_board_version",

        # Start timestep of a do_run cycle
        # Set by data generation and do_run cleared by do_run
        "_first_machine_time_step",

        # Mapping for partitions to how many keys they need
        "_machine_partition_n_keys_map",

        # system routing timout keys
        "_system_multicast_router_timeout_keys",

        # DSG to be written to the machine
        "_dsg_targets",

        # Mapping for vertice to extra monitors
        "_vertex_to_ethernet_connected_chip_mapping",

        # Reinjection routing tables
        "_data_in_multicast_routing_tables",

        # Maps injector keys to chips
        "_data_in_multicast_key_to_chip_map",

        # Number of timesteps to consider when doing partitioning and placement
        "_plan_n_timesteps",

        # TODO provenance cleanup
        "_compressor_provenance",

        # Routing tables
        "_routing_table_by_partition",

        # Flag to say is compressed routing tables are on machine
        # TODO remove this when the data change only algorithms are done
        "_multicast_routes_loaded",

        # Extra monitors per chip
        "_extra_monitor_to_chip_mapping",

        # Flag to say if current machine is a temporary max machine
        # the temp /max machine is held in the "machine" slot
        "_max_machine",

        # Number of chips computed to be needed
        "_n_chips_needed",

        # Notification interface if needed
        "_notification_interface",

        # Map of machine vertex to LPG Machine vertex attached to
        "_lpg_for_m_vertex"
    ]

    def __init__(
            self, executable_finder, graph_label=None,
            database_socket_addresses=None, n_chips_required=None,
            n_boards_required=None):
        """
        :param executable_finder: How to find APLX files to deploy to SpiNNaker
        :type executable_finder:
            ~spinn_utilities.executable_finder.ExecutableFinder
        :param str graph_label: A label for the overall application graph
        :param database_socket_addresses: How to talk to notification databases
        :type database_socket_addresses:
            iterable(~spinn_utilities.socket_address.SocketAddress) or None
        :param int n_chips_required:
            Overrides the number of chips to allocate from spalloc
        :param int n_boards_required:
            Overrides the number of boards to allocate from spalloc
        """
        # pylint: disable=too-many-arguments
        super().__init__()

        self._executable_finder = executable_finder

        # output locations of binaries to be searched for end user info
        logger.info(
            "Will search these locations for binaries: {}",
            self._executable_finder.binary_paths)

        if n_chips_required is None or n_boards_required is None:
            self._n_chips_required = n_chips_required
            self._n_boards_required = n_boards_required
        else:
            raise ConfigurationException(
                "Please use at most one of n_chips_required or "
                "n_boards_required")

        # store for Live Packet Gatherers
        self._live_packet_recorder_params = defaultdict(list)

        # update graph label if needed
        if graph_label is None:
            graph_label = "Application_graph"

        # pacman objects
        self._original_application_graph = ApplicationGraph(label=graph_label)

        self._machine_allocation_controller = None
        self._txrx = None
        self._new_run_clear()
        self._machine_clear()

        # pacman executor objects

        self._none_labelled_edge_count = 0

        # database objects
        self._database_socket_addresses = set()
        if database_socket_addresses is not None:
            self._database_socket_addresses.update(database_socket_addresses)

        # holder for timing and running related values
        self._run_until_complete = False
        self._has_ran = False
        self._status = Simulator_Status.INIT
        self._state_condition = Condition()
        self._has_reset_last = False
        self._user_accessed_machine = False
        self._n_calls_to_run = 1
        self._n_loops = None
        self._current_run_timesteps = 0
        self._no_sync_changes = 0

        self._app_id = None

        # folders
        self._set_up_output_folders(self._n_calls_to_run)

        # Setup for signal handling
        self._raise_keyboard_interrupt = False

        globals_variables.set_simulator(self)

        self._create_version_provenance()

        self._last_except_hook = sys.excepthook
        self._vertices_or_edges_added = False
        self._first_machine_time_step = None
        self._compressor_provenance = None
        self._lpg_for_m_vertex = None

        FecTimer.setup(self)

        # Safety in case a previous run left a bad state
        clear_injectables()

    def _new_run_clear(self):
        """
        This clears all data that if no longer valid after a hard reset

        """
        self._application_graph = None
        self._buffer_manager = None
        self._database_file_path = None
        self._notification_interface = None
        self._data_in_multicast_key_to_chip_map = None
        self._data_in_multicast_routing_tables = None
        self._dsg_targets = None
        self._executable_targets = None
        self._executable_types = None
        self._extra_monitor_to_chip_mapping = None
        self._fixed_routes = None
        self._java_caller = None
        self._live_packet_recorder_parameters_mapping = None
        self._machine_partition_n_keys_map = None
        self._max_machine = False
        self._max_run_time_steps = None
        self._multicast_routes_loaded = False
        self._n_chips_needed = None
        self._placements = None
        self._plan_n_timesteps = None
        self._router_tables = None
        self._precompressed = None
        self._routing_table_by_partition = None
        self._routing_infos = None
        self._system_multicast_router_timeout_keys = None
        self._tags = None
        self._vertex_to_ethernet_connected_chip_mapping = None
        self._run_timer = None

    def _machine_clear(self):
        self._ipaddress = None
        self._board_version = None
        if self._txrx is not None:
            if self._has_ran:
                self._txrx.stop_application(self._app_id)
            self._txrx.close()
            self._app_id = None
        self.__close_allocation_controller()
        self._machine = None
        self._txrx = None

    def __getitem__(self, item):
        """
        Provides dict style access to the key data.

        Allow ASB to be passed into the do_injection method

        Values exposed this way are limited to the ones needed for injection

        :param str item: key to object wanted
        :return: Object asked for
        :rtype: Object
        :raise KeyError: the error message will say if the item is not known
            now or not provided
        """
        value = self._unchecked_gettiem(item)
        if value or value == 0:
            return value
        if value is None:
            raise KeyError(f"Item {item} is currently not set")

    def __contains__(self, item):
        """
        Provides dict style in checks to the key data.

        Keys check this way are limited to the ones needed for injection

        :param str item:
        :return: True if the items is currently know
        :rtype: bool
        """
        if self._unchecked_gettiem(item) is not None:
            return True
        return False

    def items(self):
        """
        Lists the keys of the data currently available.

        Keys exposed this way are limited to the ones needed for injection

        :return: List of the keys for which there is data
        :rtype: list(str)
        :raise KeyError:  Amethod this call depends on could raise this
            exception, but that indicates a programming mismatch
        """
        results = []
        for key in ["APPID", "ApplicationGraph", "DataInMulticastKeyToChipMap",
                    "DataInMulticastRoutingTables", "DataNTimeSteps",
                    "ExtendedMachine", "FirstMachineTimeStep",
                    "Placements", "RoutingInfos",
                    "RunUntilTimeSteps", "SystemMulticastRouterTimeoutKeys",
                    "Tags"]:
            item = self._unchecked_gettiem(key)
            if item is not None:
                results.append((key, item))
        return results

    def _unchecked_gettiem(self, item):
        """
        Returns the data for this item or None if currently unknown.

        Values exposed this way are limited to the ones needed for injection

        :param str item:
        :return: The value for this item or None is currently unkwon
        :rtype: Object or None
        :raise KeyError: It the item is one that is never provided
        """
        if item == "APPID":
            return self._app_id
        if item == "ApplicationGraph":
            return self._application_graph
        if item == "DataInMulticastKeyToChipMap":
            return self._data_in_multicast_key_to_chip_map
        if item == "DataInMulticastRoutingTables":
            return self._data_in_multicast_routing_tables
        if item == "DataNTimeSteps":
            return self._max_run_time_steps
        if item == "DataNSteps":
            return self._max_run_time_steps
        if item == "ExtendedMachine":
            return self._machine
        if item == "FirstMachineTimeStep":
            return self._first_machine_time_step
        if item == "MachinePartitionNKeysMap":
            return self._machine_partition_n_keys_map
        if item == "Placements":
            return self._placements
        if item == "RoutingInfos":
            return self._routing_infos
        if item == "RunUntilTimeSteps":
            return self._current_run_timesteps
        if item == "SystemMulticastRouterTimeoutKeys":
            return self._system_multicast_router_timeout_keys
        if item == "Tags":
            return self._tags
        raise KeyError(f"Unexpected Item {item}")

    def set_n_boards_required(self, n_boards_required):
        """ Sets the machine requirements.

        .. warning::

            This method should not be called after the machine
            requirements have be computed based on the graph.

        :param int n_boards_required: The number of boards required
        :raises: ConfigurationException
            If any machine requirements have already been set
        """
        # Catch the unchanged case including leaving it None
        if n_boards_required == self._n_boards_required:
            return
        if self._n_boards_required is not None:
            raise ConfigurationException(
                "Illegal attempt to change previously set value.")
        if self._n_chips_required is not None:
            raise ConfigurationException(
                "Clash with n_chips_required.")
        self._n_boards_required = n_boards_required

    def add_live_packet_gatherer_parameters(
            self, live_packet_gatherer_params, vertex_to_record_from,
            partition_ids):
        """ Adds parameters for a new LPG if needed, or adds to the tracker \
            for parameters. Note that LPGs can be inserted to track behaviour \
            either at the application graph level or at the machine graph \
            level, but not both at the same time.

        :param LivePacketGatherParameters live_packet_gatherer_params:
            params to look for a LPG
        :param ~pacman.model.graphs.AbstractVertex vertex_to_record_from:
            the vertex that needs to send to a given LPG
        :param list(str) partition_ids:
            the IDs of the partitions to connect from the vertex
        """
        self._live_packet_recorder_params[live_packet_gatherer_params].append(
            (vertex_to_record_from, partition_ids))

    def check_machine_specifics(self):
        """ Checks machine specifics for the different modes of execution.

        Not this can only be called from a class that sets the config file
        to read this data from.
        """
        n_items_specified = 0
        if get_config_str("Machine", "machine_name"):
            n_items_specified += 1
        if get_config_str("Machine", "spalloc_server"):
            if get_config_str("Machine", "spalloc_user") is None:
                raise Exception(
                    "A spalloc_user must be specified with a spalloc_server")
            n_items_specified += 1
        if get_config_str("Machine", "remote_spinnaker_url"):
            n_items_specified += 1
        if get_config_bool("Machine", "virtual_board"):
            n_items_specified += 1

        if n_items_specified == 0:
            raise ConfigurationException(
                "See http://spinnakermanchester.github.io/spynnaker/"
                "PyNNOnSpinnakerInstall.html Configuration Section")

        if n_items_specified > 1:
            raise Exception(
                "Only one of machineName, spalloc_server, "
                "remote_spinnaker_url and virtual_board should be specified "
                "in your configuration files")

    def _setup_java_caller(self):
        if get_config_bool("Java", "use_java"):
            java_call = get_config_str("Java", "java_call")
            java_spinnaker_path = get_config_str(
                "Java", "java_spinnaker_path")
            java_jar_path = get_config_str(
                "Java", "java_jar_path")
            java_properties = get_config_str(
                "Java", "java_properties")
            self._java_caller = JavaCaller(
                self._json_folder, java_call, java_spinnaker_path,
                java_properties, java_jar_path)

    def __signal_handler(self, _signal, _frame):
        """ Handles closing down of script via keyboard interrupt

        :param _signal: the signal received (ignored)
        :param _frame: frame executed in (ignored)
        :return: None
        """
        # If we are to raise the keyboard interrupt, do so
        if self._raise_keyboard_interrupt:
            raise KeyboardInterrupt

        logger.error("User has cancelled simulation")
        self._shutdown()

    def exception_handler(self, exctype, value, traceback_obj):
        """ Handler of exceptions

        :param type exctype: the type of exception received
        :param Exception value: the value of the exception
        :param traceback traceback_obj: the trace back stuff
        """
        logger.error("Shutdown on exception")
        self._shutdown()
        return self._last_except_hook(exctype, value, traceback_obj)

    def verify_not_running(self):
        """ Verify that the simulator is in a state where it can start running.
        """
        if self._status in RUNNING_STATUS:
            raise ConfigurationException(
                "Illegal call while a simulation is already running")
        if self._status in SHUTDOWN_STATUS:
            raise ConfigurationException(
                "Illegal call after simulation is shutdown")

    def _should_run(self):
        """
        Checks if the simulation should run.

        Will warn the user if there is no need to run

        :return: True if and only if one of the graphs has vertices in it
        :raises ConfigurationException: If the current state does not
            support a new run call
        """
        self.verify_not_running()

        if self._original_application_graph.n_vertices:
            return True
        logger.warning(
            "Your graph has no vertices in it. "
            "Therefor the run call will exit immediately.")
        return False

    def run_until_complete(self, n_steps=None):
        """ Run a simulation until it completes

        :param int n_steps:
            If not None, this specifies that the simulation should be
            requested to run for the given number of steps.  The host will
            still wait until the simulation itself says it has completed
        """
        self._run_until_complete = True
        self._run(n_steps, sync_time=0)

    def run(self, run_time, sync_time=0):
        """ Run a simulation for a fixed amount of time

        :param int run_time: the run duration in milliseconds.
        :param float sync_time:
            If not 0, this specifies that the simulation should pause after
            this duration.  The continue_simulation() method must then be
            called for the simulation to continue.
        """
        if self._run_until_complete:
            raise NotImplementedError("run after run_until_complete")
        self._run(run_time, sync_time)

    def _build_graphs_for_usage(self):
        self._original_application_graph.reset()
        self._application_graph = self._original_application_graph.clone()

    def __timesteps(self, time_in_ms):
        """ Get a number of timesteps for a given time in milliseconds.

        :return: The number of timesteps
        :rtype: int
        """
        n_time_steps = int(math.ceil(time_in_ms / self.machine_time_step_ms))
        calc_time = n_time_steps * self.machine_time_step_ms

        # Allow for minor float errors
        if abs(time_in_ms - calc_time) > 0.00001:
            logger.warning(
                "Time of {}ms "
                "is not a multiple of the machine time step of {}ms "
                "and has therefore been rounded up to {}ms",
                time_in_ms, self.machine_time_step_ms, calc_time)
        return n_time_steps

    def _calc_run_time(self, run_time):
        """
        Calculates n_machine_time_steps and total_run_time based on run_time\
        and machine_time_step

        This method rounds the run up to the next timestep as discussed in\
        https://github.com/SpiNNakerManchester/sPyNNaker/issues/149

        If run_time is None (run forever) both values will be None

        :param run_time: time user requested to run for in milliseconds
        :type run_time: float or None
        :return: n_machine_time_steps as a whole int and
            total_run_time in milliseconds
        :rtype: tuple(int,float) or tuple(None,None)
        """
        if run_time is None:
            return None, None
        n_machine_time_steps = self.__timesteps(run_time)
        total_run_timesteps = (
            self._current_run_timesteps + n_machine_time_steps)
        total_run_time = (
            total_run_timesteps * self.machine_time_step_ms *
            self.time_scale_factor)

        # Convert dt into microseconds and multiply by
        # scale factor to get hardware timestep
        hardware_timestep_us = (
                self.machine_time_step * self.time_scale_factor)

        logger.info(
            f"Simulating for {n_machine_time_steps} "
            f"{self.machine_time_step_ms}ms timesteps using a "
            f"hardware timestep of {hardware_timestep_us}us")

        return n_machine_time_steps, total_run_time

    def _run(self, run_time, sync_time):
        """ The main internal run function.

        :param int run_time: the run duration in milliseconds.
        :param int sync_time:
            the time in ms between synchronisations, or 0 to disable.
        """
        if not self._should_run():
            return

        # verify that we can keep doing auto pause and resume
        if self._has_ran and not self._use_virtual_board:
            can_keep_running = all(
                executable_type.supports_auto_pause_and_resume
                for executable_type in self._executable_types)
            if not can_keep_running:
                raise NotImplementedError(
                    "Only binaries that use the simulation interface can be"
                    " run more than once")

        self._status = Simulator_Status.IN_RUN

        self._adjust_config(run_time)

        # Install the Control-C handler
        if isinstance(
                threading.current_thread(), type(threading.main_thread())):
            signal.signal(signal.SIGINT, self.__signal_handler)
            self._raise_keyboard_interrupt = True
            sys.excepthook = self._last_except_hook

        logger.info("Starting execution process")

        n_machine_time_steps, total_run_time = self._calc_run_time(run_time)
        if self._machine_allocation_controller is not None:
            self._machine_allocation_controller.extend_allocation(
                total_run_time)

        n_sync_steps = self.__timesteps(sync_time)

        # If we have never run before, or the graph has changed,
        # start by performing mapping
        graph_changed, data_changed = self._detect_if_graph_has_changed(True)
        if graph_changed and self._has_ran and not self._has_reset_last:
            self.stop()
            raise NotImplementedError(
                "The network cannot be changed between runs without"
                " resetting")

        # If we have reset and the graph has changed, stop any running
        # application
        if (graph_changed or data_changed) and self._has_ran:
            if self._txrx is not None:
                self._txrx.stop_application(self._app_id)

            self._no_sync_changes = 0

        # build the graphs to modify with system requirements
        if not self._has_ran or graph_changed:
            # Reset the machine if the graph has changed
            if not self._use_virtual_board and self._n_calls_to_run > 1:

                # wipe out stuff associated with a given machine, as these need
                # to be rebuilt.
                self._new_run_clear()
                if not self._user_accessed_machine:
                    self._machine_clear()

            if self._has_ran:
                # create new sub-folder for reporting data
                self._set_up_output_folders(self._n_calls_to_run)

            self._build_graphs_for_usage()
            self._add_dependent_verts_and_edges_for_application_graph()
            self._add_commands_to_command_sender()

            if get_config_bool("Buffers", "use_auto_pause_and_resume"):
                self._plan_n_timesteps = get_config_int(
                    "Buffers", "minimum_auto_time_steps")
            else:
                self._plan_n_timesteps = n_machine_time_steps

            if self._machine is None:
                self._get_known_machine(total_run_time)
            if self._machine is None:
                self._execute_get_max_machine(total_run_time)
            self._do_mapping(total_run_time)

        # Check if anything has per-timestep SDRAM usage
        provide_injectables(self)
        is_per_timestep_sdram = self._is_per_timestep_sdram()

        # Disable auto pause and resume if the binary can't do it
        if not self._use_virtual_board:
            for executable_type in self._executable_types:
                if not executable_type.supports_auto_pause_and_resume:
                    set_config(
                        "Buffers", "use_auto_pause_and_resume", "False")

        # Work out the maximum run duration given all recordings
        if self._max_run_time_steps is None:
            self._max_run_time_steps = self._deduce_data_n_timesteps()
        clear_injectables()

        # Work out an array of timesteps to perform
        steps = None
        if (not get_config_bool("Buffers", "use_auto_pause_and_resume")
                or not is_per_timestep_sdram):

            # Runs should only be in units of max_run_time_steps at most
            if (is_per_timestep_sdram and
                    (self._max_run_time_steps < n_machine_time_steps or
                        n_machine_time_steps is None)):
                self._status = Simulator_Status.FINISHED
                raise ConfigurationException(
                    "The SDRAM required by one or more vertices is based on"
                    " the run time, so the run time is limited to"
                    " {} time steps".format(self._max_run_time_steps))

            steps = [n_machine_time_steps]
        elif run_time is not None:

            # With auto pause and resume, any time step is possible but run
            # time more than the first will guarantee that run will be called
            # more than once
            steps = self._generate_steps(
                n_machine_time_steps, self._max_run_time_steps)

        # If we have never run before, or the graph has changed, or data has
        # been changed, generate and load the data
        if not self._has_ran or graph_changed or data_changed:

            self._do_load(graph_changed)

        # Run for each of the given steps
        if run_time is not None:
            logger.info("Running for {} steps for a total of {}ms",
                        len(steps), run_time)
            for self._n_loops, step in enumerate(steps):
                logger.info("Run {} of {}", self._n_loops + 1, len(steps))
                self._do_run(step, graph_changed, n_sync_steps)
            self._n_loops = None
        elif run_time is None and self._run_until_complete:
            logger.info("Running until complete")
            self._do_run(None, graph_changed, n_sync_steps)
        elif (not get_config_bool(
                "Buffers", "use_auto_pause_and_resume") or
                not is_per_timestep_sdram):
            logger.info("Running forever")
            self._do_run(None, graph_changed, n_sync_steps)
            logger.info("Waiting for stop request")
            with self._state_condition:
                while self._status != Simulator_Status.STOP_REQUESTED:
                    self._state_condition.wait()
        else:
            logger.info("Running forever in steps of {}ms".format(
                self._max_run_time_steps))
            self._n_loops = 1
            while self._status != Simulator_Status.STOP_REQUESTED:
                logger.info("Run {}".format(self._n_loops))
                self._do_run(
                    self._max_run_time_steps, graph_changed, n_sync_steps)
                self._n_loops += 1

        # Indicate that the signal handler needs to act
        if isinstance(
                threading.current_thread(), type(threading.main_thread())):
            self._raise_keyboard_interrupt = False
            self._last_except_hook = sys.excepthook
            sys.excepthook = self.exception_handler

        # update counter for runs (used by reports and app data)
        self._n_calls_to_run += 1
        self._n_loops = None
        self._status = Simulator_Status.FINISHED

    def _is_per_timestep_sdram(self):
        for placement in self._placements.placements:
            if placement.vertex.resources_required.sdram.per_timestep:
                return True
        return False

    def _add_commands_to_command_sender(self):
        command_sender = None
        vertices = self._application_graph.vertices
        graph = self._application_graph
        command_sender_vertex = CommandSender
        for vertex in vertices:
            if isinstance(vertex, AbstractSendMeMulticastCommandsVertex):
                # if there's no command sender yet, build one
                if command_sender is None:
                    command_sender = command_sender_vertex(
                        "auto_added_command_sender", None)
                    graph.add_vertex(command_sender)

                # allow the command sender to create key to partition map
                command_sender.add_commands(
                    vertex.start_resume_commands,
                    vertex.pause_stop_commands,
                    vertex.timed_commands, vertex)

        # add the edges from the command sender to the dependent vertices
        if command_sender is not None:
            edges, partition_ids = command_sender.edges_and_partitions()
            for edge, partition_id in zip(edges, partition_ids):
                graph.add_edge(edge, partition_id)

    def _add_dependent_verts_and_edges_for_application_graph(self):
        for vertex in self._application_graph.vertices:
            # add any dependent edges and vertices if needed
            if isinstance(vertex, AbstractVertexWithEdgeToDependentVertices):
                for dependant_vertex in vertex.dependent_vertices():
                    self._application_graph.add_vertex(dependant_vertex)
                    edge_partition_ids = vertex.\
                        edge_partition_identifiers_for_dependent_vertex(
                            dependant_vertex)
                    for edge_identifier in edge_partition_ids:
                        dependant_edge = ApplicationEdge(
                            pre_vertex=vertex, post_vertex=dependant_vertex)
                        self._application_graph.add_edge(
                            dependant_edge, edge_identifier)

    def _deduce_data_n_timesteps(self):
        """ Operates the auto pause and resume functionality by figuring out\
            how many timer ticks a simulation can run before SDRAM runs out,\
            and breaks simulation into chunks of that long.

        :return: max time a simulation can run.
        """
        # Go through the placements and find how much SDRAM is used
        # on each chip
        usage_by_chip = dict()

        for place in self._placements:
            sdram = place.vertex.resources_required.sdram
            if (place.x, place.y) in usage_by_chip:
                usage_by_chip[place.x, place.y] += sdram
            else:
                usage_by_chip[place.x, place.y] = sdram

        # Go through the chips and divide up the remaining SDRAM, finding
        # the minimum number of machine timesteps to assign
        max_time_steps = sys.maxsize
        for (x, y), sdram in usage_by_chip.items():
            size = self._machine.get_chip_at(x, y).sdram.size
            if sdram.fixed > size:
                raise Exception(
                    f"Too much SDRAM has been allocated on chip {x}, {y}: "
                    f" {sdram.fixed} of {size}")
            if sdram.per_timestep:
                max_this_chip = int((size - sdram.fixed) // sdram.per_timestep)
                max_time_steps = min(max_time_steps, max_this_chip)

        return max_time_steps

    @staticmethod
    def _generate_steps(n_steps, n_steps_per_segment):
        """ Generates the list of "timer" runs. These are usually in terms of\
            time steps, but need not be.

        :param int n_steps: the total runtime in machine time steps
        :param int n_steps_per_segment: the minimum allowed per chunk
        :return: list of time step lengths
        :rtype: list(int)
        """
        if n_steps == 0:
            return [0]
        n_full_iterations = int(math.floor(n_steps / n_steps_per_segment))
        left_over_steps = n_steps - n_full_iterations * n_steps_per_segment
        steps = [int(n_steps_per_segment)] * n_full_iterations
        if left_over_steps:
            steps.append(int(left_over_steps))
        return steps

    def _calculate_number_of_machine_time_steps(self, next_run_timesteps):
        if next_run_timesteps is not None:
            total_timesteps = next_run_timesteps + self._current_run_timesteps
            return total_timesteps

        return None

    def _execute_get_virtual_machine(self):
        """
        Runs, times and logs the VirtualMachineGenerator if required

        May set then "machine" value
        """
        with FecTimer(GET_MACHINE, "Virtual machine generator"):
            self._machine = virtual_machine_generator()

    def _execute_allocator(self, category, total_run_time):
        """
        Runs, times and logs the SpallocAllocator or HBPAllocator if required

        :param str category: Algorithm category for provenance
        :param total_run_time: The total run time to request
        type total_run_time: int or None
        :return: machine name, machine version, BMP details (if any),
            reset on startup flag, auto-detect BMP, SCAMP connection details,
            boot port, allocation controller
        :rtype: tuple(str, int, object, bool, bool, object, object,
            MachineAllocationController)
        """
        if self._machine:
            return None
        if self._n_chips_needed:
            n_chips_required = self._n_chips_needed
        else:
            n_chips_required = self._n_chips_required
        if n_chips_required is None and self._n_boards_required is None:
            return None
        if get_config_str("Machine", "spalloc_server") is not None:
            with FecTimer(category, "SpallocAllocator"):
                return spalloc_allocator(
                    n_chips_required, self._n_boards_required)
        if get_config_str("Machine", "remote_spinnaker_url") is not None:
            with FecTimer(category, "HBPAllocator"):
                return hbp_allocator(
                    total_run_time, n_chips_required, self._n_boards_required)

    def _execute_machine_generator(self, category, allocator_data):
        """
        Runs, times and logs the MachineGenerator if required

        May set the "machine" value if not already set

        :param str category: Algorithm category for provenance
        :allocator_data: None or
            (machine name, machine version, BMP details (if any),
            reset on startup flag, auto-detect BMP, SCAMP connection details,
            boot port, allocation controller)
        :type allocator_data: None or
            tuple(str, int, object, bool, bool, object, object,
            MachineAllocationController)
        """
        if self._machine:
            return
        if get_config_str("Machine", "machine_name"):
            self._ipaddress = get_config_str("Machine", "machine_name")
            bmp_details = get_config_str("Machine", "bmp_names")
            auto_detect_bmp = get_config_bool(
                "Machine", "auto_detect_bmp")
            scamp_connection_data = None
            reset_machine = get_config_bool(
                "Machine", "reset_machine_on_startup")
            self._board_version = get_config_int(
                "Machine", "version")

        elif allocator_data:
            (self._ipaddress, self._board_version, bmp_details,
             reset_machine, auto_detect_bmp, scamp_connection_data,
             self._machine_allocation_controller
             ) = allocator_data
        else:
            return

        with FecTimer(category, "Machine generator"):
            self._machine, self._txrx = machine_generator(
                self._ipaddress, bmp_details, self._board_version,
                auto_detect_bmp, scamp_connection_data, reset_machine)

    def _execute_get_max_machine(self, total_run_time):
        """
        Runs, times and logs the a MaxMachineGenerator if required

        Will set the "machine" value if not already set

        Sets the _max_machine to True if the "machine" value is a temporary
        max machine.

        :param total_run_time: The total run time to request
        :type total_run_time: int or None
        """
        if self._machine:
            # Leave _max_machine as is a may be true from an earlier call
            return self._machine

        self._max_machine = True
        if get_config_str("Machine", "spalloc_server"):
            with FecTimer(GET_MACHINE, "Spalloc max machine generator"):
                self._machine = spalloc_max_machine_generator()

        elif get_config_str("Machine", "remote_spinnaker_url"):
            with FecTimer(GET_MACHINE, "HBPMaxMachineGenerator"):
                self._machine = hbp_max_machine_generator(total_run_time)

        else:
            raise NotImplementedError("No machine generataion possible")

    def _get_known_machine(self, total_run_time=0.0):
        """ The python machine description object.

        :param float total_run_time: The total run time to request
        :rtype: ~spinn_machine.Machine
        """
        if self._app_id is None:
            if self._txrx is None:
                self._app_id = ALANS_DEFAULT_RANDOM_APP_ID
            else:
                self._app_id = self._txrx.app_id_tracker.get_new_id()

        if not self._machine:
            if self._use_virtual_board:
                self._execute_get_virtual_machine()
            else:
                allocator_data = self._execute_allocator(
                    GET_MACHINE, total_run_time)
                self._execute_machine_generator(GET_MACHINE, allocator_data)

    def _get_machine(self, total_run_time=0.0):
        """ The python machine description object.

        :param bool max: If True will produce a max machine if required
        :param float total_run_time: The total run time to request
        :rtype: ~spinn_machine.Machine
        :raise Exception: No known size machine possible
        """
        if self._has_reset_last and not self._user_accessed_machine:
            self._machine_clear()
        self._get_known_machine(total_run_time)
        self._user_accessed_machine = True
        if not self._machine:
            raise ConfigurationException(
                "Not enough information provided to supply a machine")

    def _create_version_provenance(self):
        """ Add the version information to the provenance data at the start.
        """
        with ProvenanceWriter() as db:
            db.insert_version("spinn_utilities_version", spinn_utils_version)
            db.insert_version("spinn_machine_version", spinn_machine_version)
            db.insert_version("spalloc_version", spalloc_version)
            db.insert_version("spinnman_version", spinnman_version)
            db.insert_version("pacman_version", pacman_version)
            db.insert_version("data_specification_version", data_spec_version)
            db.insert_version("front_end_common_version", fec_version)
            db.insert_version("numpy_version", numpy_version)
            db.insert_version("scipy_version", scipy_version)

    def _do_extra_mapping_algorithms(self):
        """
        Allows overriding classes to add algorithms
        """

    def _json_machine(self):
        """
        Runs, times and logs WriteJsonMachine if required

        """
        with FecTimer(MAPPING, "Json machine") as timer:
            if timer.skip_if_cfg_false("Reports", "write_json_machine"):
                return
            write_json_machine(self._machine, self._json_folder, True)

    def _report_network_specification(self):
        """
        Runs, times and logs the Network Specification report is requested

        """
        with FecTimer(MAPPING, "Network Specification report") as timer:
            if timer.skip_if_cfg_false(
                    "Reports", "write_network_specification_report"):
                return
            network_specification(self._application_graph)

    def _execute_chip_id_allocator(self):
        """
        Runs, times and logs the ChipIdAllocator

        """
        with FecTimer(MAPPING, "Chip ID allocator"):
            malloc_based_chip_id_allocator(
                self._machine, self._application_graph)
            # return ignored as changes done inside original machine object

    def _execute_insert_live_packet_gatherers_to_graphs(
            self, system_placements):
        """
        Runs, times and logs the InsertLivePacketGatherersToGraphs if required
        """
        with FecTimer(
                MAPPING, "Insert live packet gatherers to graphs") as timer:
            if timer.skip_if_empty(self._live_packet_recorder_params,
                                   "live_packet_recorder_params"):
                return
            self._live_packet_recorder_parameters_mapping = \
                insert_live_packet_gatherers_to_graphs(
                    self._live_packet_recorder_params, self._machine,
                    system_placements)

    def _report_board_chip(self):
        """
        Runs, times and logs the BoardChipReport is requested

        """
        with FecTimer(MAPPING, "Board chip report") as timer:
            if timer.skip_if_cfg_false(
                    "Reports", "write_board_chip_report"):
                return
            board_chip_report(self._machine)

    def _execute_splitter_reset(self):
        """
        Runs, times and logs the splitter_reset

        """
        with FecTimer(MAPPING, "Splitter reset"):
            splitter_reset(self._application_graph)

    # Overriden by spynaker to choose an extended algorithm
    def _execute_splitter_selector(self):
        """
        Runs, times and logs the SplitterSelector
        """
        with FecTimer(MAPPING, "Splitter selector"):
            splitter_selector(self._application_graph)

    def _execute_delay_support_adder(self):
        """
        Stub to allow spynakker to add delay supports
        """

<<<<<<< HEAD
=======
    def _execute_preallocate_for_live_packet_gatherer(
            self, pre_allocated_resources):
        """
        Runs, times and logs the PreAllocateResourcesForLivePacketGatherers if\
        required

        :param pre_allocated_resources: other preallocated resources
        :type pre_allocated_resources:
            ~pacman.model.resources.PreAllocatedResourceContainer
        """
        with FecTimer(
                MAPPING, "Preallocate for live packet gatherer") as timer:
            if timer.skip_if_empty(self._live_packet_recorder_params,
                                   "live_packet_recorder_params"):
                return
            preallocate_resources_for_live_packet_gatherers(
                self._live_packet_recorder_params, pre_allocated_resources)

    def _execute_preallocate_for_chip_power_monitor(
            self, pre_allocated_resources):
        """
        Runs, times and logs the PreAllocateResourcesForChipPowerMonitor if\
        required

        :param pre_allocated_resources: other preallocated resources
        :type pre_allocated_resources:
            ~pacman.model.resources.PreAllocatedResourceContainer
        """
        with FecTimer(MAPPING, "Preallocate for chip power monitor") as timer:
            if timer.skip_if_cfg_false("Reports", "write_energy_report"):
                return
            preallocate_resources_for_chip_power_monitor(
                pre_allocated_resources)

    def _execute_preallocate_for_extra_monitor_support(
            self, pre_allocated_resources):
        """
        Runs, times and logs the PreAllocateResourcesForExtraMonitorSupport if\
        required

        :param pre_allocated_resources: other preallocated resources
        :type pre_allocated_resources:
            ~pacman.model.resources.PreAllocatedResourceContainer
        """
        with FecTimer(MAPPING, "Preallocate for extra monitor support") \
                as timer:
            if timer.skip_if_cfgs_false(
                    "Machine", "enable_advanced_monitor_support",
                    "enable_reinjection"):
                return
            pre_allocate_resources_for_extra_monitor_support(
                pre_allocated_resources)

>>>>>>> db06c49d
    # Overriden by spynaker to choose a different algorithm
    def _execute_splitter_partitioner(self):
        """
        Runs, times and logs the SplitterPartitioner if required
        """
        if not self._application_graph.n_vertices:
            return
        with FecTimer(MAPPING, "Splitter partitioner"):
            self._n_chips_needed = splitter_partitioner(
                self._application_graph, self._plan_n_timesteps)

    def _execute_insert_chip_power_monitors(self, system_placements):
        """
        Run, time and log the InsertChipPowerMonitorsToGraphs if required

        """
        with FecTimer(MAPPING, "Insert chip power monitors") as timer:
            if timer.skip_if_cfg_false("Reports", "write_energy_report"):
                return
            insert_chip_power_monitors_to_graphs(
                self._machine,
                get_config_int("EnergyMonitor", "sampling_frequency"),
                system_placements)

    def _execute_insert_extra_monitor_vertices(self, system_placements):
        """
        Run, time and log the InsertExtraMonitorVerticesToGraphs if required

        """
        with FecTimer(MAPPING, "Insert extra monitor vertices") as timer:
            if timer.skip_if_cfgs_false(
                    "Machine", "enable_advanced_monitor_support",
                    "enable_reinjection"):
                return
            # inserter checks for None app graph not an empty one
            (self._vertex_to_ethernet_connected_chip_mapping,
             self._extra_monitor_to_chip_mapping) = \
                insert_extra_monitor_vertices_to_graphs(
                    self._machine, self._application_graph,
                    system_placements)

    def _execute_partitioner_report(self):
        """
        Write, times and logs the partitioner_report if needed

        """
        with FecTimer(MAPPING, "Partitioner report") as timer:
            if timer.skip_if_cfg_false(
                    "Reports", "write_partitioner_reports"):
                return
            partitioner_report(self._ipaddress, self._application_graph)

    def _execute_local_tdma_builder(self):
        """
        Runs times and logs the LocalTDMABuilder
        """
        with FecTimer(MAPPING, "Local TDMA builder"):
            local_tdma_builder(self._application_graph)

    def _json_partition_n_keys_map(self):
        """
        Writes, times and logs the machine_partition_n_keys_map if required
        """
        with FecTimer(MAPPING, "Json partition n keys map") as timer:
            if timer.skip_if_cfg_false(
                    "Reports", "write_json_partition_n_keys_map"):
                return
            write_json_partition_n_keys_map(
                self._machine_partition_n_keys_map, self._json_folder)
            # Output ignored as never used

    def _execute_application_placer(self, system_placements):
        """
        Runs, times and logs the Application Placer

        Sets the "placements" data

        .. note::
            Calling of this method is based on the cfg placer value

        """
        with FecTimer(MAPPING, "Application Placer"):
            self._placements = place_application_graph(
                self._machine, self._application_graph, self._plan_n_timesteps,
                system_placements)

    def _do_placer(self, system_placements):
        """
        Runs, times and logs one of the placers

        Sets the "placements" data

        Which placer is run depends on the cfg placer value

        This method is the entry point for adding a new Placer

        :raise ConfigurationException: if the cfg place value is unexpected
        """
        name = get_config_str("Mapping", "placer")
        if name == "ApplicationPlacer":
            return self._execute_application_placer(system_placements)
        if "," in name:
            raise ConfigurationException(
                "Only a single algorithm is supported for placer")
        raise ConfigurationException(
            f"Unexpected cfg setting placer: {name}")

    def _execute_lpg_multicast_router(self):
        """
        Runs, times and logs lpg_multicast_router if required
        """
        with FecTimer(
                MAPPING, "LPG Multicast router") as timer:
            if timer.skip_if_empty(self._live_packet_recorder_params,
                                   "live_packet_recorder_params"):
                return
            self._lpg_for_m_vertex = lpg_multicast_routing_generator(
                self._live_packet_recorder_params, self._placements,
                self._live_packet_recorder_parameters_mapping, self._machine,
                self._routing_table_by_partition)

    def _execute_system_multicast_routing_generator(self):
        """
        Runs, times and logs the SystemMulticastRoutingGenerator is required

        May sets the data "data_in_multicast_routing_tables",
        "data_in_multicast_key_to_chip_map" and
        "system_multicast_router_timeout_keys"
        """
        with FecTimer(MAPPING, "System multicast routing generator") as timer:
            if timer.skip_if_cfgs_false(
                    "Machine", "enable_advanced_monitor_support",
                    "enable_reinjection"):
                return
            (self._data_in_multicast_routing_tables,
             self._data_in_multicast_key_to_chip_map,
             self._system_multicast_router_timeout_keys) = (
                system_multicast_routing_generator(
                    self._machine, self._extra_monitor_to_chip_mapping,
                    self._placements))

    def _execute_fixed_route_router(self):
        """
        Runs, times and logs the FixedRouteRouter if required

        May set the "fixed_routes" data.
        """
        with FecTimer(MAPPING, "Fixed route router") as timer:
            if timer.skip_if_cfg_false(
                    "Machine", "enable_advanced_monitor_support"):
                return
            self._fixed_routes = fixed_route_router(
                self._machine, self._placements,
                DataSpeedUpPacketGatherMachineVertex)

    def _report_placements_with_application_graph(self):
        """
        Writes, times and logs the application graph placer report if
        requested
        """
        if not self._application_graph.n_vertices:
            return
        with FecTimer(
                MAPPING, "Placements wth application graph report") as timer:
            if timer.skip_if_cfg_false(
                    "Reports", "write_application_graph_placer_report"):
                return
            placer_reports_with_application_graph(
                self._ipaddress, self._application_graph, self._placements,
                self._machine)

    def _json_placements(self):
        """
        Does, times and logs the writing of placements as json if requested
        :return:
        """
        with FecTimer(MAPPING, "Json placements") as timer:
            if timer.skip_if_cfg_false(
                    "Reports", "write_json_placements"):
                return
            write_json_placements(self._placements, self._json_folder)
            # Output ignored as never used

    def _execute_ner_route_traffic_aware(self):
        """
        Runs, times and logs the NerRouteTrafficAware

        Sets the "routing_table_by_partition" data if called

        .. note::
            Calling of this method is based on the cfg router value
        """
        with FecTimer(MAPPING, "Ner route traffic aware"):
            self._routing_table_by_partition = ner_route_traffic_aware(
                self._machine, self._application_graph, self._placements)

    def _execute_ner_route(self):
        """
        Runs, times and logs the NerRoute

        Sets the "routing_table_by_partition" data

        .. note::
            Calling of this method is based on the cfg router value
        """
        with FecTimer(MAPPING, "Ner route"):
            self._routing_table_by_partition = ner_route(
                self._machine, self._application_graph, self._placements)

    def _execute_basic_dijkstra_routing(self):
        """
        Runs, times and logs the BasicDijkstraRouting

        Sets the "routing_table_by_partition" data if called

        .. note::
            Calling of this method is based on the cfg router value
        """
        with FecTimer(MAPPING, "Basic dijkstra routing"):
            self._routing_table_by_partition = basic_dijkstra_routing(
                self._machine, self._application_graph, self._placements)

    def _execute_application_router(self):
        """
        Runs, times and logs the ApplicationRouter

        Sets the "routing_table_by_partition" data if called

        .. note::
            Calling of this method is based on the cfg router value
        """
        with FecTimer(MAPPING, "Application Router"):
            self._routing_table_by_partition = route_application_graph(
                self._machine, self._application_graph, self._placements)

    def _do_routing(self):
        """
        Runs, times and logs one of the routers

        Sets the "routing_table_by_partition" data

        Which router is run depends on the cfg router value

        This method is the entry point for adding a new Router

        :raise ConfigurationException: if the cfg router value is unexpected
        """
        name = get_config_str("Mapping", "router")
        if name == "BasicDijkstraRouting":
            return self._execute_basic_dijkstra_routing()
        if name == "NerRoute":
            return self._execute_ner_route()
        if name == "NerRouteTrafficAware":
            return self._execute_ner_route_traffic_aware()
        if name == "ApplicationRouter":
            return self._execute_application_router()
        if "," in name:
            raise ConfigurationException(
                "Only a single algorithm is supported for router")
        raise ConfigurationException(
            f"Unexpected cfg setting router: {name}")

    def _execute_basic_tag_allocator(self):
        """
        Runs, times and logs the Tag Allocator

        Sets the "tag" data
        """
        with FecTimer(MAPPING, "Basic tag allocator"):
            self._tags = basic_tag_allocator(self._machine, self._placements)

    def _report_tag_allocations(self):
        """
        Write, times and logs the tag allocator report if requested
        """
        with FecTimer(MAPPING, "Tag allocator report") as timer:
            if timer.skip_if_cfg_false(
                    "Reports", "write_tag_allocation_reports"):
                return
            tag_allocator_report(self._tags)

    def _execute_global_allocate(self, extra_allocations):
        """
        Runs, times and logs the Global Zoned Routing Info Allocator

        Sets "routing_info" is called

        .. note::
            Calling of this method is based on the cfg info_allocator value

        :return:
        """
        with FecTimer(MAPPING, "Global allocate"):
            self._routing_infos = global_allocate(
                self._application_graph, extra_allocations)

    def _execute_flexible_allocate(self, extra_allocations):
        """
        Runs, times and logs the Zoned Routing Info Allocator

        Sets "routing_info" is called

        .. note::
            Calling of this method is based on the cfg info_allocator value

        :return:
        """
        with FecTimer(MAPPING, "Zoned routing info allocator"):
            self._routing_infos = flexible_allocate(
                self._application_graph, extra_allocations)

    def do_info_allocator(self):
        """
        Runs, times and logs one of the info allocaters

        Sets the "routing_info" data

        Which alloactor is run depends on the cfg info_allocator value

        This method is the entry point for adding a new Info Allocator

        :raise ConfigurationException: if the cfg info_allocator value is
            unexpected
        """
        extra_allocations = [
            (v, part)
            for verts in self._live_packet_recorder_params.values()
            for v, parts in verts for part in parts]
        name = get_config_str("Mapping", "info_allocator")
        if name == "GlobalZonedRoutingInfoAllocator":
            return self._execute_global_allocate(extra_allocations)
        if name == "ZonedRoutingInfoAllocator":
            return self._execute_flexible_allocate(extra_allocations)
        if "," in name:
            raise ConfigurationException(
                "Only a single algorithm is supported for info_allocator")
        raise ConfigurationException(
            f"Unexpected cfg setting info_allocator: {name}")

    def _report_router_info(self):
        """
        Writes, times and logs the router info report if requested
        """
        with FecTimer(MAPPING, "Router info report") as timer:
            if timer.skip_if_cfg_false(
                    "Reports", "write_router_info_report"):
                return
            extra_allocations = [
                (v, part)
                for verts in self._live_packet_recorder_params.values()
                for v, parts in verts for part in parts]
            routing_info_report(self._application_graph, extra_allocations,
                                self._routing_infos)

    def _execute_basic_routing_table_generator(self):
        """
        Runs, times and logs the Routing Table Generator

        .. note::
            Currently no other Routing Table Generator supported.
            To add an additional Generator copy the pattern of do_placer
        """
        with FecTimer(MAPPING, "Basic routing table generator"):
            self._router_tables = basic_routing_table_generator(
                self._routing_infos, self._routing_table_by_partition)

    def _execute_merged_routing_table_generator(self):
        """
        Runs, times and logs the Routing Table Generator

        .. note::
            Currently no other Routing Table Generator supported.
            To add an additional Generator copy the pattern of do_placer
        """
        with FecTimer(MAPPING, "Merged routing table generator"):
            self._router_tables = merged_routing_table_generator(
                self._routing_infos, self._routing_table_by_partition)
        # TODO Nuke ZonedRoutingTableGenerator

    def _do_routing_table_generator(self):
        """
        Runs, times and logs one of the routing table generators

        Sets the "routing_info" data

        Which alloactor is run depends on the cfg info_allocator value

        This method is the entry point for adding a new Info Allocator

        :raise ConfigurationException: if the cfg info_allocator value is
            unexpected
        """
        name = get_config_str("Mapping", "routing_table_generator")
        if name == "BasicRoutingTableGenerator":
            return self._execute_basic_routing_table_generator()
        if name == "MergedRoutingTableGenerator":
            return self._execute_merged_routing_table_generator()
        if "," in name:
            raise ConfigurationException(
                "Only a single algorithm is supported for"
                " routing_table_generator")
        raise ConfigurationException(
            f"Unexpected cfg setting routing_table_generator: {name}")

    def _report_routers(self):
        """
        Write, times and logs the router report if requested
        """
        with FecTimer(MAPPING, "Router report") as timer:
            if timer.skip_if_cfg_false(
                    "Reports", "write_router_reports"):
                return
        router_report_from_paths(
            self._router_tables, self._routing_infos, self._ipaddress,
            self._application_graph, self._placements, self._machine)

    def _report_router_summary(self):
        """
        Write, times and logs the router summary report if requested
        """
        with FecTimer(MAPPING, "Router summary report") as timer:
            if timer.skip_if_cfg_false(
                    "Reports", "write_router_summary_report"):
                return
            router_summary_report(
                self._router_tables,  self._ipaddress, self._machine)

    def _json_routing_tables(self):
        """
        Write, time and log the routing tables as json if requested
        """
        with FecTimer(MAPPING, "Json routing tables") as timer:
            if timer.skip_if_cfg_false(
                    "Reports", "write_json_routing_tables"):
                return
            write_json_routing_tables(self._router_tables, self._json_folder)
            # Output ignored as never used

    def _report_router_collision_potential(self):
        """
        Write, time and log the router collision report
        """
        with FecTimer(MAPPING, "Router collision potential report") as timer:
            if timer.skip_if_cfg_false(
                    "Reports", "write_router_collision_potential_report"):
                return
            router_collision_potential_report(
                self._routing_table_by_partition,
                self._machine_partition_n_keys_map, self._machine)

    def _report_drift(self, start):
        """ Write, time and log the drift

        :param bool start: Is this the start or the end
        """
        with FecTimer(MAPPING, "Drift report") as timer:
            if timer.skip_if_virtual_board():
                return
            if start and timer.skip_if_cfg_false(
                    "Reports", "write_drift_report_start"):
                return
            if not start and timer.skip_if_cfg_false(
                    "Reports", "write_drift_report_end"):
                return
            drift_report(self._txrx)

    def _execute_locate_executable_start_type(self):
        """
        Runs, times and logs LocateExecutableStartType if required

        May set the executable_types data.
        """
        with FecTimer(MAPPING, "Locate executable start type") as timer:
            # TODO why skip if virtual ?
            if timer.skip_if_virtual_board():
                return
            self._executable_types = locate_executable_start_type(
                self._placements)

    def _execute_buffer_manager_creator(self):
        """
        Run, times and logs the buffer manager creator if required

        May set the buffer_manager data
        """
        if self._buffer_manager:
            return
        with FecTimer(MAPPING, "Buffer manager creator") as timer:
            if timer.skip_if_virtual_board():
                return

            self._buffer_manager = buffer_manager_creator(
                self._placements, self._tags, self._txrx,
                self._extra_monitor_to_chip_mapping,
                self._vertex_to_ethernet_connected_chip_mapping,
                self._machine, self._fixed_routes, self._java_caller)

    def _execute_sdram_outgoing_partition_allocator(self):
        """
        Runs, times and logs the SDRAMOutgoingPartitionAllocator
        """
        with FecTimer(MAPPING, "SDRAM outgoing partition allocator"):
            # Ok if transceiver = None
            sdram_outgoing_partition_allocator(
                self._application_graph, self._placements, self._app_id,
                self._txrx)

    def _control_sync(self, do_sync):
        """ Control synchronization on board

        :param bool do_sync: Whether to enable synchronization
        """
        if self.use_virtual_board:
            return
        self._txrx.control_sync(do_sync)

    def _do_mapping(self, total_run_time):
        """
        Runs, times and logs all the algorithms in the mapping stage

        :param float total_run_time:
        """
        # time the time it takes to do all pacman stuff
        mapping_total_timer = Timer()
        mapping_total_timer.start_timing()
        provide_injectables(self)

        self._setup_java_caller()
        self._do_extra_mapping_algorithms()
        self._report_network_specification()

        self._execute_splitter_reset()
        self._execute_splitter_selector()
        self._execute_delay_support_adder()

        self._execute_splitter_partitioner()
        if self._max_machine:
            self._max_machine = False
            self._machine = None
        allocator_data = self._execute_allocator(MAPPING, total_run_time)
        self._execute_machine_generator(MAPPING, allocator_data)
        assert(self._machine)
        self._json_machine()
        self._execute_chip_id_allocator()
        self._report_board_chip()

        system_placements = Placements()
        self._execute_insert_live_packet_gatherers_to_graphs(system_placements)
        self._execute_insert_chip_power_monitors(system_placements)
        self._execute_insert_extra_monitor_vertices(system_placements)

        self._execute_partitioner_report()
        self._execute_local_tdma_builder()
        # self._json_partition_n_keys_map()
        self._do_placer(system_placements)
        self._report_placements_with_application_graph()
        self._json_placements()

        self._execute_system_multicast_routing_generator()
        self._execute_fixed_route_router()
        self._do_routing()
        self._execute_lpg_multicast_router()

        self._execute_basic_tag_allocator()
        self._report_tag_allocations()

        self.do_info_allocator()
        self._report_router_info()
        self._do_routing_table_generator()
        self._report_uncompressed_routing_table()
        self._report_routers()
        self._report_router_summary()
        self._json_routing_tables()
        # self._report_router_collision_potential()
        self._execute_locate_executable_start_type()
        self._execute_buffer_manager_creator()
        self._execute_sdram_outgoing_partition_allocator()

        clear_injectables()
        with ProvenanceWriter() as db:
            db.insert_category_timing(
                MAPPING, mapping_total_timer.take_sample(),
                self._n_calls_to_run, self._n_loops)

    # Overridden by spy which adds placement_order
    def _execute_graph_data_specification_writer(self):
        """
        Runs, times, and logs the GraphDataSpecificationWriter

        Sets the dsg_targets data
        """
        with FecTimer(
                DATA_GENERATION, "Graph data specification writer"):
            self._dsg_targets = graph_data_specification_writer(
                self._placements, self._ipaddress, self._machine,
                self._app_id, self._max_run_time_steps)

    def _do_data_generation(self):
        """
        Runs, Times and logs the data generation
        """
        # set up timing
        data_gen_timer = Timer()
        data_gen_timer.start_timing()

        self._first_machine_time_step = self._current_run_timesteps

        provide_injectables(self)
        self._execute_graph_data_specification_writer()
        clear_injectables()

        with ProvenanceWriter() as db:
            db.insert_category_timing(
                DATA_GENERATION, data_gen_timer.take_sample(),
                self._n_calls_to_run, self._n_loops)

    def _execute_routing_setup(self,):
        """
        Runs, times and logs the RoutingSetup if required.

        """
        if self._multicast_routes_loaded:
            return
        with FecTimer(LOADING, "Routing setup") as timer:
            if timer.skip_if_virtual_board():
                return
            # Only needs the x and y of chips with routing tables
            routing_setup(self._router_tables, self._txrx, self._machine)

    def _execute_graph_binary_gatherer(self):
        """
        Runs, times and logs the GraphBinaryGatherer if required.

        """
        with FecTimer(LOADING, "Graph binary gatherer") as timer:
            try:
                self._executable_targets = graph_binary_gatherer(
                    self._placements, self._executable_finder)
            except KeyError:
                if self.use_virtual_board:
                    logger.warning(
                        "Ignoring exectable not found as using virtual")
                    timer.error("exectable not found and virtual board")
                    return
                raise

    def _execute_host_bitfield_compressor(self):
        """
        Runs, times and logs the HostBasedBitFieldRouterCompressor

        .. note::
            Calling of this method is based on the cfg compressor or
            virtual_compressor value

        :return: CompressedRoutingTables
        :rtype: MulticastRoutingTables
        """
        with FecTimer(
                LOADING, "Host based bitfield router compressor") as timer:
            if timer.skip_if_virtual_board():
                return None
            self._multicast_routes_loaded = False
            compressed = host_based_bit_field_router_compressor(
                self._router_tables, self._machine, self._placements,
                self._txrx, self._application_graph, self._routing_infos)
            return compressed

    def _execute_machine_bitfield_ordered_covering_compressor(self):
        """
        Runs, times and logs the MachineBitFieldOrderedCoveringCompressor

        .. note::
            Calling of this method is based on the cfg compressor or
            virtual_compressor value

        :return: None
        :rtype: None
        """
        with FecTimer(
                LOADING,
                "Machine bitfield ordered covering compressor") as timer:
            if timer.skip_if_virtual_board():
                return None
            machine_bit_field_ordered_covering_compressor(
                self._router_tables, self._txrx, self._machine, self._app_id,
                self._application_graph, self._placements,
                self._executable_finder, self._routing_infos,
                self._executable_targets)
            self._multicast_routes_loaded = True
            return None

    def _execute_machine_bitfield_pair_compressor(self):
        """
        Runs, times and logs the MachineBitFieldPairRouterCompressor

        .. note::
            Calling of this method is based on the cfg compressor or
            virtual_compressor value

        :return: None
        :rtype: None
         """
        with FecTimer(
                LOADING, "Machine bitfield pair router compressor") as timer:
            if timer.skip_if_virtual_board():
                return None
            self._multicast_routes_loaded = True
            machine_bit_field_pair_router_compressor(
                self._router_tables, self._txrx, self._machine, self._app_id,
                self._application_graph, self._placements,
                self._executable_finder, self._routing_infos,
                self._executable_targets)
            return None

    def _execute_ordered_covering_compressor(self):
        """
        Runs, times and logs the OrderedCoveringCompressor

        .. note::
            Calling of this method is based on the cfg compressor or
            virtual_compressor value

        :return: CompressedRoutingTables
        :rtype: MulticastRoutingTables
        """
        with FecTimer(LOADING, "Ordered covering compressor") as timer:
            self._multicast_routes_loaded = False
            if self._compression_skipable(self._precompressed):
                timer.skip("Tables already small enough")
                return self._precompressed
            compressed = ordered_covering_compressor(self._precompressed)
            return compressed

    def _execute_ordered_covering_compression(self):
        """
        Runs, times and logs the ordered covering compressor on machine

        .. note::
            Calling of this method is based on the cfg compressor or
            virtual_compressor value

        :return: None
        :rtype: None
        """
        with FecTimer(LOADING, "Ordered covering compressor") as timer:
            if timer.skip_if_virtual_board():
                return None
            if self._compression_skipable(self._precompressed):
                timer.skip("Tables already small enough")
                return self._precompressed
            ordered_covering_compression(
                self._precompressed, self._txrx, self._executable_finder,
                self._machine, self._app_id)
            self._multicast_routes_loaded = True
            return None

    def _execute_pair_compressor(self):
        """
        Runs, times and logs the PairCompressor

        .. note::
            Calling of this method is based on the cfg compressor or
            virtual_compressor value

        :return: CompressedRoutingTable
        :rtype: MulticastRoutingTables
        """
        with FecTimer(LOADING, "Pair compressor") as timer:
            self._multicast_routes_loaded = False
            if self._compression_skipable(self._precompressed):
                timer.skip("Tables already small enough")
                return self._precompressed
            compressed = pair_compressor(self._precompressed)
            return compressed

    def _execute_pair_compression(self):
        """
        Runs, times and logs the pair compressor on machine

        .. note::
            Calling of this method is based on the cfg compressor or
            virtual_compressor value

        :return: None
        :rtype: None
        """
        with FecTimer(LOADING, "Pair on chip router compression") as timer:
            if timer.skip_if_virtual_board():
                return None
            if self._compression_skipable(self._precompressed):
                timer.skip("Tables already small enough")
                return self._precompressed
            pair_compression(
                self._precompressed, self._txrx, self._executable_finder,
                self._machine, self._app_id)
            self._multicast_routes_loaded = True
            return None

    def _execute_pair_unordered_compressor(self):
        """
        Runs, times and logs the CheckedUnorderedPairCompressor

        .. note::
            Calling of this method is based on the cfg compressor or
            virtual_compressor value

        :return: CompressedRoutingTables
        :rtype: MulticastRoutingTables
        """
        with FecTimer(LOADING, "Pair unordered compressor") as timer:
            if self._compression_skipable(self._precompressed):
                timer.skip("Tables already small enough")
                return self._precompressed
            compressed = pair_compressor(self._precompressed, ordered=False)
            self._multicast_routes_loaded = False
            return compressed

    def _compressor_name(self):
        if self.use_virtual_board:
            name = get_config_str("Mapping", "virtual_compressor")
            if name is None:
                logger.info("As no virtual_compressor specified "
                            "using compressor setting")
                name = get_config_str("Mapping", "compressor")
        else:
            name = get_config_str("Mapping", "compressor")
        pre_compress = "BitField" not in name
        return name, pre_compress

    def _compression_skipable(self, tables):
        if get_config_bool(
                "Mapping", "router_table_compress_as_far_as_possible"):
            return False
        return tables.max_number_of_entries <= Machine.ROUTER_ENTRIES

    def _execute_pre_compression(self, pre_compress):
        if pre_compress:
            name = get_config_str("Mapping", "precompressor")
            if name is None:
                self._precompressed = self._router_tables
            elif name == "Ranged":
                with FecTimer(LOADING, "Ranged Compressor") as timer:
                    if self._compression_skipable(self._router_tables):
                        timer.skip("Tables already small enough")
                        self._precompressed = self._router_tables
                        return
                    self._precompressed = range_compressor(
                        self._router_tables)
            else:
                raise ConfigurationException(
                    f"Unexpected cfg setting precompressor: {name}")
        else:
            self._precompressed = self._router_tables

    def _do_early_compression(self, name):
        """
        Calls a compressor based on the name provided

        .. note::
            This method is the entry point for adding a new compressor that
             can or must run early.

        :param str name: Name of a compressor
        :raise ConfigurationException: if the name is not expected
        :return: CompressedRoutingTables (likely to be None),
            RouterCompressorProvenanceItems (may be an empty list)
        :rtype: tuple(MulticastRoutingTables or None, list(ProvenanceDataItem))
        """
        if name == "MachineBitFieldOrderedCoveringCompressor":
            return \
                self._execute_machine_bitfield_ordered_covering_compressor()
        if name == "MachineBitFieldPairRouterCompressor":
            return self._execute_machine_bitfield_pair_compressor()
        if name == "OrderedCoveringCompressor":
            return self._execute_ordered_covering_compressor()
        if name == "OrderedCoveringOnChipRouterCompression":
            return self._execute_ordered_covering_compression()
        if name == "PairCompressor":
            return self._execute_pair_compressor()
        if name == "PairOnChipRouterCompression":
            return self._execute_pair_compression()
        if name == "PairUnorderedCompressor":
            return self._execute_pair_unordered_compressor()

        # delay compression until later
        return None

    def _do_delayed_compression(self, name, compressed):
        """
        run compression that must be delayed until later

        .. note::
            This method is the entry point for adding a new compressor that
            can not run at the normal place

        :param str name: Name of a compressor
        :raise ConfigurationException: if the name is not expected
        :return: CompressedRoutingTables (likely to be None),
            RouterCompressorProvenanceItems (may be an empty list)
        :rtype: tuple(MulticastRoutingTables or None, list(ProvenanceDataItem))
        """
        if self._multicast_routes_loaded or compressed:
            # Already compressed
            return compressed
        # overridden in spy to handle:
        # SpynnakerMachineBitFieldOrderedCoveringCompressor
        # SpynnakerMachineBitFieldPairRouterCompressor

        if name == "HostBasedBitFieldRouterCompressor":
            return self._execute_host_bitfield_compressor()
        if "," in name:
            raise ConfigurationException(
                "Only a single algorithm is supported for compressor")

        raise ConfigurationException(
            f"Unexpected cfg setting compressor: {name}")

    def _execute_load_routing_tables(self, compressed):
        """
        Runs, times and logs the RoutingTableLoader if required

        :param compressed:
        :type compressed: MulticastRoutingTables or None
        """
        if not compressed:
            return
        with FecTimer(LOADING, "Routing table loader") as timer:
            self._multicast_routes_loaded = True
            if timer.skip_if_virtual_board():
                return
            routing_table_loader(
                compressed, self._app_id, self._txrx, self._machine)

    def _report_uncompressed_routing_table(self):
        """
        Runs, times and logs the router report from router tables if requested
        """
        with FecTimer(LOADING, "Uncompressed routing table report") as timer:
            if timer.skip_if_cfg_false(
                    "Reports", "write_routing_table_reports"):
                return
            router_report_from_router_tables(self._router_tables)

    def _report_bit_field_compressor(self):
        """
        Runs, times and logs the BitFieldCompressorReport if requested
        """
        with FecTimer(LOADING, "Bitfield compressor report") as timer:
            if timer.skip_if_cfg_false(
                    "Reports",  "write_bit_field_compressor_report"):
                return
            # BitFieldSummary output ignored as never used
            bitfield_compressor_report(
                self._application_graph, self._placements)

    def _execute_load_fixed_routes(self):
        """
        Runs, times and logs Load Fixed Routes is required
        """
        with FecTimer(LOADING, "Load fixed routes") as timer:
            if timer.skip_if_cfg_false(
                    "Machine", "enable_advanced_monitor_support"):
                return
            if timer.skip_if_virtual_board():
                return
            load_fixed_routes(self._fixed_routes, self._txrx, self._app_id)

    def _execute_system_data_specification(self):
        """
        Runs, times and logs the execute_system_data_specs if required

        """
        with FecTimer(LOADING, "Execute system data specification") \
                as timer:
            if timer.skip_if_virtual_board():
                return None
            execute_system_data_specs(
                self._txrx, self._machine, self._app_id, self._dsg_targets,
                self._executable_targets, self._java_caller)

    def _execute_load_system_executable_images(self):
        """
        Runs, times and logs the loading of exectuable images
        """
        with FecTimer(LOADING, "Load executable system Images") as timer:
            if timer.skip_if_virtual_board():
                return
            load_sys_images(
                self._executable_targets, self._app_id, self._txrx)

    def _execute_application_data_specification(self):
        """
        Runs, times and logs the execute_application_data_specs if required

        :return: map of placement and DSG data, and loaded data flag.
        :rtype: dict(tuple(int,int,int),DataWritten) or DsWriteInfo
        """
        with FecTimer(LOADING, "Host data specification") as timer:
            if timer.skip_if_virtual_board():
                return
            return execute_application_data_specs(
                self._txrx, self._machine, self._app_id, self._dsg_targets,
                self._executable_targets, self._placements,
                self._extra_monitor_to_chip_mapping,
                self._vertex_to_ethernet_connected_chip_mapping,
                self._java_caller)

    def _execute_tags_from_machine_report(self):
        """
        Run, times and logs the TagsFromMachineReport if requested
        :return:
        """
        with FecTimer(LOADING, "Tags from machine report") as timer:
            if timer.skip_if_virtual_board():
                return
            if timer.skip_if_cfg_false(
                    "Reports", "write_tag_allocation_reports"):
                return
            tags_from_machine_report(self._txrx)

    def _execute_load_tags(self):
        """
        Runs, times and logs the Tags Loader if required
        """
        # TODO why: if graph_changed or data_changed:
        with FecTimer(LOADING, "Tags Loader") as timer:
            if timer.skip_if_virtual_board():
                return
            tags_loader(self._txrx, self._tags)

    def _do_extra_load_algorithms(self):
        """
        Runs, times and logs any extra load algorithms

        """

    def _report_memory_on_host(self):
        """
        Runs, times and logs MemoryMapOnHostReport is requested

        """
        with FecTimer(LOADING, "Memory report") as timer:
            if timer.skip_if_virtual_board():
                return
            if timer.skip_if_cfg_false(
                    "Reports", "write_memory_map_report"):
                return
            memory_map_on_host_report(self._dsg_targets)

    def _report_memory_on_chip(self):
        """
        Runs, times and logs MemoryMapOnHostChipReport is requested

        """
        with FecTimer(LOADING, "Memory report") as timer:
            if timer.skip_if_virtual_board():
                return
            if timer.skip_if_cfg_false(
                    "Reports", "write_memory_map_report"):
                return

            memory_map_on_host_chip_report(self._dsg_targets, self._txrx)

    # TODO consider different cfg flags
    def _report_compressed(self, compressed):
        """
        Runs, times and logs the compressor reports if requested

        :param compressed:
        :type compressed: MulticastRoutingTables or None
        """
        with FecTimer(LOADING, "Compressor report") as timer:
            if timer.skip_if_cfg_false(
                    "Reports", "write_routing_table_reports"):
                return
            if timer.skip_if_cfg_false(
                    "Reports", "write_routing_tables_from_machine_reports"):
                return

            if compressed is None:
                if timer.skip_if_virtual_board():
                    return
                compressed = read_routing_tables_from_machine(
                    self._txrx, self._router_tables, self._app_id)

            router_report_from_compressed_router_tables(compressed)

            generate_comparison_router_report(self._router_tables, compressed)

            router_compressed_summary_report(
                compressed, self._ipaddress, self._machine)

            routing_table_from_machine_report(compressed)

    def _report_fixed_routes(self):
        """
        Runs, times and logs the FixedRouteFromMachineReport is requested
        """
        with FecTimer(LOADING, "Fixed route report") as timer:
            if timer.skip_if_virtual_board():
                return
            if timer.skip_if_cfg_false(
                    "Machine", "enable_advanced_monitor_support"):
                return
            # TODO at the same time as LoadFixedRoutes?
            fixed_route_from_machine_report(
                self._txrx, self._machine, self._app_id)

    def _execute_application_load_executables(self):
        """ algorithms needed for loading the binaries to the SpiNNaker machine

        :return:
        """
        with FecTimer(LOADING, "Load executable app images") as timer:
            if timer.skip_if_virtual_board():
                return
            load_app_images(
                self._executable_targets, self._app_id, self._txrx)

    def _do_load(self, graph_changed):
        """
        Runs, times and logs the load algotithms

        :param bool graph_changed: Flag to say the graph changed,
        """
        # set up timing
        load_timer = Timer()
        load_timer.start_timing()

        if graph_changed:
            self._execute_routing_setup()
            self._execute_graph_binary_gatherer()
        # loading_algorithms
        compressor, pre_compress = self._compressor_name()
        self._execute_pre_compression(pre_compress)
        compressed = self._do_early_compression(compressor)

        self._do_data_generation()

        self._control_sync(False)
        if graph_changed or not self._has_ran:
            self._execute_load_fixed_routes()
        self._execute_system_data_specification()
        self._execute_load_system_executable_images()
        self._execute_load_tags()
        self._execute_application_data_specification()

        self._do_extra_load_algorithms()
        compressed = self._do_delayed_compression(compressor, compressed)
        self._execute_load_routing_tables(compressed)
        self._report_bit_field_compressor()

        # TODO Was master correct to run the report first?
        self._execute_tags_from_machine_report()
        if graph_changed:
            self._report_memory_on_host()
            self._report_memory_on_chip()
            self._report_compressed(compressed)
            self._report_fixed_routes()
        self._execute_application_load_executables()

        with ProvenanceWriter() as db:
            db.insert_category_timing(
                LOADING, load_timer.take_sample(),
                self._n_calls_to_run, self._n_loops)

    def _execute_sdram_usage_report_per_chip(self):
        # TODO why in do run
        with FecTimer(RUN_LOOP, "Sdram usage per chip report") as timer:
            if timer.skip_if_cfg_false(
                    "Reports", "write_sdram_usage_report_per_chip"):
                return
            sdram_usage_report_per_chip(
                self._ipaddress, self._placements, self._machine,
                self._plan_n_timesteps,
                data_n_timesteps=self._max_run_time_steps)

    def _execute_dsg_region_reloader(self):
        """
            Runs, times and logs the DSGRegionReloader if required

            Reload any parameters over the loaded data if we have already
            run and not using a virtual board and the data hasn't already
            been regenerated

        """
        if not self.has_ran:
            return
        with FecTimer(RUN_LOOP, "DSG region reloader") as timer:
            if timer.skip_if_virtual_board():
                return
            dsg_region_reloader(self._txrx, self._placements, self._ipaddress)

    def _execute_graph_provenance_gatherer(self):
        """
        Runs, times and log the GraphProvenanceGatherer if requested

        """
        with FecTimer(RUN_LOOP, "Graph provenance gatherer") as timer:
            if timer.skip_if_cfg_false("Reports", "read_provenance_data"):
                return []
            graph_provenance_gatherer(self._application_graph)

    def _execute_placements_provenance_gatherer(self):
        """
        Runs, times and log the PlacementsProvenanceGatherer if requested
        """
        with FecTimer(RUN_LOOP, "Placements provenance gatherer") as timer:
            if timer.skip_if_cfg_false("Reports", "read_provenance_data"):
                return []
            if timer.skip_if_virtual_board():
                return []
            placements_provenance_gatherer(self._txrx, self._placements)

    def _execute_router_provenance_gatherer(self):
        """
        Runs, times and log the RouterProvenanceGatherer if requested
        """
        with FecTimer(RUN_LOOP, "Router provenance gatherer") as timer:
            if timer.skip_if_cfg_false("Reports", "read_provenance_data"):
                return []
            if timer.skip_if_virtual_board():
                return []
            router_provenance_gatherer(
                self._txrx, self._machine, self._router_tables,
                self._extra_monitor_to_chip_mapping, self._placements)

    def _execute_profile_data_gatherer(self):
        """
        Runs, times and logs the ProfileDataGatherer if requested
        """
        with FecTimer(RUN_LOOP, "Profile data gatherer") as timer:
            if timer.skip_if_cfg_false("Reports", "read_provenance_data"):
                return
            if timer.skip_if_virtual_board():
                return
            profile_data_gatherer(self._txrx, self._placements)

    def _do_read_provenance(self):
        """
        Runs, times and log the methods that gather provenance

        :rtype: list(ProvenanceDataItem)
        """
        self._execute_graph_provenance_gatherer()
        self._execute_placements_provenance_gatherer()
        self._execute_router_provenance_gatherer()
        self._execute_profile_data_gatherer()

    def _report_energy(self, run_time):
        """
        Runs, times and logs the energy report if requested

        :param int run_time: the run duration in milliseconds.
        """
        with FecTimer(RUN_LOOP, "Energy report") as timer:
            if timer.skip_if_cfg_false("Reports", "write_energy_report"):
                return []

            # TODO runtime is None
            power_used = compute_energy_used(
                self._placements, self._machine, self._board_version,
                run_time, self._buffer_manager,
                self._machine_allocation_controller)

            energy_provenance_reporter(power_used)

            # create energy reporter
            energy_reporter = EnergyReport()

            # run energy report
            energy_reporter.write_energy_report(
                self._placements,  self._current_run_timesteps,
                self._buffer_manager, power_used)

    def _do_provenance_reports(self):
        """
        Runs any reports based on provenance

        """

    def _execute_clear_io_buf(self, runtime):
        """
        Runs, times and logs the ChipIOBufClearer if required

        """
        if runtime is None:
            return
        with FecTimer(RUN_LOOP, "Clear IO buffer") as timer:
            if timer.skip_if_virtual_board():
                return
            # TODO Why check empty_graph is always false??
            if timer.skip_if_cfg_false("Reports", "clear_iobuf_during_run"):
                return
            chip_io_buf_clearer(self._txrx, self._executable_types)

    def _execute_runtime_update(self, n_sync_steps):
        """
        Runs, times and logs the runtime updater if required

        :param int n_sync_steps:
            The number of timesteps between synchronisations
        """
        with FecTimer(RUN_LOOP, "Runtime Update") as timer:
            if timer.skip_if_virtual_board():
                return
            if (ExecutableType.USES_SIMULATION_INTERFACE in
                    self._executable_types):
                chip_runtime_updater(
                    self._txrx,  self._app_id, self._executable_types,
                    self._current_run_timesteps,
                    self._first_machine_time_step, n_sync_steps)
            else:
                timer.skip("No Simulation Interface used")

    def _execute_create_database_interface(self, run_time):
        """
        Runs, times and logs Database Interface Creater

        Sets the _database_file_path data object

        :param int run_time: the run duration in milliseconds.
        """
        with FecTimer(RUN_LOOP, "Create database interface"):
            # Used to used compressed routing tables if available on host
            # TODO consider not saving router tabes.
            self._database_file_path = database_interface(
                self._tags, run_time, self._machine, self._placements,
                self._routing_infos, self._app_id, self._application_graph,
                self._lpg_for_m_vertex)

    def _execute_create_notifiaction_protocol(self):
        """
        Runs, times and logs the creation of the Notification Protocol

        Sets the notification_interface data object
        """
        with FecTimer(RUN_LOOP, "Create notification protocol"):
            self._notification_interface = create_notification_protocol(
                self._database_socket_addresses, self._database_file_path)

    def _execute_runner(self, n_sync_steps, run_time):
        """
        Runs, times and logs the ApplicationRunner

        :param int n_sync_steps:
            The number of timesteps between synchronisations
        :param int run_time: the run duration in milliseconds.
        :return:
        """
        with FecTimer(RUN_LOOP, APPLICATION_RUNNER) as timer:
            if timer.skip_if_virtual_board():
                return
            # Don't timeout if a stepped mode is in operation
            if n_sync_steps:
                time_threshold = None
            else:
                time_threshold = get_config_int(
                    "Machine", "post_simulation_overrun_before_error")
            self._no_sync_changes = application_runner(
                self._buffer_manager, self._notification_interface,
                self._executable_types, self._app_id, self._txrx, run_time,
                self._no_sync_changes, time_threshold, self._machine,
                self._run_until_complete)

    def _execute_extract_iobuff(self):
        """
        Runs, times and logs the ChipIOBufExtractor if required
        """
        with FecTimer(RUN_LOOP, "Extract IO buff") as timer:
            if timer.skip_if_virtual_board():
                return
            if timer.skip_if_cfg_false(
                    "Reports", "extract_iobuf"):
                return
            # ErrorMessages, WarnMessages output ignored as never used!
            chip_io_buf_extractor(
                self._txrx, self._executable_targets, self._executable_finder)

    def _execute_buffer_extractor(self):
        """
        Runs, times and logs the BufferExtractor if required
        """
        with FecTimer(RUN_LOOP, "Buffer extractor") as timer:
            if timer.skip_if_virtual_board():
                return
            buffer_extractor(
                self._application_graph, self._placements,
                self._buffer_manager)

    def _do_extract_from_machine(self, run_time):
        """
        Runs, times and logs the steps to extract data from the machine

        :param run_time: the run duration in milliseconds.
        :type run_time: int or None
        """
        self._execute_extract_iobuff()
        self._execute_buffer_extractor()
        self._execute_clear_io_buf(run_time)

        # FinaliseTimingData never needed as just pushed self._ to inputs
        self._do_read_provenance()
        with ProvenanceWriter() as db:
            db.insert_category_timing(
                RUN_LOOP, self._run_timer.take_sample(),
                self._n_calls_to_run, self._n_loops)

        self._report_energy(run_time)
        self._do_provenance_reports()

    def __do_run(self, n_machine_time_steps, graph_changed, n_sync_steps):
        """
        Runs, times and logs the do run steps.

        :param n_machine_time_steps: Number of timesteps run
        :type n_machine_time_steps: int or None
        :param int n_sync_steps:
            The number of timesteps between synchronisations
        :param bool graph_changed: Flag to say the graph changed,
        """
        # TODO virtual board
        self._run_timer = Timer()
        self._run_timer.start_timing()
        run_time = None
        if n_machine_time_steps is not None:
            run_time = n_machine_time_steps * self.machine_time_step_ms
        self._first_machine_time_step = self._current_run_timesteps
        self._current_run_timesteps = \
            self._calculate_number_of_machine_time_steps(n_machine_time_steps)

        provide_injectables(self)
        self._control_sync(False)

        self._execute_sdram_usage_report_per_chip()
        self._report_drift(start=True)
        if not self._has_ran or graph_changed:
            self._execute_create_database_interface(run_time)
        self._execute_create_notifiaction_protocol()
        if self._has_ran and not graph_changed:
            self._execute_dsg_region_reloader()
        self._execute_runtime_update(n_sync_steps)
        self._execute_runner(n_sync_steps, run_time)
        if n_machine_time_steps is not None or self._run_until_complete:
            self._do_extract_from_machine(run_time)
        self._has_reset_last = False
        self._has_ran = True
        # reset at the end of each do_run cycle
        self._first_machine_time_step = None
        self._report_drift(start=False)
        self._control_sync(True)
        clear_injectables()

    def _do_run(self, n_machine_time_steps, graph_changed, n_sync_steps):
        """
        Runs, times and logs the do run steps.

        :param n_machine_time_steps: Number of timesteps run
        :type n_machine_time_steps: int or None
        :param int n_sync_steps:
            The number of timesteps between synchronisations
        :param bool graph_changed: Flag to say the graph changed,
        """
        try:
            self.__do_run(
                n_machine_time_steps, graph_changed, n_sync_steps)
        except KeyboardInterrupt:
            logger.error("User has aborted the simulation")
            self._shutdown()
            sys.exit(1)
        except Exception as run_e:
            self._recover_from_error(run_e)

            # if in debug mode, do not shut down machine
            if get_config_str("Mode", "mode") != "Debug":
                try:
                    self.stop()
                except Exception as stop_e:
                    logger.exception(f"Error {stop_e} when attempting to stop")

            # reraise exception
            raise run_e

    def _recover_from_error(self, exception):
        """
        :param Exception exception:
        """
        try:
            self.__recover_from_error(exception)
        except Exception as rec_e:
            logger.exception(
                f"Error {rec_e} when attempting to recover from error")

    def __recover_from_error(self, exception):
        """
        :param Exception exception:
        """
        # if exception has an exception, print to system
        logger.error("An error has occurred during simulation")
        # Print the detail including the traceback
        logger.error(exception)

        logger.info("\n\nAttempting to extract data\n\n")

        # Extract router provenance
        try:
            router_provenance_gatherer(
                transceiver=self._txrx, machine=self._machine,
                router_tables=self._router_tables,
                extra_monitor_vertices=self._extra_monitor_to_chip_mapping,
                placements=self._placements)
        except Exception:
            logger.exception("Error reading router provenance")

        # Find the cores that are not in an expected state
        unsuccessful_cores = CPUInfos()
        if isinstance(exception, SpiNNManCoresNotInStateException):
            unsuccessful_cores = exception.failed_core_states()

        # If there are no cores in a bad state, find those not yet in
        # their finished state
        if not unsuccessful_cores:
            for executable_type in self._executable_types:
                failed_cores = self._txrx.get_cores_not_in_state(
                    self._executable_types[executable_type],
                    executable_type.end_state)
                for (x, y, p) in failed_cores:
                    unsuccessful_cores.add_processor(
                        x, y, p, failed_cores.get_cpu_info(x, y, p))

        # Print the details of error cores
        logger.error(self._txrx.get_core_status_string(unsuccessful_cores))

        # Find the cores that are not in RTE i.e. that can still be read
        non_rte_cores = [
            (x, y, p)
            for (x, y, p), core_info in unsuccessful_cores.items()
            if (core_info.state != CPUState.RUN_TIME_EXCEPTION and
                core_info.state != CPUState.WATCHDOG)]

        # If there are any cores that are not in RTE, extract data from them
        if (non_rte_cores and
                ExecutableType.USES_SIMULATION_INTERFACE in
                self._executable_types):
            non_rte_core_subsets = CoreSubsets()
            for (x, y, p) in non_rte_cores:
                non_rte_core_subsets.add_processor(x, y, p)

            # Attempt to force the cores to write provenance and exit
            try:
                chip_provenance_updater(
                    self._txrx, self._app_id, non_rte_core_subsets)
            except Exception:
                logger.exception("Could not update provenance on chip")

            # Extract any written provenance data
            try:
                finished_cores = self._txrx.get_cores_in_state(
                    non_rte_core_subsets, CPUState.FINISHED)
                finished_placements = Placements()
                for (x, y, p) in finished_cores:
                    finished_placements.add_placement(
                        self._placements.get_placement_on_processor(x, y, p))
                placements_provenance_gatherer(self._txrx, finished_placements)
            except Exception as pro_e:
                logger.exception(f"Could not read provenance due to {pro_e}")

        # Read IOBUF where possible (that should be everywhere)
        iobuf = IOBufExtractor(
            self._txrx, self._executable_targets, self._executable_finder,
            recovery_mode=True)
        try:
            errors, warnings = iobuf.extract_iobuf()
        except Exception:
            logger.exception("Could not get iobuf")
            errors, warnings = [], []

        # Print the IOBUFs
        self._print_iobuf(errors, warnings)

    @staticmethod
    def _print_iobuf(errors, warnings):
        """
        :param list(str) errors:
        :param list(str) warnings:
        """
        for warning in warnings:
            logger.warning(warning)
        for error in errors:
            logger.error(error)

    def reset(self):
        """ Code that puts the simulation back at time zero
        """

        logger.info("Resetting")

        # rewind the buffers from the buffer manager, to start at the beginning
        # of the simulation again and clear buffered out
        if self._buffer_manager is not None:
            self._buffer_manager.reset()

        # reset the current count of how many milliseconds the application
        # has ran for over multiple calls to run
        self._current_run_timesteps = 0

        # sets the reset last flag to true, so that when run occurs, the tools
        # know to update the vertices which need to know a reset has occurred
        self._has_reset_last = True

        # User must assume on reset any previous machine (info) is dead
        self._user_accessed_machine = False
        assert (not self._user_accessed_machine)

        # Reset the graph off the machine, to set things to time 0
        self.__reset_graph_elements()

    def _detect_if_graph_has_changed(self, reset_flags=True):
        """ Iterates though the original graphs looking for changes.

        :param bool reset_flags:
        :return: mapping_changed, data_changed
        :rtype: tuple(bool, bool)
        """
        changed = False
        data_changed = False
        if self._vertices_or_edges_added:
            self._vertices_or_edges_added = False
            # Set changed - note that we can't return yet as we still have to
            # mark vertices as not changed, otherwise they will keep reporting
            # that they have changed when they haven't
            changed = True

        if self._has_reset_last and self._user_accessed_machine:
            changed = True

        # if application graph is filled, check their changes
        if self._original_application_graph.n_vertices:
            for vertex in self._original_application_graph.vertices:
                if isinstance(vertex, AbstractChangableAfterRun):
                    if vertex.requires_mapping:
                        changed = True
                    if vertex.requires_data_generation:
                        data_changed = True
                    if reset_flags:
                        vertex.mark_no_changes()
                for machine_vertex in vertex.machine_vertices:
                    if isinstance(machine_vertex, AbstractChangableAfterRun):
                        if machine_vertex.requires_mapping:
                            changed = True
                        if machine_vertex.requires_data_generation:
                            data_changed = True
                        if reset_flags:
                            machine_vertex.mark_no_changes()
            for partition in \
                    self._original_application_graph.outgoing_edge_partitions:
                for edge in partition.edges:
                    if isinstance(edge, AbstractChangableAfterRun):
                        if edge.requires_mapping:
                            changed = True
                        if edge.requires_data_generation:
                            data_changed = True
                        if reset_flags:
                            edge.mark_no_changes()

        return changed, data_changed

    @property
    def has_ran(self):
        """ Whether the simulation has executed anything at all.

        :rtype: bool
        """
        return self._has_ran

    @property
    def machine(self):
        """ The python machine description object.

         :rtype: ~spinn_machine.Machine
         """
        self._get_machine()
        return self._machine

    @property
    def no_machine_time_steps(self):
        """ The number of machine time steps.

        :rtype: int
        """
        return self._current_run_timesteps

    @property
    def original_application_graph(self):
        """
        :rtype: ~pacman.model.graphs.application.ApplicationGraph
        """
        return self._original_application_graph

    @property
    def application_graph(self):
        """ The protected view of the application graph used to derive the
            runtime machine configuration.

        :rtype: ~pacman.model.graphs.application.ApplicationGraph
        """
        return ApplicationGraphView(self._application_graph)

    @property
    def routing_infos(self):
        """
        :rtype: ~pacman.model.routing_info.RoutingInfo
        """
        return self._routing_infos

    @property
    def fixed_routes(self):
        """
        :rtype: dict(tuple(int,int),~spinn_machine.FixedRouteEntry)
        """
        return self._fixed_routes

    @property
    def placements(self):
        """ Where machine vertices are placed on the machine.

        :rtype: ~pacman.model.placements.Placements
        """
        return self._placements

    @property
    def transceiver(self):
        """ How to talk to the machine.

        :rtype: ~spinnman.transceiver.Transceiver
        """
        return self._txrx

    @property
    def tags(self):
        """
        :rtype: ~pacman.model.tags.Tags
        """
        return self._tags

    @property
    def buffer_manager(self):
        """ The buffer manager being used for loading/extracting buffers

        :rtype:
            ~spinn_front_end_common.interface.buffer_management.BufferManager
        """
        return self._buffer_manager

    @property
    def none_labelled_edge_count(self):
        """ The number of times edges have not been labelled.

        :rtype: int
        """
        return self._none_labelled_edge_count

    def increment_none_labelled_edge_count(self):
        """ Increment the number of new edges which have not been labelled.
        """
        self._none_labelled_edge_count += 1

    @property
    def use_virtual_board(self):
        """ True if this run is using a virtual machine

        :rtype: bool
        """
        return self._use_virtual_board

    @property
    def n_calls_to_run(self):
        """
        The number for this or the next end_user call to run

        :rtype: int
        """
        return self._n_calls_to_run

    @property
    def n_loops(self):
        """
        The number for this or the net loop within an end_user run

        :rtype: int or None
        """
        return self._n_loops

    def get_current_time(self):
        """ Get the current simulation time.

        :rtype: float
        """
        if self._has_ran:
            return self._current_run_timesteps * self.machine_time_step_ms
        return 0.0

    def __repr__(self):
        return f"general front end instance for machine {self._ipaddress}"

    def add_application_vertex(self, vertex):
        """
        :param ~pacman.model.graphs.application.ApplicationVertex vertex:
            the vertex to add to the graph
        :raises ConfigurationException: when both graphs contain vertices
        :raises PacmanConfigurationException:
            If there is an attempt to add the same vertex more than once
        """
        self._original_application_graph.add_vertex(vertex)
        self._vertices_or_edges_added = True

    def add_application_edge(self, edge_to_add, partition_identifier):
        """
        :param ~pacman.model.graphs.application.ApplicationEdge edge_to_add:
            the edge to add to the graph
        :param str partition_identifier:
            the partition identifier for the outgoing edge partition
        """
        self._original_application_graph.add_edge(
            edge_to_add, partition_identifier)
        self._vertices_or_edges_added = True

    def _shutdown(self):
        self._status = Simulator_Status.SHUTDOWN

        if self._txrx is not None:
            # if stopping on machine, clear IP tags and routing table
            self.__clear()

        # Fully stop the application
        self.__stop_app()

        # stop the transceiver and allocation controller
        self.__close_transceiver()
        self.__close_allocation_controller()

        try:
            if self._notification_interface:
                self._notification_interface.close()
                self._notification_interface = None
        except Exception:
            logger.exception(
                "Error when closing Notifications")

    def __clear(self):
        # if stopping on machine, clear IP tags and
        if get_config_bool("Machine", "clear_tags"):
            for ip_tag in self._tags.ip_tags:
                self._txrx.clear_ip_tag(
                    ip_tag.tag, board_address=ip_tag.board_address)
            for reverse_ip_tag in self._tags.reverse_ip_tags:
                self._txrx.clear_ip_tag(
                    reverse_ip_tag.tag,
                    board_address=reverse_ip_tag.board_address)

        # if clearing routing table entries, clear
        if get_config_bool("Machine", "clear_routing_tables"):
            for router_table in self._router_tables.routing_tables:
                if not self._machine.get_chip_at(
                        router_table.x, router_table.y).virtual:
                    self._txrx.clear_multicast_routes(
                        router_table.x, router_table.y)

        # clear values
        self._no_sync_changes = 0

    def __stop_app(self):
        if self._txrx is not None and self._app_id is not None:
            self._txrx.stop_application(self._app_id)

    def __close_transceiver(self):
        if self._txrx is not None:
            self._txrx.close()
            self._txrx = None

    def __close_allocation_controller(self):
        if self._machine_allocation_controller is not None:
            self._machine_allocation_controller.close()
            self._machine_allocation_controller = None

    def stop(self):
        """
        End running of the simulation.

        """
        if self._status in [Simulator_Status.SHUTDOWN]:
            raise ConfigurationException("Simulator has already been shutdown")
        self._status = Simulator_Status.SHUTDOWN

        # Keep track of any exception to be re-raised
        exn = None

        # If we have run forever, stop the binaries

        if (self._has_ran and self._current_run_timesteps is None and
                not self._use_virtual_board and not self._run_until_complete):
            try:
                self._do_stop_workflow()
            except Exception as e:
                exn = e
                self._recover_from_error(e)

        # shut down the machine properly
        self._shutdown()

        if exn is not None:
            self.write_errored_file()
            raise exn  # pylint: disable=raising-bad-type
        self.write_finished_file()

    def _execute_application_finisher(self):
        with FecTimer(RUN_LOOP, "Application finisher"):
            application_finisher(
                self._app_id, self._txrx, self._executable_types)

    def _do_stop_workflow(self):
        """
        :rtype: ~.PACMANAlgorithmExecutor
        """
        self._execute_application_finisher()
        # TODO is self._current_run_timesteps just 0
        self._do_extract_from_machine(self._current_run_timesteps)

    def add_socket_address(self, socket_address):
        """ Add the address of a socket used in the run notification protocol.

        :param ~spinn_utilities.socket_address.SocketAddress socket_address:
            The address of the database socket
        """
        self._database_socket_addresses.add(socket_address)

    @property
    def has_reset_last(self):
        return self._has_reset_last

    @property
    def get_number_of_available_cores_on_machine(self):
        """ The number of available cores on the machine after taking\
            into account preallocated resources.

        :return: number of available cores
        :rtype: int
        """
        self._get_machine()

        # get cores of machine
        cores = self._machine.total_available_user_cores
        take_into_account_chip_power_monitor = get_config_bool(
            "Reports", "write_energy_report")
        if take_into_account_chip_power_monitor:
            cores -= self._machine.n_chips
        take_into_account_extra_monitor_cores = (get_config_bool(
            "Machine", "enable_advanced_monitor_support") or
                get_config_bool("Machine", "enable_reinjection"))
        if take_into_account_extra_monitor_cores:
            cores -= self._machine.n_chips
            cores -= len(self._machine.ethernet_connected_chips)
        return cores

    def stop_run(self):
        """ Request that the current infinite run stop.

        .. note::
            This will need to be called from another thread as the infinite \
            run call is blocking.
        """
        if self._status is not Simulator_Status.IN_RUN:
            return
        with self._state_condition:
            self._status = Simulator_Status.STOP_REQUESTED
            self._state_condition.notify_all()

    def continue_simulation(self):
        """ Continue a simulation that has been started in stepped mode
        """
        if self._no_sync_changes % 2 == 0:
            sync_signal = Signal.SYNC0
        else:
            sync_signal = Signal.SYNC1
        self._txrx.send_signal(self._app_id, sync_signal)
        self._no_sync_changes += 1

    @staticmethod
    def __reset_object(obj):
        # Reset an object if appropriate
        if isinstance(obj, AbstractCanReset):
            obj.reset_to_first_timestep()

    def __reset_graph_elements(self):
        # Reset any object that can reset
        if self._original_application_graph.n_vertices:
            for vertex in self._original_application_graph.vertices:
                self.__reset_object(vertex)
            for p in self._original_application_graph.outgoing_edge_partitions:
                for edge in p.edges:
                    self.__reset_object(edge)<|MERGE_RESOLUTION|>--- conflicted
+++ resolved
@@ -1347,62 +1347,6 @@
         Stub to allow spynakker to add delay supports
         """
 
-<<<<<<< HEAD
-=======
-    def _execute_preallocate_for_live_packet_gatherer(
-            self, pre_allocated_resources):
-        """
-        Runs, times and logs the PreAllocateResourcesForLivePacketGatherers if\
-        required
-
-        :param pre_allocated_resources: other preallocated resources
-        :type pre_allocated_resources:
-            ~pacman.model.resources.PreAllocatedResourceContainer
-        """
-        with FecTimer(
-                MAPPING, "Preallocate for live packet gatherer") as timer:
-            if timer.skip_if_empty(self._live_packet_recorder_params,
-                                   "live_packet_recorder_params"):
-                return
-            preallocate_resources_for_live_packet_gatherers(
-                self._live_packet_recorder_params, pre_allocated_resources)
-
-    def _execute_preallocate_for_chip_power_monitor(
-            self, pre_allocated_resources):
-        """
-        Runs, times and logs the PreAllocateResourcesForChipPowerMonitor if\
-        required
-
-        :param pre_allocated_resources: other preallocated resources
-        :type pre_allocated_resources:
-            ~pacman.model.resources.PreAllocatedResourceContainer
-        """
-        with FecTimer(MAPPING, "Preallocate for chip power monitor") as timer:
-            if timer.skip_if_cfg_false("Reports", "write_energy_report"):
-                return
-            preallocate_resources_for_chip_power_monitor(
-                pre_allocated_resources)
-
-    def _execute_preallocate_for_extra_monitor_support(
-            self, pre_allocated_resources):
-        """
-        Runs, times and logs the PreAllocateResourcesForExtraMonitorSupport if\
-        required
-
-        :param pre_allocated_resources: other preallocated resources
-        :type pre_allocated_resources:
-            ~pacman.model.resources.PreAllocatedResourceContainer
-        """
-        with FecTimer(MAPPING, "Preallocate for extra monitor support") \
-                as timer:
-            if timer.skip_if_cfgs_false(
-                    "Machine", "enable_advanced_monitor_support",
-                    "enable_reinjection"):
-                return
-            pre_allocate_resources_for_extra_monitor_support(
-                pre_allocated_resources)
-
->>>>>>> db06c49d
     # Overriden by spynaker to choose a different algorithm
     def _execute_splitter_partitioner(self):
         """
