"""
main interface for the SpiNNaker tools
"""
try:
    from collections.abc import defaultdict
except ImportError:
    from collections import defaultdict
import logging
import math
import os
import signal
import sys
import time
from six import iteritems, iterkeys, reraise
from numpy import __version__ as numpy_version
from spinn_utilities.timer import Timer
from spinn_utilities.log import FormatAdapter
from spinn_utilities.overrides import overrides
from spinn_utilities import __version__ as spinn_utils_version
from spinn_machine import CoreSubsets
from spinn_machine import __version__ as spinn_machine_version
from spinnman.model.enums.cpu_state import CPUState
from spinnman import __version__ as spinnman_version
from spinn_storage_handlers import __version__ as spinn_storage_version
from data_specification import __version__ as data_spec_version
from spalloc import __version__ as spalloc_version
from pacman.executor.injection_decorator import (
    provide_injectables, clear_injectables)
from pacman.model.graphs.common import GraphMapper
from pacman.model.placements import Placements
from pacman.executor import PACMANAlgorithmExecutor
from pacman.exceptions import PacmanAlgorithmFailedToCompleteException
from pacman.model.graphs.application import (
    ApplicationGraph, ApplicationEdge, ApplicationVertex)
from pacman.model.graphs.machine import MachineGraph, MachineVertex
from pacman.model.resources import PreAllocatedResourceContainer
from pacman import __version__ as pacman_version
from spinn_front_end_common.abstract_models import (
    AbstractSendMeMulticastCommandsVertex, AbstractRecordable,
    AbstractVertexWithEdgeToDependentVertices, AbstractChangableAfterRun)
from spinn_front_end_common.utilities import (
    globals_variables, SimulatorInterface)
from spinn_front_end_common.utilities.exceptions import ConfigurationException
from spinn_front_end_common.utilities.function_list import (
    get_front_end_common_pacman_xml_paths)
from spinn_front_end_common.utilities.helpful_functions import (
    convert_time_diff_to_total_milliseconds,
    sort_out_downed_chips_cores_links)
from spinn_front_end_common.utilities.report_functions import EnergyReport
from spinn_front_end_common.utilities.utility_objs import (
    ExecutableType, ProvenanceDataItem)
from spinn_front_end_common.utility_models import (
    CommandSender, CommandSenderMachineVertex,
    DataSpeedUpPacketGatherMachineVertex)
from spinn_front_end_common.interface.config_handler import ConfigHandler
from spinn_front_end_common.interface.buffer_management.buffer_models import (
    AbstractReceiveBuffersToHost)
from spinn_front_end_common.interface.provenance import (
    PacmanProvenanceExtractor)
from spinn_front_end_common.interface.simulator_state import Simulator_State
from spinn_front_end_common.interface.interface_functions import (
    ProvenanceXMLWriter, ProvenanceJSONWriter, ChipProvenanceUpdater,
    PlacementsProvenanceGatherer, RouterProvenanceGatherer, ChipIOBufExtractor)
from spinn_front_end_common import __version__ as fec_version
try:
    from scipy import __version__ as scipy_version
except ImportError:
    scipy_version = "scipy not installed"

logger = FormatAdapter(logging.getLogger(__name__))

# Number of cores to be used when using a Virtual Machine and not specified
DEFAULT_N_VIRTUAL_CORES = 16

# The minimum time a board is kept in the off state in seconds
MINIMUM_OFF_STATE_TIME = 20

# 0-15 are reserved for system use (per lplana)
ALANS_DEFAULT_RANDOM_APP_ID = 16


class AbstractSpinnakerBase(ConfigHandler, SimulatorInterface):
    """ Main interface into the tools logic flow
    """
    # pylint: disable=broad-except

    __slots__ = [
        # the object that contains a set of file paths, which should encompass
        # all locations where binaries are for this simulation.
        "_executable_finder",

        # the number of chips required for this simulation to run, mainly tied
        # to the spalloc system
        "_n_chips_required",

        # The IP-address of the SpiNNaker machine
        "_hostname",

        # the ip_address of the spalloc server
        "_spalloc_server",

        # the URL for the HBP platform interface
        "_remote_spinnaker_url",

        # the algorithm used for allocating machines from the HBP platform
        #  interface
        "_machine_allocation_controller",

        # the human readable label for the application graph.
        "_graph_label",

        # the pacman application graph, used to hold vertices which need to be
        # split to core sizes
        "_application_graph",

        # the end user application graph, used to hold vertices which need to
        # be split to core sizes
        "_original_application_graph",

        # the pacman machine graph, used to hold vertices which represent cores
        "_machine_graph",

        # the end user pacman machine graph, used to hold vertices which
        # represent cores.
        "_original_machine_graph",

        # the mapping interface between application and machine graphs.
        "_graph_mapper",

        # The holder for where machine graph vertices are placed.
        "_placements",

        # The holder for the routing table entries for all used routers in this
        # simulation
        "_router_tables",

        # the holder for the keys used by the machine vertices for
        # communication
        "_routing_infos",

        # the holder for the fixed routes generated, if there are any
        "_fixed_routes",

        # The holder for the IP tags and reverse IP tags used by the simulation
        "_tags",

        # The python representation of the SpiNNaker machine that this
        # simulation is going to run on
        "_machine",

        # The SpiNNMan interface instance.
        "_txrx",

        # The manager of streaming buffered data in and out of the SpiNNaker
        # machine
        "_buffer_manager",

        #
        "_ip_address",

        #
        "_machine_outputs",

        #
        "_machine_tokens",

        #
        "_mapping_outputs",

        #
        "_mapping_tokens",

        #
        "_load_outputs",

        #
        "_load_tokens",

        #
        "_last_run_outputs",

        #
        "_last_run_tokens",

        #
        "_pacman_provenance",

        #
        "_xml_paths",

        #
        "_extra_mapping_algorithms",

        #
        "_extra_mapping_inputs",

        #
        "_extra_inputs",

        #
        "_extra_pre_run_algorithms",

        #
        "_extra_post_run_algorithms",

        #
        "_extra_load_algorithms",

        #
        "_dsg_algorithm",

        #
        "_none_labelled_vertex_count",

        #
        "_none_labelled_edge_count",

        #
        "_database_socket_addresses",

        #
        "_database_interface",

        #
        "_create_database",

        #
        "_has_ran",

        #
        "_state",

        #
        "_has_reset_last",

        #
        "_current_run_timesteps",

        #
        "_no_sync_changes",

        #
        "_minimum_step_generated",

        #
        "_no_machine_time_steps",

        #
        "_machine_time_step",

        #
        "_time_scale_factor",

        #
        "_app_id",

        # If not None path to append pacman exutor provenance info to
        "_pacman_executor_provenance_path",

        #
        "_do_timings",

        #
        "_print_timings",

        #
        "_provenance_format",

        #
        "_raise_keyboard_interrupt",

        #
        "_n_calls_to_run",

        #
        "_command_sender",

        # Run for infinite time
        "_infinite_run",

        # iobuf cores
        "_cores_to_read_iobuf",

        #
        "_all_provenance_items",

        #
        "_executable_types",

        # mapping between parameters and the vertices which need to talk to
        # them
        "_live_packet_recorder_params",

        # place holder for checking the vertices being added to the recorders
        # tracker are all of the same vertex type.
        "_live_packet_recorders_associated_vertex_type",

        # the time the process takes to do mapping
        "_mapping_time",

        # the time the process takes to do load
        "_load_time",

        # the time takes to execute the simulation
        "_execute_time",

        # time takes to do data generation
        "_dsg_time",

        # time taken by the front end extracting things
        "_extraction_time",

        # power save mode. time board turned off or None if not turned off
        "_machine_is_turned_off",

        # Version information from the front end
        "_front_end_versions",

        "_last_except_hook"
    ]

    def __init__(
            self, configfile, executable_finder, graph_label=None,
            database_socket_addresses=None, extra_algorithm_xml_paths=None,
            n_chips_required=None, default_config_paths=None,
            validation_cfg=None, front_end_versions=None):
        # pylint: disable=too-many-arguments
        ConfigHandler.__init__(
            self, configfile, default_config_paths, validation_cfg)

        # timings
        self._mapping_time = 0.0
        self._load_time = 0.0
        self._execute_time = 0.0
        self._dsg_time = 0.0
        self._extraction_time = 0.0

        self._executable_finder = executable_finder

        # output locations of binaries to be searched for end user info
        logger.info(
            "Will search these locations for binaries: {}",
            self._executable_finder.binary_paths)

        self._n_chips_required = n_chips_required
        self._hostname = None
        self._spalloc_server = None
        self._remote_spinnaker_url = None
        self._machine_allocation_controller = None

        # command sender vertex
        self._command_sender = None

        # store for Live Packet Gatherers
        self._live_packet_recorder_params = defaultdict(list)
        self._live_packet_recorders_associated_vertex_type = None

        # update graph label if needed
        if graph_label is None:
            self._graph_label = "Application_graph"
        else:
            self._graph_label = graph_label

        # pacman objects
        self._original_application_graph = \
            ApplicationGraph(label=self._graph_label)
        self._original_machine_graph = MachineGraph(label=self._graph_label)

        self._graph_mapper = None
        self._placements = None
        self._router_tables = None
        self._routing_infos = None
        self._fixed_routes = None
        self._application_graph = None
        self._machine_graph = None
        self._tags = None
        self._machine = None
        self._txrx = None
        self._buffer_manager = None
        self._ip_address = None
        self._executable_types = None

        # pacman executor objects
        self._machine_outputs = None
        self._machine_tokens = None
        self._mapping_outputs = None
        self._mapping_tokens = None
        self._load_outputs = None
        self._load_tokens = None
        self._last_run_outputs = None
        self._last_run_tokens = None
        self._pacman_provenance = PacmanProvenanceExtractor()
        self._all_provenance_items = list()
        self._xml_paths = self._create_xml_paths(extra_algorithm_xml_paths)

        # extra algorithms and inputs for runs, should disappear in future
        #  releases
        self._extra_mapping_algorithms = list()
        self._extra_mapping_inputs = dict()
        self._extra_inputs = dict()
        self._extra_pre_run_algorithms = list()
        self._extra_post_run_algorithms = list()
        self._extra_load_algorithms = list()

        self._dsg_algorithm = "GraphDataSpecificationWriter"

        # vertex label safety (used by reports mainly)
        self._none_labelled_vertex_count = 0
        self._none_labelled_edge_count = 0

        # database objects
        self._database_socket_addresses = set()
        if database_socket_addresses is not None:
            self._database_socket_addresses.update(database_socket_addresses)
        self._database_interface = None
        self._create_database = None

        # holder for timing related values
        self._has_ran = False
        self._state = Simulator_State.INIT
        self._has_reset_last = False
        self._n_calls_to_run = 1
        self._current_run_timesteps = 0
        self._no_sync_changes = 0
        self._minimum_step_generated = None
        self._no_machine_time_steps = None
        self._machine_time_step = None
        self._time_scale_factor = None
        self._infinite_run = False

        self._app_id = self._read_config_int("Machine", "app_id")

        # folders
        self._pacman_executor_provenance_path = None
        self._set_up_output_folders(self._n_calls_to_run)

        # timing provenance elements
        self._do_timings = self._config.getboolean(
            "Reports", "write_algorithm_timings")
        self._print_timings = self._config.getboolean(
            "Reports", "display_algorithm_timings")
        self._provenance_format = self._config.get(
            "Reports", "provenance_format")
        if self._provenance_format not in ["xml", "json"]:
            raise Exception("Unknown provenance format: {}".format(
                self._provenance_format))

        # Setup for signal handling
        self._raise_keyboard_interrupt = False

        # By default board is kept on once started later
        self._machine_is_turned_off = None

        globals_variables.set_simulator(self)

        # Front End version information
        self._front_end_versions = front_end_versions

        self._last_except_hook = sys.excepthook

    def update_extra_mapping_inputs(self, extra_mapping_inputs):
        if self.has_ran:
            msg = "Changing mapping inputs is not supported after run"
            raise ConfigurationException(msg)
        if extra_mapping_inputs is not None:
            self._extra_mapping_inputs.update(extra_mapping_inputs)

    def update_extra_inputs(self, extra_inputs):
        if self.has_ran:
            msg = "Changing inputs is not supported after run"
            raise ConfigurationException(msg)
        if extra_inputs is not None:
            self._extra_inputs.update(extra_inputs)

    def extend_extra_mapping_algorithms(self, extra_mapping_algorithms):
        if self.has_ran:
            msg = "Changing algorithms is not supported after run"
            raise ConfigurationException(msg)
        if extra_mapping_algorithms is not None:
            self._extra_mapping_algorithms.extend(extra_mapping_algorithms)

    def prepend_extra_pre_run_algorithms(self, extra_pre_run_algorithms):
        if self.has_ran:
            msg = "Changing algorithms is not supported after run"
            raise ConfigurationException(msg)
        if extra_pre_run_algorithms is not None:
            self._extra_pre_run_algorithms[0:0] = extra_pre_run_algorithms

    def extend_extra_post_run_algorithms(self, extra_post_run_algorithms):
        if self.has_ran:
            msg = "Changing algorithms is not supported after run"
            raise ConfigurationException(msg)
        if extra_post_run_algorithms is not None:
            self._extra_post_run_algorithms.extend(extra_post_run_algorithms)

    def extend_extra_load_algorithms(self, extra_load_algorithms):
        if self.has_ran:
            msg = "Changing algorithms is not supported after run"
            raise ConfigurationException(msg)
        if extra_load_algorithms is not None:
            self._extra_load_algorithms.extend(extra_load_algorithms)

    def set_n_chips_required(self, n_chips_required):
        if self.has_ran:
            msg = "Setting n_chips_required is not supported after run"
            raise ConfigurationException(msg)
        self._n_chips_required = n_chips_required

    def add_extraction_timing(self, timing):
        ms = convert_time_diff_to_total_milliseconds(timing)
        self._extraction_time += ms

    def add_live_packet_gatherer_parameters(
            self, live_packet_gatherer_params, vertex_to_record_from):
        """ Adds params for a new LPG if needed, or adds to the tracker for\
            same params.

        :param live_packet_gatherer_params: params to look for a LPG
        :param vertex_to_record_from: \
            the vertex that needs to send to a given LPG
        :rtype: None
        """
        self._live_packet_recorder_params[live_packet_gatherer_params].append(
            vertex_to_record_from)

        # verify that the vertices being added are of one vertex type.
        if self._live_packet_recorders_associated_vertex_type is None:
            if isinstance(vertex_to_record_from, ApplicationVertex):
                self._live_packet_recorders_associated_vertex_type = \
                    ApplicationVertex
            else:
                self._live_packet_recorders_associated_vertex_type = \
                    MachineVertex
        else:
            if not isinstance(
                    vertex_to_record_from,
                    self._live_packet_recorders_associated_vertex_type):
                raise ConfigurationException(
                    "Only one type of graph can be used during live output. "
                    "Please fix and try again")

    # options names are all lower without _ inside config
    DEBUG_ENABLE_OPTS = frozenset([
        "reportsenabled", "displayalgorithmtimings",
        "clear_iobuf_during_run", "extract_iobuf", "extract_iobuf_during_run"])
    REPORT_DISABLE_OPTS = frozenset([
        "displayalgorithmtimings",
        "clear_iobuf_during_run", "extract_iobuf", "extract_iobuf_during_run"])

    def set_up_timings(self, machine_time_step=None, time_scale_factor=None):
        """ Set up timings of the machine

        :param machine_time_step:\
            An explicitly specified time step for the machine.  If None,\
            the value is read from the config
        :param time_scale_factor:\
            An explicitly specified time scale factor for the simulation.\
            If None, the value is read from the config
        """

        # set up timings
        if machine_time_step is None:
            self._machine_time_step = \
                self._config.getint("Machine", "machine_time_step")
        else:
            self._machine_time_step = machine_time_step

        if self._machine_time_step <= 0:
            raise ConfigurationException(
                "invalid machine_time_step {}: must greater than zero".format(
                    self._machine_time_step))

        if time_scale_factor is None:
            self._time_scale_factor = self._read_config_int(
                "Machine", "time_scale_factor")
        else:
            self._time_scale_factor = time_scale_factor

    def set_up_machine_specifics(self, hostname):
        """ Adds machine specifics for the different modes of execution

        :param hostname: machine name
        :rtype: None
        """
        if hostname is not None:
            self._hostname = hostname
            logger.warning("The machine name from setup call is overriding "
                           "the machine name defined in the config file")
        else:
            self._hostname = self._read_config("Machine", "machine_name")
            self._spalloc_server = self._read_config(
                "Machine", "spalloc_server")
            self._remote_spinnaker_url = self._read_config(
                "Machine", "remote_spinnaker_url")
        if (self._hostname is None and self._spalloc_server is None and
                self._remote_spinnaker_url is None and
                not self._use_virtual_board):
            raise Exception(
                "A SpiNNaker machine must be specified your configuration"
                " file")

        n_items_specified = sum([
            1 if item is not None else 0
            for item in [
                self._hostname, self._spalloc_server,
                self._remote_spinnaker_url]])

        if (n_items_specified > 1 or
                (n_items_specified == 1 and self._use_virtual_board)):
            raise Exception(
                "Only one of machineName, spalloc_server, "
                "remote_spinnaker_url and virtual_board should be specified "
                "in your configuration files")

        if self._spalloc_server is not None:
            if self._read_config("Machine", "spalloc_user") is None:
                raise Exception(
                    "A spalloc_user must be specified with a spalloc_server")

    def signal_handler(self, _signal, _frame):
        """ Handles closing down of script via keyboard interrupt

        :param _signal: the signal received (ignored)
        :param _frame: frame executed in (ignored)
        :return: None
        """
        # If we are to raise the keyboard interrupt, do so
        if self._raise_keyboard_interrupt:
            raise KeyboardInterrupt

        logger.error("User has cancelled simulation")
        self._shutdown()

    def exception_handler(self, exctype, value, traceback_obj):
        """ Handler of exceptions

        :param exctype:  the type of execution received
        :param value: the value of the exception
        :param traceback_obj: the trace back stuff
        """
        logger.error("Shutdown on exception")
        self._shutdown()
        return self._last_except_hook(exctype, value, traceback_obj)

    @overrides(SimulatorInterface.verify_not_running)
    def verify_not_running(self):
        if self._state in [Simulator_State.IN_RUN,
                           Simulator_State.RUN_FOREVER]:
            msg = "Illegal call while a simulation is already running"
            raise ConfigurationException(msg)
        if self._state in [Simulator_State.SHUTDOWN]:
            msg = "Illegal call after simulation is shutdown"
            raise ConfigurationException(msg)

    def run_until_complete(self):
        """ Run a simulation until it completes
        """
        self._run(None, run_until_complete=True)

    def run(self, run_time):
        """ Run a simulation for a fixed amount of time

        :param run_time: the run duration in milliseconds.
        """
        self._run(run_time)

    def _build_graphs_for_usege(self):
        # sort out app graph
        self._application_graph = ApplicationGraph(
            label=self._original_application_graph.label)
        for vertex in self._original_application_graph.vertices:
            self._application_graph.add_vertex(vertex)
        for outgoing_partition in \
                self._original_application_graph.outgoing_edge_partitions:
            for edge in outgoing_partition.edges:
                self._application_graph.add_edge(
                    edge, outgoing_partition.identifier)
        # sort out machine graph
        self._machine_graph = MachineGraph(
            label=self._original_machine_graph.label)
        for vertex in self._original_machine_graph.vertices:
            self._machine_graph.add_vertex(vertex)
        for outgoing_partition in \
                self._original_machine_graph.outgoing_edge_partitions:
            self._machine_graph.add_outgoing_edge_partition(outgoing_partition)
            for edge in outgoing_partition.edges:
                self._machine_graph.add_edge(
                    edge, outgoing_partition.identifier)

    def _run(self, run_time, run_until_complete=False):
        """ The main internal run function

        :param run_time: the run duration in milliseconds.
        """
        self.verify_not_running()

        # verify that we can keep doing auto pause and resume
        can_keep_running = True
        if self._has_ran:
            can_keep_running = all(
                executable_type.supports_auto_pause_and_resume
                for executable_type in self._executable_types)

        if self._has_ran and not can_keep_running:
            raise NotImplementedError(
                "Only binaries that use the simulation interface can be run"
                " more than once")

        self._state = Simulator_State.IN_RUN

        self._adjust_config(run_time)

        # Install the Control-C handler
        signal.signal(signal.SIGINT, self.signal_handler)
        self._raise_keyboard_interrupt = True
        sys.excepthook = self._last_except_hook

        logger.info("Starting execution process")

        n_machine_time_steps = None
        total_run_time = None
        self._infinite_run = True
        if run_time is not None:
            n_machine_time_steps = int(
                (run_time * 1000.0) / self._machine_time_step)
            total_run_timesteps = (
                self._current_run_timesteps + n_machine_time_steps)
            total_run_time = (
                total_run_timesteps *
                (float(self._machine_time_step) / 1000.0) *
                self._time_scale_factor)
            self._infinite_run = False
        if self._machine_allocation_controller is not None:
            self._machine_allocation_controller.extend_allocation(
                total_run_time)

        # If we have never run before, or the graph has changed,
        # start by performing mapping
        application_graph_changed = self._detect_if_graph_has_changed(True)

        # build the graphs to modify with system requirements
        if (self._has_reset_last or not self._has_ran or
                application_graph_changed):
            self._build_graphs_for_usege()
            self._add_dependent_verts_and_edges_for_application_graph()
            self._add_commands_to_command_sender()

        # create new sub-folder for reporting data if the graph has changed and
        # reset has been called.
        if (self._has_ran and application_graph_changed and
                self._has_reset_last):
            self._set_up_output_folders(self._n_calls_to_run)

        # verify that the if graph has changed, and has ran, that a reset has
        # been called, otherwise system go boom boom
        if not self._has_ran or application_graph_changed:
            if (application_graph_changed and self._has_ran and
                    not self._has_reset_last):
                self.stop()
                raise NotImplementedError(
                    "The network cannot be changed between runs without"
                    " resetting")

            # Reset the machine graph if there is an application graph
            if self._application_graph.n_vertices:
                self._machine_graph = MachineGraph(self._graph_label)
                self._graph_mapper = None

            # Reset the machine if the graph has changed
            if (self._has_ran and application_graph_changed and
                    not self._use_virtual_board):

                # wipe out stuff associated with a given machine, as these need
                # to be rebuilt.
                self._machine = None
                self._buffer_manager = None
                if self._txrx is not None:
                    self._txrx.close()
                    self._app_id = None
                if self._machine_allocation_controller is not None:
                    self._machine_allocation_controller.close()

            if self._machine is None:
                self._get_machine(total_run_time, n_machine_time_steps)
            self._do_mapping(run_time, n_machine_time_steps, total_run_time)

        # Check if anything is recording and buffered
        is_buffered_recording = self._is_buffered_recording()

        # Disable auto pause and resume if the binary can't do it
        for executable_type in self._executable_types:
            if not executable_type.supports_auto_pause_and_resume:
                self._config.set("Buffers",
                                 "use_auto_pause_and_resume", "False")

        # Work out an array of timesteps to perform
        if (not self._config.getboolean("Buffers", "use_auto_pause_and_resume")
                or not is_buffered_recording):

            # Not currently possible to run the second time for more than the
            # first time without auto pause and resume
            if (is_buffered_recording and
                    self._minimum_step_generated is not None and
                    (self._minimum_step_generated < n_machine_time_steps or
                        n_machine_time_steps is None)):
                self._state = Simulator_State.FINISHED
                raise ConfigurationException(
                    "Second and subsequent run time must be less than or equal"
                    " to the first run time")

            steps = [n_machine_time_steps]
            self._minimum_step_generated = steps[0]
        else:
            if run_time is None:
                self._state = Simulator_State.FINISHED
                raise Exception(
                    "Cannot use automatic pause and resume with an infinite "
                    "run time")

            # With auto pause and resume, any time step is possible but run
            # time more than the first will guarantee that run will be called
            # more than once
            if self._minimum_step_generated is not None:
                steps = self._generate_steps(
                    n_machine_time_steps, self._minimum_step_generated)
            else:
                steps = self._deduce_number_of_iterations(n_machine_time_steps)
                self._minimum_step_generated = steps[0]

        # Keep track of if loading was done; if loading is done before run,
        # run doesn't need to rewrite data again
        loading_done = False

        # If we have never run before, or the graph has changed, or a reset
        # has been requested, load the data
        if (not self._has_ran or application_graph_changed or
                self._has_reset_last):

            # Data generation needs to be done if not already done
            if not self._has_ran or application_graph_changed:
                self._do_data_generation(steps[0])

            # If we are using a virtual board, don't load
            if not self._use_virtual_board:
                self._do_load(application_graph_changed)
                loading_done = True

        # Run for each of the given steps
        if run_time is not None:
            logger.info("Running for {} steps for a total of {}ms",
                        len(steps), run_time)
        else:
            logger.info("Running forever")
        for i, step in enumerate(steps):
            logger.info("Run {} of {}", i + 1, len(steps))
            self._do_run(step, loading_done, run_until_complete)

        # Indicate that the signal handler needs to act
        self._raise_keyboard_interrupt = False
        self._last_except_hook = sys.excepthook
        sys.excepthook = self.exception_handler

        # update counter for runs (used by reports and app data)
        self._n_calls_to_run += 1
        if run_time is not None:
            self._state = Simulator_State.FINISHED
        else:
            self._state = Simulator_State.RUN_FOREVER

    def _is_buffered_recording(self):
        for placement in self._placements.placements:
            vertex = placement.vertex
            if (isinstance(vertex, AbstractReceiveBuffersToHost) and
                    isinstance(vertex, AbstractRecordable) and
                    vertex.is_recording()):
                return True
        return False

    def _add_commands_to_command_sender(self):
        vertices = self._application_graph.vertices
        graph = self._application_graph
        command_sender_vertex = CommandSender
        if len(vertices) == 0:
            vertices = self._machine_graph.vertices
            graph = self._machine_graph
            command_sender_vertex = CommandSenderMachineVertex
        for vertex in vertices:
            if isinstance(vertex, AbstractSendMeMulticastCommandsVertex):
                # if there's no command sender yet, build one
                if self._command_sender is None:
                    self._command_sender = command_sender_vertex(
                        "auto_added_command_sender", None)
                    graph.add_vertex(self._command_sender)

                # allow the command sender to create key to partition map
                self._command_sender.add_commands(
                    vertex.start_resume_commands,
                    vertex.pause_stop_commands,
                    vertex.timed_commands, vertex)

        # add the edges from the command sender to the dependent vertices
        if self._command_sender is not None:
            edges, partition_ids = self._command_sender.edges_and_partitions()
            for edge, partition_id in zip(edges, partition_ids):
                graph.add_edge(edge, partition_id)

    def _add_dependent_verts_and_edges_for_application_graph(self):
        for vertex in self._application_graph.vertices:
            # add any dependent edges and vertices if needed
            if isinstance(vertex, AbstractVertexWithEdgeToDependentVertices):
                for dependant_vertex in vertex.dependent_vertices():
                    self._application_graph.add_vertex(dependant_vertex)
                    edge_partition_ids = vertex.\
                        edge_partition_identifiers_for_dependent_vertex(
                            dependant_vertex)
                    for edge_identifier in edge_partition_ids:
                        dependant_edge = ApplicationEdge(
                            pre_vertex=vertex,
                            post_vertex=dependant_vertex)
                        self._application_graph.add_edge(
                            dependant_edge, edge_identifier)

    def _deduce_number_of_iterations(self, n_machine_time_steps):
        """ Operates the auto pause and resume functionality by figuring out\
            how many timer ticks a simulation can run before SDRAM runs out,\
            and breaks simulation into chunks of that long.

        :param n_machine_time_steps: the total timer ticks to be ran
        :type n_machine_time_steps: int
        :return: list of timer steps.
        """
        # Go through the placements and find how much SDRAM is available
        # on each chip
        sdram_tracker = dict()
        vertex_by_chip = defaultdict(list)

        # horrible hack. This needs to be fixed somehow
        provide_injectables({
            "MachineTimeStep": self._machine_time_step,
            "TotalMachineTimeSteps": n_machine_time_steps,
            "TimeScaleFactor": self._time_scale_factor})

        for placement in self._placements.placements:
            vertex = placement.vertex
            resources = vertex.resources_required
            if (placement.x, placement.y) not in sdram_tracker:
                sdram_tracker[placement.x, placement.y] = \
                    self._machine.get_chip_at(
                        placement.x, placement.y).sdram.size
            sdram = resources.sdram.get_value()
            if isinstance(vertex, AbstractReceiveBuffersToHost):
                sdram -= vertex.get_minimum_buffer_sdram_usage()
                vertex_by_chip[placement.x, placement.y].append(vertex)
            sdram_tracker[placement.x, placement.y] -= sdram

        # Go through the chips and divide up the remaining SDRAM, finding
        # the minimum number of machine timesteps to assign
        min_time_steps = n_machine_time_steps
        for x, y in vertex_by_chip:
            vertices_on_chip = vertex_by_chip[x, y]
            sdram_per_vertex = int(sdram_tracker[x, y] / len(vertices_on_chip))
            min_time_steps_this_chip = min(
                int(vertex.get_n_timesteps_in_buffer_space(
                    sdram_per_vertex, self._machine_time_step))
                for vertex in vertices_on_chip)
            if min_time_steps is None:
                min_time_steps = min_time_steps_this_chip
            else:
                min_time_steps = min(
                    min_time_steps, min_time_steps_this_chip)

        # clear injectable
        clear_injectables()

        return self._generate_steps(n_machine_time_steps, min_time_steps)

    @staticmethod
    def _generate_steps(n_steps, n_steps_per_segment):
        """ Generates the list of "timer" runs. These are usually in terms of\
            time steps, but need not be.

        :param n_steps: the total runtime in machine time steps
        :type n_steps: int
        :param n_steps_per_segment: the minimum allowed per chunk
        :type n_steps_per_segment: int
        :return: list of time steps
        """
        n_full_iterations = int(math.floor(n_steps / n_steps_per_segment))
        left_over_steps = n_steps - n_full_iterations * n_steps_per_segment

        steps = [int(n_steps_per_segment)] * n_full_iterations
        if left_over_steps:
            steps.append(int(left_over_steps))
        return steps

    def _calculate_number_of_machine_time_steps(self, next_run_timesteps):
        if next_run_timesteps is not None:
            total_timesteps = next_run_timesteps + self._current_run_timesteps
            self._no_machine_time_steps = total_timesteps
            return total_timesteps

        self._no_machine_time_steps = None
        for vtx in self._application_graph.vertices:
            if isinstance(vtx, AbstractRecordable) and vtx.is_recording():
                raise ConfigurationException(
                    "recording a vertex when set to infinite runtime "
                    "is not currently supported")
        for vtx in self._machine_graph.vertices:
            if isinstance(vtx, AbstractRecordable) and vtx.is_recording():
                raise ConfigurationException(
                    "recording a vertex when set to infinite runtime "
                    "is not currently supported")
        return None

    def _run_algorithms(
            self, inputs, algorithms, outputs, tokens, required_tokens,
            provenance_name, optional_algorithms=None):
        """ Runs getting a SpiNNaker machine logic

        :param inputs: the inputs
        :param algorithms: algorithms to call
        :param outputs: outputs to get
        :param tokens: The tokens to start with
        :param required_tokens: The tokens that must be generated
        :param optional_algorithms: optional algorithms to use
        :param provenance_name: the name for provenance
        :return:  None
        """
        # pylint: disable=too-many-arguments
        optional = optional_algorithms
        if optional is None:
            optional = []

        # Execute the algorithms
        executor = PACMANAlgorithmExecutor(
            algorithms=algorithms, optional_algorithms=optional,
            inputs=inputs, tokens=tokens,
            required_output_tokens=required_tokens, xml_paths=self._xml_paths,
            required_outputs=outputs, do_timings=self._do_timings,
            print_timings=self._print_timings,
            provenance_name=provenance_name,
            provenance_path=self._pacman_executor_provenance_path)

        try:
            executor.execute_mapping()
            self._pacman_provenance.extract_provenance(executor)
            return executor
        except Exception:
            self._txrx = executor.get_item("MemoryTransceiver")
            self._machine_allocation_controller = executor.get_item(
                "MachineAllocationController")
            exc_info = sys.exc_info()
            try:
                self._shutdown()
                self.write_finished_file()
            except Exception:
                logger.warning("problem when shutting down", exc_info=True)
            reraise(*exc_info)

    def _get_machine(self, total_run_time=0.0, n_machine_time_steps=None):
        if self._machine is not None:
            return self._machine

        inputs = dict(self._extra_inputs)
        algorithms = list()
        outputs = list()

        # Add the version information to the provenance data at the start
        version_provenance = list()
        version_provenance.append(ProvenanceDataItem(
            ["version_data", "spinn_utilities_version"], spinn_utils_version))
        version_provenance.append(ProvenanceDataItem(
            ["version_data", "spinn_machine_version"], spinn_machine_version))
        version_provenance.append(ProvenanceDataItem(
            ["version_data", "spinn_storage_handlers_version"],
            spinn_storage_version))
        version_provenance.append(ProvenanceDataItem(
            ["version_data", "spalloc_version"], spalloc_version))
        version_provenance.append(ProvenanceDataItem(
            ["version_data", "spinnman_version"], spinnman_version))
        version_provenance.append(ProvenanceDataItem(
            ["version_data", "pacman_version"], pacman_version))
        version_provenance.append(ProvenanceDataItem(
            ["version_data", "data_specification_version"], data_spec_version))
        version_provenance.append(ProvenanceDataItem(
            ["version_data", "front_end_common_version"], fec_version))
        version_provenance.append(ProvenanceDataItem(
            ["version_data", "numpy_version"], numpy_version))
        version_provenance.append(ProvenanceDataItem(
            ["version_data", "scipy_version"], scipy_version))
        if self._front_end_versions is not None:
            for name, value in self._front_end_versions:
                version_provenance.append(ProvenanceDataItem(
                    names=["version_data", name], value=value))
        inputs["ProvenanceItems"] = version_provenance
        inputs["UsingAdvancedMonitorSupport"] = self._config.getboolean(
            "Machine", "enable_advanced_monitor_support")

        # add algorithms for handling LPG placement and edge insertion
        if self._live_packet_recorder_params:
            algorithms.append("PreAllocateResourcesForLivePacketGatherers")
            inputs['LivePacketRecorderParameters'] = \
                self._live_packet_recorder_params

        if self._config.getboolean("Reports", "write_energy_report"):
            algorithms.append("PreAllocateResourcesForChipPowerMonitor")
            inputs['MemorySamplingFrequency'] = self._config.getint(
                "EnergyMonitor", "sampling_frequency")
            inputs['MemoryNumberSamplesPerRecordingEntry'] = \
                self._config.getint(
                    "EnergyMonitor", "n_samples_per_recording_entry")

        # add algorithms for handling extra monitor code
        if (self._config.getboolean("Machine",
                                    "enable_advanced_monitor_support") or
                self._config.getboolean("Machine", "enable_reinjection")):
            algorithms.append("PreAllocateResourcesForExtraMonitorSupport")

        # add the application and machine graphs as needed
        if (self._application_graph is not None and
                self._application_graph.n_vertices > 0):
            inputs["MemoryApplicationGraph"] = self._application_graph
        elif (self._machine_graph is not None and
                self._machine_graph.n_vertices > 0):
            inputs["MemoryMachineGraph"] = self._machine_graph

        # add max SDRAM size and n_cores which we're going to allow
        # (debug purposes)
        inputs["MaxSDRAMSize"] = self._read_config_int(
            "Machine", "max_sdram_allowed_per_chip")
        inputs["MaxCoreID"] = self._read_config_int(
            "Machine", "core_limit")

        # Set the total run time
        inputs["TotalRunTime"] = total_run_time
        inputs["TotalMachineTimeSteps"] = n_machine_time_steps
        inputs["MachineTimeStep"] = self._machine_time_step
        inputs["TimeScaleFactor"] = self._time_scale_factor

        # Set up common machine details
        self._handle_machine_common_config(inputs)

        # If we are using a directly connected machine, add the details to get
        # the machine and transceiver
        if self._hostname is not None:
            inputs["IPAddress"] = self._hostname
            inputs["BMPDetails"] = self._read_config("Machine", "bmp_names")
            inputs["AutoDetectBMPFlag"] = self._config.getboolean(
                "Machine", "auto_detect_bmp")
            inputs["ScampConnectionData"] = self._read_config(
                "Machine", "scamp_connections_data")

            algorithms.append("MachineGenerator")

            outputs.append("MemoryMachine")
            outputs.append("MemoryTransceiver")

            executor = self._run_algorithms(
                inputs, algorithms, outputs, [], [], "machine_generation")
            self._machine = executor.get_item("MemoryMachine")
            self._txrx = executor.get_item("MemoryTransceiver")
            self._machine_outputs = executor.get_items()
            self._machine_tokens = executor.get_completed_tokens()

        if self._use_virtual_board:
            inputs["IPAddress"] = "virtual"
            inputs["NumberOfBoards"] = self._read_config_int(
                "Machine", "number_of_boards")
            inputs["MachineWidth"] = self._read_config_int(
                "Machine", "width")
            inputs["MachineHeight"] = self._read_config_int(
                "Machine", "height")
            inputs["MachineHasWrapAroundsFlag"] = self._read_config_boolean(
                "Machine", "requires_wrap_arounds")
            inputs["BMPDetails"] = None
            inputs["AutoDetectBMPFlag"] = False
            inputs["ScampConnectionData"] = None
            inputs["RouterTableEntriesPerRouter"] = \
                self._read_config_int("Machine", "RouterTableEntriesPerRouter")
            if inputs["MaxCoreID"] is None:
                inputs["MaxCoreID"] = DEFAULT_N_VIRTUAL_CORES

            algorithms.append("VirtualMachineGenerator")

            outputs.append("MemoryMachine")

            executor = self._run_algorithms(
                inputs, algorithms, outputs, [], [], "machine_generation")
            self._machine_outputs = executor.get_items()
            self._machine_tokens = executor.get_completed_tokens()
            self._machine = executor.get_item("MemoryMachine")

        if (self._spalloc_server is not None or
                self._remote_spinnaker_url is not None):

            need_virtual_board = False

            # if using spalloc system
            if self._spalloc_server is not None:
                inputs["SpallocServer"] = self._spalloc_server
                inputs["SpallocPort"] = self._read_config_int(
                    "Machine", "spalloc_port")
                inputs["SpallocUser"] = self._read_config(
                    "Machine", "spalloc_user")
                inputs["SpallocMachine"] = self._read_config(
                    "Machine", "spalloc_machine")
                if self._n_chips_required is None:
                    algorithms.append("SpallocMaxMachineGenerator")
                    need_virtual_board = True

            # if using HBP server system
            if self._remote_spinnaker_url is not None:
                inputs["RemoteSpinnakerUrl"] = self._remote_spinnaker_url
                if self._n_chips_required is None:
                    algorithms.append("HBPMaxMachineGenerator")
                    need_virtual_board = True

            if (self._application_graph is not None and
                    self._application_graph.n_vertices == 0 and
                    self._machine_graph is not None and
                    self._machine_graph.n_vertices == 0 and
                    need_virtual_board):
                if self._config.getboolean(
                        "Mode", "violate_no_vertex_in_graphs_restriction"):
                    logger.warning(
                        "you graph has no vertices in it, but you have "
                        "requested that we still execute.")
                else:
                    raise ConfigurationException(
                        "A allocated machine has been requested but there are "
                        "no vertices to work out the size of the machine "
                        "required and n_chips_required has not been set")

            inputs["MaxCoreID"] = DEFAULT_N_VIRTUAL_CORES

            do_partitioning = False
            if need_virtual_board:

                # If we are using an allocation server, and we need a virtual
                # board, we need to use the virtual board to get the number of
                # chips to be allocated either by partitioning, or by measuring
                # the graph

                # if the end user has requested violating the no vertex check,
                # add the app graph and let the rest work out.
                if (self._application_graph.n_vertices != 0 or (
                        self._config.getboolean(
                            "Mode",
                            "violate_no_vertex_in_graphs_restriction") and
                        self._machine_graph.n_vertices == 0)):
                    inputs["MemoryApplicationGraph"] = self._application_graph
                    algorithms.extend(self._config.get(
                        "Mapping",
                        "application_to_machine_graph_algorithms").split(","))
                    outputs.append("MemoryMachineGraph")
                    outputs.append("MemoryGraphMapper")
                    do_partitioning = True

                # only add machine graph is it has vertices. as the check for
                # no vertices in both graphs is checked above.
                elif self._machine_graph.n_vertices != 0:
                    inputs["MemoryMachineGraph"] = self._machine_graph
                    algorithms.append("GraphMeasurer")
            else:

                # If we are using an allocation server but have been told how
                # many chips to use, just use that as an input
                inputs["NChipsRequired"] = self._n_chips_required

            if self._spalloc_server is not None:
                algorithms.append("SpallocAllocator")
            elif self._remote_spinnaker_url is not None:
                algorithms.append("HBPAllocator")

            algorithms.append("MachineGenerator")

            outputs.append("MemoryMachine")
            outputs.append("IPAddress")
            outputs.append("MemoryTransceiver")
            outputs.append("MachineAllocationController")

            executor = self._run_algorithms(
                inputs, algorithms, outputs, [], [], "machine_generation")

            self._machine_outputs = executor.get_items()
            self._machine_tokens = executor.get_completed_tokens()
            self._machine = executor.get_item("MemoryMachine")
            self._ip_address = executor.get_item("IPAddress")
            self._txrx = executor.get_item("MemoryTransceiver")
            self._machine_allocation_controller = executor.get_item(
                "MachineAllocationController")

            if do_partitioning:
                self._machine_graph = executor.get_item(
                    "MemoryMachineGraph")
                self._graph_mapper = executor.get_item(
                    "MemoryGraphMapper")

        if self._app_id is None:
            if self._txrx is None:
                self._app_id = ALANS_DEFAULT_RANDOM_APP_ID
            else:
                self._app_id = self._txrx.app_id_tracker.get_new_id()

        self._turn_off_on_board_to_save_power("turn_off_board_after_discovery")

        if self._n_chips_required:
            if self._machine.n_chips < self._n_chips_required:
                raise ConfigurationException(
                    "Failure to detect machine of with {} chips as requested. "
                    "Only found {}".format(self._n_chips_required,
                                           self._machine))

        return self._machine

    def _handle_machine_common_config(self, inputs):
        """ Adds common parts of the machine configuration

        :param inputs: the input dict
        :rtype: None
        """
        down_chips, down_cores, down_links = sort_out_downed_chips_cores_links(
            self._config.get("Machine", "down_chips"),
            self._config.get("Machine", "down_cores"),
            self._config.get("Machine", "down_links"))
        inputs["DownedChipsDetails"] = down_chips
        inputs["DownedCoresDetails"] = down_cores
        inputs["DownedLinksDetails"] = down_links
        inputs["BoardVersion"] = self._read_config_int(
            "Machine", "version")
        inputs["ResetMachineOnStartupFlag"] = self._config.getboolean(
            "Machine", "reset_machine_on_startup")
        inputs["BootPortNum"] = self._read_config_int(
            "Machine", "boot_connection_port_num")

    def generate_file_machine(self):
        inputs = {
            "MemoryMachine": self.machine,
            "FileMachineFilePath": os.path.join(
                self._json_folder, "machine.json")
        }
        outputs = ["FileMachine"]
        executor = PACMANAlgorithmExecutor(
            algorithms=[], optional_algorithms=[], inputs=inputs, tokens=[],
            xml_paths=self._xml_paths,
            required_outputs=outputs, required_output_tokens=[],
            do_timings=self._do_timings, print_timings=self._print_timings,
            provenance_path=self._pacman_executor_provenance_path)
        executor.execute_mapping()

    def _do_mapping(self, run_time, n_machine_time_steps, total_run_time):

        # time the time it takes to do all pacman stuff
        mapping_total_timer = Timer()
        mapping_total_timer.start_timing()

        # update inputs with extra mapping inputs if required
        inputs = dict(self._machine_outputs)
        tokens = list(self._machine_tokens)
        if self._extra_mapping_inputs is not None:
            inputs.update(self._extra_mapping_inputs)

        inputs["RunTime"] = run_time
        inputs["TotalRunTime"] = total_run_time
        inputs["TotalMachineTimeSteps"] = n_machine_time_steps
        inputs["PostSimulationOverrunBeforeError"] = self._config.getint(
            "Machine", "post_simulation_overrun_before_error")

        # handle graph additions
        if (self._application_graph.n_vertices > 0 and
                self._graph_mapper is None):
            inputs["MemoryApplicationGraph"] = self._application_graph
        elif self._machine_graph.n_vertices > 0:
            inputs['MemoryMachineGraph'] = self._machine_graph
            if self._graph_mapper is not None:
                inputs["MemoryGraphMapper"] = self._graph_mapper
        elif self._config.getboolean(
                "Mode", "violate_no_vertex_in_graphs_restriction"):
            logger.warning(
                "you graph has no vertices in it, but you have requested that"
                " we still execute.")
            inputs["MemoryApplicationGraph"] = self._application_graph
            inputs["MemoryGraphMapper"] = GraphMapper()
            inputs['MemoryMachineGraph'] = self._machine_graph
        else:
            raise ConfigurationException(
                "There needs to be a graph which contains at least one vertex"
                " for the tool chain to map anything.")

        inputs['ReportFolder'] = self._report_default_directory
        inputs["ApplicationDataFolder"] = self._app_data_runtime_folder
        inputs["ProvenanceFilePath"] = self._provenance_file_path
        inputs["APPID"] = self._app_id
        inputs["TimeScaleFactor"] = self._time_scale_factor
        inputs["MachineTimeStep"] = self._machine_time_step
        inputs["DatabaseSocketAddresses"] = self._database_socket_addresses
        inputs["DatabaseWaitOnConfirmationFlag"] = self._config.getboolean(
            "Database", "wait_on_confirmation")
        inputs["WriteCheckerFlag"] = self._config.getboolean(
            "Mode", "verify_writes")
        inputs["WriteTextSpecsFlag"] = self._config.getboolean(
            "Reports", "write_text_specs")
        inputs["ExecutableFinder"] = self._executable_finder
        inputs["UserCreateDatabaseFlag"] = self._config.get(
            "Database", "create_database")
        inputs["SendStartNotifications"] = self._config.getboolean(
            "Database", "send_start_notification")
        inputs["SendStopNotifications"] = self._config.getboolean(
            "Database", "send_stop_notification")
        inputs["WriteDataSpeedUpReportsFlag"] = self._config.getboolean(
            "Reports", "write_data_speed_up_reports")

        # add paths for each file based version
        inputs["FileCoreAllocationsFilePath"] = os.path.join(
            self._json_folder, "core_allocations.json")
        inputs["FileSDRAMAllocationsFilePath"] = os.path.join(
            self._json_folder, "sdram_allocations.json")
        inputs["FileMachineFilePath"] = os.path.join(
            self._json_folder, "machine.json")
        inputs["FileMachineGraphFilePath"] = os.path.join(
            self._json_folder, "machine_graph.json")
        inputs["FilePlacementFilePath"] = os.path.join(
            self._json_folder, "placements.json")
        inputs["FileRoutingPathsFilePath"] = os.path.join(
            self._json_folder, "routing_paths.json")
        inputs["FileConstraintsFilePath"] = os.path.join(
            self._json_folder, "constraints.json")

        algorithms = list()

        if self._live_packet_recorder_params:
            algorithms.append(
                "InsertLivePacketGatherersToGraphs")
            algorithms.append("InsertEdgesToLivePacketGatherers")
            inputs['LivePacketRecorderParameters'] = \
                self._live_packet_recorder_params

        if self._config.getboolean("Reports", "write_energy_report"):
            algorithms.append(
                "InsertChipPowerMonitorsToGraphs")
            inputs['MemorySamplingFrequency'] = self._config.getint(
                "EnergyMonitor", "sampling_frequency")
            inputs['MemoryNumberSamplesPerRecordingEntry'] = \
                self._config.getint(
                    "EnergyMonitor", "n_samples_per_recording_entry")

        # handle extra monitor functionality
        add_data_speed_up = (self._config.getboolean(
            "Machine", "enable_advanced_monitor_support") or
            self._config.getboolean("Machine", "enable_reinjection"))
        if add_data_speed_up:
            algorithms.append("InsertExtraMonitorVerticesToGraphs")
            algorithms.append("InsertEdgesToExtraMonitorFunctionality")
            algorithms.append("DataInMulticastRoutingGenerator")
            algorithms.append("FixedRouteRouter")
            inputs['FixedRouteDestinationClass'] = \
                DataSpeedUpPacketGatherMachineVertex

        # handle extra mapping algorithms if required
        if self._extra_mapping_algorithms is not None:
            algorithms.extend(self._extra_mapping_algorithms)

        optional_algorithms = list()

        # Add reports
        if self._config.getboolean("Reports", "reports_enabled"):
            if self._config.getboolean("Reports",
                                       "write_tag_allocation_reports"):
                algorithms.append("TagReport")
            if self._config.getboolean("Reports", "write_router_info_report"):
                algorithms.append("routingInfoReports")
            if self._config.getboolean("Reports", "write_router_reports"):
                algorithms.append("RouterReports")
            if self._config.getboolean("Reports",
                                       "write_routing_table_reports"):
                optional_algorithms.append("unCompressedRoutingTableReports")
                optional_algorithms.append("compressedRoutingTableReports")
                optional_algorithms.append("comparisonOfRoutingTablesReport")
            if self._config.getboolean(
                    "Reports", "write_routing_tables_from_machine_report"):
                optional_algorithms.append(
                    "RoutingTableFromMachineReport")

            # only add board chip report if requested
            if self._config.getboolean("Reports", "write_board_chip_report"):
                algorithms.append("BoardChipReport")

            # only add partitioner report if using an application graph
            if (self._config.getboolean(
                    "Reports", "write_partitioner_reports") and
                    self._application_graph.n_vertices != 0):
                algorithms.append("PartitionerReport")

            # only add write placer report with application graph when
            # there's application vertices
            if (self._config.getboolean(
                    "Reports", "write_application_graph_placer_report") and
                    self._application_graph.n_vertices != 0):
                algorithms.append("PlacerReportWithApplicationGraph")

            if self._config.getboolean(
                    "Reports", "write_machine_graph_placer_report"):
                algorithms.append("PlacerReportWithoutApplicationGraph")

            # only add network specification report if there's
            # application vertices.
            if (self._config.getboolean(
                    "Reports", "write_network_specification_report")):
                algorithms.append("NetworkSpecificationReport")

        # only add the partitioner if there isn't already a machine graph
        algorithms.append("MallocBasedChipIDAllocator")
        if (self._application_graph.n_vertices and
                not self._machine_graph.n_vertices):
            full = self._config.get(
                "Mapping", "application_to_machine_graph_algorithms")
            algorithms.extend(full.replace(" ", "").split(","))
            inputs['MemoryPreviousAllocatedResources'] = \
                PreAllocatedResourceContainer()

        if self._use_virtual_board:
            full = self._config.get(
                "Mapping", "machine_graph_to_virtual_machine_algorithms")
        else:
            full = self._config.get(
                "Mapping", "machine_graph_to_machine_algorithms")
        algorithms.extend(full.replace(" ", "").split(","))

        # add check for algorithm start type
        algorithms.append("LocateExecutableStartType")

        # handle outputs
        outputs = [
            "MemoryPlacements", "MemoryRoutingTables",
            "MemoryTags", "MemoryRoutingInfos",
            "MemoryMachineGraph", "ExecutableTypes"
        ]

        if add_data_speed_up:
            outputs.append("MemoryFixedRoutes")

        if self._application_graph.n_vertices > 0:
            outputs.append("MemoryGraphMapper")

        # Create a buffer manager if there isn't one already
        if not self._use_virtual_board:
            if self._buffer_manager is None:
                inputs["StoreBufferDataInFile"] = self._config.getboolean(
                    "Buffers", "store_buffer_data_in_file")
                algorithms.append("BufferManagerCreator")
                outputs.append("BufferManager")
            else:
                inputs["BufferManager"] = self._buffer_manager

        # Execute the mapping algorithms
        executor = self._run_algorithms(
            inputs, algorithms, outputs, tokens, [], "mapping",
            optional_algorithms)

        # get result objects from the pacman executor
        self._mapping_outputs = executor.get_items()
        self._mapping_tokens = executor.get_completed_tokens()

        # Get the outputs needed
        self._placements = executor.get_item("MemoryPlacements")
        self._router_tables = executor.get_item("MemoryRoutingTables")
        self._tags = executor.get_item("MemoryTags")
        self._routing_infos = executor.get_item("MemoryRoutingInfos")
        self._graph_mapper = executor.get_item("MemoryGraphMapper")
        self._machine_graph = executor.get_item("MemoryMachineGraph")
        self._executable_types = executor.get_item("ExecutableTypes")

        if add_data_speed_up:
            self._fixed_routes = executor.get_item("MemoryFixedRoutes")

        if not self._use_virtual_board:
            self._buffer_manager = executor.get_item("BufferManager")

        self._mapping_time += convert_time_diff_to_total_milliseconds(
            mapping_total_timer.take_sample())

    def _do_data_generation(self, n_machine_time_steps):

        # set up timing
        data_gen_timer = Timer()
        data_gen_timer.start_timing()

        # The initial inputs are the mapping outputs
        inputs = dict(self._mapping_outputs)
        tokens = list(self._mapping_tokens)
        inputs["TotalMachineTimeSteps"] = n_machine_time_steps
        inputs["FirstMachineTimeStep"] = self._current_run_timesteps
        inputs["RunTimeMachineTimeSteps"] = n_machine_time_steps

        # Run the data generation algorithms
        outputs = []
        algorithms = [self._dsg_algorithm]

        executor = self._run_algorithms(
            inputs, algorithms, outputs, tokens, [], "data_generation")
        self._mapping_outputs = executor.get_items()
        self._mapping_tokens = executor.get_completed_tokens()

        self._dsg_time += convert_time_diff_to_total_milliseconds(
            data_gen_timer.take_sample())

    def _do_load(self, application_graph_changed):
        # set up timing
        load_timer = Timer()
        load_timer.start_timing()

        self._turn_on_board_if_saving_power()

        # The initial inputs are the mapping outputs
        inputs = dict(self._mapping_outputs)
        tokens = list(self._mapping_tokens)
        inputs["WriteMemoryMapReportFlag"] = (
            self._config.getboolean("Reports", "write_memory_map_report") and
            application_graph_changed
        )

        if not application_graph_changed and self._has_ran:
            inputs["ExecutableTargets"] = self._last_run_outputs[
                "ExecutableTargets"]

        algorithms = list()

        # add report for extracting routing table from machine report if needed
        # Add algorithm to clear routing tables and set up routing
        if not self._use_virtual_board and application_graph_changed:
            algorithms.append("RoutingSetup")
            # Get the executable targets
            algorithms.append("GraphBinaryGatherer")

        loading_algorithm = self._read_config("Mapping", "loading_algorithms")
        if loading_algorithm is not None and application_graph_changed:
            algorithms.extend(loading_algorithm.split(","))
        algorithms.extend(self._extra_load_algorithms)

        write_memory_report = self._config.getboolean(
            "Reports", "write_memory_map_report")
        if write_memory_report and application_graph_changed:
            algorithms.append("MemoryMapOnHostReport")
            algorithms.append("MemoryMapOnHostChipReport")

        # Add reports that depend on compression
        routing_tables_needed = False
        if application_graph_changed:
            if self._config.getboolean("Reports",
                                       "write_routing_table_reports"):
                routing_tables_needed = True
                algorithms.append("unCompressedRoutingTableReports")
                algorithms.append("compressedRoutingTableReports")
                algorithms.append("comparisonOfRoutingTablesReport")
            if self._config.getboolean(
                    "Reports", "write_routing_compression_checker_report"):
                routing_tables_needed = True
                algorithms.append("routingCompressionCheckerReport")

        # handle extra monitor functionality
        enable_advanced_monitor = self._config.getboolean(
            "Machine", "enable_advanced_monitor_support")
        if (enable_advanced_monitor and
                (application_graph_changed or not self._has_ran)):
            algorithms.append("LoadFixedRoutes")
            algorithms.append("FixedRouteFromMachineReport")

        # add optional algorithms
        optional_algorithms = list()
        optional_algorithms.append("RoutingTableLoader")
        optional_algorithms.append("TagsLoader")
        optional_algorithms.append("WriteMemoryIOData")
<<<<<<< HEAD

        optional_algorithms.append("HostExecuteApplicationDataSpecification")
=======
        optional_algorithms.append("HostExecuteDataSpecification")
>>>>>>> f4daecb8

        # Reload any parameters over the loaded data if we have already
        # run and not using a virtual board
        if self._has_ran and not self._use_virtual_board:
            optional_algorithms.append("DSGRegionReloader")

        # Get the executable targets
        optional_algorithms.append("GraphBinaryGatherer")

        # algorithms needed for loading the binaries to the SpiNNaker machine
        optional_algorithms.append("LoadApplicationExecutableImages")
        algorithms.append("HostExecuteSystemDataSpecification")
        algorithms.append("LoadSystemExecutableImages")

        # Something probably a report needs the routing tables
        # This report is one way to get them if done on machine
        if routing_tables_needed:
            optional_algorithms.append("RoutingTableFromMachineReport")

        # Decide what needs to be done
        required_tokens = ["DataLoaded", "BinariesLoaded"]

        executor = self._run_algorithms(
            inputs, algorithms, [], tokens, required_tokens, "loading",
            optional_algorithms)
        self._load_outputs = executor.get_items()
        self._load_tokens = executor.get_completed_tokens()

        self._load_time += convert_time_diff_to_total_milliseconds(
            load_timer.take_sample())

    def _do_run(self, n_machine_time_steps, loading_done, run_until_complete):
        # start timer
        run_timer = Timer()
        run_timer.start_timing()

        run_complete = False
        executor, total_run_timesteps = self._create_execute_workflow(
            n_machine_time_steps, loading_done, run_until_complete)
        try:
            executor.execute_mapping()
            self._pacman_provenance.extract_provenance(executor)
            run_complete = True

            # write provenance to file if necessary
            if (self._config.getboolean(
                    "Reports", "write_provenance_data") and
                    n_machine_time_steps is not None):
                prov_items = executor.get_item("ProvenanceItems")
                prov_items.extend(self._pacman_provenance.data_items)
                self._pacman_provenance.clear()
                self._write_provenance(prov_items)
                self._all_provenance_items.append(prov_items)

            # move data around
            self._last_run_outputs = executor.get_items()
            self._last_run_tokens = executor.get_completed_tokens()
            self._current_run_timesteps = total_run_timesteps
            self._no_sync_changes = executor.get_item("NoSyncChanges")
            self._has_reset_last = False
            self._has_ran = True

            self._execute_time += convert_time_diff_to_total_milliseconds(
                run_timer.take_sample())

        except KeyboardInterrupt:
            logger.error("User has aborted the simulation")
            self._shutdown()
            sys.exit(1)
        except Exception as e:
            e_inf = sys.exc_info()

            # If an exception occurs during a run, attempt to get
            # information out of the simulation before shutting down
            try:
                if executor is not None:
                    # Only do this if the error occurred in the run
                    if not run_complete and not self._use_virtual_board:
                        self._last_run_outputs = executor.get_items()
                        self._last_run_tokens = executor.get_completed_tokens()
                        self._recover_from_error(
                            e, e_inf, executor.get_item("ExecutableTargets"))
                else:
                    logger.error(
                        "The PACMAN executor crashing during initialisation,"
                        " please read previous error message to locate its"
                        " error")
            except Exception:
                logger.error("Error when attempting to recover from error",
                             exc_info=True)

            # if in debug mode, do not shut down machine
            if self._config.get("Mode", "mode") != "Debug":
                try:
                    self.stop(
                        turn_off_machine=False, clear_routing_tables=False,
                        clear_tags=False)
                except Exception:
                    logger.error("Error when attempting to stop",
                                 exc_info=True)

            # reraise exception
            reraise(*e_inf)

    def _create_execute_workflow(
            self, n_machine_time_steps, loading_done, run_until_complete):
        # calculate number of machine time steps
        total_run_timesteps = self._calculate_number_of_machine_time_steps(
            n_machine_time_steps)
        run_time = None
        if n_machine_time_steps is not None:
            run_time = n_machine_time_steps * self._machine_time_step / 1000.0

        # if running again, load the outputs from last load or last mapping
        if self._load_outputs is not None:
            inputs = dict(self._load_outputs)
            tokens = list(self._load_tokens)
        else:
            inputs = dict(self._mapping_outputs)
            tokens = list(self._mapping_tokens)

        inputs["RanToken"] = self._has_ran
        inputs["NoSyncChanges"] = self._no_sync_changes
        inputs["RunTimeMachineTimeSteps"] = n_machine_time_steps
        inputs["TotalMachineTimeSteps"] = total_run_timesteps
        inputs["RunTime"] = run_time
        inputs["FirstMachineTimeStep"] = self._current_run_timesteps
        if run_until_complete:
            inputs["RunUntilCompleteFlag"] = True

        inputs["ExtractIobufFromCores"] = self._config.get(
            "Reports", "extract_iobuf_from_cores")
        inputs["ExtractIobufFromBinaryTypes"] = self._config.get(
            "Reports", "extract_iobuf_from_binary_types")

        # update algorithm list with extra pre algorithms if needed
        if self._extra_pre_run_algorithms is not None:
            algorithms = list(self._extra_pre_run_algorithms)
        else:
            algorithms = list()

        # clear iobuf if were in multirun mode
        if (self._has_ran and not self._has_reset_last and
                not self._use_virtual_board and
                self._config.getboolean("Reports", "clear_iobuf_during_run")):
            algorithms.append("ChipIOBufClearer")

        # Reload any parameters over the loaded data if we have already
        # run and not using a virtual board and the data hasn't already
        # been regenerated during a load
        if (self._has_ran and not self._use_virtual_board and
                not loading_done):
            algorithms.append("DSGRegionReloader")

        # Update the run time if not using a virtual board
        if (not self._use_virtual_board and
                ExecutableType.USES_SIMULATION_INTERFACE in
                self._executable_types):
            algorithms.append("ChipRuntimeUpdater")

        # Add the database writer in case it is needed
        algorithms.append("DatabaseInterface")
        if not self._use_virtual_board:
            algorithms.append("NotificationProtocol")

        # Sort out reload if needed
        if self._config.getboolean("Reports", "write_reload_steps"):
            logger.warning("Reload script is not supported in this version")

        outputs = [
            "NoSyncChanges"
        ]

        if self._use_virtual_board:
            logger.warning(
                "Application will not actually be run as on a virtual board")
        elif (len(self._executable_types) == 1 and
                ExecutableType.NO_APPLICATION in self._executable_types):
            logger.warning(
                "Application will not actually be run as there is nothing to "
                "actually run")
        else:
            algorithms.append("ApplicationRunner")

        # ensure we exploit the parallel of data extraction by running it at\
        # end regardless of multirun, but only run if using a real machine
        if not self._use_virtual_board and run_time is not None:
            algorithms.append("BufferExtractor")

        if self._config.getboolean("Reports", "write_provenance_data"):
            algorithms.append("GraphProvenanceGatherer")

        # add any extra post algorithms as needed
        if self._extra_post_run_algorithms is not None:
            algorithms += self._extra_post_run_algorithms

        # add extractor of iobuf if needed
        if (self._config.getboolean("Reports", "extract_iobuf") and
                self._config.getboolean(
                    "Reports", "extract_iobuf_during_run") and
                not self._use_virtual_board and
                n_machine_time_steps is not None):
            algorithms.append("ChipIOBufExtractor")

        # add extractor of provenance if needed
        if (self._config.getboolean("Reports", "write_provenance_data") and
                not self._use_virtual_board and
                n_machine_time_steps is not None):
            algorithms.append("PlacementsProvenanceGatherer")
            algorithms.append("RouterProvenanceGatherer")
            algorithms.append("ProfileDataGatherer")
            outputs.append("ProvenanceItems")

        # Decide what needs done
        required_tokens = []
        if not self._use_virtual_board:
            required_tokens = ["ApplicationRun"]

        return PACMANAlgorithmExecutor(
            algorithms=algorithms, optional_algorithms=[], inputs=inputs,
            tokens=tokens, required_output_tokens=required_tokens,
            xml_paths=self._xml_paths, required_outputs=outputs,
            do_timings=self._do_timings, print_timings=self._print_timings,
            provenance_path=self._pacman_executor_provenance_path,
            provenance_name="Execution"), total_run_timesteps

    def _write_provenance(self, provenance_data_items):
        """ Write provenance to disk
        """
        writer = None
        if self._provenance_format == "xml":
            writer = ProvenanceXMLWriter()
        elif self._provenance_format == "json":
            writer = ProvenanceJSONWriter()
        writer(provenance_data_items, self._provenance_file_path)

    def _recover_from_error(self, exception, exc_info, executable_targets):
        # if exception has an exception, print to system
        logger.error("An error has occurred during simulation")
        # Print the detail including the traceback
        if isinstance(exception, PacmanAlgorithmFailedToCompleteException):
            logger.error(exception.exception, exc_info=exc_info)
        else:
            logger.error(exception, exc_info=exc_info)

        logger.info("\n\nAttempting to extract data\n\n")

        # Extract router provenance
        extra_monitor_vertices = None
        prov_items = list()
        try:
            if (self._config.getboolean("Machine",
                                        "enable_advanced_monitor_support") or
                    self._config.getboolean("Machine", "enable_reinjection")):
                extra_monitor_vertices = self._last_run_outputs[
                    "MemoryExtraMonitorVertices"]
            router_provenance = RouterProvenanceGatherer()
            prov_items = router_provenance(
                transceiver=self._txrx, machine=self._machine,
                router_tables=self._router_tables,
                extra_monitor_vertices=extra_monitor_vertices,
                placements=self._placements)
        except Exception:
            logger.exception("Error reading router provenance")

        # Find the cores that are not in an expected state
        unsuccessful_cores = self._txrx.get_cores_not_in_state(
            executable_targets.all_core_subsets,
            {CPUState.RUNNING, CPUState.PAUSED, CPUState.FINISHED})

        # If there are no cores in a bad state, find those not yet in
        # their finished state
        unsuccessful_core_subset = CoreSubsets()
        if not unsuccessful_cores:
            for executable_type in self._executable_types:
                unsuccessful_cores = self._txrx.get_cores_not_in_state(
                    self._executable_types[executable_type],
                    executable_type.end_state)
                for x, y, p in iterkeys(unsuccessful_cores):
                    unsuccessful_core_subset.add_processor(x, y, p)

        # Print the details of error cores
        for (x, y, p), core_info in iteritems(unsuccessful_cores):
            state = core_info.state
            rte_state = ""
            if state == CPUState.RUN_TIME_EXCEPTION:
                rte_state = " ({})".format(core_info.run_time_error.name)
            logger.error("{}, {}, {}: {}{} {}".format(
                x, y, p, state.name, rte_state, core_info.application_name))
            if core_info.state == CPUState.RUN_TIME_EXCEPTION:
                logger.error(
                    "r0=0x{:08X} r1=0x{:08X} r2=0x{:08X} r3=0x{:08X}".format(
                        core_info.registers[0], core_info.registers[1],
                        core_info.registers[2], core_info.registers[3]))
                logger.error(
                    "r4=0x{:08X} r5=0x{:08X} r6=0x{:08X} r7=0x{:08X}".format(
                        core_info.registers[4], core_info.registers[5],
                        core_info.registers[6], core_info.registers[7]))
                logger.error("PSR=0x{:08X} SR=0x{:08X} LR=0x{:08X}".format(
                    core_info.processor_state_register,
                    core_info.stack_pointer, core_info.link_register))

        # Find the cores that are not in RTE i.e. that can still be read
        non_rte_cores = [
            (x, y, p)
            for (x, y, p), core_info in iteritems(unsuccessful_cores)
            if (core_info.state != CPUState.RUN_TIME_EXCEPTION and
                core_info.state != CPUState.WATCHDOG)]

        # If there are any cores that are not in RTE, extract data from them
        if (non_rte_cores and
                ExecutableType.USES_SIMULATION_INTERFACE in
                self._executable_types):
            placements = Placements()
            non_rte_core_subsets = CoreSubsets()
            for (x, y, p) in non_rte_cores:
                vertex = self._placements.get_vertex_on_processor(x, y, p)
                placements.add_placement(
                    self._placements.get_placement_of_vertex(vertex))
                non_rte_core_subsets.add_processor(x, y, p)

            # Attempt to force the cores to write provenance and exit
            try:
                updater = ChipProvenanceUpdater()
                updater(self._txrx, self._app_id, non_rte_core_subsets)
            except Exception:
                logger.exception("Could not update provenance on chip")

            # Extract any written provenance data
            try:
                extracter = PlacementsProvenanceGatherer()
                extracter(self._txrx, placements, prov_items)
            except Exception:
                logger.exception("Could not read provenance")

        # Finish getting the provenance
        prov_items.extend(self._pacman_provenance.data_items)
        self._pacman_provenance.clear()
        self._write_provenance(prov_items)
        self._all_provenance_items.append(prov_items)

        # Read IOBUF where possible (that should be everywhere)
        iobuf = ChipIOBufExtractor()
        try:
            errors, warnings = iobuf(
                self._txrx, executable_targets, self._executable_finder,
                self._provenance_file_path,
                self._config.get("Reports", "extract_iobuf_from_cores"),
                self._config.get("Reports", "extract_iobuf_from_binary_types")
            )
        except Exception:
            logger.exception("Could not get iobuf")
            errors, warnings = [], []

        # Print the IOBUFs
        self._print_iobuf(errors, warnings)

    @staticmethod
    def _print_iobuf(errors, warnings):
        for warning in warnings:
            logger.warning(warning)
        for error in errors:
            logger.error(error)

    def reset(self):
        """ Code that puts the simulation back at time zero
        """

        logger.info("Resetting")
        if self._txrx is not None:

            # Stop the application
            self._txrx.stop_application(self._app_id)

        # rewind the buffers from the buffer manager, to start at the beginning
        # of the simulation again and clear buffered out
        if self._buffer_manager is not None:
            self._buffer_manager.reset()

        # reset the current count of how many milliseconds the application
        # has ran for over multiple calls to run
        self._current_run_timesteps = 0

        # change number of resets as loading the binary again resets the sync\
        # to 0
        self._no_sync_changes = 0

        # sets the reset last flag to true, so that when run occurs, the tools
        # know to update the vertices which need to know a reset has occurred
        self._has_reset_last = True

    def _create_xml_paths(self, extra_algorithm_xml_paths):
        # add the extra xml files from the config file
        xml_paths = self._config.get("Mapping", "extra_xmls_paths")
        if xml_paths == "None":
            xml_paths = list()
        else:
            xml_paths = xml_paths.split(",")

        xml_paths.extend(get_front_end_common_pacman_xml_paths())

        if extra_algorithm_xml_paths is not None:
            xml_paths.extend(extra_algorithm_xml_paths)

        return xml_paths

    def _detect_if_graph_has_changed(self, reset_flags=True):
        """ Iterates though the original graphs and look for changes
        """
        changed = False

        # if application graph is filled, check their changes
        if self._original_application_graph.n_vertices:
            for vertex in self._original_application_graph.vertices:
                if isinstance(vertex, AbstractChangableAfterRun):
                    if vertex.requires_mapping:
                        changed = True
                    if reset_flags:
                        vertex.mark_no_changes()
            for partition in \
                    self._original_application_graph.outgoing_edge_partitions:
                for edge in partition.edges:
                    if isinstance(edge, AbstractChangableAfterRun):
                        if edge.requires_mapping:
                            changed = True
                        if reset_flags:
                            edge.mark_no_changes()

        # if no application, but a machine graph, check for changes there
        elif self._original_machine_graph.n_vertices:
            for machine_vertex in self._original_machine_graph.vertices:
                if isinstance(machine_vertex, AbstractChangableAfterRun):
                    if machine_vertex.requires_mapping:
                        changed = True
                    if reset_flags:
                        machine_vertex.mark_no_changes()
            for partition in \
                    self._original_machine_graph.outgoing_edge_partitions:
                for machine_edge in partition.edges:
                    if isinstance(machine_edge, AbstractChangableAfterRun):
                        if machine_edge.requires_mapping:
                            changed = True
                        if reset_flags:
                            machine_edge.mark_no_changes()
        return changed

    @property
    def has_ran(self):
        return self._has_ran

    @property
    def machine_time_step(self):
        return self._machine_time_step

    @property
    def machine(self):
        """ The python machine object

        :rtype: :py:class:`spinn_machine.Machine`
        """
        return self._get_machine()

    @property
    def no_machine_time_steps(self):
        return self._no_machine_time_steps

    @property
    def timescale_factor(self):
        return self._time_scale_factor

    @property
    def machine_graph(self):
        return self._machine_graph

    @property
    def original_machine_graph(self):
        return self._original_machine_graph

    @property
    def original_application_graph(self):
        return self._original_application_graph

    @property
    def application_graph(self):
        return self._application_graph

    @property
    def routing_infos(self):
        return self._routing_infos

    @property
    def fixed_routes(self):
        return self._fixed_routes

    @property
    def placements(self):
        return self._placements

    @property
    def transceiver(self):
        return self._txrx

    @property
    def graph_mapper(self):
        return self._graph_mapper

    @property
    def tags(self):
        return self._tags

    @property
    def buffer_manager(self):
        """ The buffer manager being used for loading/extracting buffers

        """
        return self._buffer_manager

    @property
    def dsg_algorithm(self):
        """ The DSG algorithm used by the tools

        """
        return self._dsg_algorithm

    @dsg_algorithm.setter
    def dsg_algorithm(self, new_dsg_algorithm):
        """ Set the DSG algorithm to be used by the tools

        :param new_dsg_algorithm: the new DSG algorithm name
        :rtype: None
        """
        self._dsg_algorithm = new_dsg_algorithm

    @property
    def none_labelled_vertex_count(self):
        """ The number of times vertices have not been labelled.
        """
        return self._none_labelled_vertex_count

    def increment_none_labelled_vertex_count(self):
        """ Increment the number of new vertices which have not been labelled.
        """
        self._none_labelled_vertex_count += 1

    @property
    def none_labelled_edge_count(self):
        """ The number of times edges have not been labelled.
        """
        return self._none_labelled_edge_count

    def increment_none_labelled_edge_count(self):
        """ Increment the number of new edges which have not been labelled.
        """
        self._none_labelled_edge_count += 1

    @property
    def use_virtual_board(self):
        """ True if this run is using a virtual machine
        """
        return self._use_virtual_board

    def get_current_time(self):
        if self._has_ran:
            return (
                float(self._current_run_timesteps) *
                (self._machine_time_step / 1000.0))
        return 0.0

    def get_generated_output(self, name_of_variable):
        if name_of_variable in self._last_run_outputs:
            return self._last_run_outputs[name_of_variable]
        return None

    def __repr__(self):
        return "general front end instance for machine {}"\
            .format(self._hostname)

    def add_application_vertex(self, vertex_to_add):
        """
        :param vertex_to_add: the vertex to add to the graph
        :rtype: None
        :raises: ConfigurationException when both graphs contain vertices
        """
        if (self._original_machine_graph.n_vertices > 0 and
                self._graph_mapper is None):
            raise ConfigurationException(
                "Cannot add vertices to both the machine and application"
                " graphs")
        self._original_application_graph.add_vertex(vertex_to_add)

    def add_machine_vertex(self, vertex):
        """
        :param vertex: the vertex to add to the graph
        :rtype: None
        :raises: ConfigurationException when both graphs contain vertices
        """
        # check that there's no application vertices added so far
        if self._original_application_graph.n_vertices > 0:
            raise ConfigurationException(
                "Cannot add vertices to both the machine and application"
                " graphs")
        self._original_machine_graph.add_vertex(vertex)

    def add_application_edge(self, edge_to_add, partition_identifier):
        """
        :param edge_to_add:
        :param partition_identifier: \
            the partition identifier for the outgoing edge partition
        :rtype: None
        """

        self._original_application_graph.add_edge(
            edge_to_add, partition_identifier)

    def add_machine_edge(self, edge, partition_id):
        """
        :param edge: the edge to add to the graph
        :param partition_id: \
            the partition identifier for the outgoing edge partition
        :rtype: None
        """
        self._original_machine_graph.add_edge(edge, partition_id)

    def _shutdown(
            self, turn_off_machine=None, clear_routing_tables=None,
            clear_tags=None):
        self._state = Simulator_State.SHUTDOWN

        # if on a virtual machine then shut down not needed
        if self._use_virtual_board:
            return

        if self._machine_is_turned_off is not None:
            logger.info("Shutdown skipped as board is off for power save")
            return

        if turn_off_machine is None:
            turn_off_machine = self._config.getboolean(
                "Machine", "turn_off_machine")

        if clear_routing_tables is None:
            clear_routing_tables = self._config.getboolean(
                "Machine", "clear_routing_tables")

        if clear_tags is None:
            clear_tags = self._config.getboolean("Machine", "clear_tags")

        if self._txrx is not None:
            # if stopping on machine, clear IP tags and routing table
            self.__clear(clear_tags, clear_routing_tables)

        # Fully stop the application
        self.__stop_app()

        # stop the transceiver and allocation controller
        self.__close_transceiver(turn_off_machine)
        self.__close_allocation_controller()
        self._state = Simulator_State.SHUTDOWN

    def __clear(self, clear_tags, clear_routing_tables):
        # if stopping on machine, clear IP tags and
        if clear_tags:
            for ip_tag in self._tags.ip_tags:
                self._txrx.clear_ip_tag(
                    ip_tag.tag, board_address=ip_tag.board_address)
            for reverse_ip_tag in self._tags.reverse_ip_tags:
                self._txrx.clear_ip_tag(
                    reverse_ip_tag.tag,
                    board_address=reverse_ip_tag.board_address)

        # if clearing routing table entries, clear
        if clear_routing_tables:
            for router_table in self._router_tables.routing_tables:
                if not self._machine.get_chip_at(
                        router_table.x, router_table.y).virtual:
                    self._txrx.clear_multicast_routes(
                        router_table.x, router_table.y)

        # clear values
        self._no_sync_changes = 0

    def __stop_app(self):
        if self._txrx is not None and self._app_id is not None:
            self._txrx.stop_application(self._app_id)

    def __close_transceiver(self, turn_off_machine):
        if self._txrx is not None:
            if turn_off_machine:
                logger.info("Turning off machine")

            self._txrx.close(power_off_machine=turn_off_machine)
            self._txrx = None

    def __close_allocation_controller(self):
        if self._machine_allocation_controller is not None:
            self._machine_allocation_controller.close()
            self._machine_allocation_controller = None

    @overrides(SimulatorInterface.stop,
               extend_defaults=True, additional_arguments=(
                   "turn_off_machine", "clear_routing_tables", "clear_tags"))
    def stop(self, turn_off_machine=None,  # pylint: disable=arguments-differ
             clear_routing_tables=None, clear_tags=None):
        """
        :param turn_off_machine: decides if the machine should be powered down\
            after running the execution. Note that this powers down all boards\
            connected to the BMP connections given to the transceiver
        :type turn_off_machine: bool
        :param clear_routing_tables: informs the tool chain if it\
            should turn off the clearing of the routing tables
        :type clear_routing_tables: bool
        :param clear_tags: informs the tool chain if it should clear the tags\
            off the machine at stop
        :type clear_tags: boolean
        :rtype: None
        """
        if self._state in [Simulator_State.SHUTDOWN]:
            raise ConfigurationException("Simulator has already been shutdown")
        self._state = Simulator_State.SHUTDOWN

        # Keep track of any exception to be re-raised
        exc_info = None

        # If we have run forever, stop the binaries
        if (self._has_ran and self._current_run_timesteps is None and
                not self._use_virtual_board):
            executor = self._create_stop_workflow()
            run_complete = False
            try:
                executor.execute_mapping()
                self._pacman_provenance.extract_provenance(executor)
                run_complete = True

                # write provenance to file if necessary
                if self._config.getboolean("Reports", "writeProvenanceData"):
                    prov_items = executor.get_item("ProvenanceItems")
                    prov_items.extend(self._pacman_provenance.data_items)
                    self._pacman_provenance.clear()
                    self._write_provenance(prov_items)
                    self._all_provenance_items.append(prov_items)
            except Exception as e:
                exc_info = sys.exc_info()

                # If an exception occurs during a run, attempt to get
                # information out of the simulation before shutting down
                try:
                    # Only do this if the error occurred in the run
                    if not run_complete and not self._use_virtual_board:
                        self._recover_from_error(
                            e, exc_info[2], executor.get_item(
                                "ExecutableTargets"))
                except Exception:
                    logger.exception(
                        "Error when attempting to recover from error")

        if self._config.getboolean("Reports", "write_energy_report"):
            self._do_energy_report()

        # handle iobuf extraction if never extracted it yet but requested to
        if self._config.getboolean("Reports", "extract_iobuf"):
            self._extract_iobufs()

        # shut down the machine properly
        self._shutdown(turn_off_machine, clear_routing_tables, clear_tags)

        # display any provenance data gathered
        for i, provenance_items in enumerate(self._all_provenance_items):
            message = None
            if len(self._all_provenance_items) > 1:
                message = "Provenance from run {}".format(i)
            self._check_provenance(provenance_items, message)

        self.write_finished_file()

        if exc_info is not None:
            reraise(*exc_info)

    def _create_stop_workflow(self):
        inputs = self._last_run_outputs
        tokens = self._last_run_tokens
        algorithms = []
        outputs = []

        # stop any binaries that need to be notified of the simulation
        # stopping if in infinite run
        if ExecutableType.USES_SIMULATION_INTERFACE in self._executable_types:
            algorithms.append("ApplicationFinisher")

        # add extractor of iobuf if needed
        if self._config.getboolean("Reports", "extract_iobuf") and \
                self._config.getboolean("Reports", "extract_iobuf_during_run"):
            algorithms.append("ChipIOBufExtractor")

        # add extractor of provenance if needed
        if self._config.getboolean("Reports", "writeProvenanceData"):
            algorithms.append("PlacementsProvenanceGatherer")
            algorithms.append("RouterProvenanceGatherer")
            algorithms.append("ProfileDataGatherer")
            outputs.append("ProvenanceItems")

        # Assemble how to run the algorithms
        return PACMANAlgorithmExecutor(
            algorithms=algorithms, optional_algorithms=[], inputs=inputs,
            tokens=tokens, required_output_tokens=[],
            xml_paths=self._xml_paths,
            required_outputs=outputs, do_timings=self._do_timings,
            print_timings=self._print_timings,
            provenance_path=self._pacman_executor_provenance_path,
            provenance_name="stopping")

    def _do_energy_report(self):
        if self._buffer_manager is None:
            return
        # create energy report
        energy_report = EnergyReport()

        # acquire provenance items
        if self._last_run_outputs is not None:
            prov_items = self._last_run_outputs["ProvenanceItems"]
            pacman_provenance = list()
            router_provenance = list()

            # group them by name type
            grouped_items = sorted(
                prov_items, key=lambda item: item.names[0])
            for element in grouped_items:
                if element.names[0] == 'pacman':
                    pacman_provenance.append(element)
                if element.names[0] == 'router_provenance':
                    router_provenance.append(element)

            # run energy report
            energy_report(
                self._placements, self._machine,
                self._report_default_directory,
                self._read_config_int("Machine", "version"),
                self._spalloc_server, self._remote_spinnaker_url,
                self._time_scale_factor, self._machine_time_step,
                pacman_provenance, router_provenance, self._machine_graph,
                self._current_run_timesteps, self._buffer_manager,
                self._mapping_time, self._load_time, self._execute_time,
                self._dsg_time, self._extraction_time,
                self._machine_allocation_controller)

    def _extract_iobufs(self):
        if self._config.getboolean("Reports", "extract_iobuf_during_run"):
            return
        if self._config.getboolean("Reports", "clear_iobuf_during_run"):
            return
        extractor = ChipIOBufExtractor()
        extractor(
            transceiver=self._txrx,
            executable_targets=self._last_run_outputs["ExecutableTargets"],
            executable_finder=self._executable_finder,
            provenance_file_path=self._provenance_file_path)

    @overrides(SimulatorInterface.add_socket_address)
    def add_socket_address(self, socket_address):
        """
        :param socket_address:
        :rtype: None
        """
        self._database_socket_addresses.add(socket_address)

    @staticmethod
    def _check_provenance(items, initial_message=None):
        """ Display any errors from provenance data
        """
        initial_message_printed = False
        for item in items:
            if item.report:
                if not initial_message_printed and initial_message is not None:
                    print(initial_message)
                    initial_message_printed = True
                logger.warning(item.message)

    def _turn_off_on_board_to_save_power(self, config_flag):
        """ Executes the power saving mode of either on or off of the\
            SpiNNaker machine.

        :param config_flag: Flag read from the configuration file
        :type config_flag: str
        :rtype: None
        """
        # check if machine should be turned off
        turn_off = self._read_config_boolean("EnergySavings", config_flag)
        if turn_off is None:
            return

        # if a mode is set, execute
        if turn_off:
            if self._turn_off_board_to_save_power():
                logger.info("Board turned off based on: {}", config_flag)
        else:
            if self._turn_on_board_if_saving_power():
                logger.info("Board turned on based on: {}", config_flag)

    def _turn_off_board_to_save_power(self):
        """ Executes the power saving mode of turning off the SpiNNaker\
            machine.

        :return: bool when successful, false otherwise
        :rtype: bool
        """
        # already off or no machine to turn off
        if self._machine_is_turned_off is not None or self._use_virtual_board:
            return False

        if self._machine_allocation_controller is not None:
            # switch power state if needed
            if self._machine_allocation_controller.power:
                self._machine_allocation_controller.set_power(False)
        else:
            self._txrx.power_off_machine()

        self._machine_is_turned_off = time.time()
        return True

    def _turn_on_board_if_saving_power(self):
        # Only required if previously turned off which never happens
        # on virtual machine
        if self._machine_is_turned_off is None:
            return False

        # Ensure the machine is completely powered down and
        # all residual electrons have gone
        already_off = time.time() - self._machine_is_turned_off
        if already_off < MINIMUM_OFF_STATE_TIME:
            delay = MINIMUM_OFF_STATE_TIME - already_off
            logger.warning(
                "Delaying turning machine back on for {} seconds. Consider "
                "disabling turn_off_board_after_discovery for scripts that "
                "have short preparation time.".format(delay))
            time.sleep(delay)

        if self._machine_allocation_controller is not None:
            # switch power state if needed
            if not self._machine_allocation_controller.power:
                self._machine_allocation_controller.set_power(True)
        else:
            self._txrx.power_on_machine()

        self._txrx.ensure_board_is_ready()
        self._machine_is_turned_off = None
        return True

    @property
    def has_reset_last(self):
        return self._has_reset_last

    @property
    def config(self):
        """ Helper method for the front end implementations until we remove\
            config
        """
        return self._config

    @property
    def get_number_of_available_cores_on_machine(self):
        """ Returns the number of available cores on the machine after taking\
            into account preallocated resources

        :return: number of available cores
        :rtype: int
        """

        # get machine if not got already
        if self._machine is None:
            self._get_machine()

        # get cores of machine
        cores = self._machine.total_available_user_cores
        take_into_account_chip_power_monitor = self._read_config_boolean(
            "Reports", "write_energy_report")
        if take_into_account_chip_power_monitor:
            cores -= self._machine.n_chips
        take_into_account_extra_monitor_cores = (self._config.getboolean(
            "Machine", "enable_advanced_monitor_support") or
                self._config.getboolean("Machine", "enable_reinjection"))
        if take_into_account_extra_monitor_cores:
            cores -= self._machine.n_chips
            cores -= len(self._machine.ethernet_connected_chips)
        return cores<|MERGE_RESOLUTION|>--- conflicted
+++ resolved
@@ -1670,12 +1670,7 @@
         optional_algorithms.append("RoutingTableLoader")
         optional_algorithms.append("TagsLoader")
         optional_algorithms.append("WriteMemoryIOData")
-<<<<<<< HEAD
-
         optional_algorithms.append("HostExecuteApplicationDataSpecification")
-=======
-        optional_algorithms.append("HostExecuteDataSpecification")
->>>>>>> f4daecb8
 
         # Reload any parameters over the loaded data if we have already
         # run and not using a virtual board
