# Copyright (c) 2017-2019 The University of Manchester
#
# This program is free software: you can redistribute it and/or modify
# it under the terms of the GNU General Public License as published by
# the Free Software Foundation, either version 3 of the License, or
# (at your option) any later version.
#
# This program is distributed in the hope that it will be useful,
# but WITHOUT ANY WARRANTY; without even the implied warranty of
# MERCHANTABILITY or FITNESS FOR A PARTICULAR PURPOSE.  See the
# GNU General Public License for more details.
#
# You should have received a copy of the GNU General Public License
# along with this program.  If not, see <http://www.gnu.org/licenses/>.

"""
main interface for the SpiNNaker tools
"""
import logging
import math
import os
import signal
import sys
import threading
from threading import Condition
from numpy import __version__ as numpy_version

from spinn_utilities import __version__ as spinn_utils_version
from spinn_utilities.config_holder import (
    get_config_bool, get_config_int, get_config_str, set_config)
from spinn_utilities.log import FormatAdapter
from spinn_utilities.timer import Timer

from spinn_machine import __version__ as spinn_machine_version
from spinn_machine import CoreSubsets, Machine

from spinnman import __version__ as spinnman_version
from spinnman.exceptions import SpiNNManCoresNotInStateException
from spinnman.model.cpu_infos import CPUInfos
from spinnman.model.enums.cpu_state import CPUState

from data_specification import __version__ as data_spec_version

from spalloc import __version__ as spalloc_version

from pacman import __version__ as pacman_version
from pacman.model.graphs.application import ApplicationEdge
from pacman.model.partitioner_splitters.splitter_reset import splitter_reset
from pacman.model.placements import Placements
from pacman.model.resources import (
    ConstantSDRAM, PreAllocatedResourceContainer)
from pacman.operations.chip_id_allocator_algorithms import (
    malloc_based_chip_id_allocator)
from pacman.operations.fixed_route_router import fixed_route_router
from pacman.operations.partition_algorithms import splitter_partitioner
from pacman.operations.placer_algorithms import (
    connective_based_placer, one_to_one_placer, radial_placer, spreader_placer)
from pacman.operations.router_algorithms import (
    basic_dijkstra_routing, ner_route, ner_route_traffic_aware)
from pacman.operations.router_compressors import (
    pair_compressor, range_compressor)
from pacman.operations.router_compressors.ordered_covering_router_compressor \
    import ordered_covering_compressor
from pacman.operations.routing_info_allocator_algorithms.\
    malloc_based_routing_allocator import malloc_based_routing_info_allocator
from pacman.operations.routing_info_allocator_algorithms.\
    zoned_routing_info_allocator import (flexible_allocate, global_allocate)
from pacman.operations.routing_table_generators import (
    basic_routing_table_generator)
from pacman.operations.tag_allocator_algorithms import basic_tag_allocator

from spinn_front_end_common import __version__ as fec_version
from spinn_front_end_common import common_model_binaries
from spinn_front_end_common.abstract_models import (
    AbstractSendMeMulticastCommandsVertex,
    AbstractVertexWithEdgeToDependentVertices, AbstractChangableAfterRun,
    AbstractCanReset)
from spinn_front_end_common.data import FecTimer
from spinn_front_end_common.interface.config_handler import ConfigHandler
from spinn_front_end_common.interface.interface_functions import (
    application_finisher, application_runner, buffer_extractor,
    buffer_manager_creator, chip_io_buf_clearer, chip_io_buf_extractor,
    chip_provenance_updater, chip_runtime_updater, compute_energy_used,
    create_notification_protocol, database_interface,
    dsg_region_reloader, edge_to_n_keys_mapper, energy_provenance_reporter,
    execute_application_data_specs, execute_system_data_specs,
    graph_binary_gatherer, graph_data_specification_writer,
    graph_measurer, graph_provenance_gatherer,
    host_based_bit_field_router_compressor,
    hbp_allocator, hbp_max_machine_generator,
    insert_chip_power_monitors_to_graphs,
    insert_edges_to_extra_monitor_functionality,
    insert_edges_to_live_packet_gatherers,
    insert_extra_monitor_vertices_to_graphs,
    insert_live_packet_gatherers_to_graphs,
    load_app_images, load_fixed_routes, load_sys_images,
    local_tdma_builder, locate_executable_start_type, machine_generator,
    preallocate_resources_for_chip_power_monitor,
    preallocate_resources_for_live_packet_gatherers,
    pre_allocate_resources_for_extra_monitor_support,
    placements_provenance_gatherer,
    profile_data_gatherer, process_partition_constraints,
    read_routing_tables_from_machine,
    router_provenance_gatherer, routing_setup, routing_table_loader,
    sdram_outgoing_partition_allocator, spalloc_allocator,
    spalloc_max_machine_generator,
    system_multicast_routing_generator,
    tags_loader, virtual_machine_generator)
from spinn_front_end_common.interface.interface_functions.\
    machine_bit_field_router_compressor import (
        machine_bit_field_ordered_covering_compressor,
        machine_bit_field_pair_router_compressor)
from spinn_front_end_common.interface.interface_functions.\
    host_no_bitfield_router_compression import (
        ordered_covering_compression, pair_compression)
from spinn_front_end_common.interface.splitter_selectors import (
    splitter_selector)
from spinn_front_end_common.interface.provenance import (
    APPLICATION_RUNNER, DATA_GENERATION, GET_MACHINE, LOADING,
    ProvenanceWriter, MAPPING, RUN_LOOP)
from spinn_front_end_common.interface.java_caller import JavaCaller
from spinn_front_end_common.utilities import globals_variables
from spinn_front_end_common.utilities.constants import (
    SARK_PER_MALLOC_SDRAM_USAGE)
from spinn_front_end_common.utilities.exceptions import ConfigurationException
from spinn_front_end_common.utilities.report_functions import (
    bitfield_compressor_report, board_chip_report, EnergyReport,
    fixed_route_from_machine_report, memory_map_on_host_report,
    memory_map_on_host_chip_report, network_specification,
    router_collision_potential_report,
    routing_table_from_machine_report, tags_from_machine_report,
    write_json_machine, write_json_partition_n_keys_map, write_json_placements,
    write_json_routing_tables)
from spinn_front_end_common.utilities.iobuf_extractor import IOBufExtractor
from spinn_front_end_common.utilities.utility_objs import (
    ExecutableType)
from spinn_front_end_common.utility_models import (
    CommandSender, CommandSenderMachineVertex,
    DataSpeedUpPacketGatherMachineVertex)
from spinn_front_end_common.utilities.report_functions.reports import (
    generate_comparison_router_report, partitioner_report,
    placer_reports_with_application_graph,
    placer_reports_without_application_graph,
    router_compressed_summary_report, routing_info_report,
    router_report_from_compressed_router_tables,
    router_report_from_paths,
    router_report_from_router_tables, router_summary_report,
    sdram_usage_report_per_chip,
    tag_allocator_report)

try:
    from scipy import __version__ as scipy_version
except ImportError:
    scipy_version = "scipy not installed"

logger = FormatAdapter(logging.getLogger(__name__))


class AbstractSpinnakerBase(ConfigHandler):
    """ Main interface into the tools logic flow.
    """
    # pylint: disable=broad-except

    __slots__ = [
        # The IP-address of the SpiNNaker machine

        # the connection to allocted spalloc and HBP machines
        "_machine_allocation_controller",

        # Condition object used for waiting for stop
        # Set during init and the used but never new object
        "_state_condition",

        # Set when run_until_complete is specified by the user
        "_run_until_complete",

        #
        "_raise_keyboard_interrupt",

        # The loop number for the this/next loop in the end_user run
        "_n_loops",

        # the timer used to log the execute time
        # TODO energy report cleanup
        "_run_timer",

        # Used in exception handling and control c
        "_last_except_hook",

        # All beyond this point new for no extractor
        # The data is not new but now it is held direct and not via inputs

        # Flag to say is compressed routing tables are on machine
        # TODO remove this when the data change only algorithms are done
        "_multicast_routes_loaded",

        # Flag to say if current machine is a temporary max machine
        # the temp /max machine is held in the "machine" slot
        "_max_machine"
    ]

    def __init__(
            self, graph_label=None, data_writer_cls=None):
        """
        :param str graph_label: A label for the overall application graph
        :param int n_chips_required:
            Overrides the number of chips to allocate from spalloc
        :param int n_boards_required:
            Overrides the number of boards to allocate from spalloc
        :param FecDataWriter data_writer_cls:
            The Global data writer class
        """
        # pylint: disable=too-many-arguments
        super().__init__(data_writer_cls)

        # output locations of binaries to be searched for end user info
        logger.info(
            "Will search these locations for binaries: {}",
            self._data_writer.get_executable_finder().binary_paths)

        self._data_writer.create_graphs(graph_label)
        self._machine_allocation_controller = None
        self._hard_reset()

        # holder for timing and running related values
        self._run_until_complete = False
        self._state_condition = Condition()
        self._n_loops = None

        # folders
        self._set_up_report_specifics()

        # Setup for signal handling
        self._raise_keyboard_interrupt = False

        globals_variables.set_simulator(self)

        self._create_version_provenance()

        self._last_except_hook = sys.excepthook

        FecTimer.setup(self)

        self._data_writer.register_binary_search_path(
            os.path.dirname(common_model_binaries.__file__))

        self._data_writer.set_machine_generator(self._get_machine)
        self._run_timer = None

    def _hard_reset(self):
        """
        This clears all data that if no longer valid after a hard reset

        """
        if self._data_writer.has_transceiver():
            self._data_writer.get_transceiver().stop_application(
                self._data_writer.get_app_id())
            self._data_writer.hard_reset()
        self._max_machine = False
        self._multicast_routes_loaded = False
        self.__close_allocation_controller()

    def _machine_clear(self):
        pass

    def check_machine_specifics(self):
        """ Checks machine specifics for the different modes of execution.

        Not this can only be called from a class that sets the config file
        to read this data from.
        """
        n_items_specified = 0
        if get_config_str("Machine", "machine_name"):
            n_items_specified += 1
        if get_config_str("Machine", "spalloc_server"):
            if get_config_str("Machine", "spalloc_user") is None:
                raise Exception(
                    "A spalloc_user must be specified with a spalloc_server")
            n_items_specified += 1
        if get_config_str("Machine", "remote_spinnaker_url"):
            n_items_specified += 1
        if get_config_bool("Machine", "virtual_board"):
            n_items_specified += 1

        if n_items_specified == 0:
            raise ConfigurationException(
                "See http://spinnakermanchester.github.io/spynnaker/"
                "PyNNOnSpinnakerInstall.html Configuration Section")

        if n_items_specified > 1:
            raise Exception(
                "Only one of machineName, spalloc_server, "
                "remote_spinnaker_url and virtual_board should be specified "
                "in your configuration files")

    def _setup_java_caller(self):
        if get_config_bool("Java", "use_java"):
            self._data_writer.set_java_caller(JavaCaller())

    def __signal_handler(self, _signal, _frame):
        """ Handles closing down of script via keyboard interrupt

        :param _signal: the signal received (ignored)
        :param _frame: frame executed in (ignored)
        :return: None
        """
        # If we are to raise the keyboard interrupt, do so
        if self._raise_keyboard_interrupt:
            raise KeyboardInterrupt

        logger.error("User has cancelled simulation")
        self._shutdown()

    def exception_handler(self, exctype, value, traceback_obj):
        """ Handler of exceptions

        :param type exctype: the type of exception received
        :param Exception value: the value of the exception
        :param traceback traceback_obj: the trace back stuff
        """
        logger.error("Shutdown on exception")
        self._shutdown()
        return self._last_except_hook(exctype, value, traceback_obj)

    def _should_run(self):
        """
        Checks if the simulation should run.

        Will warn the user if there is no need to run

        :return: True if and only if one of the graphs has vertices in it
        :raises ConfigurationException: If the current state does not
            support a new run call
        """
        if self._data_writer.has_application_vertices():
            return True
        if self._data_writer.has_machine_vertices():
            return True
        logger.warning(
            "Your graph has no vertices in it. "
            "Therefor the run call will exit immediately.")
        return False

    def run_until_complete(self, n_steps=None):
        """ Run a simulation until it completes

        :param int n_steps:
            If not None, this specifies that the simulation should be
            requested to run for the given number of steps.  The host will
            still wait until the simulation itself says it has completed
        """
        self._run_until_complete = True
        self._run(n_steps, sync_time=0)

    def run(self, run_time, sync_time=0):
        """ Run a simulation for a fixed amount of time

        :param int run_time: the run duration in milliseconds.
        :param float sync_time:
            If not 0, this specifies that the simulation should pause after
            this duration.  The continue_simulation() method must then be
            called for the simulation to continue.
        """
        if self._run_until_complete:
            raise NotImplementedError("run after run_until_complete")
        self._run(run_time, sync_time)

    def __timesteps(self, time_in_ms):
        """ Get a number of timesteps for a given time in milliseconds.

        :return: The number of timesteps
        :rtype: int
        """
        time_step_ms = self._data_writer.get_simulation_time_step_ms()
        n_time_steps = int(math.ceil(time_in_ms / time_step_ms))
        calc_time = n_time_steps * time_step_ms

        # Allow for minor float errors
        if abs(time_in_ms - calc_time) > 0.00001:
            logger.warning(
                "Time of {}ms "
                "is not a multiple of the machine time step of {}ms "
                "and has therefore been rounded up to {}ms",
                time_in_ms, time_step_ms, calc_time)
        return n_time_steps

    def _calc_run_time(self, run_time):
        """
        Calculates n_machine_time_steps and total_run_time based on run_time\
        and machine_time_step

        This method rounds the run up to the next timestep as discussed in\
        https://github.com/SpiNNakerManchester/sPyNNaker/issues/149

        If run_time is None (run forever) both values will be None

        :param run_time: time user requested to run for in milliseconds
        :type run_time: float or None
        :return: n_machine_time_steps as a whole int and
            total_run_time in milliseconds
        :rtype: tuple(int,float) or tuple(None,None)
        """
        if run_time is None:
            return None, None
        n_machine_time_steps = self.__timesteps(run_time)
        total_run_timesteps = (
            self._data_writer.get_current_run_timesteps() +
            n_machine_time_steps)
        total_run_time = (
            total_run_timesteps *
            self._data_writer.get_hardware_time_step_ms())

        logger.info(
            f"Simulating for {n_machine_time_steps} "
            f"{self._data_writer.get_simulation_time_step_ms()} ms timesteps "
            f"using a hardware timestep of "
            f"{self._data_writer.get_hardware_time_step_us()} us")
        return n_machine_time_steps, total_run_time

    def _run(self, run_time, sync_time):
        self._data_writer.start_run()

        try:
            self.__run(run_time, sync_time)
            self._data_writer.finish_run()
        except Exception:
            self._data_writer.shut_down()
            raise

    def __run(self, run_time, sync_time):
        """ The main internal run function.

        :param int run_time: the run duration in milliseconds.
        :param int sync_time:
            the time in ms between synchronisations, or 0 to disable.
        """
        if not self._should_run():
            return

        # verify that we can keep doing auto pause and resume
        if self._data_writer.is_ran_ever():
            can_keep_running = all(
                executable_type.supports_auto_pause_and_resume
                for executable_type in
                self._data_writer.get_executable_types())
            if not can_keep_running:
                raise NotImplementedError(
                    "Only binaries that use the simulation interface can be"
                    " run more than once")

        self._adjust_config(run_time)

        # Install the Control-C handler
        if isinstance(threading.current_thread(), threading._MainThread):
            signal.signal(signal.SIGINT, self.__signal_handler)
            self._raise_keyboard_interrupt = True
            sys.excepthook = self._last_except_hook

        logger.info("Starting execution process")

        n_machine_time_steps, total_run_time = self._calc_run_time(run_time)
        if self._machine_allocation_controller is not None:
            self._machine_allocation_controller.extend_allocation(
                total_run_time)

        n_sync_steps = self.__timesteps(sync_time)

        # If we have never run before, or the graph has changed,
        # start by performing mapping
        graph_changed, data_changed = self._detect_if_graph_has_changed()
        if graph_changed and self._data_writer.is_ran_last():
            self.stop()
            raise NotImplementedError(
                "The network cannot be changed between runs without"
                " resetting")

        # If we have reset and the graph has changed, stop any running
        # application
        if (graph_changed or data_changed) and \
                self._data_writer.has_transceiver():
            self._data_writer.get_transceiver().stop_application(
                self._data_writer.get_app_id())
            self._data_writer.reset_sync_signal()
        # build the graphs to modify with system requirements
        if graph_changed:
            # Reset the machine if the graph has changed
            if self._data_writer.is_soft_reset():
                # wipe out stuff associated with a given machine, as these need
                # to be rebuilt.
                if not self._data_writer.is_hard_reset():
                    self._hard_reset()
            FecTimer.setup(self)

            self._data_writer.clone_graphs()
            self._add_dependent_verts_and_edges_for_application_graph()
            self._add_commands_to_command_sender()

            if get_config_bool("Buffers", "use_auto_pause_and_resume"):
                self._data_writer.set_plan_n_timesteps(get_config_int(
                    "Buffers", "minimum_auto_time_steps"))
            else:
                self._data_writer.set_plan_n_timesteps(n_machine_time_steps)

            self._get_known_machine(total_run_time)
            if not self._data_writer.has_machine():
                self._execute_get_max_machine(total_run_time)
            self._do_mapping(total_run_time)

        # Check if anything has per-timestep SDRAM usage
        is_per_timestep_sdram = self._is_per_timestep_sdram()

        # Disable auto pause and resume if the binary can't do it
        if not get_config_bool("Machine", "virtual_board"):
            for executable_type in self._data_writer.get_executable_types():
                if not executable_type.supports_auto_pause_and_resume:
                    set_config(
                        "Buffers", "use_auto_pause_and_resume", "False")

        # Work out the maximum run duration given all recordings
        if not self._data_writer.has_max_run_time_steps():
            self._data_writer.set_max_run_time_steps(
                self._deduce_data_n_timesteps())

        # Work out an array of timesteps to perform
        steps = None
        if (not get_config_bool("Buffers", "use_auto_pause_and_resume")
                or not is_per_timestep_sdram):

            # Runs should only be in units of max_run_time_steps at most
            if (is_per_timestep_sdram and
                    (self._data_writer.get_max_run_time_steps()
                        < n_machine_time_steps or
                        n_machine_time_steps is None)):
                raise ConfigurationException(
                    "The SDRAM required by one or more vertices is based on "
                    "the run time, so the run time is limited to "
                    f"{self._data_writer.get_max_run_time_steps()} time steps")

            steps = [n_machine_time_steps]
        elif run_time is not None:

            # With auto pause and resume, any time step is possible but run
            # time more than the first will guarantee that run will be called
            # more than once
            steps = self._generate_steps(n_machine_time_steps)

        # If we have never run before, or the graph has changed, or data has
        # been changed, generate and load the data
        if graph_changed or data_changed:
            self._do_data_generation()

            self._do_load(graph_changed)

        # Run for each of the given steps
        if run_time is not None:
            logger.info("Running for {} steps for a total of {}ms",
                        len(steps), run_time)
            for self._n_loops, step in enumerate(steps):
                logger.info("Run {} of {}", self._n_loops + 1, len(steps))
                self._do_run(step, graph_changed, n_sync_steps)
            self._n_loops = None
        elif run_time is None and self._run_until_complete:
            logger.info("Running until complete")
            self._do_run(None, graph_changed, n_sync_steps)
        elif (not get_config_bool(
                "Buffers", "use_auto_pause_and_resume") or
                not is_per_timestep_sdram):
            logger.info("Running forever")
            self._do_run(None, graph_changed, n_sync_steps)
            logger.info("Waiting for stop request")
            with self._state_condition:
                while self._data_writer.is_no_stop_requested():
                    self._state_condition.wait()
        else:
            logger.info("Running forever in steps of {}ms".format(
                self._data_writer.get_max_run_time_steps()))
            self._n_loops = 1
            while self._data_writer.is_no_stop_requested():
                logger.info("Run {}".format(self._n_loops))
                self._do_run(
                    self._data_writer.get_max_run_time_steps(), graph_changed,
                    n_sync_steps)
                self._n_loops += 1

        # Indicate that the signal handler needs to act
        if isinstance(threading.current_thread(), threading._MainThread):
            self._raise_keyboard_interrupt = False
            self._last_except_hook = sys.excepthook
            sys.excepthook = self.exception_handler

        self._n_loops = None

    def _is_per_timestep_sdram(self):
        for placement in self._data_writer.iterate_placemements():
            if placement.vertex.resources_required.sdram.per_timestep:
                return True
        return False

    def _add_commands_to_command_sender(self):
        command_sender = None
        if self._data_writer.has_machine_vertices():
            graph = self._data_writer.get_runtime_machine_graph()
            vertices = graph.vertices
            command_sender_vertex = CommandSenderMachineVertex
        else:
            graph = self._data_writer.get_runtime_graph()
            vertices = graph.vertices
            command_sender_vertex = CommandSender
        for vertex in vertices:
            if isinstance(vertex, AbstractSendMeMulticastCommandsVertex):
                # if there's no command sender yet, build one
                if command_sender is None:
                    command_sender = command_sender_vertex(
                        "auto_added_command_sender", None)
                    graph.add_vertex(command_sender)

                # allow the command sender to create key to partition map
                command_sender.add_commands(
                    vertex.start_resume_commands,
                    vertex.pause_stop_commands,
                    vertex.timed_commands, vertex)

        # add the edges from the command sender to the dependent vertices
        if command_sender is not None:
            edges, partition_ids = command_sender.edges_and_partitions()
            for edge, partition_id in zip(edges, partition_ids):
                graph.add_edge(edge, partition_id)

    def _add_dependent_verts_and_edges_for_application_graph(self):
        graph = self._data_writer.get_runtime_graph()
        for vertex in graph.vertices:
            # add any dependent edges and vertices if needed
            if isinstance(vertex, AbstractVertexWithEdgeToDependentVertices):
                for dependant_vertex in vertex.dependent_vertices():
                    graph.add_vertex(dependant_vertex)
                    edge_partition_ids = vertex.\
                        edge_partition_identifiers_for_dependent_vertex(
                            dependant_vertex)
                    for edge_identifier in edge_partition_ids:
                        dependant_edge = ApplicationEdge(
                            pre_vertex=vertex, post_vertex=dependant_vertex)
                        graph.add_edge(dependant_edge, edge_identifier)

    def _deduce_data_n_timesteps(self):
        """ Operates the auto pause and resume functionality by figuring out\
            how many timer ticks a simulation can run before SDRAM runs out,\
            and breaks simulation into chunks of that long.

        :return: max time a simulation can run.
        """
        # Go through the placements and find how much SDRAM is used
        # on each chip
        usage_by_chip = dict()
        seen_partitions = set()

        for placement in self._data_writer.iterate_placemements():
            sdram_required = placement.vertex.resources_required.sdram
            if (placement.x, placement.y) in usage_by_chip:
                usage_by_chip[placement.x, placement.y] += sdram_required
            else:
                usage_by_chip[placement.x, placement.y] = sdram_required

            # add sdram partitions
            machine_graph = self._data_writer.get_runtime_machine_graph()
            sdram_partitions = (
                machine_graph.get_sdram_edge_partitions_starting_at_vertex(
                    placement.vertex))
            for partition in sdram_partitions:
                if partition not in seen_partitions:
                    usage_by_chip[placement.x, placement.y] += (
                        ConstantSDRAM(
                            partition.total_sdram_requirements() +
                            SARK_PER_MALLOC_SDRAM_USAGE))
                    seen_partitions.add(partition)

        # Go through the chips and divide up the remaining SDRAM, finding
        # the minimum number of machine timesteps to assign
        max_time_steps = sys.maxsize
        for (x, y), sdram in usage_by_chip.items():
            size = self._data_writer.get_chip_at(x, y).sdram.size
            if sdram.per_timestep:
                max_this_chip = int((size - sdram.fixed) // sdram.per_timestep)
                max_time_steps = min(max_time_steps, max_this_chip)

        return max_time_steps

    def _generate_steps(self, n_steps):
        """ Generates the list of "timer" runs. These are usually in terms of\
            time steps, but need not be.

        :param int n_steps: the total runtime in machine time steps
        :return: list of time step lengths
        :rtype: list(int)
        """
        if n_steps == 0:
            return [0]
        n_steps_per_segment = self._data_writer.get_max_run_time_steps()
        n_full_iterations = int(math.floor(n_steps / n_steps_per_segment))
        left_over_steps = n_steps - n_full_iterations * n_steps_per_segment
        steps = [int(n_steps_per_segment)] * n_full_iterations
        if left_over_steps:
            steps.append(int(left_over_steps))
        return steps

    def _execute_get_virtual_machine(self):
        """
        Runs, times and logs the VirtualMachineGenerator if required

        May set then "machine" value
        """
        with FecTimer(GET_MACHINE, "Virtual machine generator"):
            self._data_writer.set_machine(virtual_machine_generator())
            self._data_writer.set_ipaddress("virtual")

    def _execute_allocator(self, category, total_run_time):
        """
        Runs, times and logs the SpallocAllocator or HBPAllocator if required

        :param str category: Algorithm category for provenance
        :param total_run_time: The total run time to request
        type total_run_time: int or None
        :return: machine name, machine version, BMP details (if any),
            reset on startup flag, auto-detect BMP, SCAMP connection details,
            boot port, allocation controller
        :rtype: tuple(str, int, object, bool, bool, object, object,
            MachineAllocationController)
        """
        if self._data_writer.has_machine():
            return None
        if (not self._data_writer.has_n_boards_required() and
                not self._data_writer.has_n_chips_needed()):
            return
        if get_config_str("Machine", "spalloc_server") is not None:
            with FecTimer(category, "SpallocAllocator"):
                return spalloc_allocator()
        if get_config_str("Machine", "remote_spinnaker_url") is not None:
            with FecTimer(category, "HBPAllocator"):
                return hbp_allocator(total_run_time)

    def _execute_machine_generator(self, category, allocator_data):
        """
        Runs, times and logs the MachineGenerator if required

        May set the "machine" value if not already set

        :param str category: Algorithm category for provenance
        :allocator_data: None or
            (machine name, machine version, BMP details (if any),
            reset on startup flag, auto-detect BMP, SCAMP connection details,
            boot port, allocation controller)
        :type allocator_data: None or
            tuple(str, int, object, bool, bool, object, object,
            MachineAllocationController)
        """
        if self._data_writer.has_machine():
            return
        machine_name = get_config_str("Machine", "machine_name")
        if machine_name is not None:
            self._data_writer.set_ipaddress(machine_name)
            bmp_details = get_config_str("Machine", "bmp_names")
            auto_detect_bmp = get_config_bool(
                "Machine", "auto_detect_bmp")
            scamp_connection_data = None
            reset_machine = get_config_bool(
                "Machine", "reset_machine_on_startup")
            board_version = get_config_int(
                "Machine", "version")

        elif allocator_data:
            (ipaddress, board_version, bmp_details,
             reset_machine, auto_detect_bmp, scamp_connection_data,
             self._machine_allocation_controller
             ) = allocator_data
            self._data_writer.set_ipaddress(ipaddress)
        else:
            return

        with FecTimer(category, "Machine generator"):
            machine, transceiver = machine_generator(
                bmp_details, board_version,
                auto_detect_bmp, scamp_connection_data, reset_machine)
            self._data_writer.set_transceiver(transceiver)
            self._data_writer.set_machine(machine)

    def _execute_get_max_machine(self, total_run_time):
        """
        Runs, times and logs the a MaxMachineGenerator if required

        Will set the "machine" value if not already set

        Sets the _max_machine to True if the "machine" value is a temporary
        max machine.

        :param total_run_time: The total run time to request
        :type total_run_time: int or None
        """
        self._max_machine = True
        if get_config_str("Machine", "spalloc_server"):
            with FecTimer(GET_MACHINE, "Spalloc max machine generator"):
                self._data_writer.set_machine(spalloc_max_machine_generator())

        elif get_config_str("Machine", "remote_spinnaker_url"):
            with FecTimer(GET_MACHINE, "HBPMaxMachineGenerator"):
                self._data_writer.set_machine(hbp_max_machine_generator(
                    total_run_time))

        else:
            raise NotImplementedError("No machine generataion possible")

    def _get_known_machine(self, total_run_time=0.0):
        """ The python machine description object.

        :param float total_run_time: The total run time to request
        :rtype: ~spinn_machine.Machine
        """
        if not self._data_writer.has_machine():
            if get_config_bool("Machine", "virtual_board"):
                self._execute_get_virtual_machine()
            else:
                allocator_data = self._execute_allocator(
                    GET_MACHINE, total_run_time)
                self._execute_machine_generator(GET_MACHINE, allocator_data)

    def _get_machine(self):
        """ The factory method to get a machine

        :rtype: ~spinn_machine.Machine
        """
        if self._data_writer.is_user_mode() and \
                self._data_writer.is_soft_reset():
            # Make the reset hard
            logger.warning(
                "Calling Get machine after a reset force a hard reset and "
                "therefor generate a new machine")
            self._hard_reset()
        self._get_known_machine()
        if not self._data_writer.has_machine():
            raise ConfigurationException(
                "Not enough information provided to supply a machine")

    def _create_version_provenance(self):
        """ Add the version information to the provenance data at the start.
        """
        with ProvenanceWriter() as db:
            db.insert_version("spinn_utilities_version", spinn_utils_version)
            db.insert_version("spinn_machine_version", spinn_machine_version)
            db.insert_version("spalloc_version", spalloc_version)
            db.insert_version("spinnman_version", spinnman_version)
            db.insert_version("pacman_version", pacman_version)
            db.insert_version("data_specification_version", data_spec_version)
            db.insert_version("front_end_common_version", fec_version)
            db.insert_version("numpy_version", numpy_version)
            db.insert_version("scipy_version", scipy_version)

    def _do_extra_mapping_algorithms(self):
        """
        Allows overriding classes to add algorithms
        """

    def _json_machine(self):
        """
        Runs, times and logs WriteJsonMachine if required

        """
        with FecTimer(MAPPING, "Json machine") as timer:
            if timer.skip_if_cfg_false("Reports", "write_json_machine"):
                return
            write_json_machine()

    def _report_network_specification(self):
        """
        Runs, times and logs the Network Specification report is requested

        """
        with FecTimer(MAPPING, "Network Specification report") as timer:
            if timer.skip_if_cfg_false(
                    "Reports", "write_network_specification_report"):
                return
            network_specification()

    def _execute_chip_id_allocator(self):
        """
        Runs, times and logs the ChipIdAllocator

        """
        with FecTimer(MAPPING, "Chip ID allocator"):
            # return ignored as changes done inside original graph object
            malloc_based_chip_id_allocator()

    def _execute_insert_live_packet_gatherers_to_graphs(self):
        """
        Runs, times and logs the InsertLivePacketGatherersToGraphs if required

        :return: mapping between LPG parameters and LPG application and
            machine vertices
        :rtype: dict(LivePacketGatherParameters,
            tuple(LivePacketGather or None,
            dict(tuple(int,int),LivePacketGatherMachineVertex)))
        """
        with FecTimer(
                MAPPING, "Insert live packet gatherers to graphs") as timer:
            if self._data_writer.has_live_packet_recorder_params():
                return insert_live_packet_gatherers_to_graphs()
            else:
                timer.skip("No live_packet_recorder_params")

    def _report_board_chip(self):
        """
        Runs, times and logs the BoardChipReport is requested

        """
        with FecTimer(MAPPING, "Board chip report") as timer:
            if timer.skip_if_cfg_false(
                    "Reports", "write_board_chip_report"):
                return
            board_chip_report()

    def _execute_splitter_reset(self):
        """
        Runs, times and logs the splitter_reset

        """
        with FecTimer(MAPPING, "Splitter reset"):
            splitter_reset()

    # Overriden by spynaker to choose an extended algorithm
    def _execute_splitter_selector(self):
        """
        Runs, times and logs the SplitterSelector
        """
        with FecTimer(MAPPING, "Splitter selector"):
            splitter_selector()

    def _execute_delay_support_adder(self):
        """
        Stub to allow spynakker to add delay supports
        """

    def _execute_preallocate_for_live_packet_gatherer(
            self, pre_allocated_resources):
        """
        Runs, times and logs the PreAllocateResourcesForLivePacketGatherers if\
        required

        :param pre_allocated_resources: other preallocated resources
        :type pre_allocated_resources:
            ~pacman.model.resources.PreAllocatedResourceContainer
        """
        with FecTimer(
                MAPPING, "Preallocate for live packet gatherer") as timer:
            if self._data_writer.has_live_packet_recorder_params():
                preallocate_resources_for_live_packet_gatherers(
                    pre_allocated_resources)
            else:
                timer.skip("No live_packet_recorder_params")

    def _execute_preallocate_for_chip_power_monitor(
            self, pre_allocated_resources):
        """
        Runs, times and logs the PreAllocateResourcesForChipPowerMonitor if\
        required

        :param pre_allocated_resources: other preallocated resources
        :type pre_allocated_resources:
            ~pacman.model.resources.PreAllocatedResourceContainer
        """
        with FecTimer(MAPPING, "Preallocate for chip power monitor") as timer:
            if timer.skip_if_cfg_false("Reports", "write_energy_report"):
                return
            preallocate_resources_for_chip_power_monitor(
                pre_allocated_resources)

    def _execute_preallocate_for_extra_monitor_support(
            self, pre_allocated_resources):
        """
        Runs, times and logs the PreAllocateResourcesForExtraMonitorSupport if\
        required

        :param pre_allocated_resources: other preallocated resources
        :type pre_allocated_resources:
            ~pacman.model.resources.PreAllocatedResourceContainer
        """
        with FecTimer(MAPPING, "Preallocate for extra monitor support") \
                as timer:
            if timer.skip_if_cfgs_false(
                    "Machine", "enable_advanced_monitor_support",
                    "enable_reinjection"):
                return
            pre_allocate_resources_for_extra_monitor_support(
                pre_allocated_resources)

    # Overriden by spynaker to choose a different algorithm
    def _execute_splitter_partitioner(self, pre_allocated_resources):
        """
        Runs, times and logs the SplitterPartitioner if\
        required

        :param pre_allocated_resources: other preallocated resources
        :type pre_allocated_resources:
            ~pacman.model.resources.PreAllocatedResourceContainer
        """
        if not self._data_writer.get_runtime_graph().n_vertices:
            return
        with FecTimer(MAPPING, "Splitter partitioner"):
            machine_graph, n_chips_in_graph = splitter_partitioner(
                pre_allocated_resources)
            self._data_writer.set_runtime_machine_graph(machine_graph)
            self._data_writer.set_n_chips_in_graph(n_chips_in_graph)

    def _execute_graph_measurer(self):
        """
        Runs, times and logs GraphMeasurer is required

        Sets self._n_chips_in_graph if no machine exists

        Warning if the users has specified a machine size he gets what he
        asks for and if it is too small the placer will tell him.

        :return:
        """
        if not self._max_machine:
            if self._data_writer.has_machine():
                return
        with FecTimer(MAPPING, "Graph measurer"):
            self._data_writer.set_n_chips_in_graph(
                graph_measurer())

    def _execute_insert_chip_power_monitors(self):
        """
        Run, time and log the InsertChipPowerMonitorsToGraphs if required

        """
        with FecTimer(MAPPING, "Insert chip power monitors") as timer:
            if timer.skip_if_cfg_false("Reports", "write_energy_report"):
                return
            insert_chip_power_monitors_to_graphs()

    def _execute_insert_extra_monitor_vertices(self):
        """
        Run, time and log the InsertExtraMonitorVerticesToGraphs if required

        """
        with FecTimer(MAPPING, "Insert extra monitor vertices") as timer:
            if timer.skip_if_cfgs_false(
                    "Machine", "enable_advanced_monitor_support",
                    "enable_reinjection"):
                return
            # inserter checks for None app graph not an empty one
        gather_map, monitor_map = insert_extra_monitor_vertices_to_graphs()
        self._data_writer.set_gatherer_map(gather_map)
        self._data_writer.set_monitor_map(monitor_map)

    def _execute_partitioner_report(self):
        """
        Write, times and logs the partitioner_report if needed

        """
        with FecTimer(MAPPING, "Partitioner report") as timer:
            if timer.skip_if_cfg_false(
                    "Reports", "write_partitioner_reports"):
                return
            partitioner_report()

    def _execute_edge_to_n_keys_mapper(self):
        """
        Runs, times and logs the EdgeToNKeysMapper

        Sets the "machine_partition_n_keys_map" data
        """
        with FecTimer(MAPPING, "Edge to n keys mapper"):
            self._data_writer.set_machine_partition_n_keys_map(
                edge_to_n_keys_mapper())

    def _execute_local_tdma_builder(self):
        """
        Runs times and logs the LocalTDMABuilder
        """
        with FecTimer(MAPPING, "Local TDMA builder"):
            local_tdma_builder()

    def _json_partition_n_keys_map(self):
        """
        Writes, times and logs the machine_partition_n_keys_map if required
        """
        with FecTimer(MAPPING, "Json partition n keys map") as timer:
            if timer.skip_if_cfg_false(
                    "Reports", "write_json_partition_n_keys_map"):
                return
            write_json_partition_n_keys_map()
            # Output ignored as never used

    def _execute_connective_based_placer(self):
        """
        Runs, times and logs the ConnectiveBasedPlacer

        Sets the "placements" data

        .. note::
            Calling of this method is based on the cfg placer value

        """
        with FecTimer(MAPPING, "Connective based placer"):
            self._data_writer.set_placements(
                connective_based_placer())

    def _execute_one_to_one_placer(self):
        """
        Runs, times and logs the OneToOnePlacer

        Sets the "placements" data

        .. note::
            Calling of this method is based on the cfg placer value

        """
        with FecTimer(MAPPING, "One to one placer"):
            self._data_writer.set_placements(
                one_to_one_placer())

    def _execute_radial_placer(self):
        """
        Runs, times and logs the RadialPlacer

        Sets the "placements" data

        .. note::
            Calling of this method is based on the cfg placer value

        """
        with FecTimer(MAPPING, "Radial placer"):
            self._data_writer.set_placements(
                radial_placer())

    def _execute_speader_placer(self):
        """
        Runs, times and logs the SpreaderPlacer

        Sets the "placements" data

        .. note::
            Calling of this method is based on the cfg placer value

        """
        with FecTimer(MAPPING, "Spreader placer"):
            self._data_writer.set_placements(
                spreader_placer())

    def _do_placer(self):
        """
        Runs, times and logs one of the placers

        Sets the "placements" data

        Which placer is run depends on the cfg placer value

        This method is the entry point for adding a new Placer

        :raise ConfigurationException: if the cfg place value is unexpected
        """
        name = get_config_str("Mapping", "placer")
        if name == "ConnectiveBasedPlacer":
            return self._execute_connective_based_placer()
        if name == "OneToOnePlacer":
            return self._execute_one_to_one_placer()
        if name == "RadialPlacer":
            return self._execute_radial_placer()
        if name == "SpreaderPlacer":
            return self._execute_speader_placer()
        if "," in name:
            raise ConfigurationException(
                "Only a single algorithm is supported for placer")
        raise ConfigurationException(
            f"Unexpected cfg setting placer: {name}")

    def _execute_insert_edges_to_live_packet_gatherers(
            self, live_packet_recorder_parameters_mapping):
        """
        Runs, times and logs the InsertEdgesToLivePacketGatherers if required
        """
        with FecTimer(
                MAPPING, "Insert edges to live packet gatherers") as timer:
            if self._data_writer.has_live_packet_recorder_params():
                insert_edges_to_live_packet_gatherers(
                    live_packet_recorder_parameters_mapping)
            else:
                timer.skip("no live_packet_recorder_params")

    def _execute_insert_edges_to_extra_monitor(self):
        """
        Runs times and logs the InsertEdgesToExtraMonitor is required
        """
        with FecTimer(MAPPING, "Insert Edges To Extra Monitor") as timer:
            if timer.skip_if_cfgs_false(
                    "Machine", "enable_advanced_monitor_support",
                    "enable_reinjection"):
                return
            insert_edges_to_extra_monitor_functionality()

    def _execute_system_multicast_routing_generator(self):
        """
        Runs, times and logs the SystemMulticastRoutingGenerator is required

        May sets the data "data_in_multicast_routing_tables",
        "data_in_multicast_key_to_chip_map" and
        "system_multicast_router_timeout_keys"
        """
        with FecTimer(MAPPING, "System multicast routing generator") as timer:
            if timer.skip_if_cfgs_false(
                    "Machine", "enable_advanced_monitor_support",
                    "enable_reinjection"):
                return
            data = system_multicast_routing_generator()
            self._data_writer.set_system_multicast_routing_data(data)

    def _execute_fixed_route_router(self):
        """
        Runs, times and logs the FixedRouteRouter if required

        May set the "fixed_routes" data.
        """
        with FecTimer(MAPPING, "Fixed route router") as timer:
            if timer.skip_if_cfg_false(
                    "Machine", "enable_advanced_monitor_support"):
                return
            self._data_writer.set_fixed_routes(fixed_route_router(
                DataSpeedUpPacketGatherMachineVertex))

    def _report_placements_with_application_graph(self):
        """
        Writes, times and logs the application graph placer report if
        requested
        """
        if not self._data_writer.get_runtime_graph().n_vertices:
            return
        with FecTimer(
                MAPPING, "Placements wth application graph report") as timer:
            if timer.skip_if_cfg_false(
                    "Reports", "write_application_graph_placer_report"):
                return
            placer_reports_with_application_graph()

    def _report_placements_with_machine_graph(self):
        """
        Writes, times and logs the machine graph placer report if
        requested
        """
        with FecTimer(MAPPING, "Placements wthout machine graaph") as timer:
            if timer.skip_if_cfg_false(
                    "Reports", "write_machine_graph_placer_report"):
                return
            placer_reports_without_application_graph()

    def _json_placements(self):
        """
        Does, times and logs the writing of placements as json if requested
        :return:
        """
        with FecTimer(MAPPING, "Json placements") as timer:
            if timer.skip_if_cfg_false(
                    "Reports", "write_json_placements"):
                return
            write_json_placements()
            # Output ignored as never used

    def _execute_ner_route_traffic_aware(self):
        """
        Runs, times and logs the NerRouteTrafficAware

        Sets the "routing_table_by_partition" data if called

        .. note::
            Calling of this method is based on the cfg router value
        """
        with FecTimer(MAPPING, "Ner route traffic aware"):
            self._data_writer.set_routing_table_by_partition(
                ner_route_traffic_aware())

    def _execute_ner_route(self):
        """
        Runs, times and logs the NerRoute

        Sets the "routing_table_by_partition" data

        .. note::
            Calling of this method is based on the cfg router value
        """
        with FecTimer(MAPPING, "Ner route"):
            self._data_writer.set_routing_table_by_partition(ner_route())

    def _execute_basic_dijkstra_routing(self):
        """
        Runs, times and logs the BasicDijkstraRouting

        Sets the "routing_table_by_partition" data if called

        .. note::
            Calling of this method is based on the cfg router value
        """
        with FecTimer(MAPPING, "Basic dijkstra routing"):
            self._data_writer.set_routing_table_by_partition(
                basic_dijkstra_routing())

    def _do_routing(self):
        """
        Runs, times and logs one of the routers

        Sets the "routing_table_by_partition" data

        Which router is run depends on the cfg router value

        This method is the entry point for adding a new Router

        :raise ConfigurationException: if the cfg router value is unexpected
        """
        name = get_config_str("Mapping", "router")
        if name == "BasicDijkstraRouting":
            return self._execute_basic_dijkstra_routing()
        if name == "NerRoute":
            return self._execute_ner_route()
        if name == "NerRouteTrafficAware":
            return self._execute_ner_route_traffic_aware()
        if "," in name:
            raise ConfigurationException(
                "Only a single algorithm is supported for router")
        raise ConfigurationException(
            f"Unexpected cfg setting router: {name}")

    def _execute_basic_tag_allocator(self):
        """
        Runs, times and logs the Tag Allocator

        Sets the "tag" data
        """
        with FecTimer(MAPPING, "Basic tag allocator"):
            self._data_writer.set_tags(
                basic_tag_allocator())

    def _report_tag_allocations(self):
        """
        Write, times and logs the tag allocator report if requested
        """
        with FecTimer(MAPPING, "Tag allocator report") as timer:
            if timer.skip_if_cfg_false(
                    "Reports", "write_tag_allocation_reports"):
                return
            tag_allocator_report()

    def _execute_process_partition_constraints(self):
        """
        Runs, times and logs the ProcessPartitionConstraints
        """
        with FecTimer(MAPPING, "Process partition constraints"):
            process_partition_constraints()

    def _execute_global_allocate(self):
        """
        Runs, times and logs the Global Zoned Routing Info Allocator

        Sets "routing_info" is called

        .. note::
            Calling of this method is based on the cfg info_allocator value

        :return:
        """
        with FecTimer(MAPPING, "Global allocate"):
            self._data_writer.set_routing_infos(global_allocate())

    def _execute_flexible_allocate(self):
        """
        Runs, times and logs the Zoned Routing Info Allocator

        Sets "routing_info" is called

        .. note::
            Calling of this method is based on the cfg info_allocator value

        :return:
        """
        with FecTimer(MAPPING, "Zoned routing info allocator"):
            self._data_writer.set_routing_infos(flexible_allocate())

    def _execute_malloc_based_routing_info_allocator(self):
        """
        Runs, times and logs the Malloc Based Routing Info Allocator

        Sets "routing_info" is called

        .. note::
            Calling of this method is based on the cfg info_allocator value

        :return:
        """
        with FecTimer(MAPPING, "Malloc based routing info allocator"):
            self._data_writer.set_routing_infos(
                malloc_based_routing_info_allocator())

    def do_info_allocator(self):
        """
        Runs, times and logs one of the info allocaters

        Sets the "routing_info" data

        Which alloactor is run depends on the cfg info_allocator value

        This method is the entry point for adding a new Info Allocator

        :raise ConfigurationException: if the cfg info_allocator value is
            unexpected
        """
        name = get_config_str("Mapping", "info_allocator")
        if name == "GlobalZonedRoutingInfoAllocator ":
            return self._execute_global_allocate()
        if name == "MallocBasedRoutingInfoAllocator":
            return self._execute_malloc_based_routing_info_allocator()
        if name == "ZonedRoutingInfoAllocator":
            return self._execute_flexible_allocate()
        if "," in name:
            raise ConfigurationException(
                "Only a single algorithm is supported for info_allocator")
        raise ConfigurationException(
            f"Unexpected cfg setting info_allocator: {name}")

    def _report_router_info(self):
        """
        Writes, times and logs the router iinfo report if requested
        """
        with FecTimer(MAPPING, "Router info report") as timer:
            if timer.skip_if_cfg_false(
                    "Reports", "write_router_info_report"):
                return
            routing_info_report()

    def _execute_basic_routing_table_generator(self):
        """
        Runs, times and logs the Routing Table Generator

        .. note::
            Currently no other Routing Table Generator supported.
            To add an additional Generator copy the pattern of do_placer
        """
        with FecTimer(MAPPING, "Basic routing table generator"):
            self._data_writer.set_uncompressed(basic_routing_table_generator())
        # TODO Nuke ZonedRoutingTableGenerator

    def _report_routers(self):
        """
        Write, times and logs the router report if requested
        """
        with FecTimer(MAPPING, "Router report") as timer:
            if timer.skip_if_cfg_false(
                    "Reports", "write_router_reports"):
                return
        router_report_from_paths()

    def _report_router_summary(self):
        """
        Write, times and logs the router summary report if requested
        """
        with FecTimer(MAPPING, "Router summary report") as timer:
            if timer.skip_if_cfg_false(
                    "Reports", "write_router_summary_report"):
                return
            router_summary_report()

    def _json_routing_tables(self):
        """
        Write, time and log the routing tables as json if requested
        """
        with FecTimer(MAPPING, "Json routing tables") as timer:
            if timer.skip_if_cfg_false(
                    "Reports", "write_json_routing_tables"):
                return
            write_json_routing_tables(self._data_writer.get_uncompressed())
            # Output ignored as never used

    def _report_router_collision_potential(self):
        """
        Write, time and log the router collision report
        """
        with FecTimer(MAPPING, "Router collision potential report") as timer:
            if timer.skip_if_cfg_false(
                    "Reports", "write_router_collision_potential_report"):
                return
            router_collision_potential_report()

    def _execute_locate_executable_start_type(self):
        """
        Runs, times and logs LocateExecutableStartType if required

        May set the executable_types data.
        """
        with FecTimer(MAPPING, "Locate executable start type"):
            self._data_writer.set_executable_types(
                locate_executable_start_type())

    def _execute_buffer_manager_creator(self):
        """
        Run, times and logs the buffer manager creator if required

        May set the buffer_manager data
        """
        if self._data_writer.has_buffer_manager():
            return
        with FecTimer(MAPPING, "Buffer manager creator") as timer:
            if timer.skip_if_virtual_board():
                return

            self._data_writer.set_buffer_manager(
                buffer_manager_creator())

    def _execute_sdram_outgoing_partition_allocator(self):
        """
        Runs, times and logs the SDRAMOutgoingPartitionAllocator
        """
        with FecTimer(MAPPING, "SDRAM outgoing partition allocator"):
            sdram_outgoing_partition_allocator()

    def _do_mapping(self, total_run_time):
        """
        Runs, times and logs all the algorithms in the mapping stage

        :param float total_run_time:
        """
        # time the time it takes to do all pacman stuff
        mapping_total_timer = Timer()
        mapping_total_timer.start_timing()

        self._setup_java_caller()
        self._do_extra_mapping_algorithms()
        self._report_network_specification()
        self._execute_splitter_reset()
        self._execute_splitter_selector()
        self._execute_delay_support_adder()
        pre_allocated_resources = PreAllocatedResourceContainer()
        self._execute_preallocate_for_live_packet_gatherer(
            pre_allocated_resources)
        self._execute_preallocate_for_chip_power_monitor(
            pre_allocated_resources)
        self._execute_preallocate_for_extra_monitor_support(
            pre_allocated_resources)
        self._execute_splitter_partitioner(pre_allocated_resources)
        self._execute_graph_measurer()
        if self._max_machine:
            self._max_machine = False
            self._data_writer.clear_machine()
        allocator_data = self._execute_allocator(MAPPING, total_run_time)
        self._execute_machine_generator(MAPPING, allocator_data)
        self._json_machine()
        self._execute_chip_id_allocator()
        live_packet_recorder_parameters_mapping = \
            self._execute_insert_live_packet_gatherers_to_graphs()
        self._report_board_chip()
        self._execute_insert_chip_power_monitors()
        self._execute_insert_extra_monitor_vertices()
        self._execute_partitioner_report()
        self._execute_edge_to_n_keys_mapper()
        self._execute_local_tdma_builder()
        self._json_partition_n_keys_map()
        self._do_placer()
        self._execute_insert_edges_to_live_packet_gatherers(
            live_packet_recorder_parameters_mapping)
        self._execute_insert_edges_to_extra_monitor()
        self._execute_system_multicast_routing_generator()
        self._execute_fixed_route_router()
        self._report_placements_with_application_graph()
        self._report_placements_with_machine_graph()
        self._json_placements()
        self._do_routing()
        self._execute_basic_tag_allocator()
        self._report_tag_allocations()
        self._execute_process_partition_constraints()
        self.do_info_allocator()
        self._report_router_info()
        self._execute_basic_routing_table_generator()
        self._report_routers()
        self._report_router_summary()
        self._json_routing_tables()
        self._report_router_collision_potential()
        self._execute_locate_executable_start_type()
        self._execute_buffer_manager_creator()
        self._execute_sdram_outgoing_partition_allocator()

        with ProvenanceWriter() as db:
            db.insert_category_timing(
                MAPPING, mapping_total_timer.take_sample(), self._n_loops)

    # Overridden by spy which adds placement_order
    def _execute_graph_data_specification_writer(self):
        """
        Runs, times, and logs the GraphDataSpecificationWriter

        Sets the dsg_targets data
        """
        with FecTimer(
                DATA_GENERATION, "Graph data specification writer"):
            self._data_writer.set_dsg_targets(
                graph_data_specification_writer())

    def _do_data_generation(self):
        """
        Runs, Times and logs the data generation
        """
        # set up timing
        data_gen_timer = Timer()
        data_gen_timer.start_timing()

        self._execute_graph_data_specification_writer()

        with ProvenanceWriter() as db:
            db.insert_category_timing(
                DATA_GENERATION, data_gen_timer.take_sample(), self._n_loops)

    def _execute_routing_setup(self,):
        """
        Runs, times and logs the RoutingSetup if required.

        """
        if self._multicast_routes_loaded:
            return
        with FecTimer(LOADING, "Routing setup") as timer:
            if timer.skip_if_virtual_board():
                return
            # Only needs the x and y of chips with routing tables
            routing_setup()

    def _execute_graph_binary_gatherer(self):
        """
        Runs, times and logs the GraphBinaryGatherer if required.

        """
        with FecTimer(LOADING, "Graph binary gatherer") as timer:
            try:
                self._data_writer.set_executable_targets(
                    graph_binary_gatherer())
            except KeyError:
                if get_config_bool("Machine", "virtual_board"):
                    logger.warning(
                        "Ignoring exectable not found as using virtual")
                    timer.error("exectable not found and virtual board")
                    return
                raise

    def _execute_host_bitfield_compressor(self):
        """
        Runs, times and logs the HostBasedBitFieldRouterCompressor

        .. note::
            Calling of this method is based on the cfg compressor or
            virtual_compressor value

        :return: CompressedRoutingTables
        :rtype: MulticastRoutingTables
        """
        with FecTimer(
                LOADING, "Host based bitfield router compressor") as timer:
            if timer.skip_if_virtual_board():
                return None
            self._multicast_routes_loaded = False
            compressed = host_based_bit_field_router_compressor()
            return compressed

    def _execute_machine_bitfield_ordered_covering_compressor(self):
        """
        Runs, times and logs the MachineBitFieldOrderedCoveringCompressor

        .. note::
            Calling of this method is based on the cfg compressor or
            virtual_compressor value

        :return: None
        :rtype: None
        """
        with FecTimer(
                LOADING,
                "Machine bitfield ordered covering compressor") as timer:
            if timer.skip_if_virtual_board():
                return None
            machine_bit_field_ordered_covering_compressor()
            self._multicast_routes_loaded = True
            return None

    def _execute_machine_bitfield_pair_compressor(self):
        """
        Runs, times and logs the MachineBitFieldPairRouterCompressor

        .. note::
            Calling of this method is based on the cfg compressor or
            virtual_compressor value

        :return: None
        :rtype: None
         """
        with FecTimer(
                LOADING, "Machine bitfield pair router compressor") as timer:
            if timer.skip_if_virtual_board():
                return None
            self._multicast_routes_loaded = True
            machine_bit_field_pair_router_compressor()
            return None

    def _execute_ordered_covering_compressor(self):
        """
        Runs, times and logs the OrderedCoveringCompressor

        .. note::
            Calling of this method is based on the cfg compressor or
            virtual_compressor value

        :return: CompressedRoutingTables
        :rtype: MulticastRoutingTables
        """
        with FecTimer(LOADING, "Ordered covering compressor") as timer:
            self._multicast_routes_loaded = False
            precompressed = self._data_writer.get_precompressed()
            if self._compression_skipable(precompressed):
                timer.skip("Tables already small enough")
                return precompressed
            compressed = ordered_covering_compressor()
            return compressed

    def _execute_ordered_covering_compression(self):
        """
        Runs, times and logs the ordered covering compressor on machine

        .. note::
            Calling of this method is based on the cfg compressor or
            virtual_compressor value

        :return: None
        :rtype: None
        """
        with FecTimer(LOADING, "Ordered covering compressor") as timer:
            if timer.skip_if_virtual_board():
                return None, []
            precompressed = self._data_writer.get_precompressed()
            if self._compression_skipable(precompressed):
                timer.skip("Tables already small enough")
                self._multicast_routes_loaded = False
                return precompressed
            ordered_covering_compression()
            self._multicast_routes_loaded = True
            return None

    def _execute_pair_compressor(self):
        """
        Runs, times and logs the PairCompressor

        .. note::
            Calling of this method is based on the cfg compressor or
            virtual_compressor value

        :return: CompressedRoutingTable
        :rtype: MulticastRoutingTables
        """
        with FecTimer(LOADING, "Pair compressor") as timer:
            precompressed = self._data_writer.get_precompressed()
            self._multicast_routes_loaded = False
            if self._compression_skipable(precompressed):
                timer.skip("Tables already small enough")
                return precompressed
            compressed = pair_compressor()
            return compressed

    def _execute_pair_compression(self):
        """
        Runs, times and logs the pair compressor on machine

        .. note::
            Calling of this method is based on the cfg compressor or
            virtual_compressor value

        :return: None
        :rtype: None
        """
        with FecTimer(LOADING, "Pair on chip router compression") as timer:
            if timer.skip_if_virtual_board():
                return None
            precompressed = self._data_writer.get_precompressed()
            if self._compression_skipable(precompressed):
                timer.skip("Tables already small enough")
                self._multicast_routes_loaded = False
                return precompressed
            pair_compression()
            self._multicast_routes_loaded = True
            return None

    def _execute_pair_unordered_compressor(self):
        """
        Runs, times and logs the CheckedUnorderedPairCompressor

        .. note::
            Calling of this method is based on the cfg compressor or
            virtual_compressor value

        :return: CompressedRoutingTables
        :rtype: MulticastRoutingTables
        """
        with FecTimer(LOADING, "Pair unordered compressor") as timer:
            self._multicast_routes_loaded = False
            precompressed = self._data_writer.get_precompressed()
            if self._compression_skipable(precompressed):
                timer.skip("Tables already small enough")
                return precompressed
            compressed = pair_compressor(ordered=False)
            return compressed

    def _compressor_name(self):
        if get_config_bool("Machine", "virtual_board"):
            name = get_config_str("Mapping", "virtual_compressor")
            if name is None:
                logger.info("As no virtual_compressor specified "
                            "using compressor setting")
                name = get_config_str("Mapping", "compressor")
        else:
            name = get_config_str("Mapping", "compressor")
        pre_compress = "BitField" not in name
        return name, pre_compress

    def _compression_skipable(self, tables):
        if get_config_bool(
                "Mapping", "router_table_compress_as_far_as_possible"):
            return False
        return tables.max_number_of_entries <= Machine.ROUTER_ENTRIES

    def _execute_pre_compression(self, pre_compress):
        if pre_compress:
            name = get_config_str("Mapping", "precompressor")
            if name is None:
                self._data_writer.set_precompressed(
                    self._data_writer.get_uncompressed())
            elif name == "Ranged":
                with FecTimer(LOADING, "Ranged Compressor") as timer:
                    if self._compression_skipable(
                            self._data_writer.get_uncompressed()):
                        timer.skip("Tables already small enough")
                        self._data_writer.set_precompressed(
                            self._data_writer.get_uncompressed())
                        return
                    self._data_writer.set_precompressed(
                        range_compressor())
            else:
                raise ConfigurationException(
                    f"Unexpected cfg setting precompressor: {name}")
        else:
            self._data_writer.set_precompressed(
                self._data_writer.get_uncompressed())

    def _do_early_compression(self, name):
        """
        Calls a compressor based on the name provided

        .. note::
            This method is the entry point for adding a new compressor that
             can or must run early.

        :param str name: Name of a compressor
        :raise ConfigurationException: if the name is not expected
        :return: CompressedRoutingTables (likely to be None),
            RouterCompressorProvenanceItems (may be an empty list)
        :rtype: tuple(MulticastRoutingTables or None, list(ProvenanceDataItem))
        """
        if name == "MachineBitFieldOrderedCoveringCompressor":
            return \
                self._execute_machine_bitfield_ordered_covering_compressor()
        if name == "MachineBitFieldPairRouterCompressor":
            return self._execute_machine_bitfield_pair_compressor()
        if name == "OrderedCoveringCompressor":
            return self._execute_ordered_covering_compressor()
        if name == "OrderedCoveringOnChipRouterCompression":
            return self._execute_ordered_covering_compression()
        if name == "PairCompressor":
            return self._execute_pair_compressor()
        if name == "PairOnChipRouterCompression":
            return self._execute_pair_compression()
        if name == "PairUnorderedCompressor":
            return self._execute_pair_unordered_compressor()

        # delay compression until later
        return None

    def _do_delayed_compression(self, name, compressed):
        """
        run compression that must be delayed until later

        .. note::
            This method is the entry point for adding a new compressor that
            can not run at the normal place

        :param str name: Name of a compressor
        :raise ConfigurationException: if the name is not expected
        :return: CompressedRoutingTables (likely to be None),
            RouterCompressorProvenanceItems (may be an empty list)
        :rtype: tuple(MulticastRoutingTables or None, list(ProvenanceDataItem))
        """
        if self._multicast_routes_loaded or compressed:
            # Already compressed
            return compressed
        # overridden in spy to handle:
        # SpynnakerMachineBitFieldOrderedCoveringCompressor
        # SpynnakerMachineBitFieldPairRouterCompressor

        if name == "HostBasedBitFieldRouterCompressor":
            return self._execute_host_bitfield_compressor()
        if "," in name:
            raise ConfigurationException(
                "Only a single algorithm is supported for compressor")

        raise ConfigurationException(
            f"Unexpected cfg setting compressor: {name}")

    def _execute_load_routing_tables(self, compressed):
        """
        Runs, times and logs the RoutingTableLoader if required

        :param compressed:
        :type compressed: MulticastRoutingTables or None
        """
        if not compressed:
            return
        with FecTimer(LOADING, "Routing table loader") as timer:
            self._multicast_routes_loaded = True
            if timer.skip_if_virtual_board():
                return
            routing_table_loader(compressed)

    def _report_uncompressed_routing_table(self):
        """
        Runs, times and logs the router report from router tables if requested
        """
        # TODO why not during mapping?
        with FecTimer(LOADING, "Uncompressed routing table report") as timer:
            if timer.skip_if_cfg_false(
                    "Reports", "write_routing_table_reports"):
                return
            router_report_from_router_tables()

    def _report_bit_field_compressor(self):
        """
        Runs, times and logs the BitFieldCompressorReport if requested
        """
        with FecTimer(LOADING, "Bitfield compressor report") as timer:
            if timer.skip_if_cfg_false(
                    "Reports",  "write_bit_field_compressor_report"):
                return
            # BitFieldSummary output ignored as never used
            bitfield_compressor_report()

    def _execute_load_fixed_routes(self):
        """
        Runs, times and logs Load Fixed Routes is required
        """
        with FecTimer(LOADING, "Load fixed routes") as timer:
            if timer.skip_if_cfg_false(
                    "Machine", "enable_advanced_monitor_support"):
                return
            if timer.skip_if_virtual_board():
                return
            load_fixed_routes()

    def _execute_system_data_specification(self):
        """
        Runs, times and logs the execute_system_data_specs if required

        """
        with FecTimer(LOADING, "Execute system data specification") \
                as timer:
            if timer.skip_if_virtual_board():
                return None
            execute_system_data_specs()

    def _execute_load_system_executable_images(self):
        """
        Runs, times and logs the loading of exectuable images
        """
        with FecTimer(LOADING, "Load executable system Images") as timer:
            if timer.skip_if_virtual_board():
                return
            load_sys_images()

    def _execute_application_data_specification(self):
        """
        Runs, times and logs the execute_application_data_specs if required

        :return: map of placement and DSG data, and loaded data flag.
        :rtype: dict(tuple(int,int,int),DataWritten) or DsWriteInfo
        """
        with FecTimer(LOADING, "Host data specification") as timer:
            if timer.skip_if_virtual_board():
                return
            return execute_application_data_specs()

    def _execute_tags_from_machine_report(self):
        """
        Run, times and logs the TagsFromMachineReport if requested
        :return:
        """
        with FecTimer(LOADING, "Tags from machine report") as timer:
            if timer.skip_if_virtual_board():
                return
            if timer.skip_if_cfg_false(
                    "Reports", "write_tag_allocation_reports"):
                return
            tags_from_machine_report()

    def _execute_load_tags(self):
        """
        Runs, times and logs the Tags Loader if required
        """
        # TODO why: if graph_changed or data_changed:
        with FecTimer(LOADING, "Tags Loader") as timer:
            if timer.skip_if_virtual_board():
                return
            tags_loader()

    def _do_extra_load_algorithms(self):
        """
        Runs, times and logs any extra load algorithms

        """
        pass

    def _report_memory_on_host(self):
        """
        Runs, times and logs MemoryMapOnHostReport is requested

        """
        with FecTimer(LOADING, "Memory report") as timer:
            if timer.skip_if_virtual_board():
                return
            if timer.skip_if_cfg_false(
                    "Reports", "write_memory_map_report"):
                return
            memory_map_on_host_report()

    def _report_memory_on_chip(self):
        """
        Runs, times and logs MemoryMapOnHostChipReport is requested

        """
        with FecTimer(LOADING, "Memory report") as timer:
            if timer.skip_if_virtual_board():
                return
            if timer.skip_if_cfg_false(
                    "Reports", "write_memory_map_report"):
                return

            memory_map_on_host_chip_report()

    # TODO consider different cfg flags
    def _report_compressed(self, compressed):
        """
        Runs, times and logs the compressor reports if requested

        :param compressed:
        :type compressed: MulticastRoutingTables or None
        """
        with FecTimer(LOADING, "Compressor report") as timer:
            if timer.skip_if_cfg_false(
                    "Reports", "write_routing_table_reports"):
                return
            if timer.skip_if_cfg_false(
                    "Reports", "write_routing_tables_from_machine_reports"):
                return

            if compressed is None:
                if timer.skip_if_virtual_board():
                    return
                compressed = read_routing_tables_from_machine()

            router_report_from_compressed_router_tables(compressed)

            generate_comparison_router_report(compressed)

            router_compressed_summary_report(compressed)

            routing_table_from_machine_report(compressed)

    def _report_fixed_routes(self):
        """
        Runs, times and logs the FixedRouteFromMachineReport is requested
        """
        with FecTimer(LOADING, "Fixed route report") as timer:
            if timer.skip_if_virtual_board():
                return
            if timer.skip_if_cfg_false(
                    "Machine", "enable_advanced_monitor_support"):
                return
            # TODO at the same time as LoadFixedRoutes?
            fixed_route_from_machine_report()

    def _execute_application_load_executables(self):
        """ algorithms needed for loading the binaries to the SpiNNaker machine

        :return:
        """
        with FecTimer(LOADING, "Load executable app images") as timer:
            if timer.skip_if_virtual_board():
                return
            load_app_images()

    def _do_load(self, graph_changed):
        """
        Runs, times and logs the load algotithms

        :param bool graph_changed: Flag to say the graph changed,
        """
        # set up timing
        load_timer = Timer()
        load_timer.start_timing()

        if graph_changed:
            self._execute_routing_setup()
            self._execute_graph_binary_gatherer()
        # loading_algorithms
        self._report_uncompressed_routing_table()
        compressor, pre_compress = self._compressor_name()
        self._execute_pre_compression(pre_compress)
        compressed = self._do_early_compression(compressor)
        if graph_changed:
            self._execute_load_fixed_routes()
        self._execute_system_data_specification()
        self._execute_load_system_executable_images()
        self._execute_load_tags()
        self._execute_application_data_specification()

        self._do_extra_load_algorithms()
        compressed = self._do_delayed_compression(compressor, compressed)
        self._execute_load_routing_tables(compressed)
        self._report_bit_field_compressor()

        # TODO Was master correct to run the report first?
        self._execute_tags_from_machine_report()
        if graph_changed:
            self._report_memory_on_host()
            self._report_memory_on_chip()
            self._report_compressed(compressed)
            self._report_fixed_routes()
        self._execute_application_load_executables()

        with ProvenanceWriter() as db:
            db.insert_category_timing(
                LOADING, load_timer.take_sample(), self._n_loops)

    def _execute_sdram_usage_report_per_chip(self):
        # TODO why in do run
        with FecTimer(RUN_LOOP, "Sdram usage per chip report") as timer:
            if timer.skip_if_cfg_false(
                    "Reports", "write_sdram_usage_report_per_chip"):
                return
            sdram_usage_report_per_chip()

    def _execute_dsg_region_reloader(self):
        """
            Runs, times and logs the DSGRegionReloader if required

            Reload any parameters over the loaded data if we have already
            run and not using a virtual board and the data hasn't already
            been regenerated

        """
        if not self._data_writer.is_ran_ever():
            return
        if self._data_writer.is_hard_reset():
            return
        with FecTimer(RUN_LOOP, "DSG region reloader") as timer:
            if timer.skip_if_virtual_board():
                return
            dsg_region_reloader()

    def _execute_graph_provenance_gatherer(self):
        """
        Runs, times and log the GraphProvenanceGatherer if requested

        """
        with FecTimer(RUN_LOOP, "Graph provenance gatherer") as timer:
            if timer.skip_if_cfg_false("Reports", "read_provenance_data"):
                return []
            graph_provenance_gatherer()

    def _execute_placements_provenance_gatherer(self):
        """
        Runs, times and log the PlacementsProvenanceGatherer if requested
        """
        with FecTimer(RUN_LOOP, "Placements provenance gatherer") as timer:
            if timer.skip_if_cfg_false("Reports", "read_provenance_data"):
                return []
            if timer.skip_if_virtual_board():
                return []
            # Also used in recover from error where is is not all placements
            placements_provenance_gatherer(self._data_writer.get_placements())

    def _execute_router_provenance_gatherer(self):
        """
        Runs, times and log the RouterProvenanceGatherer if requested
        """
        with FecTimer(RUN_LOOP, "Router provenance gatherer") as timer:
            if timer.skip_if_cfg_false("Reports", "read_provenance_data"):
                return []
            if timer.skip_if_virtual_board():
                return []
            router_provenance_gatherer()

    def _execute_profile_data_gatherer(self):
        """
        Runs, times and logs the ProfileDataGatherer if requested
        """
        with FecTimer(RUN_LOOP, "Profile data gatherer") as timer:
            if timer.skip_if_cfg_false("Reports", "read_provenance_data"):
                return
            if timer.skip_if_virtual_board():
                return
            profile_data_gatherer()

    def _do_read_provenance(self):
        """
        Runs, times and log the methods that gather provenance

        :rtype: list(ProvenanceDataItem)
        """
        self._execute_graph_provenance_gatherer()
        self._execute_placements_provenance_gatherer()
        self._execute_router_provenance_gatherer()
        self._execute_profile_data_gatherer()

    def _report_energy(self):
        """
        Runs, times and logs the energy report if requested

        """
        with FecTimer(RUN_LOOP, "Energy report") as timer:
            if timer.skip_if_cfg_false("Reports", "write_energy_report"):
                return []
            if timer.skip_if_virtual_board():
                return []

            # TODO runtime is None
            power_used = compute_energy_used(
                self._machine_allocation_controller)

            energy_provenance_reporter(power_used)

            # create energy reporter
            energy_reporter = EnergyReport()

            # run energy report
            energy_reporter.write_energy_report(power_used)

    def _do_provenance_reports(self):
        """
        Runs any reports based on provenance

        """
        pass

    def _execute_clear_io_buf(self):
        """
        Runs, times and logs the ChipIOBufClearer if required

        """
        if self._data_writer.get_current_run_timesteps() is None:
            return
        with FecTimer(RUN_LOOP, "Clear IO buffer") as timer:
            if timer.skip_if_virtual_board():
                return
            # TODO Why check empty_graph is always false??
            if timer.skip_if_cfg_false("Reports", "clear_iobuf_during_run"):
                return
            chip_io_buf_clearer()

    def _execute_runtime_update(self, n_sync_steps):
        """
        Runs, times and logs the runtime updater if required

        :param int n_sync_steps:
            The number of timesteps between synchronisations
        """
        with FecTimer(RUN_LOOP, "Runtime Update") as timer:
            if timer.skip_if_virtual_board():
                return
            if (ExecutableType.USES_SIMULATION_INTERFACE in
                    self._data_writer.get_executable_types()):
                chip_runtime_updater(n_sync_steps)
            else:
                timer.skip("No Simulation Interface used")

    def _execute_create_database_interface(self, run_time):
        """
        Runs, times and logs Database Interface Creater

        Sets the _database_file_path data object

        :param int run_time: the run duration in milliseconds.
        """
        with FecTimer(RUN_LOOP, "Create database interface"):
            # Used to used compressed routing tables if available on host
            # TODO consider not saving router tabes.
            self._data_writer.set_database_file_path(
                database_interface(run_time))

    def _execute_create_notifiaction_protocol(self):
        """
        Runs, times and logs the creation of the Notification Protocol

        Sets the notification_interface data object
        """
        with FecTimer(RUN_LOOP, "Create notification protocol"):
            self._data_writer.set_notification_protocol(
                create_notification_protocol())

    def _execute_runner(self, n_sync_steps, run_time):
        """
        Runs, times and logs the ApplicationRunner

        :param int n_sync_steps:
            The number of timesteps between synchronisations
        :param int run_time: the run duration in milliseconds.
        :return:
        """
        with FecTimer(RUN_LOOP, APPLICATION_RUNNER) as timer:
            if timer.skip_if_virtual_board():
                return
            # Don't timeout if a stepped mode is in operation
            if n_sync_steps:
                time_threshold = None
            else:
                time_threshold = get_config_int(
                    "Machine", "post_simulation_overrun_before_error")
            application_runner(
                run_time, time_threshold, self._run_until_complete)

    def _execute_extract_iobuff(self):
        """
        Runs, times and logs the ChipIOBufExtractor if required
        """
        with FecTimer(RUN_LOOP, "Extract IO buff") as timer:
            if timer.skip_if_virtual_board():
                return
            if timer.skip_if_cfg_false(
                    "Reports", "extract_iobuf"):
                return
            # ErrorMessages, WarnMessages output ignored as never used!
            chip_io_buf_extractor()

    def _execute_buffer_extractor(self):
        """
        Runs, times and logs the BufferExtractor if required
        """
        with FecTimer(RUN_LOOP, "Buffer extractor") as timer:
            if timer.skip_if_virtual_board():
                return
            buffer_extractor()

    def _do_extract_from_machine(self):
        """
        Runs, times and logs the steps to extract data from the machine

        :param run_time: the run duration in milliseconds.
        :type run_time: int or None
        """
        self._execute_extract_iobuff()
        self._execute_buffer_extractor()
        self._execute_clear_io_buf()

        # FinaliseTimingData never needed as just pushed self._ to inputs
        self._do_read_provenance()
        with ProvenanceWriter() as db:
            db.insert_category_timing(
                RUN_LOOP, self._run_timer.take_sample(), self._n_loops)
        self._report_energy()
        self._do_provenance_reports()

    def __do_run(self, n_machine_time_steps, graph_changed, n_sync_steps):
        """
        Runs, times and logs the do run steps.

        :param n_machine_time_steps: Number of timesteps run
        :type n_machine_time_steps: int or None
        :param int n_sync_steps:
            The number of timesteps between synchronisations
        :param bool graph_changed: Flag to say the graph changed,
        """
        # TODO virtual board
        self._run_timer = Timer()
        self._run_timer.start_timing()
        run_time = None
        if n_machine_time_steps is not None:
            run_time = (n_machine_time_steps *
                        self._data_writer.get_simulation_time_step_ms())
        self._data_writer.increment_current_run_timesteps(
            n_machine_time_steps)

        self._execute_sdram_usage_report_per_chip()
        if graph_changed:
            self._execute_create_database_interface(run_time)
        self._execute_create_notifiaction_protocol()
        if self._data_writer.is_ran_ever() and not graph_changed:
            self._execute_dsg_region_reloader()
        self._execute_runtime_update(n_sync_steps)
        self._execute_runner(n_sync_steps, run_time)
        if n_machine_time_steps is not None or self._run_until_complete:
            self._do_extract_from_machine()
        # reset at the end of each do_run cycle

    def _do_run(self, n_machine_time_steps, graph_changed, n_sync_steps):
        """
        Runs, times and logs the do run steps.

        :param n_machine_time_steps: Number of timesteps run
        :type n_machine_time_steps: int or None
        :param int n_sync_steps:
            The number of timesteps between synchronisations
        :param bool graph_changed: Flag to say the graph changed,
        """
        try:
            self.__do_run(
                n_machine_time_steps, graph_changed, n_sync_steps)
        except KeyboardInterrupt:
            logger.error("User has aborted the simulation")
            self._shutdown()
            sys.exit(1)
        except Exception as run_e:
            self._recover_from_error(run_e)

            # if in debug mode, do not shut down machine
            if get_config_str("Mode", "mode") != "Debug":
                try:
                    self.stop()
                except Exception as stop_e:
                    logger.exception(f"Error {stop_e} when attempting to stop")

            # reraise exception
            raise run_e

    def _recover_from_error(self, exception):
        """
        :param Exception exception:
        """
        try:
            self.__recover_from_error(exception)
        except Exception as rec_e:
            logger.exception(
                f"Error {rec_e} when attempting to recover from error")

    def __recover_from_error(self, exception):
        """
        :param Exception exception:
        """
        # if exception has an exception, print to system
        logger.error("An error has occurred during simulation")
        # Print the detail including the traceback
        logger.error(exception)

        logger.info("\n\nAttempting to extract data\n\n")

        # Extract router provenance
        try:
            router_provenance_gatherer()
        except Exception:
            logger.exception("Error reading router provenance")

        # Find the cores that are not in an expected state
        unsuccessful_cores = CPUInfos()
        if isinstance(exception, SpiNNManCoresNotInStateException):
            unsuccessful_cores = exception.failed_core_states()

        # If there are no cores in a bad state, find those not yet in
        # their finished state
        transceiver = self._data_writer.get_transceiver()
        if not unsuccessful_cores:
            for executable_type, core_subsets in \
                    self._data_writer.get_executable_types().items():
                failed_cores = transceiver.get_cores_not_in_state(
                    core_subsets, executable_type.end_state)
                for (x, y, p) in failed_cores:
                    unsuccessful_cores.add_processor(
                        x, y, p, failed_cores.get_cpu_info(x, y, p))

        # Print the details of error cores
        logger.error(transceiver.get_core_status_string(unsuccessful_cores))

        # Find the cores that are not in RTE i.e. that can still be read
        non_rte_cores = [
            (x, y, p)
            for (x, y, p), core_info in unsuccessful_cores.items()
            if (core_info.state != CPUState.RUN_TIME_EXCEPTION and
                core_info.state != CPUState.WATCHDOG)]

        # If there are any cores that are not in RTE, extract data from them
        if (non_rte_cores and
                ExecutableType.USES_SIMULATION_INTERFACE in
                self._data_writer.get_executable_types()):
            non_rte_core_subsets = CoreSubsets()
            for (x, y, p) in non_rte_cores:
                non_rte_core_subsets.add_processor(x, y, p)

            # Attempt to force the cores to write provenance and exit
            try:
                chip_provenance_updater(non_rte_core_subsets)
            except Exception:
                logger.exception("Could not update provenance on chip")

            # Extract any written provenance data
            try:
                transceiver = self._data_writer.get_transceiver()
                finished_cores = transceiver.get_cores_in_state(
                    non_rte_core_subsets, CPUState.FINISHED)
                finished_placements = Placements()
                placements = self._data_writer.get_placements()
                for (x, y, p) in finished_cores:
                    finished_placements.add_placement(
                        placements.get_placement_on_processor(x, y, p))
                placements_provenance_gatherer(finished_placements)
            except Exception as pro_e:
                logger.exception(f"Could not read provenance due to {pro_e}")

        # Read IOBUF where possible (that should be everywhere)
        iobuf = IOBufExtractor()
        try:
            errors, warnings = iobuf.extract_iobuf()
        except Exception:
            logger.exception("Could not get iobuf")
            errors, warnings = [], []

        # Print the IOBUFs
        self._print_iobuf(errors, warnings)

    @staticmethod
    def _print_iobuf(errors, warnings):
        """
        :param list(str) errors:
        :param list(str) warnings:
        """
        for warning in warnings:
            logger.warning(warning)
        for error in errors:
            logger.error(error)

    def reset(self):
        """ Code that puts the simulation back at time zero
        """
        if not self._data_writer.is_ran_last():
            if not self._data_writer.is_ran_ever():
                logger.error("Ignoring the reset before the run")
            else:
                logger.error("Ignoring the repeated reset call")
            return

        logger.info("Resetting")

        # rewind the buffers from the buffer manager, to start at the beginning
        # of the simulation again and clear buffered out
        if self._data_writer.has_buffer_manager():
            self._data_writer.get_buffer_manager().reset()

        if self._data_writer.get_user_accessed_machine():
            logger.warning(
                "A reset after a get machine call is always hard and "
                "therefor the previous machine is no longer valid")
            self._hard_reset()
        else:
            self._data_writer.soft_reset()

        # Reset the graph off the machine, to set things to time 0
        self.__reset_graph_elements()

    def _detect_if_graph_has_changed(self):
        """ Iterates though the original graphs looking for changes.

        :param bool reset_flags:
        :return: mapping_changed, data_changed
        :rtype: tuple(bool, bool)
        """
        # Set changed - note that we can't return yet as we still have to
        # mark vertices as not changed, otherwise they will keep reporting
        # that they have changed when they haven't
        changed = self._data_writer.get_vertices_or_edges_added()
        if self._data_writer.is_hard_reset():
            changed = True
        data_changed = False

        # if application graph is filled, check their changes
        if self._data_writer.has_application_vertices():
            for vertex in self._data_writer.iterate_vertices():
                if isinstance(vertex, AbstractChangableAfterRun):
                    if vertex.requires_mapping:
                        changed = True
                    if vertex.requires_data_generation:
                        data_changed = True
                    vertex.mark_no_changes()
            for partition in \
                    self._data_writer.iterate_partitions():
                for edge in partition.edges:
                    if isinstance(edge, AbstractChangableAfterRun):
                        if edge.requires_mapping:
                            changed = True
                        if edge.requires_data_generation:
                            data_changed = True
                        edge.mark_no_changes()

        # if no application, but a machine graph, check for changes there
        elif self._data_writer.has_machine_vertices():
            for machine_vertex in self._data_writer.iterate_machine_vertices():
                if isinstance(machine_vertex, AbstractChangableAfterRun):
                    if machine_vertex.requires_mapping:
                        changed = True
                    if machine_vertex.requires_data_generation:
                        data_changed = True
                    machine_vertex.mark_no_changes()
            for partition in self._data_writer.iterate_machine_partitions():
                for machine_edge in partition.edges:
                    if isinstance(machine_edge, AbstractChangableAfterRun):
                        if machine_edge.requires_mapping:
                            changed = True
                        if machine_edge.requires_data_generation:
                            data_changed = True
                        machine_edge.mark_no_changes()
        return changed, data_changed

    @property
    def n_loops(self):
        """
        The number for this or the net loop within an end_user run

        :rtype: int or None
        """
        return self._n_loops

    def __repr__(self):
        if self._data_writer.has_ipaddress():
            return f"general front end instance for machine " \
                   f"{self._data_writer.get_ipaddress()}"
        else:
            return "general front end instance no machine set"

    def _shutdown(self):

        # if stopping on machine, clear IP tags and routing table
        self.__clear()

        # stop the transceiver and allocation controller
        if self._data_writer.has_transceiver():
            transceiver = self._data_writer.get_transceiver()
            transceiver.stop_application(self._data_writer.get_app_id())

        self.__close_allocation_controller()
        self._data_writer.clear_notification_protocol()

    def __clear(self):
        if not self._data_writer.has_transceiver():
            return
        transceiver = self._data_writer.get_transceiver()

        if get_config_bool("Machine", "clear_tags"):
            for ip_tag in self._data_writer.get_tags().ip_tags:
                transceiver.clear_ip_tag(
                    ip_tag.tag, board_address=ip_tag.board_address)
            for reverse_ip_tag in self._data_writer.get_tags().reverse_ip_tags:
                transceiver.clear_ip_tag(
                    reverse_ip_tag.tag,
                    board_address=reverse_ip_tag.board_address)

        # if clearing routing table entries, clear
        if get_config_bool("Machine", "clear_routing_tables"):
            machine = self._data_writer.get_machine()
            for router_table in self._data_writer.get_uncompressed():
                if not machine.get_chip_at(
                        router_table.x, router_table.y).virtual:
                    transceiver.clear_multicast_routes(
                        router_table.x, router_table.y)

    def __close_allocation_controller(self):
        if self._machine_allocation_controller is not None:
            self._machine_allocation_controller.close()
            self._machine_allocation_controller = None

    def stop(self):
        """
        End running of the simulation.

        """
        self._data_writer.stopping()
        try:
            self._stop()
        finally:
            self._data_writer.shut_down()

<<<<<<< HEAD
    def _stop(self):
        """
        End running of the simulation.

        """
        # Keep track of any exception to be re-raised
        exn = None

        # If we have run forever, stop the binaries

        if (self._data_writer.is_ran_ever()
                and self._data_writer.get_current_run_timesteps() is None
                and not get_config_bool("Machine", "virtual_board")
                and not self._run_until_complete):
            try:
=======
        # If we have run forever, stop the binaries

        try:
            if (self._has_ran and self._current_run_timesteps is None and
                    not self._use_virtual_board and
                    not self._run_until_complete):
>>>>>>> 91b187fb
                self._do_stop_workflow()
        except Exception as e:
            self._recover_from_error(e)
            self.write_errored_file()
            raise
        finally:
            # shut down the machine properly
            self._shutdown()

        self.write_finished_file()

    def _execute_application_finisher(self):
        with FecTimer(RUN_LOOP, "Application finisher"):
            application_finisher()

    def _do_stop_workflow(self):
        """
        :rtype: ~.PACMANAlgorithmExecutor
        """
        self._execute_application_finisher()
        self._do_extract_from_machine()

    @property
    def get_number_of_available_cores_on_machine(self):
        """ The number of available cores on the machine after taking\
            into account preallocated resources.

        :return: number of available cores
        :rtype: int
        """
        machine = self._data_writer.get_machine()
        # get cores of machine
        cores = machine.total_available_user_cores
        take_into_account_chip_power_monitor = get_config_bool(
            "Reports", "write_energy_report")
        if take_into_account_chip_power_monitor:
            cores -= machine.n_chips
        take_into_account_extra_monitor_cores = (get_config_bool(
            "Machine", "enable_advanced_monitor_support") or
                get_config_bool("Machine", "enable_reinjection"))
        if take_into_account_extra_monitor_cores:
            cores -= machine.n_chips
            cores -= len(machine.ethernet_connected_chips)
        return cores

    def stop_run(self):
        """ Request that the current infinite run stop.

        .. note::
            This will need to be called from another thread as the infinite \
            run call is blocking.

        raises SpiNNUtilsException:
            If the stop_run was not expected in the current state.
        """
        if self._data_writer.is_stop_already_requested():
            logger.warning(
                "Second Request to stop_run ignored")
            return
        with self._state_condition:
            self._data_writer.request_stop()
            self._state_condition.notify_all()

    def continue_simulation(self):
        """ Continue a simulation that has been started in stepped mode
        """
        sync_signal = self._data_writer.get_next_sync_signal()
        transceiver = self._data_writer.get_transceiver()
        transceiver.send_signal(self._data_writer.get_app_id(), sync_signal)

    @staticmethod
    def __reset_object(obj):
        # Reset an object if appropriate
        if isinstance(obj, AbstractCanReset):
            obj.reset_to_first_timestep()

    def __reset_graph_elements(self):
        # Reset any object that can reset
        if self._data_writer.has_application_vertices():
            for vertex in self._data_writer.iterate_vertices():
                self.__reset_object(vertex)
            for p in self._data_writer.iterate_partitions():
                for edge in p.edges:
                    self.__reset_object(edge)
        elif self._data_writer.has_machine_vertices():
            for machine_vertex in \
                    self._data_writer.iterate_machine_vertices():
                self.__reset_object(machine_vertex)
            for p in self._data_writer.iterate_machine_partitions():
                for machine_edge in p.edges:
                    self.__reset_object(machine_edge)<|MERGE_RESOLUTION|>--- conflicted
+++ resolved
@@ -2685,30 +2685,13 @@
         finally:
             self._data_writer.shut_down()
 
-<<<<<<< HEAD
-    def _stop(self):
-        """
-        End running of the simulation.
-
-        """
-        # Keep track of any exception to be re-raised
-        exn = None
-
         # If we have run forever, stop the binaries
 
-        if (self._data_writer.is_ran_ever()
-                and self._data_writer.get_current_run_timesteps() is None
-                and not get_config_bool("Machine", "virtual_board")
-                and not self._run_until_complete):
-            try:
-=======
-        # If we have run forever, stop the binaries
-
         try:
-            if (self._has_ran and self._current_run_timesteps is None and
-                    not self._use_virtual_board and
-                    not self._run_until_complete):
->>>>>>> 91b187fb
+            if (self._data_writer.is_ran_ever()
+                    and self._data_writer.get_current_run_timesteps() is None
+                    and not get_config_bool("Machine", "virtual_board")
+                    and not self._run_until_complete):
                 self._do_stop_workflow()
         except Exception as e:
             self._recover_from_error(e)
