# Copyright (c) 2017-2019 The University of Manchester
#
# This program is free software: you can redistribute it and/or modify
# it under the terms of the GNU General Public License as published by
# the Free Software Foundation, either version 3 of the License, or
# (at your option) any later version.
#
# This program is distributed in the hope that it will be useful,
# but WITHOUT ANY WARRANTY; without even the implied warranty of
# MERCHANTABILITY or FITNESS FOR A PARTICULAR PURPOSE.  See the
# GNU General Public License for more details.
#
# You should have received a copy of the GNU General Public License
# along with this program.  If not, see <http://www.gnu.org/licenses/>.

"""
main interface for the SpiNNaker tools
"""
from collections import defaultdict
import logging
import math
import signal
import sys
import threading
from threading import Condition
from numpy import __version__ as numpy_version

from spinn_utilities import __version__ as spinn_utils_version
from spinn_utilities.config_holder import (
    get_config_bool, get_config_int, get_config_str, set_config)
from spinn_utilities.log import FormatAdapter
from spinn_utilities.timer import Timer

from spinn_machine import __version__ as spinn_machine_version
from spinn_machine import CoreSubsets

from spinnman import __version__ as spinnman_version
from spinnman.exceptions import SpiNNManCoresNotInStateException
from spinnman.messages.scp.enums.signal import Signal
from spinnman.model.cpu_infos import CPUInfos
from spinnman.model.enums.cpu_state import CPUState

from data_specification import __version__ as data_spec_version

from spalloc import __version__ as spalloc_version

from pacman import __version__ as pacman_version
from pacman.executor.injection_decorator import (
    clear_injectables, provide_injectables)
from pacman.model.graphs.application import (
    ApplicationGraph, ApplicationGraphView, ApplicationEdge, ApplicationVertex)
from pacman.model.graphs.machine import (
    MachineGraph, MachineGraphView, MachineVertex)
from pacman.model.partitioner_splitters.splitter_reset import splitter_reset
from pacman.model.placements import Placements
from pacman.model.resources import (
    ConstantSDRAM, PreAllocatedResourceContainer)
from pacman.operations.chip_id_allocator_algorithms import (
    MallocBasedChipIdAllocator)
from pacman.operations.fixed_route_router import FixedRouteRouter
from pacman.operations.partition_algorithms import SplitterPartitioner
from pacman.operations.placer_algorithms import (
    ConnectiveBasedPlacer, OneToOnePlacer, RadialPlacer, SpreaderPlacer)
from pacman.operations.router_algorithms import (
    BasicDijkstraRouting, NerRoute, NerRouteTrafficAware)
from pacman.operations.router_compressors import PairCompressor
from pacman.operations.router_compressors.checked_unordered_pair_compressor \
    import CheckedUnorderedPairCompressor
from pacman.operations.router_compressors.ordered_covering_router_compressor \
    import OrderedCoveringCompressor
from pacman.operations.routing_info_allocator_algorithms.\
    malloc_based_routing_allocator import MallocBasedRoutingInfoAllocator
from pacman.operations.routing_info_allocator_algorithms.\
    zoned_routing_info_allocator import (flexible_allocate, global_allocate)
from pacman.operations.routing_table_generators import (
    BasicRoutingTableGenerator)
from pacman.operations.tag_allocator_algorithms import BasicTagAllocator

from spinn_front_end_common import __version__ as fec_version
from spinn_front_end_common.abstract_models import (
    AbstractSendMeMulticastCommandsVertex,
    AbstractVertexWithEdgeToDependentVertices, AbstractChangableAfterRun,
    AbstractCanReset)
from spinn_front_end_common.interface.config_handler import ConfigHandler
from spinn_front_end_common.interface.interface_functions import (
    ApplicationFinisher, ApplicationRunner,  BufferExtractor,
    BufferManagerCreator, ChipIOBufClearer, ChipIOBufExtractor,
    ChipProvenanceUpdater, ChipRuntimeUpdater, ComputeEnergyUsed,
    CreateNotificationProtocol, DatabaseInterface,
    DSGRegionReloader, EdgeToNKeysMapper, EnergyProvenanceReporter,
    GraphBinaryGatherer, GraphDataSpecificationWriter,
    GraphMeasurer, GraphProvenanceGatherer,  HostBasedBitFieldRouterCompressor,
    HostExecuteDataSpecification, HBPAllocator, HBPMaxMachineGenerator,
    InsertChipPowerMonitorsToGraphs,
    InsertEdgesToExtraMonitorFunctionality, InsertEdgesToLivePacketGatherers,
    InsertExtraMonitorVerticesToGraphs, InsertLivePacketGatherersToGraphs,
    LoadExecutableImages, LoadFixedRoutes,
    LocalTDMABuilder, LocateExecutableStartType, MachineGenerator,
    PreAllocateResourcesForChipPowerMonitor,
    PreAllocateResourcesForLivePacketGatherers,
    PreAllocateResourcesForExtraMonitorSupport,
    PlacementsProvenanceGatherer,
    ProfileDataGatherer, ProcessPartitionConstraints,
    ReadRoutingTablesFromMachine,
    RouterProvenanceGatherer, RoutingSetup, RoutingTableLoader,
    SDRAMOutgoingPartitionAllocator, SpallocAllocator,
    SpallocMaxMachineGenerator,
    SystemMulticastRoutingGenerator,
    TagsLoader, VirtualMachineGenerator)
from spinn_front_end_common.interface.interface_functions.\
    machine_bit_field_router_compressor import (
        MachineBitFieldOrderedCoveringCompressor,
        MachineBitFieldPairRouterCompressor)
from spinn_front_end_common.interface.interface_functions.\
    host_no_bitfield_router_compression import (
        ordered_covering_compression, pair_compression)
from spinn_front_end_common.interface.splitter_selectors import (
    SplitterSelector)
from spinn_front_end_common.interface.java_caller import JavaCaller
from spinn_front_end_common.interface.provenance import (
    APPLICATION_RUNNER, DATA_GENERATION, GET_MACHINE, LOADING,
    ProvenanceWriter, MAPPING, RUN_LOOP)
from spinn_front_end_common.interface.simulator_status import (
    RUNNING_STATUS, SHUTDOWN_STATUS, Simulator_Status)
from spinn_front_end_common.utilities import globals_variables
from spinn_front_end_common.utilities.constants import (
    SARK_PER_MALLOC_SDRAM_USAGE)
from spinn_front_end_common.utilities.exceptions import ConfigurationException
from spinn_front_end_common.utilities.helpful_functions import (
    convert_time_diff_to_total_milliseconds)
from spinn_front_end_common.utilities.report_functions import (
    BitFieldCompressorReport, BoardChipReport, EnergyReport,
    FixedRouteFromMachineReport, MemoryMapOnHostReport,
    MemoryMapOnHostChipReport, NetworkSpecification,
    RouterCollisionPotentialReport,
    RoutingTableFromMachineReport, TagsFromMachineReport,
    WriteJsonMachine, WriteJsonPartitionNKeysMap, WriteJsonPlacements,
    WriteJsonRoutingTables)
from spinn_front_end_common.utilities import IOBufExtractor
from spinn_front_end_common.utilities.utility_objs import (
    ExecutableType)
from spinn_front_end_common.utility_models import (
    CommandSender, CommandSenderMachineVertex,
    DataSpeedUpPacketGatherMachineVertex)
from spinn_front_end_common.utilities import FecTimer
from spinn_front_end_common.utilities.report_functions.reports import (
    generate_comparison_router_report, partitioner_report,
    placer_reports_with_application_graph,
    placer_reports_without_application_graph,
    router_compressed_summary_report, routing_info_report,
    router_report_from_compressed_router_tables,
    router_report_from_paths,
    router_report_from_router_tables, router_summary_report,
    sdram_usage_report_per_chip,
    tag_allocator_report)

try:
    from scipy import __version__ as scipy_version
except ImportError:
    scipy_version = "scipy not installed"

logger = FormatAdapter(logging.getLogger(__name__))

# 0-15 are reserved for system use (per lplana)
ALANS_DEFAULT_RANDOM_APP_ID = 16


class AbstractSpinnakerBase(ConfigHandler):
    """ Main interface into the tools logic flow.
    """
    # pylint: disable=broad-except

    __slots__ = [
        # the object that contains a set of file paths, which should encompass
        # all locations where binaries are for this simulation.
        # init param and never changed
        "_executable_finder",

        # the number of boards requested by the user during setup
        # init param and never changed
        "_n_boards_required",

        # the number of chips requested by the user during setup.
        # init param and never changed
        "_n_chips_required",

        # The IP-address of the SpiNNaker machine
        # provided during init and never changed
        # init or cfg param and never changed
        "_hostname",

        # The IP-address of the SpiNNaker machine
        # Either hostname or the ipaddress form the allocator
        "_ipaddress",

        # the ip_address of the spalloc server
        # provided during init and never changed
        # cfg param and never changed
        "_spalloc_server",

        # the URL for the HBP platform interface
        # cfg param and never changed
        "_remote_spinnaker_url",

        # the connection to allocted spalloc and HBP machines
        "_machine_allocation_controller",

        # the pacman application graph, used to hold vertices which need to be
        # split to core sizes
        "_application_graph",

        # the end user application graph, used to hold vertices which need to
        # be split to core sizes
        # Object created by init. Added to but never new object
        "_original_application_graph",

        # the pacman machine graph, used to hold vertices which represent cores
        "_machine_graph",

        # the end user pacman machine graph, used to hold vertices which
        # represent cores.
        # Object created by init. Added to but never new object
        "_original_machine_graph",

        # The holder for where machine graph vertices are placed.
        "_placements",

        # The holder for the routing table entries for all used routers in this
        # simulation
        "_router_tables",

        # the holder for the keys used by the machine vertices for
        # communication
        "_routing_infos",

        # the holder for the fixed routes generated, if there are any
        "_fixed_routes",

        # The holder for the IP tags and reverse IP tags used by the simulation
        "_tags",

        # The python representation of the SpiNNaker machine that this
        # simulation is going to run on
        "_machine",

        # The SpiNNMan interface instance.
        "_txrx",

        # The manager of streaming buffered data in and out of the SpiNNaker
        # machine
        "_buffer_manager",

        # Handler for keep all the calls to Java in a single space.
        # May be null is configs request not to use Java
        "_java_caller",

        # vertex label count used to ensure unique names of edges
        "_none_labelled_edge_count",

        # Set of addresses.
        # Set created at init. Added to but never new object
        "_database_socket_addresses",

        # status flag
        "_has_ran",

        # Status enum
        "_status",

        # Condition object used for waiting for stop
        # Set during init and the used but never new object
        "_state_condition",

        # status flag
        "_has_reset_last",

        # count of time from previous runs since setup/reset
        # During do_run points to the end timestep of that cycle
        "_current_run_timesteps",

        # change number of resets as loading the binary again resets the
        # sync to 0
        "_no_sync_changes",

        # max time the run can take without running out of memory
        "_max_run_time_steps",

        # Set when run_until_complete is specified by the user
        "_run_until_complete",

        # id for the application from the cfg or the tranceiver
        # TODO check after related PR
        "_app_id",

        #
        "_do_timings",

        #
        "_print_timings",

        #
        "_raise_keyboard_interrupt",

        # The run number for the this/next end_user call to run
        "_n_calls_to_run",

        # The loop number for the this/next loop in the end_user run
        "_n_loops",

        # dict of exucutable types to cores
        "_executable_types",

        # mapping between parameters and the vertices which need to talk to
        # them
        # Created during init. Added to but never new object
        "_live_packet_recorder_params",

        # place holder for checking the vertices being added to the recorders
        # tracker are all of the same vertex type.
        "_live_packet_recorders_associated_vertex_type",

        # mapping of live packet recorder parameters to vertex
        "_live_packet_recorder_parameters_mapping",

        # the time the process takes to do mapping
        # TODO energy report cleanup
        "_mapping_time",

        # the time the process takes to do load
        # TODO energy report cleanup
        "_load_time",

        # the time takes to execute the simulation
        # TODO energy report cleanup
        "_execute_time",

        # the timer used to log the execute time
        # TODO energy report cleanup
        "_run_timer",

        # time takes to do data generation
        # TODO energy report cleanup
        "_dsg_time",

        # time taken by the front end extracting things
        # TODO energy report cleanup
        "_extraction_time",

        # Version information from the front end
        # TODO provenance cleanup
        "_front_end_versions",

        # Used in exception handling and control c
        "_last_except_hook",

        # status flag
        "_vertices_or_edges_added",

        # Version provenance
        # TODO provenance cleanup
        "_version_provenance",

        # All beyond this point new for no extractor
        # The data is not new but now it is held direct and not via inputs

        # Path of the notification interface database
        "_database_file_path",

        # Binaries to run
        "_executable_targets",

        # version of the board to requested or discovered
        "_board_version",

        # vertices added to support Buffer Extractor
        "_extra_monitor_vertices",

        # Start timestep of a do_run cycle
        # Set by data generation and do_run cleared by do_run
        "_first_machine_time_step",

        # Mapping for partitions to how many keys they need
        "_machine_partition_n_keys_map",

        # system routing timout keys
        "_system_multicast_router_timeout_keys",

        # DSG to be written to the machine
        "_dsg_targets",

        # Sizes of dsg regions
        "_region_sizes",

        # Mapping for vertice to extra monitors
        "_vertex_to_ethernet_connected_chip_mapping",

        # Reinjection routing tables
        "_data_in_multicast_routing_tables",

        # Maps injector keys to chips
        "_data_in_multicast_key_to_chip_map",

        # Number of timesteps to consider when doing partitioning and placement
        "_plan_n_timesteps",

        # TODO provenance cleanup
        "_compressor_provenance",

        # Routing tables
        "_routing_table_by_partition",

        # Flag to say is compressed routing tables are on machine
        # TODO remove this when the data change only algorithms are done
        "_multicast_routes_loaded",

        # Extra monitors per chip
        "_extra_monitor_to_chip_mapping",

        # Flag to say if current machine is a temporary max machine
        # the temp /max machine is held in the "machine" slot
        "_max_machine",

        # Number of chips computed to be needed
        "_n_chips_needed",

        # Notification interface if needed
        "_notification_interface",
    ]

    def __init__(
            self, executable_finder, graph_label=None,
            database_socket_addresses=None, n_chips_required=None,
            n_boards_required=None, front_end_versions=[]):
        """
        :param executable_finder: How to find APLX files to deploy to SpiNNaker
        :type executable_finder:
            ~spinn_utilities.executable_finder.ExecutableFinder
        :param str graph_label: A label for the overall application graph
        :param database_socket_addresses: How to talk to notification databases
        :type database_socket_addresses:
            iterable(~spinn_utilities.socket_address.SocketAddress) or None
        :param int n_chips_required:
            Overrides the number of chips to allocate from spalloc
        :param int n_boards_required:
            Overrides the number of boards to allocate from spalloc
        :param list(tuple(str,str)) front_end_versions:
            Information about what software is in use
        """
        # pylint: disable=too-many-arguments
        super().__init__()

        # timings
        self._mapping_time = 0.0
        self._load_time = 0.0
        self._execute_time = 0.0
        self._dsg_time = 0.0
        self._extraction_time = 0.0

        self._executable_finder = executable_finder

        # output locations of binaries to be searched for end user info
        logger.info(
            "Will search these locations for binaries: {}",
            self._executable_finder.binary_paths)

        if n_chips_required is None or n_boards_required is None:
            self._n_chips_required = n_chips_required
            self._n_boards_required = n_boards_required
        else:
            raise ConfigurationException(
                "Please use at most one of n_chips_required or "
                "n_boards_required")
        self._spalloc_server = None
        self._remote_spinnaker_url = None

        # store for Live Packet Gatherers
        self._live_packet_recorder_params = defaultdict(list)
        self._live_packet_recorders_associated_vertex_type = None

        # update graph label if needed
        if graph_label is None:
            graph_label = "Application_graph"
        else:
            graph_label = graph_label

        # pacman objects
        self._original_application_graph = ApplicationGraph(label=graph_label)
        self._original_machine_graph = MachineGraph(
            label=graph_label,
            application_graph=self._original_application_graph)

        self._machine_allocation_controller = None
        self._txrx = None
        self._new_run_clear()

        # pacman executor objects

        self._none_labelled_edge_count = 0

        # database objects
        self._database_socket_addresses = set()
        if database_socket_addresses is not None:
            self._database_socket_addresses.update(database_socket_addresses)

        # holder for timing and running related values
        self._run_until_complete = False
        self._has_ran = False
        self._status = Simulator_Status.INIT
        self._state_condition = Condition()
        self._has_reset_last = False
        self._n_calls_to_run = 1
        self._n_loops = None
        self._current_run_timesteps = 0
        self._no_sync_changes = 0

        self._app_id = None

        # folders
        self._set_up_output_folders(self._n_calls_to_run)

        # Setup for signal handling
        self._raise_keyboard_interrupt = False

        globals_variables.set_simulator(self)

        self._create_version_provenance(front_end_versions)

        self._last_except_hook = sys.excepthook
        self._vertices_or_edges_added = False
        self._first_machine_time_step = None
        self._compressor_provenance = None
        self._hostname = None

        FecTimer.setup(self)

        # Safety in case a previous run left a bad state
        clear_injectables()

    def _new_run_clear(self):
        """
        This clears all data that if no longer valid after a hard reset

        """
        self.__close_allocation_controller()
        self._application_graph = None
        self._board_version = None
        self._buffer_manager = None
        self._database_file_path = None
        self._notification_interface = None
        self._data_in_multicast_key_to_chip_map = None
        self._data_in_multicast_routing_tables = None
        self._dsg_targets = None
        self._executable_targets = None
        self._executable_types = None
        self._extra_monitor_to_chip_mapping = None
        self._extra_monitor_vertices = None
        self._fixed_routes = None
        self._ipaddress = None
        self._java_caller = None
        self._live_packet_recorder_parameters_mapping = None
        self._machine = None
        self._machine_graph = None
        self._machine_partition_n_keys_map = None
        self._max_machine = False
        self._max_run_time_steps = None
        self._multicast_routes_loaded = False
        self._n_chips_needed = None
        self._placements = None
        self._plan_n_timesteps = None
        self._region_sizes = None
        self._router_tables = None
        self._routing_table_by_partition = None
        self._routing_infos = None
        self._system_multicast_router_timeout_keys = None
        self._tags = None
        if self._txrx is not None:
            self._txrx.close()
            self._app_id = None
        self._txrx = None
        self._vertex_to_ethernet_connected_chip_mapping = None

    def __getitem__(self, item):
        """
        Provides dict style access to the key data.

        Allow ASB to be passed into the do_injection method

        Values exposed this way are limited to the ones needed for injection

        :param str item: key to object wanted
        :return: Object asked for
        :rtype: Object
        :raise KeyError: the error message will say if the item is not known
            now or not provided
        """
        value = self._unchecked_gettiem(item)
        if value or value == 0:
            return value
        if value is None:
            raise KeyError(f"Item {item} is currently not set")

    def __contains__(self, item):
        """
        Provides dict style in checks to the key data.

        Keys check this way are limited to the ones needed for injection

        :param str item:
        :return: True if the items is currently know
        :rtype: bool
        """
        if self._unchecked_gettiem(item) is not None:
            return True
        return False

    def items(self):
        """
        Lists the keys of the data currently available.

        Keys exposed this way are limited to the ones needed for injection

        :return: List of the keys for which there is data
        :rtype: list(str)
        :raise KeyError:  Amethod this call depends on could raise this
            exception, but that indicates a programming mismatch
        """
        results = []
        for key in ["APPID", "ApplicationGraph", "DataInMulticastKeyToChipMap",
                    "DataInMulticastRoutingTables", "DataNTimeSteps",
                    "ExtendedMachine", "FirstMachineTimeStep", "MachineGraph",
                    "MachinePartitionNKeysMap", "Placements", "RoutingInfos",
                    "RunUntilTimeSteps", "SystemMulticastRouterTimeoutKeys",
                    "Tags"]:
            item = self._unchecked_gettiem(key)
            if item is not None:
                results.append((key, item))
        return results

    def _unchecked_gettiem(self, item):
        """
        Returns the data for this item or None if currently unknown.

        Values exposed this way are limited to the ones needed for injection

        :param str item:
        :return: The value for this item or None is currently unkwon
        :rtype: Object or None
        :raise KeyError: It the item is one that is never provided
        """
        if item == "APPID":
            return self._app_id
        if item == "ApplicationGraph":
            return self._application_graph
        if item == "DataInMulticastKeyToChipMap":
            return self._data_in_multicast_key_to_chip_map
        if item == "DataInMulticastRoutingTables":
            return self._data_in_multicast_routing_tables
        if item == "DataNTimeSteps":
            return self._max_run_time_steps
        if item == "DataNSteps":
            return self._max_run_time_steps
        if item == "ExtendedMachine":
            return self._machine
        if item == "FirstMachineTimeStep":
            return self._first_machine_time_step
        if item == "MachineGraph":
            return self.machine_graph
        if item == "MachinePartitionNKeysMap":
            return self._machine_partition_n_keys_map
        if item == "Placements":
            return self._placements
        if item == "RoutingInfos":
            return self._routing_infos
        if item == "RunUntilTimeSteps":
            return self._current_run_timesteps
        if item == "SystemMulticastRouterTimeoutKeys":
            return self._system_multicast_router_timeout_keys
        if item == "Tags":
            return self._tags
        raise KeyError(f"Unexpected Item {item}")

    def set_n_boards_required(self, n_boards_required):
        """ Sets the machine requirements.

        .. warning::

            This method should not be called after the machine
            requirements have be computed based on the graph.

        :param int n_boards_required: The number of boards required
        :raises: ConfigurationException
            If any machine requirements have already been set
        """
        # Catch the unchanged case including leaving it None
        if n_boards_required == self._n_boards_required:
            return
        if self._n_boards_required is not None:
            raise ConfigurationException(
                "Illegal attempt to change previously set value.")
        if self._n_chips_required is not None:
            raise ConfigurationException(
                "Clash with n_chips_required.")
        self._n_boards_required = n_boards_required

    def add_extraction_timing(self, timing):
        """ Record the time taken for doing data extraction.

        :param ~datetime.timedelta timing:
        """
        ms = convert_time_diff_to_total_milliseconds(timing)
        self._extraction_time += ms

    def add_live_packet_gatherer_parameters(
            self, live_packet_gatherer_params, vertex_to_record_from,
            partition_ids):
        """ Adds parameters for a new LPG if needed, or adds to the tracker \
            for parameters. Note that LPGs can be inserted to track behaviour \
            either at the application graph level or at the machine graph \
            level, but not both at the same time.

        :param LivePacketGatherParameters live_packet_gatherer_params:
            params to look for a LPG
        :param ~pacman.model.graphs.AbstractVertex vertex_to_record_from:
            the vertex that needs to send to a given LPG
        :param list(str) partition_ids:
            the IDs of the partitions to connect from the vertex
        """
        self._live_packet_recorder_params[live_packet_gatherer_params].append(
            (vertex_to_record_from, partition_ids))

        # verify that the vertices being added are of one vertex type.
        if self._live_packet_recorders_associated_vertex_type is None:
            if isinstance(vertex_to_record_from, ApplicationVertex):
                self._live_packet_recorders_associated_vertex_type = \
                    ApplicationVertex
            else:
                self._live_packet_recorders_associated_vertex_type = \
                    MachineVertex
        elif not isinstance(
                vertex_to_record_from,
                self._live_packet_recorders_associated_vertex_type):
            raise ConfigurationException(
                "Only one type of graph can be used during live output. "
                "Please fix and try again")

    def set_up_machine_specifics(self, hostname):
        """ Adds machine specifics for the different modes of execution.

        :param str hostname: machine name
        """
        if hostname is not None:
            self._hostname = hostname
            logger.warning("The machine name from setup call is overriding "
                           "the machine name defined in the config file")
        else:
            self._hostname = get_config_str("Machine", "machine_name")
            self._spalloc_server = get_config_str(
                "Machine", "spalloc_server")
            self._remote_spinnaker_url = get_config_str(
                "Machine", "remote_spinnaker_url")

        if (self._hostname is None and self._spalloc_server is None and
                self._remote_spinnaker_url is None and
                not self._use_virtual_board):
            raise ConfigurationException(
                "See http://spinnakermanchester.github.io/spynnaker/"
                "PyNNOnSpinnakerInstall.html Configuration Section")

        n_items_specified = sum(
            item is not None
            for item in [
                self._hostname, self._spalloc_server,
                self._remote_spinnaker_url])

        if (n_items_specified > 1 or
                (n_items_specified == 1 and self._use_virtual_board)):
            raise Exception(
                "Only one of machineName, spalloc_server, "
                "remote_spinnaker_url and virtual_board should be specified "
                "in your configuration files")

        if self._spalloc_server is not None:
            if get_config_str("Machine", "spalloc_user") is None:
                raise Exception(
                    "A spalloc_user must be specified with a spalloc_server")

    def _setup_java_caller(self):
        if get_config_bool("Java", "use_java"):
            java_call = get_config_str("Java", "java_call")
            java_spinnaker_path = get_config_str(
                "Java", "java_spinnaker_path")
            java_jar_path = get_config_str(
                "Java", "java_jar_path")
            java_properties = get_config_str(
                "Java", "java_properties")
            self._java_caller = JavaCaller(
                self._json_folder, java_call, java_spinnaker_path,
                java_properties, java_jar_path)

    def __signal_handler(self, _signal, _frame):
        """ Handles closing down of script via keyboard interrupt

        :param _signal: the signal received (ignored)
        :param _frame: frame executed in (ignored)
        :return: None
        """
        # If we are to raise the keyboard interrupt, do so
        if self._raise_keyboard_interrupt:
            raise KeyboardInterrupt

        logger.error("User has cancelled simulation")
        self._shutdown()

    def exception_handler(self, exctype, value, traceback_obj):
        """ Handler of exceptions

        :param type exctype: the type of exception received
        :param Exception value: the value of the exception
        :param traceback traceback_obj: the trace back stuff
        """
        logger.error("Shutdown on exception")
        self._shutdown()
        return self._last_except_hook(exctype, value, traceback_obj)

    def verify_not_running(self):
        """ Verify that the simulator is in a state where it can start running.
        """
        if self._status in RUNNING_STATUS:
            raise ConfigurationException(
                "Illegal call while a simulation is already running")
        if self._status in SHUTDOWN_STATUS:
            raise ConfigurationException(
                "Illegal call after simulation is shutdown")

    def _should_run(self):
        """
        Checks if the simulation should run.

        Will warn the user if there is no need to run

        :return: True if and only if one of the graphs has vertices in it
        :raises ConfigurationException: If the current state does not
            support a new run call
        """
        self.verify_not_running()

        if self._original_application_graph.n_vertices:
            return True
        if self._original_machine_graph.n_vertices:
            return True
        logger.warning(
            "Your graph has no vertices in it. "
            "Therefor the run call will exit immediately.")
        return False

    def run_until_complete(self, n_steps=None):
        """ Run a simulation until it completes

        :param int n_steps:
            If not None, this specifies that the simulation should be
            requested to run for the given number of steps.  The host will
            still wait until the simulation itself says it has completed
        """
        self._run_until_complete = True
        self._run(n_steps, sync_time=0)

    def run(self, run_time, sync_time=0):
        """ Run a simulation for a fixed amount of time

        :param int run_time: the run duration in milliseconds.
        :param float sync_time:
            If not 0, this specifies that the simulation should pause after
            this duration.  The continue_simulation() method must then be
            called for the simulation to continue.
        """
        self._run(run_time, sync_time)

    def _build_graphs_for_usage(self):
        if self._original_application_graph.n_vertices:
            if self._original_machine_graph.n_vertices:
                raise ConfigurationException(
                    "Illegal state where both original_application and "
                    "original machine graph have vertices in them")

        self._application_graph = self._original_application_graph.clone()
        self._machine_graph = self._original_machine_graph.clone()

    def __timesteps(self, time_in_ms):
        """ Get a number of timesteps for a given time in milliseconds.

        :return: The number of timesteps
        :rtype: int
        """
        n_time_steps = int(math.ceil(time_in_ms / self.machine_time_step_ms))
        calc_time = n_time_steps * self.machine_time_step_ms

        # Allow for minor float errors
        if abs(time_in_ms - calc_time) > 0.00001:
            logger.warning(
                "Time of {}ms "
                "is not a multiple of the machine time step of {}ms "
                "and has therefore been rounded up to {}ms",
                time_in_ms, self.machine_time_step_ms, calc_time)
        return n_time_steps

    def _calc_run_time(self, run_time):
        """
        Calculates n_machine_time_steps and total_run_time based on run_time\
        and machine_time_step

        This method rounds the run up to the next timestep as discussed in\
        https://github.com/SpiNNakerManchester/sPyNNaker/issues/149

        If run_time is None (run forever) both values will be None

        :param run_time: time user requested to run for in milliseconds
        :type run_time: float or None
        :return: n_machine_time_steps as a whole int and
            total_run_time in milliseconds
        :rtype: tuple(int,float) or tuple(None,None)
        """
        if run_time is None:
            return None, None
        n_machine_time_steps = self.__timesteps(run_time)
        total_run_timesteps = (
            self._current_run_timesteps + n_machine_time_steps)
        total_run_time = (
            total_run_timesteps * self.machine_time_step_ms *
            self.time_scale_factor)

        # Convert dt into microseconds and multiply by
        # scale factor to get hardware timestep
        hardware_timestep_us = (
                self.machine_time_step * self.time_scale_factor)

        logger.info(
            f"Simulating for {n_machine_time_steps} "
            f"{self.machine_time_step_ms}ms timesteps using a "
            f"hardware timestep of {hardware_timestep_us}us")

        return n_machine_time_steps, total_run_time

    def _run(self, run_time, sync_time):
        """ The main internal run function.

        :param int run_time: the run duration in milliseconds.
        :param int sync_time:
            the time in ms between synchronisations, or 0 to disable.
        """
        if not self._should_run():
            return

        # verify that we can keep doing auto pause and resume
        if self._has_ran and not self._use_virtual_board:
            can_keep_running = all(
                executable_type.supports_auto_pause_and_resume
                for executable_type in self._executable_types)
            if not can_keep_running:
                raise NotImplementedError(
                    "Only binaries that use the simulation interface can be"
                    " run more than once")

        self._status = Simulator_Status.IN_RUN

        self._adjust_config(run_time)

        # Install the Control-C handler
        if isinstance(threading.current_thread(), threading._MainThread):
            signal.signal(signal.SIGINT, self.__signal_handler)
            self._raise_keyboard_interrupt = True
            sys.excepthook = self._last_except_hook

        logger.info("Starting execution process")

        n_machine_time_steps, total_run_time = self._calc_run_time(run_time)
        if self._machine_allocation_controller is not None:
            self._machine_allocation_controller.extend_allocation(
                total_run_time)

        n_sync_steps = self.__timesteps(sync_time)

        # If we have never run before, or the graph has changed,
        # start by performing mapping
        graph_changed, data_changed = self._detect_if_graph_has_changed(True)
        if graph_changed and self._has_ran and not self._has_reset_last:
            self.stop()
            raise NotImplementedError(
                "The network cannot be changed between runs without"
                " resetting")

        # If we have reset and the graph has changed, stop any running
        # application
        if (graph_changed or data_changed) and self._has_ran:
            if self._txrx is not None:
                self._txrx.stop_application(self._app_id)

            self._no_sync_changes = 0

        # build the graphs to modify with system requirements
        if not self._has_ran or graph_changed:
            # Reset the machine if the graph has changed
            if not self._use_virtual_board and self._n_calls_to_run > 1:

                # wipe out stuff associated with a given machine, as these need
                # to be rebuilt.
                self._new_run_clear()

            if self._has_ran:
                # create new sub-folder for reporting data
                self._set_up_output_folders(self._n_calls_to_run)

            self._build_graphs_for_usage()
            self._add_dependent_verts_and_edges_for_application_graph()
            self._add_commands_to_command_sender()

            if get_config_bool("Buffers", "use_auto_pause_and_resume"):
                self._plan_n_timesteps = get_config_int(
                    "Buffers", "minimum_auto_time_steps")
            else:
                self._plan_n_timesteps = n_machine_time_steps

            if self._machine is None:
                self._get_machine(total_run_time)
            self._do_mapping(total_run_time)

        # Check if anything has per-timestep SDRAM usage
        provide_injectables(self)
        is_per_timestep_sdram = self._is_per_timestep_sdram()

        # Disable auto pause and resume if the binary can't do it
        if not self._use_virtual_board:
            for executable_type in self._executable_types:
                if not executable_type.supports_auto_pause_and_resume:
                    set_config(
                        "Buffers", "use_auto_pause_and_resume", "False")

        # Work out the maximum run duration given all recordings
        if self._max_run_time_steps is None:
            self._max_run_time_steps = self._deduce_data_n_timesteps(
                self._machine_graph)
        clear_injectables()

        # Work out an array of timesteps to perform
        steps = None
        if (not get_config_bool("Buffers", "use_auto_pause_and_resume")
                or not is_per_timestep_sdram):

            # Runs should only be in units of max_run_time_steps at most
            if (is_per_timestep_sdram and
                    (self._max_run_time_steps < n_machine_time_steps or
                        n_machine_time_steps is None)):
                self._status = Simulator_Status.FINISHED
                raise ConfigurationException(
                    "The SDRAM required by one or more vertices is based on"
                    " the run time, so the run time is limited to"
                    " {} time steps".format(self._max_run_time_steps))

            steps = [n_machine_time_steps]
        elif run_time is not None:

            # With auto pause and resume, any time step is possible but run
            # time more than the first will guarantee that run will be called
            # more than once
            steps = self._generate_steps(
                n_machine_time_steps, self._max_run_time_steps)

        # If we have never run before, or the graph has changed, or data has
        # been changed, generate and load the data
        if not self._has_ran or graph_changed or data_changed:
            self._do_data_generation()

            self._do_load(graph_changed)

        # Run for each of the given steps
        if run_time is not None:
            logger.info("Running for {} steps for a total of {}ms",
                        len(steps), run_time)
            for self._n_loops, step in enumerate(steps):
                logger.info("Run {} of {}", self._n_loops + 1, len(steps))
                self._do_run(step, graph_changed, n_sync_steps)
            self._n_loops = None
        elif run_time is None and self._run_until_complete:
            logger.info("Running until complete")
            self._do_run(None, graph_changed, n_sync_steps)
        elif (not get_config_bool(
                "Buffers", "use_auto_pause_and_resume") or
                not is_per_timestep_sdram):
            logger.info("Running forever")
            self._do_run(None, graph_changed, n_sync_steps)
            logger.info("Waiting for stop request")
            with self._state_condition:
                while self._status != Simulator_Status.STOP_REQUESTED:
                    self._state_condition.wait()
        else:
            logger.info("Running forever in steps of {}ms".format(
                self._max_run_time_steps))
            self._n_loops = 1
            while self._status != Simulator_Status.STOP_REQUESTED:
                logger.info("Run {}".format(self._n_loops))
                self._do_run(
                    self._max_run_time_steps, graph_changed, n_sync_steps)
                self._n_loops += 1

        # Indicate that the signal handler needs to act
        if isinstance(threading.current_thread(), threading._MainThread):
            self._raise_keyboard_interrupt = False
            self._last_except_hook = sys.excepthook
            sys.excepthook = self.exception_handler

        # update counter for runs (used by reports and app data)
        self._n_calls_to_run += 1
        self._n_loops = None
        self._status = Simulator_Status.FINISHED

    def _is_per_timestep_sdram(self):
        for placement in self._placements.placements:
            if placement.vertex.resources_required.sdram.per_timestep:
                return True
        return False

    def _add_commands_to_command_sender(self):
        command_sender = None
        vertices = self._application_graph.vertices
        graph = self._application_graph
        command_sender_vertex = CommandSender
        if len(vertices) == 0:
            vertices = self._machine_graph.vertices
            graph = self._machine_graph
            command_sender_vertex = CommandSenderMachineVertex
        for vertex in vertices:
            if isinstance(vertex, AbstractSendMeMulticastCommandsVertex):
                # if there's no command sender yet, build one
                if command_sender is None:
                    command_sender = command_sender_vertex(
                        "auto_added_command_sender", None)
                    graph.add_vertex(command_sender)

                # allow the command sender to create key to partition map
                command_sender.add_commands(
                    vertex.start_resume_commands,
                    vertex.pause_stop_commands,
                    vertex.timed_commands, vertex)

        # add the edges from the command sender to the dependent vertices
        if command_sender is not None:
            edges, partition_ids = command_sender.edges_and_partitions()
            for edge, partition_id in zip(edges, partition_ids):
                graph.add_edge(edge, partition_id)

    def _add_dependent_verts_and_edges_for_application_graph(self):
        for vertex in self._application_graph.vertices:
            # add any dependent edges and vertices if needed
            if isinstance(vertex, AbstractVertexWithEdgeToDependentVertices):
                for dependant_vertex in vertex.dependent_vertices():
                    self._application_graph.add_vertex(dependant_vertex)
                    edge_partition_ids = vertex.\
                        edge_partition_identifiers_for_dependent_vertex(
                            dependant_vertex)
                    for edge_identifier in edge_partition_ids:
                        dependant_edge = ApplicationEdge(
                            pre_vertex=vertex, post_vertex=dependant_vertex)
                        self._application_graph.add_edge(
                            dependant_edge, edge_identifier)

    def _deduce_data_n_timesteps(self, machine_graph):
        """ Operates the auto pause and resume functionality by figuring out\
            how many timer ticks a simulation can run before SDRAM runs out,\
            and breaks simulation into chunks of that long.

        :param ~.MachineGraph machine_graph:
        :return: max time a simulation can run.
        """
        # Go through the placements and find how much SDRAM is used
        # on each chip
        usage_by_chip = dict()
        seen_partitions = set()

        for placement in self._placements.placements:
            sdram_required = placement.vertex.resources_required.sdram
            if (placement.x, placement.y) in usage_by_chip:
                usage_by_chip[placement.x, placement.y] += sdram_required
            else:
                usage_by_chip[placement.x, placement.y] = sdram_required

            # add sdram partitions
            sdram_partitions = (
                machine_graph.get_sdram_edge_partitions_starting_at_vertex(
                    placement.vertex))
            for partition in sdram_partitions:
                if partition not in seen_partitions:
                    usage_by_chip[placement.x, placement.y] += (
                        ConstantSDRAM(
                            partition.total_sdram_requirements() +
                            SARK_PER_MALLOC_SDRAM_USAGE))
                    seen_partitions.add(partition)

        # Go through the chips and divide up the remaining SDRAM, finding
        # the minimum number of machine timesteps to assign
        max_time_steps = sys.maxsize
        for (x, y), sdram in usage_by_chip.items():
            size = self._machine.get_chip_at(x, y).sdram.size
            if sdram.per_timestep:
                max_this_chip = int((size - sdram.fixed) // sdram.per_timestep)
                max_time_steps = min(max_time_steps, max_this_chip)

        return max_time_steps

    @staticmethod
    def _generate_steps(n_steps, n_steps_per_segment):
        """ Generates the list of "timer" runs. These are usually in terms of\
            time steps, but need not be.

        :param int n_steps: the total runtime in machine time steps
        :param int n_steps_per_segment: the minimum allowed per chunk
        :return: list of time step lengths
        :rtype: list(int)
        """
        if n_steps == 0:
            return [0]
        n_full_iterations = int(math.floor(n_steps / n_steps_per_segment))
        left_over_steps = n_steps - n_full_iterations * n_steps_per_segment
        steps = [int(n_steps_per_segment)] * n_full_iterations
        if left_over_steps:
            steps.append(int(left_over_steps))
        return steps

    def _calculate_number_of_machine_time_steps(self, next_run_timesteps):
        if next_run_timesteps is not None:
            total_timesteps = next_run_timesteps + self._current_run_timesteps
            return total_timesteps

        return None

    def _execute_get_virtual_machine(self):
        """
        Runs, times and logs the VirtualMachineGenerator if required

        May set then "machine" value
        """
        if self._machine:
            return
        if not self._use_virtual_board:
            return
        with FecTimer(GET_MACHINE, "Get Virtual Machine"):
            generator = VirtualMachineGenerator()
            # TODO fix params
            self._machine = generator(get_config_int("Machine", "version"))

    def _execute_allocator(self, category, total_run_time):
        """
        Runs, times and logs the SpallocAllocator or HBPAllocator if required

        :param str category: Algorithm category for provenance
        :param total_run_time: The total run time to request
        type total_run_time: int or None
        :return: machine name, machine version, BMP details (if any),
            reset on startup flag, auto-detect BMP, SCAMP connection details,
            boot port, allocation controller
        :rtype: tuple(str, int, object, bool, bool, object, object,
            MachineAllocationController)
        """
        if self._machine:
            return None
        if self._hostname:
            return None
        if self._n_chips_needed:
            n_chips_required = self._n_chips_needed
        else:
            n_chips_required = self._n_chips_required
        if n_chips_required is None and self._n_boards_required is None:
            return None
        if self._spalloc_server is not None:
            with FecTimer(category, "SpallocAllocator"):
                allocator = SpallocAllocator()
                return allocator(
                    self._spalloc_server, n_chips_required,
                    self._n_boards_required)
        else:
            with FecTimer(category, "HBPAllocator"):
                allocator = HBPAllocator()
                return allocator(
                    self._remote_spinnaker_url, total_run_time,
                    n_chips_required, self._n_boards_required)

    def _execute_machine_generator(self, category, allocator_data):
        """
        Runs, times and logs the MachineGenerator if required

        May set the "machine" value if not already set

        :param str category: Algorithm category for provenance
        :allocator_data: None or
            (machine name, machine version, BMP details (if any),
            reset on startup flag, auto-detect BMP, SCAMP connection details,
            boot port, allocation controller)
        :type allocator_data: None or
            tuple(str, int, object, bool, bool, object, object,
            MachineAllocationController)
        """
        if self._machine:
            return
        if self._hostname:
            self._ipaddress = self._hostname
            bmp_details = get_config_str("Machine", "bmp_names")
            auto_detect_bmp = get_config_bool(
                "Machine", "auto_detect_bmp")
            scamp_connection_data = get_config_str(
                "Machine", "scamp_connections_data")
            boot_port_num = get_config_int(
                "Machine", "boot_connection_port_num")
            reset_machine = get_config_bool(
                "Machine", "reset_machine_on_startup")
            self._board_version = get_config_int(
                "Machine", "version")

        elif allocator_data:
            (self._ipaddress, self._board_version, bmp_details,
             reset_machine, auto_detect_bmp, scamp_connection_data,
             boot_port_num, self._machine_allocation_controller
             ) = allocator_data
        else:
            return

        with FecTimer(category, "Machine generator"):
            generator = MachineGenerator()
            self._machine, self._txrx = generator(
                self._ipaddress, bmp_details, self._board_version,
                auto_detect_bmp, scamp_connection_data, boot_port_num,
                reset_machine)

    def _execute_get_max_machine(self, total_run_time):
        """
        Runs, times and logs the MachineGenerator if required

        Will set the "machine" value if not already set

        Sets the _max_machine to True if the "machine" value is a temporary
        max machine.

        :param total_run_time: The total run time to request
        :type total_run_time: int or None
        """
        if self._machine:
            # Leave _max_machine as is a may be true from an earlier call
            return self._machine

        self._max_machine = True
        if self._spalloc_server:
            with FecTimer(GET_MACHINE, "SpallocMaxMachineGenerator"):
                generator = SpallocMaxMachineGenerator()
                # TODO fix params
                self._machine = generator(
                    self._spalloc_server,
                    max_machine_core_reduction=get_config_int(
                        "Machine", "max_machine_core_reduction"))

        elif self._remote_spinnaker_url:
            with FecTimer(GET_MACHINE, "HBPMaxMachineGenerator"):
                generator = HBPMaxMachineGenerator()
                self._machine = generator(
                    self._remote_spinnaker_url, total_run_time,
                    get_config_int("Machine", "max_machine_core_reduction"))

        else:
            raise NotImplementedError("No machine generataion possible")

    def _get_machine(self, total_run_time=0.0):
        """ The python machine description object.

        :param total_run_time: The total run time to request
        :param n_machine_time_steps:
        :rtype: ~spinn_machine.Machine
        """
        if self._app_id is None:
            if self._txrx is None:
                self._app_id = ALANS_DEFAULT_RANDOM_APP_ID
            else:
                self._app_id = self._txrx.app_id_tracker.get_new_id()

        self._execute_get_virtual_machine()
        allocator_data = self._execute_allocator(GET_MACHINE, total_run_time)
        self._execute_machine_generator(GET_MACHINE, allocator_data)
        self._execute_get_max_machine(total_run_time)
        return self._machine

    def _create_version_provenance(self, front_end_versions):
        """ Add the version information to the provenance data at the start.
        """
        with ProvenanceWriter() as db:
            db.insert_version("spinn_utilities_version", spinn_utils_version)
            db.insert_version("spinn_machine_version", spinn_machine_version)
            db.insert_version("spalloc_version", spalloc_version)
            db.insert_version("spinnman_version", spinnman_version)
            db.insert_version("pacman_version", pacman_version)
            db.insert_version("data_specification_version", data_spec_version)
            db.insert_version("front_end_common_version", fec_version)
            db.insert_version("numpy_version", numpy_version)
            db.insert_version("scipy_version", scipy_version)
            for description, the_value in front_end_versions:
                db.insert_version(description, the_value)

    def _do_extra_mapping_algorithms(self):
        """
        Allows overriding classes to add algorithms
        """

    def _json_machine(self):
        """
        Runs, times and logs WriteJsonMachine if required

        """
        with FecTimer(MAPPING, "Json machine") as timer:
            if timer.skip_if_cfg_false("Reports", "write_json_machine"):
                return
            writer = WriteJsonMachine()
            writer(self._machine, self._json_folder)
            # TODO output ignored as never used

    def _report_network_specification(self):
        """
        Runs, times and logs the Network Specification report is requested

        """
        with FecTimer(MAPPING, "Network Specification report") as timer:
            if timer.skip_if_cfg_false(
                    "Reports", "write_network_specification_report"):
                return
            if self._application_graph is None:
                graph = self._machine_graph
            else:
                graph = self._application_graph
            report = NetworkSpecification()
            report(graph)

    def _execute_chip_id_allocator(self):
        """
        Runs, times and logs the ChipIdAllocator

        """
        with FecTimer(MAPPING, "Chip ID allocator"):
            allocator = MallocBasedChipIdAllocator()
            if self._application_graph is None:
                graph = self._machine_graph
            else:
                graph = self._application_graph
            allocator(self._machine, graph)
            # return ignored as changes done inside original machine object

    def _execute_insert_live_packet_gatherers_to_graphs(self):
        """
        Runs, times and logs the InsertLivePacketGatherersToGraphs if required
        """
        with FecTimer(
                MAPPING, "Insert live packet gatherers to graphs") as timer:
            if timer.skip_if_empty(self._live_packet_recorder_params,
                                   "live_packet_recorder_params"):
                return
            inserter = InsertLivePacketGatherersToGraphs()
            self._live_packet_recorder_parameters_mapping = inserter(
                self._live_packet_recorder_params, self._machine,
                self._machine_graph, self._application_graph)

    def _report_board_chip(self):
        """
        Runs, times and logs the BoardChipReport is requested

        """
        with FecTimer(MAPPING, "Board chip report") as timer:
            if timer.skip_if_cfg_false(
                    "Reports", "write_board_chip_report"):
                return
            report = BoardChipReport()
            report(self._machine)

    def _execute_splitter_reset(self):
        """
        Runs, times and logs the splitter_reset

        """
        with FecTimer(MAPPING, "Splitter reset"):
            splitter_reset(self._application_graph)

    # Overriden by spynaker to choose a different algorithm
    def _execute_splitter_selector(self):
        """
        Runs, times and logs the SplitterSelector
        """
        with FecTimer(MAPPING, "Splitter selector"):
            selector = SplitterSelector()
            selector(self._application_graph)

    def _execute_delay_support_adder(self):
        """
        Stub to allow spynakker to add delay supports
        """

    def _execute_preallocate_for_live_packet_gatherer(
            self, pre_allocated_resources):
        """
        Runs, times and logs the PreAllocateResourcesForLivePacketGatherers if\
        required

        :param pre_allocated_resources: other preallocated resources
        :type pre_allocated_resources:
            ~pacman.model.resources.PreAllocatedResourceContainer
        """
        with FecTimer(
                MAPPING, "Preallocate for live packet gatherer") as timer:
            if timer.skip_if_empty(self._live_packet_recorder_params,
                                   "live_packet_recorder_params"):
                return
            pre_allocator = PreAllocateResourcesForLivePacketGatherers()
            # No need to get the output as same object as input
            pre_allocator(self._live_packet_recorder_params,
                          self._machine, pre_allocated_resources)

    def _execute_preallocate_for_chip_power_monitor(
            self, pre_allocated_resources):
        """
        Runs, times and logs the PreAllocateResourcesForChipPowerMonitor if\
        required

        :param pre_allocated_resources: other preallocated resources
        :type pre_allocated_resources:
            ~pacman.model.resources.PreAllocatedResourceContainer
        """
        with FecTimer(MAPPING, "Preallocate for chip power monitor") as timer:
            if timer.skip_if_cfg_false("Reports", "write_energy_report"):
                return
            pre_allocator = PreAllocateResourcesForChipPowerMonitor()
            # No need to get the output as same object as input
            pre_allocator(
                self._machine,
                get_config_int("EnergyMonitor", "sampling_frequency"),
                pre_allocated_resources)

    def _execute_preallocate_for_extra_monitor_support(
            self, pre_allocated_resources):
        """
        Runs, times and logs the PreAllocateResourcesForExtraMonitorSupport if\
        required

        :param pre_allocated_resources: other preallocated resources
        :type pre_allocated_resources:
            ~pacman.model.resources.PreAllocatedResourceContainer
        """
        with FecTimer(MAPPING, "Preallocate for extra monitor support") \
                as timer:
            if timer.skip_if_cfgs_false(
                    "Machine", "enable_advanced_monitor_support",
                    "enable_reinjection"):
                return
            pre_allocator = PreAllocateResourcesForExtraMonitorSupport()
            # TODO n_cores_to_allocate param
            # No need to get the output as same object as input
            pre_allocator(self._machine, pre_allocated_resources)

    # Overriden by spynaker to choose a different algorithm
    def _execute_splitter_partitioner(self, pre_allocated_resources):
        """
        Runs, times and logs the SplitterPartitioner if\
        required

        :param pre_allocated_resources: other preallocated resources
        :type pre_allocated_resources:
            ~pacman.model.resources.PreAllocatedResourceContainer
        """
        if not self._application_graph.n_vertices:
            return
        with FecTimer(MAPPING, "Splitter partitioner"):
            partitioner = SplitterPartitioner()
            self._machine_graph, self._n_chips_needed = partitioner(
                self._application_graph, self._machine, self._plan_n_timesteps,
                pre_allocated_resources)

    def _execute_graph_measurer(self):
        """
        Runs, times and logs GraphMeasurer is required

        Sets self._n_chips_needed if no machine exists

        Warning if the users has specified a machine size he gets what he
        asks for and if it is too small the placer will tell him.

        :return:
        """
        if not self._max_machine:
            if self._machine:
                return
        with FecTimer(MAPPING, "Graph measurer"):
            measurer = GraphMeasurer()
            self._n_chips_needed = measurer(
                self._machine_graph, self._machine, self._plan_n_timesteps)

    def _execute_insert_chip_power_monitors(self):
        """
        Run, time and log the InsertChipPowerMonitorsToGraphs if required

        """
        with FecTimer(MAPPING, "Insert chip power monitors") as timer:
            if timer.skip_if_cfg_false("Reports", "write_energy_report"):
                return
            inserter = InsertChipPowerMonitorsToGraphs()
            inserter(
                self._machine, self._machine_graph,
                get_config_int("EnergyMonitor", "sampling_frequency"),
                self._application_graph)

    def _execute_insert_extra_monitor_vertices(self):
        """
        Run, time and log the InsertChipPowerMonitorsToGraphs if required

        """
        with FecTimer(MAPPING, "Insert extra monitor vertices") as timer:
            if timer.skip_if_cfgs_false(
                    "Machine", "enable_advanced_monitor_support",
                    "enable_reinjection"):
                return
            inserter = InsertExtraMonitorVerticesToGraphs()
            # inserter checks for None app graph not an empty one
            if self._application_graph.n_vertices > 0:
                app_graph = self._application_graph
            else:
                app_graph = None
        (self._vertex_to_ethernet_connected_chip_mapping,
         self._extra_monitor_vertices,
         self._extra_monitor_to_chip_mapping) = inserter(
            self._machine, self._machine_graph, app_graph)

    def _execute_partitioner_report(self):
        """
        Write, times and logs the partitioner_report if needed

        """
        with FecTimer(MAPPING, "Partitioner report") as timer:
            if timer.skip_if_cfg_false(
                    "Reports", "write_partitioner_reports"):
                return
            partitioner_report(self._ipaddress, self._application_graph)

    def _execute_edge_to_n_keys_mapper(self):
        """
        Runs, times and logs the EdgeToNKeysMapper

        Sets the "machine_partition_n_keys_map" data
        """
        with FecTimer(MAPPING, "Edge to n keys mapper"):
            mapper = EdgeToNKeysMapper()
            self._machine_partition_n_keys_map = mapper(self._machine_graph)

    def _execute_local_tdma_builder(self):
        """
        Runs times and logs the LocalTDMABuilder
        """
        with FecTimer(MAPPING, "Local TDMA builder"):
            builder = LocalTDMABuilder()
            builder(self._machine_graph, self._machine_partition_n_keys_map,
                    self._application_graph)

    def _json_partition_n_keys_map(self):
        """
        Writes, times and logs the machine_partition_n_keys_map if required
        """
        with FecTimer(MAPPING, "Json partition n keys map") as timer:
            if timer.skip_if_cfg_false(
                    "Reports", "write_json_partition_n_keys_map"):
                return
            writer = WriteJsonPartitionNKeysMap()
            writer(self._machine_partition_n_keys_map, self._json_folder)
            # Output ignored as never used

    def _execute_connective_based_placer(self):
        """
        Runs, times and logs the ConnectiveBasedPlacer

        Sets the "placements" data

        .. note::
            Calling of this method is based on the cfg placer value

        """
        with FecTimer(MAPPING, "Connective based placer"):
            placer = ConnectiveBasedPlacer()
            self._placements = placer(
                self._machine_graph, self._machine, self._plan_n_timesteps)

    def _execute_one_to_one_placer(self):
        """
        Runs, times and logs the OneToOnePlacer

        Sets the "placements" data

        .. note::
            Calling of this method is based on the cfg placer value

        """
        with FecTimer(MAPPING, "One to one placer"):
            placer = OneToOnePlacer()
            self._placements = placer(
                self._machine_graph, self._machine, self._plan_n_timesteps)

    def _execute_radial_placer(self):
        """
        Runs, times and logs the RadialPlacer

        Sets the "placements" data

        .. note::
            Calling of this method is based on the cfg placer value

        """
        with FecTimer(MAPPING, "Radial placer"):
            placer = RadialPlacer()
            self._placements = placer(
                self._machine_graph, self._machine, self._plan_n_timesteps)

    def _execute_speader_placer(self):
        """
        Runs, times and logs the SpreaderPlacer

        Sets the "placements" data

        .. note::
            Calling of this method is based on the cfg placer value

        """
        with FecTimer(MAPPING, "Spreader placer"):
            placer = SpreaderPlacer()
            self._placements = placer(
                self._machine_graph, self._machine,
                self._machine_partition_n_keys_map, self._plan_n_timesteps)

    def _do_placer(self):
        """
        Runs, times and logs one of the placers

        Sets the "placements" data

        Which placer is run depends on the cfg placer value

        This method is the entry point for adding a new Placer

        :raise ConfigurationException: if the cfg place value is unexpected
        """
        name = get_config_str("Mapping", "placer")
        if name == "ConnectiveBasedPlacer":
            return self._execute_connective_based_placer()
        if name == "OneToOnePlacer":
            return self._execute_one_to_one_placer()
        if name == "RadialPlacer":
            return self._execute_radial_placer()
        if name == "SpreaderPlacer":
            return self._execute_speader_placer()
        if "," in name:
            raise ConfigurationException(
                "Only a single algorithm is supported for placer")
        raise ConfigurationException(
            f"Unexpected cfg setting placer: {name}")

    def _execute_insert_edges_to_live_packet_gatherers(self):
        """
        Runs, times and logs the InsertEdgesToLivePacketGatherers if required
        """
        with FecTimer(
                MAPPING, "Insert edges to live packet gatherers") as timer:
            if timer.skip_if_empty(self._live_packet_recorder_params,
                                   "live_packet_recorder_params"):
                return
            inserter = InsertEdgesToLivePacketGatherers()
            inserter(
                self._live_packet_recorder_params, self._placements,
                self._live_packet_recorder_parameters_mapping, self._machine,
                self._machine_graph, self._application_graph,
                self._machine_partition_n_keys_map)

    def _execute_insert_edges_to_extra_monitor(self):
        """
        Runs times and logs the InsertEdgesToExtraMonitor is required
        """
        with FecTimer(MAPPING, "Insert Edges To Extra Monitor") as timer:
            if timer.skip_if_cfgs_false(
                    "Machine", "enable_advanced_monitor_support",
                    "enable_reinjection"):
                return
            # inserter checks for None app graph not an empty one
            if self._application_graph.n_vertices > 0:
                app_graph = self._application_graph
            else:
                app_graph = None
            inserter = InsertEdgesToExtraMonitorFunctionality()
            inserter(self._machine_graph, self._placements, self._machine,
                     self._vertex_to_ethernet_connected_chip_mapping,
                     app_graph)

    def _execute_system_multicast_routing_generator(self):
        """
        Runs, times and logs the SystemMulticastRoutingGenerator is required

        May sets the data "data_in_multicast_routing_tables",
        "data_in_multicast_key_to_chip_map" and
        "system_multicast_router_timeout_keys"
        """
        with FecTimer(MAPPING, "System multicast routing generator") as timer:
            if timer.skip_if_cfgs_false(
                    "Machine", "enable_advanced_monitor_support",
                    "enable_reinjection"):
                return
            generator = SystemMulticastRoutingGenerator()
            (self._data_in_multicast_routing_tables,
             self._data_in_multicast_key_to_chip_map,
             self._system_multicast_router_timeout_keys) = generator(
                self._machine, self._extra_monitor_to_chip_mapping,
                self._placements)

    def _execute_fixed_route_router(self):
        """
        Runs, times and logs the FixedRouteRouter if required

        May set the "fixed_routes" data.
        """
        with FecTimer(MAPPING, "Fixed route router") as timer:
            if timer.skip_if_cfg_false(
                    "Machine", "enable_advanced_monitor_support"):
                return
            router = FixedRouteRouter()
            self._fixed_routes = router(
                self._machine, self._placements,
                DataSpeedUpPacketGatherMachineVertex)

    def _report_placements_with_application_graph(self):
        """
        Writes, times and logs the application graph placer report if
        requested
        """
        if not self._application_graph.n_vertices:
            return
        with FecTimer(
                MAPPING, "Placements wth application graph report") as timer:
            if timer.skip_if_cfg_false(
                    "Reports", "write_application_graph_placer_report"):
                return
            placer_reports_with_application_graph(
                self._ipaddress, self._application_graph, self._placements,
                self._machine)

    def _report_placements_with_machine_graph(self):
        """
        Writes, times and logs the machine graph placer report if
        requested
        """
        with FecTimer(MAPPING, "Placements wthout machine graaph") as timer:
            if timer.skip_if_cfg_false(
                    "Reports", "write_machine_graph_placer_report"):
                return
            placer_reports_without_application_graph(
                self._ipaddress, self._machine_graph, self._placements,
                self._machine)

    def _json_placements(self):
        """
        Does, times and logs the writing of placements as json if requested
        :return:
        """
        with FecTimer(MAPPING, "Json placements") as timer:
            if timer.skip_if_cfg_false(
                    "Reports", "write_json_placements"):
                return
            writer = WriteJsonPlacements()
            writer(self._placements, self._json_folder)
            # Output ignored as never used

    def _execute_ner_route_traffic_aware(self):
        """
        Runs, times and logs the NerRouteTrafficAware

        Sets the "routing_table_by_partition" data if called

        .. note::
            Calling of this method is based on the cfg router value
        """
        with FecTimer(MAPPING, "Ner route traffic aware"):
            router = NerRouteTrafficAware()
            self._routing_table_by_partition = router(
                self._machine_graph, self._machine, self._placements)

    def _execute_ner_route(self):
        """
        Runs, times and logs the NerRoute

        Sets the "routing_table_by_partition" data

        .. note::
            Calling of this method is based on the cfg router value
        """
        with FecTimer(MAPPING, "Ner route"):
            router = NerRoute()
            self._routing_table_by_partition = router(
                self._machine_graph, self._machine, self._placements)

    def _execute_basic_dijkstra_routing(self):
        """
        Runs, times and logs the BasicDijkstraRouting

        Sets the "routing_table_by_partition" data if called

        .. note::
            Calling of this method is based on the cfg router value
        """
        with FecTimer(MAPPING, "Basic dijkstra routing"):
            router = BasicDijkstraRouting()
            self._routing_table_by_partition = router(
                self._machine_graph, self._machine, self._placements)

    def _do_routing(self):
        """
        Runs, times and logs one of the routers

        Sets the "routing_table_by_partition" data

        Which router is run depends on the cfg router value

        This method is the entry point for adding a new Router

        :raise ConfigurationException: if the cfg router value is unexpected
        """
        name = get_config_str("Mapping", "router")
        if name == "BasicDijkstraRouting":
            return self._execute_basic_dijkstra_routing()
        if name == "NerRoute":
            return self._execute_ner_route()
        if name == "NerRouteTrafficAware":
            return self._execute_ner_route_traffic_aware()
        if "," in name:
            raise ConfigurationException(
                "Only a single algorithm is supported for router")
        raise ConfigurationException(
            f"Unexpected cfg setting router: {name}")

    def _execute_basic_tag_allocator(self):
        """
        Runs, times and logs the Tag Allocator

        Sets the "tag" data
        """
        with FecTimer(MAPPING, "Basic tag allocator"):
            allocator = BasicTagAllocator()
            self._tags = allocator(
                self._machine, self._plan_n_timesteps, self._placements)

    def _report_tag_allocations(self):
        """
        Write, times and logs the tag allocator report if requested
        """
        with FecTimer(MAPPING, "Tag allocator report") as timer:
            if timer.skip_if_cfg_false(
                    "Reports", "write_tag_allocation_reports"):
                return
            tag_allocator_report(self._tags)

    def _execute_process_partition_constraints(self):
        """
        Runs, times and logs the ProcessPartitionConstraints
        """
        with FecTimer(MAPPING, "Process partition constraints"):
            processor = ProcessPartitionConstraints()
            processor(self._machine_graph)

    def _execute_global_allocate(self):
        """
        Runs, times and logs the Global Zoned Routing Info Allocator

        Sets "routing_info" is called

        .. note::
            Calling of this method is based on the cfg info_allocator value

        :return:
        """
        with FecTimer(MAPPING, "Global allocate"):
            self._routing_infos = global_allocate(
                self._machine_graph, self._machine_partition_n_keys_map)

    def _execute_flexible_allocate(self):
        """
        Runs, times and logs the Zoned Routing Info Allocator

        Sets "routing_info" is called

        .. note::
            Calling of this method is based on the cfg info_allocator value

        :return:
        """
        with FecTimer(MAPPING, "Zoned routing info allocator"):
            self._routing_infos = flexible_allocate(
                self._machine_graph, self._machine_partition_n_keys_map)

    def _execute_malloc_based_routing_info_allocator(self):
        """
        Runs, times and logs the Malloc Based Routing Info Allocator

        Sets "routing_info" is called

        .. note::
            Calling of this method is based on the cfg info_allocator value

        :return:
        """
        with FecTimer(MAPPING, "Malloc based routing info allocator"):
            allocator = MallocBasedRoutingInfoAllocator()
            self._routing_infos = allocator(
                self._machine_graph, self._machine_partition_n_keys_map)

    def do_info_allocator(self):
        """
        Runs, times and logs one of the info allocaters

        Sets the "routing_info" data

        Which alloactor is run depends on the cfg info_allocator value

        This method is the entry point for adding a new Info Allocator

        :raise ConfigurationException: if the cfg info_allocator value is
            unexpected
        """
        name = get_config_str("Mapping", "info_allocator")
        if name == "GlobalZonedRoutingInfoAllocator ":
            return self._execute_global_allocate()
        if name == "MallocBasedRoutingInfoAllocator":
            return self._execute_malloc_based_routing_info_allocator()
        if name == "ZonedRoutingInfoAllocator":
            return self._execute_flexible_allocate()
        if "," in name:
            raise ConfigurationException(
                "Only a single algorithm is supported for info_allocator")
        raise ConfigurationException(
            f"Unexpected cfg setting info_allocator: {name}")

    def _report_router_info(self):
        """
        Writes, times and logs the router iinfo report if requested
        """
        with FecTimer(MAPPING, "Router info report") as timer:
            if timer.skip_if_cfg_false(
                    "Reports", "write_router_info_report"):
                return
            routing_info_report(self._machine_graph, self._routing_infos)

    def _execute_basic_routing_table_generator(self):
        """
        Runs, times and logs the Routing Table Generator

        .. note::
            Currently no other Routing Table Generator supported.
            To add an additional Generator copy the pattern of do_placer
        """
        with FecTimer(MAPPING, "Basic routing table generator"):
            generator = BasicRoutingTableGenerator()
            self._router_tables = generator(
                self._routing_infos, self._routing_table_by_partition,
                self._machine)
        # TODO Nuke ZonedRoutingTableGenerator

    def _report_routers(self):
        """
        Write, times and logs the router report if requested
        """
        with FecTimer(MAPPING, "Router report") as timer:
            if timer.skip_if_cfg_false(
                    "Reports", "write_router_reports"):
                return
        router_report_from_paths(
            self._router_tables, self._routing_infos, self._ipaddress,
            self._machine_graph, self._placements, self._machine)

    def _report_router_summary(self):
        """
        Write, times and logs the router summary report if requested
        """
        with FecTimer(MAPPING, "Router summary report") as timer:
            if timer.skip_if_cfg_false(
                    "Reports", "write_router_summary_report"):
                return
            router_summary_report(
                self._router_tables,  self._ipaddress, self._machine)

    def _json_routing_tables(self):
        """
        Write, time and log the routing tables as json if requested
        """
        with FecTimer(MAPPING, "Json routing tables") as timer:
            if timer.skip_if_cfg_false(
                    "Reports", "write_json_routing_tables"):
                return
            writer = WriteJsonRoutingTables()
            writer(self._router_tables, self._json_folder)
            # Output ignored as never used

    def _report_router_collision_potential(self):
        """
        Write, time and log the router collision report
        """
        with FecTimer(MAPPING, "Router collision potential report"):
            # TODO cfg flag!
            report = RouterCollisionPotentialReport()
            report(self._routing_table_by_partition,
                   self._machine_partition_n_keys_map, self._machine)

    def _execute_locate_executable_start_type(self):
        """
        Runs, times and logs LocateExecutableStartType if required

        May set the executable_types data.
        """
        with FecTimer(MAPPING, "Locate executable start type") as timer:
            # TODO why skip if virtual ?
            if timer.skip_if_virtual_board():
                return
            locator = LocateExecutableStartType()
            self._executable_types = locator(
                self._machine_graph, self._placements)

    def _execute_buffer_manager_creator(self):
        """
        Run, times and logs the buffer manager creator if required

        May set the buffer_manager data
        """
        if self._buffer_manager:
            return
        with FecTimer(MAPPING, "Buffer manager creator") as timer:
            if timer.skip_if_virtual_board():
                return

            creator = BufferManagerCreator()
            self._buffer_manager = creator(
                self._placements, self._tags, self._txrx,
                self._extra_monitor_vertices,
                self._extra_monitor_to_chip_mapping,
                self._vertex_to_ethernet_connected_chip_mapping,
                self._machine, self._fixed_routes, self._java_caller)

    def _execute_sdram_outgoing_partition_allocator(self):
        """
        Runs, times and logs the SDRAMOutgoingPartitionAllocator
        """
        with FecTimer(MAPPING, "SDRAM outgoing partition allocator"):
            allocator = SDRAMOutgoingPartitionAllocator()
            # Ok if transceiver = None
            allocator(
                self._machine_graph, self._placements, self._app_id,
                self._txrx)

    def _do_mapping(self, total_run_time):
        """
        Runs, times and logs all the algorithms in the mapping stage

        :param float total_run_time:
        """
        # time the time it takes to do all pacman stuff
        mapping_total_timer = Timer()
        mapping_total_timer.start_timing()
        provide_injectables(self)

        self._setup_java_caller()
        self._do_extra_mapping_algorithms()
        self._report_network_specification()
        self._execute_splitter_reset()
        self._execute_splitter_selector()
        self._execute_delay_support_adder()
        pre_allocated_resources = PreAllocatedResourceContainer()
        self._execute_preallocate_for_live_packet_gatherer(
            pre_allocated_resources)
        self._execute_preallocate_for_chip_power_monitor(
            pre_allocated_resources)
        self._execute_preallocate_for_extra_monitor_support(
            pre_allocated_resources)
        self._execute_splitter_partitioner(pre_allocated_resources)
        self._execute_graph_measurer()
        if self._max_machine:
            self._max_machine = False
            self._machine = None
        allocator_data = self._execute_allocator(MAPPING, total_run_time)
        self._execute_machine_generator(MAPPING, allocator_data)
        assert(self._machine)
        self._json_machine()
        self._execute_chip_id_allocator()
        self._execute_insert_live_packet_gatherers_to_graphs()
        self._report_board_chip()
        self._execute_insert_chip_power_monitors()
        self._execute_insert_extra_monitor_vertices()
        self._execute_partitioner_report()
        self._execute_edge_to_n_keys_mapper()
        self._execute_local_tdma_builder()
        self._json_partition_n_keys_map()
        self._do_placer()
        self._execute_insert_edges_to_live_packet_gatherers()
        self._execute_insert_edges_to_extra_monitor()
        self._execute_system_multicast_routing_generator()
        self._execute_fixed_route_router()
        self._report_placements_with_application_graph()
        self._report_placements_with_machine_graph()
        self._json_placements()
        self._do_routing()
        self._execute_basic_tag_allocator()
        self._report_tag_allocations()
        self._execute_process_partition_constraints()
        self.do_info_allocator()
        self._report_router_info()
        self._execute_basic_routing_table_generator()
        self._report_routers()
        self._report_router_summary()
        self._json_routing_tables()
        self._report_router_collision_potential()
        self._execute_locate_executable_start_type()
        self._execute_buffer_manager_creator()
        self._execute_sdram_outgoing_partition_allocator()

        clear_injectables()
        self._mapping_time += convert_time_diff_to_total_milliseconds(
            mapping_total_timer.take_sample())

    # Overridden by spy which adds placement_order
    def _execute_graph_data_specification_writer(self):
        """
        Runs, times, and logs the GraphDataSpecificationWriter

        Sets the dsg_targets data
        """
        with FecTimer(
                DATA_GENERATION, "Graph data specification writer"):
            writer = GraphDataSpecificationWriter()
            self._dsg_targets, self._region_sizes = writer(
                self._placements, self._ipaddress, self._machine,
                self._max_run_time_steps)

    def _do_data_generation(self):
        """
        Runs, Times and logs the data generation
        """
        # set up timing
        data_gen_timer = Timer()
        data_gen_timer.start_timing()

        self._first_machine_time_step = self._current_run_timesteps

        provide_injectables(self)
        self._execute_graph_data_specification_writer()
        clear_injectables()

        self._dsg_time += convert_time_diff_to_total_milliseconds(
            data_gen_timer.take_sample())

    def _execute_routing_setup(self,):
        """
        Runs, times and logs the RoutingSetup if required.

        """
        if self._multicast_routes_loaded:
            return
        with FecTimer(LOADING, "Routing setup") as timer:
            if timer.skip_if_virtual_board():
                return
            setup = RoutingSetup()
            # Only needs the x and y of chips with routing tables
            setup(self._router_tables, self._app_id, self._txrx, self._machine)

    def _execute_graph_binary_gatherer(self):
        """
        Runs, times and logs the GraphBinaryGatherer if required.

        """
        with FecTimer(LOADING, "Graph binary gatherer") as timer:
            try:
                gather = GraphBinaryGatherer()
                self._executable_targets = gather(
                    self._placements, self._machine_graph,
                    self._executable_finder)
            except KeyError:
                if self.use_virtual_board:
                    logger.warning(
                        "Ignoring exectable not found as using virtual")
                    timer.error("exectable not found and virtual board")
                    return
                raise

    def _execute_host_bitfield_compressor(self):
        """
        Runs, times and logs the HostBasedBitFieldRouterCompressor

        .. note::
            Calling of this method is based on the cfg compressor or
            virtual_compressor value

        :return: CompressedRoutingTables
        :rtype: MulticastRoutingTables
        """
        with FecTimer(
                LOADING, "Host based bitfield router compressor") as timer:
            if timer.skip_if_virtual_board():
                return None, []
            self._multicast_routes_loaded = False
            compressor = HostBasedBitFieldRouterCompressor()
            compressed = compressor(
                self._router_tables, self._machine, self._placements,
                self._txrx, self._machine_graph, self._routing_infos)
            return compressed

    def _execute_machine_bitfield_ordered_covering_compressor(self):
        """
        Runs, times and logs the MachineBitFieldOrderedCoveringCompressor

        .. note::
            Calling of this method is based on the cfg compressor or
            virtual_compressor value

        :return: None
        :rtype: None
        """
        with FecTimer(
                LOADING,
                "Machine bitfield ordered covering compressor") as timer:
            if timer.skip_if_virtual_board():
                return None, []
            compressor = MachineBitFieldOrderedCoveringCompressor()
            compressor(
                self._router_tables, self._txrx, self._machine, self._app_id,
                self._machine_graph, self._placements, self._executable_finder,
                self._routing_infos, self._executable_targets)
            self._multicast_routes_loaded = True
            return None

    def _execute_machine_bitfield_pair_compressor(self):
        """
        Runs, times and logs the MachineBitFieldPairRouterCompressor

        .. note::
            Calling of this method is based on the cfg compressor or
            virtual_compressor value

        :return: None
        :rtype: None
         """
        with FecTimer(
                LOADING, "Machine bitfield pair router compressor") as timer:
            if timer.skip_if_virtual_board():
                return None, []
            self._multicast_routes_loaded = True
            compressor = MachineBitFieldPairRouterCompressor()
            compressor(
                self._router_tables, self._txrx, self._machine, self._app_id,
                self._machine_graph, self._placements, self._executable_finder,
                self._routing_infos, self._executable_targets)
            return None

    def _execute_ordered_covering_compressor(self):
        """
        Runs, times and logs the OrderedCoveringCompressor

        .. note::
            Calling of this method is based on the cfg compressor or
            virtual_compressor value

        :return: CompressedRoutingTables
        :rtype: MulticastRoutingTables
        """
        with FecTimer(LOADING, "Ordered covering compressor"):
            self._multicast_routes_loaded = False
            compressor = OrderedCoveringCompressor()
            compressed = compressor(self._router_tables)
            return compressed

    def _execute_ordered_covering_compression(self):
        """
        Runs, times and logs the ordered covering compressor on machine

        .. note::
            Calling of this method is based on the cfg compressor or
            virtual_compressor value

        :return: None
        :rtype: None
        """
        with FecTimer(LOADING, "Ordered covering compressor") as timer:
            if timer.skip_if_virtual_board():
                return None, []
            ordered_covering_compression(
                self._router_tables, self._txrx, self._executable_finder,
                self._machine, self._app_id)
            self._multicast_routes_loaded = True
            return None

    def _execute_pair_compressor(self):
        """
        Runs, times and logs the PairCompressor

        .. note::
            Calling of this method is based on the cfg compressor or
            virtual_compressor value

        :return: CompressedRoutingTable
        :rtype: MulticastRoutingTables
        """
        with FecTimer(LOADING, "Pair compressor"):
            compressor = PairCompressor()
            compressed = compressor(self._router_tables)
            self._multicast_routes_loaded = False
            return compressed

    def _execute_pair_compression(self):
        """
        Runs, times and logs the pair compressor on machine

        .. note::
            Calling of this method is based on the cfg compressor or
            virtual_compressor value

        :return: None
        :rtype: None
        """
        with FecTimer(LOADING, "Pair on chip router compression") as timer:
            if timer.skip_if_virtual_board():
                return None, []
            pair_compression(
                self._router_tables, self._txrx, self._executable_finder,
                self._machine, self._app_id)
            self._multicast_routes_loaded = True
            return None

    def _execute_pair_unordered_compressor(self):
        """
        Runs, times and logs the CheckedUnorderedPairCompressor

        .. note::
            Calling of this method is based on the cfg compressor or
            virtual_compressor value

        :return: CompressedRoutingTables
        :rtype: MulticastRoutingTables
        """
        with FecTimer(LOADING, "Pair unordered compressor"):
            compressor = CheckedUnorderedPairCompressor()
            compressed = compressor(self._router_tables)
            self._multicast_routes_loaded = False
            return compressed

    def _compressor_name(self):
        if self.use_virtual_board:
            name = get_config_str("Mapping", "virtual_compressor")
            if name is None:
                logger.info("As no virtual_compressor specified "
                            "using compressor setting")
                name = get_config_str("Mapping", "compressor")
        else:
            name = get_config_str("Mapping", "compressor")
        return name

    def _do_early_compression(self, name):
        """
        Calls a compressor based on the name provided

        .. note::
            This method is the entry point for adding a new compressor that
             can or must run early.

        :param str name: Name of a compressor
        :raise ConfigurationException: if the name is not expected
        :return: CompressedRoutingTables (likely to be None),
            RouterCompressorProvenanceItems (may be an empty list)
        :rtype: tuple(MulticastRoutingTables or None, list(ProvenanceDataItem))
        """
        if name == "MachineBitFieldOrderedCoveringCompressor":
            return \
                self._execute_machine_bitfield_ordered_covering_compressor()
        if name == "MachineBitFieldPairRouterCompressor":
            return self._execute_machine_bitfield_pair_compressor()
        if name == "OrderedCoveringCompressor":
            return self._execute_ordered_covering_compressor()
        if name == "OrderedCoveringOnChipRouterCompression":
            return self._execute_ordered_covering_compression()
        if name == "PairCompressor":
            return self._execute_pair_compressor()
        if name == "PairOnChipRouterCompression":
            return self._execute_pair_compression()
        if name == "PairUnorderedCompressor":
            return self._execute_pair_unordered_compressor()

        # delay compression until later
        return None

    def _do_delayed_compression(self, name, compressed):
        """
        run compression that must be delayed until later

        .. note::
            This method is the entry point for adding a new compressor that
            can not run at the normal place

        :param str name: Name of a compressor
        :raise ConfigurationException: if the name is not expected
        :return: CompressedRoutingTables (likely to be None),
            RouterCompressorProvenanceItems (may be an empty list)
        :rtype: tuple(MulticastRoutingTables or None, list(ProvenanceDataItem))
        """
        if self._multicast_routes_loaded or compressed:
            # Already compressed
            return compressed
        # overridden in spy to handle:
        # SpynnakerMachineBitFieldOrderedCoveringCompressor
        # SpynnakerMachineBitFieldPairRouterCompressor

        if name == "HostBasedBitFieldRouterCompressor":
            return self._execute_host_bitfield_compressor()
        if "," in name:
            raise ConfigurationException(
                "Only a single algorithm is supported for compressor")

        raise ConfigurationException(
            f"Unexpected cfg setting compressor: {name}")

    def _execute_load_routing_tables(self, compressed):
        """
        Runs, times and logs the RoutingTableLoader if required

        :param compressed:
        :type compressed: MulticastRoutingTables or None
        """
        if not compressed:
            return
        with FecTimer(LOADING, "Routing table loader") as timer:
            self._multicast_routes_loaded = True
            if timer.skip_if_virtual_board():
                return
            loader = RoutingTableLoader()
            loader(compressed, self._app_id, self._txrx, self._machine)

    def _report_uncompressed_routing_table(self):
        """
        Runs, times and logs the router report from router tables if requested
        """
        # TODO why not during mapping?
        with FecTimer(LOADING, "Uncompressed routing table report") as timer:
            if timer.skip_if_cfg_false(
                    "Reports", "write_routing_table_reports"):
                return
            router_report_from_router_tables(self._router_tables)

    def _report_bit_field_compressor(self):
        """
        Runs, times and logs the BitFieldCompressorReport if requested
        """
        with FecTimer(LOADING, "Bitfield compressor report") as timer:
            if timer.skip_if_cfg_false(
                    "Reports",  "write_bit_field_compressor_report"):
                return
            report = BitFieldCompressorReport()
            # BitFieldSummary output ignored as never used
            report(self._machine_graph, self._placements)

    def _execute_load_fixed_routes(self):
        """
        Runs, times and logs Load Fixed Routes is required
        """
        with FecTimer(LOADING, "Load fixed routes") as timer:
            if timer.skip_if_cfg_false(
                    "Machine", "enable_advanced_monitor_support"):
                return
            if timer.skip_if_virtual_board():
                return
            loader = LoadFixedRoutes()
            loader(self._fixed_routes, self._txrx, self._app_id)

    def _execute_system_data_specification(self):
        """
        Runs, times and logs the execute_system_data_specs if required

        :return: map of placement and DSG data, and loaded data flag.
        :rtype: dict(tuple(int,int,int),DataWritten) or DsWriteInfo
        """
        with FecTimer(LOADING, "Execute system data specification") \
                as timer:
            if timer.skip_if_virtual_board():
                return None
            specifier = HostExecuteDataSpecification()
            return specifier.execute_system_data_specs(
                self._txrx, self._machine, self._app_id, self._dsg_targets,
                self._region_sizes, self._executable_targets,
                self._java_caller)

    def _execute_load_system_executable_images(self):
        """
        Runs, times and logs the loading of exectuable images
        """
        with FecTimer(LOADING, "Load executable system Images") as timer:
            if timer.skip_if_virtual_board():
                return
            loader = LoadExecutableImages()
            loader.load_sys_images(
                self._executable_targets, self._app_id, self._txrx)

    def _execute_application_data_specification(
            self, processor_to_app_data_base_address):
        """
        Runs, times and logs the execute_application_data_specs if required

        :return: map of placement and DSG data, and loaded data flag.
        :rtype: dict(tuple(int,int,int),DataWritten) or DsWriteInfo
        """
        with FecTimer(LOADING, "Host data specification") as timer:
            if timer.skip_if_virtual_board():
                return processor_to_app_data_base_address
            specifier = HostExecuteDataSpecification()
            return specifier.execute_application_data_specs(
                self._txrx, self._machine, self._app_id, self._dsg_targets,
                self._executable_targets, self._region_sizes, self._placements,
                self._extra_monitor_vertices,
                self._vertex_to_ethernet_connected_chip_mapping,
                self._java_caller, processor_to_app_data_base_address)

    def _execute_tags_from_machine_report(self):
        """
        Run, times and logs the TagsFromMachineReport if requested
        :return:
        """
        with FecTimer(LOADING, "Tags from machine report") as timer:
            if timer.skip_if_virtual_board():
                return
            if timer.skip_if_cfg_false(
                    "Reports", "write_tag_allocation_reports"):
                return
            report = TagsFromMachineReport()
            report(self._txrx)

    def _execute_load_tags(self):
        """
        Runs, times and logs the Tags Loader if required
        """
        # TODO why: if graph_changed or data_changed:
        with FecTimer(LOADING, "Tags Loader") as timer:
            if timer.skip_if_virtual_board():
                return
            loader = TagsLoader()
            loader(self._txrx, self._tags)

    def _do_extra_load_algorithms(self):
        """
        Runs, times and logs any extra load algorithms

        """
        pass

    def _report_memory_on_host(self, processor_to_app_data_base_address):
        """
        Runs, times and logs MemoryMapOnHostReport is requested

        """
        with FecTimer(LOADING, "Memory report") as timer:
            if timer.skip_if_virtual_board():
                return
            if timer.skip_if_cfg_false(
                    "Reports", "write_memory_map_report"):
                return
            report = MemoryMapOnHostReport()
            report(processor_to_app_data_base_address)

    def _report_memory_on_chip(self):
        """
        Runs, times and logs MemoryMapOnHostChipReport is requested

        """
        with FecTimer(LOADING, "Memory report") as timer:
            if timer.skip_if_virtual_board():
                return
            if timer.skip_if_cfg_false(
                    "Reports", "write_memory_map_report"):
                return

            report = MemoryMapOnHostChipReport()
            report(self._dsg_targets, self._txrx)

    # TODO consider different cfg flags
    def _report_compressed(self, compressed):
        """
        Runs, times and logs the compressor reports if requested

        :param compressed:
        :type compressed: MulticastRoutingTables or None
        """
        with FecTimer(LOADING, "Compressor report") as timer:
            if timer.skip_if_cfg_false(
                    "Reports", "write_routing_table_reports"):
                return
            if timer.skip_if_cfg_false(
                    "Reports", "write_routing_tables_from_machine_reports"):
                return

            if compressed is None:
                if timer.skip_if_virtual_board():
                    return
                reader = ReadRoutingTablesFromMachine()
                compressed = reader(self._txrx, self._router_tables,
                                    self._app_id)

            router_report_from_compressed_router_tables(compressed)

            generate_comparison_router_report(self._router_tables, compressed)

            router_compressed_summary_report(
                self._router_tables, self._ipaddress, self._machine)

            report = RoutingTableFromMachineReport()
            report(compressed)

    def _report_fixed_routes(self):
        """
        Runs, times and logs the FixedRouteFromMachineReport is requested
        """
        with FecTimer(LOADING, "Fixed route report") as timer:
            if timer.skip_if_virtual_board():
                return
            if timer.skip_if_cfg_false(
                    "Machine", "enable_advanced_monitor_support"):
                return
            # TODO at the same time as LoadFixedRoutes?
            report = FixedRouteFromMachineReport()
            report(self._txrx, self._machine, self._app_id)

    def _execute_application_load_executables(self):
        """ algorithms needed for loading the binaries to the SpiNNaker machine

        :return:
        """
        with FecTimer(LOADING, "Load executable app images") as timer:
            if timer.skip_if_virtual_board():
                return
            loader = LoadExecutableImages()
            loader.load_app_images(
                self._executable_targets, self._app_id, self._txrx)

    def _do_load(self, graph_changed):
        """
        Runs, times and logs the load algotithms

        :param bool graph_changed: Flag to say the graph changed,
        """
        # set up timing
        load_timer = Timer()
        load_timer.start_timing()

        if graph_changed:
            self._execute_routing_setup()
            self._execute_graph_binary_gatherer()
        # loading_algorithms
        self._report_uncompressed_routing_table()
        compressor = self._compressor_name()
        compressed = self._do_early_compression(compressor)
        if graph_changed or not self._has_ran:
            self._execute_load_fixed_routes()
        processor_to_app_data_base_address = \
            self._execute_system_data_specification()
        self._execute_load_system_executable_images()
        self._execute_load_tags()
        processor_to_app_data_base_address = \
            self._execute_application_data_specification(
                processor_to_app_data_base_address)

        self._do_extra_load_algorithms()
        compressed = self._do_delayed_compression(compressor, compressed)
        self._execute_load_routing_tables(compressed)
        self._report_bit_field_compressor()

        # TODO Was master correct to run the report first?
        self._execute_tags_from_machine_report()
        if graph_changed:
            self._report_memory_on_host(processor_to_app_data_base_address)
            self._report_memory_on_chip()
            self._report_compressed(compressed)
            self._report_fixed_routes()
        self._execute_application_load_executables()

        self._load_time += convert_time_diff_to_total_milliseconds(
            load_timer.take_sample())

    def _execute_sdram_usage_report_per_chip(self):
        # TODO why in do run
        with FecTimer(RUN_LOOP, "Sdram usage per chip report") as timer:
            if timer.skip_if_cfg_false(
                    "Reports", "write_sdram_usage_report_per_chip"):
                return
            sdram_usage_report_per_chip(
                self._ipaddress, self._placements, self._machine,
                self._plan_n_timesteps,
                data_n_timesteps=self._max_run_time_steps)

    def _execute_dsg_region_reloader(self):
        """
            Runs, times and logs the DSGRegionReloader if required

            Reload any parameters over the loaded data if we have already
            run and not using a virtual board and the data hasn't already
            been regenerated

        """
        if not self.has_ran:
            return
        with FecTimer(RUN_LOOP, "DSG region reloader") as timer:
            if timer.skip_if_virtual_board():
                return
            reloader = DSGRegionReloader()
            reloader(self._txrx, self._placements, self._ipaddress)

    def _execute_graph_provenance_gatherer(self):
        """
        Runs, times and log the GraphProvenanceGatherer if requested

        """
        with FecTimer(RUN_LOOP, "Graph provenance gatherer") as timer:
            if timer.skip_if_cfg_false("Reports", "read_provenance_data"):
                return []
            gatherer = GraphProvenanceGatherer()
            gatherer(self._machine_graph, self._application_graph)

    def _execute_placements_provenance_gatherer(self):
        """
        Runs, times and log the PlacementsProvenanceGatherer if requested
        """
        with FecTimer(RUN_LOOP, "Placements provenance gatherer") as timer:
            if timer.skip_if_cfg_false("Reports", "read_provenance_data"):
                return []
            if timer.skip_if_virtual_board():
                return []
            gatherer = PlacementsProvenanceGatherer()
            gatherer(self._txrx, self._placements)

    def _execute_router_provenance_gatherer(self):
        """
        Runs, times and log the RouterProvenanceGatherer if requested
        """
        with FecTimer(RUN_LOOP, "Router provenance gatherer") as timer:
            if timer.skip_if_cfg_false("Reports", "read_provenance_data"):
                return []
            if timer.skip_if_virtual_board():
                return []
            gatherer = RouterProvenanceGatherer()
            gatherer(
                self._txrx, self._machine, self._router_tables,
                self._extra_monitor_vertices, self._placements)

    def _execute_Profile_data_gatherer(self):
        """
        Runs, times and logs the ProfileDataGatherer if requested
        """
        with FecTimer(RUN_LOOP, "Profile data gatherer") as timer:
            if timer.skip_if_cfg_false("Reports", "read_provenance_data"):
                return
            if timer.skip_if_virtual_board():
                return
            gatherer = ProfileDataGatherer()
            gatherer(self._txrx, self._placements)

    def _do_read_provenance(self):
        """
        Runs, times and log the methods that gather provenance

        :rtype: list(ProvenanceDataItem)
        """
        self._execute_graph_provenance_gatherer()
        self._execute_placements_provenance_gatherer()
        self._execute_router_provenance_gatherer()
        self._execute_Profile_data_gatherer()

    def _report_energy(self, run_time):
        """
        Runs, times and logs the energy report if requested

        :param int run_time: the run duration in milliseconds.
        """
        with FecTimer(RUN_LOOP, "Energy report") as timer:
            if timer.skip_if_cfg_false("Reports", "write_energy_report"):
                return []

            # TODO runtime is None
            compute_energy_used = ComputeEnergyUsed()
            power_used = compute_energy_used(
                self._placements, self._machine, self._board_version,
                run_time, self._buffer_manager, self._mapping_time,
                self._load_time, self._execute_time, self._dsg_time,
                self._extraction_time,
                self._spalloc_server, self._remote_spinnaker_url,
                self._machine_allocation_controller)

            energy_prov_reporter = EnergyProvenanceReporter()
            energy_prov_reporter(power_used, self._placements)

            # create energy reporter
            energy_reporter = EnergyReport(
                get_config_int("Machine", "version"), self._spalloc_server,
                self._remote_spinnaker_url)

            # run energy report
            energy_reporter.write_energy_report(
                self._placements, self._machine,
                self._current_run_timesteps,
                self._buffer_manager, power_used)

    def _do_provenance_reports(self):
        """
        Runs any reports based on provenance

        """
        pass

    def _execute_clear_io_buf(self, runtime):
        """
        Runs, times and logs the ChipIOBufClearer if required

        """
        if runtime is None:
            return
        with FecTimer(RUN_LOOP, "Clear IO buffer") as timer:
            if timer.skip_if_virtual_board():
                return
            # TODO Why check empty_graph is always false??
            if timer.skip_if_cfg_false("Reports", "clear_iobuf_during_run"):
                return
            clearer = ChipIOBufClearer()
            clearer(self._txrx, self._executable_types)

    def _execute_runtime_update(self, n_sync_steps):
        """
        Runs, times and logs the runtime updater if required

        :param int n_sync_steps:
            The number of timesteps between synchronisations
        """
        with FecTimer(RUN_LOOP, "Runtime Update") as timer:
            if timer.skip_if_virtual_board():
                return
            if (ExecutableType.USES_SIMULATION_INTERFACE in
                    self._executable_types):
                updater = ChipRuntimeUpdater()
                updater(self._txrx,  self._app_id, self._executable_types,
                        self._current_run_timesteps,
                        self._first_machine_time_step, n_sync_steps)
            else:
                timer.skip("No Simulation Interface used")

    def _execute_create_database_interface(self, run_time):
        """
        Runs, times and logs Database Interface Creater

        Sets the _database_file_path data object

        :param int run_time: the run duration in milliseconds.
        """
        with FecTimer(RUN_LOOP, "Create database interface"):
            interface_maker = DatabaseInterface()
            # Used to used compressed routing tables if available on host
            # TODO consider not saving router tabes.
            _, self._database_file_path = interface_maker(
                self._machine_graph, self._tags, run_time, self._machine,
                self._max_run_time_steps, self._placements,
                self._routing_infos, self._router_tables,
                self._app_id, self._application_graph)

    def _execute_create_notifiaction_protocol(self):
        """
        Runs, times and logs the creation of the Notification Protocol

        Sets the notification_interface data object
        """
        with FecTimer(RUN_LOOP, "Create notification protocol"):
            creator = CreateNotificationProtocol()
            self._notification_interface = creator(
                self._database_socket_addresses, self._database_file_path)

    def _execute_runner(self, n_sync_steps, run_time):
        """
        Runs, times and logs the ApplicationRunner

        :param int n_sync_steps:
            The number of timesteps between synchronisations
        :param int run_time: the run duration in milliseconds.
        :return:
        """
        with FecTimer(RUN_LOOP, APPLICATION_RUNNER) as timer:
            if timer.skip_if_virtual_board():
                return
            runner = ApplicationRunner()
            # Don't timeout if a stepped mode is in operation
            if n_sync_steps:
                time_threshold = None
            else:
                time_threshold = get_config_int(
                    "Machine", "post_simulation_overrun_before_error")
            self._no_sync_changes = runner(
                self._buffer_manager, self._notification_interface,
                self._executable_types, self._app_id, self._txrx, run_time,
                self._no_sync_changes, time_threshold, self._machine,
                self._run_until_complete)

    def _execute_extract_iobuff(self):
        """
        Runs, times and logs the ChipIOBufExtractor if required
        """
        with FecTimer(RUN_LOOP, "Extract IO buff") as timer:
            if timer.skip_if_virtual_board():
                return
            if timer.skip_if_cfg_false(
                    "Reports", "extract_iobuf"):
                return
            iobuf_extractor = ChipIOBufExtractor()
            # ErrorMessages, WarnMessages output ignored as never used!
            iobuf_extractor(
                self._txrx, self._executable_targets, self._executable_finder)

    def _execute_buffer_extractor(self):
        """
        Runs, times and logs the BufferExtractor if required
        """
        with FecTimer(RUN_LOOP, "Buffer extractor") as timer:
            if timer.skip_if_virtual_board():
                return
            buffer_extractor = BufferExtractor()
            buffer_extractor(
                self._machine_graph, self._placements,
                self._buffer_manager)

    def _do_extract_from_machine(self, run_time):
        """
        Runs, times and logs the steps to extract data from the machine

        :param run_time: the run duration in milliseconds.
        :type run_time: int or None
        """
        self._execute_extract_iobuff()
        self._execute_buffer_extractor()
        self._execute_clear_io_buf(run_time)

        # FinaliseTimingData never needed as just pushed self._ to inputs
        self._do_read_provenance()
        self._execute_time += convert_time_diff_to_total_milliseconds(
            self._run_timer.take_sample())
        self._report_energy(run_time)
        self._do_provenance_reports()

    def _do_run(self, n_machine_time_steps, graph_changed, n_sync_steps):
        """
        Runs, times and logs the do run steps.

        :param n_machine_time_steps: Number of timesteps run
        :type n_machine_time_steps: int or None
        :param int n_sync_steps:
            The number of timesteps between synchronisations
        :param bool graph_changed: Flag to say the graph changed,
        """
        # TODO virtual board
        self._run_timer = Timer()
        self._run_timer.start_timing()
        run_time = None
        if n_machine_time_steps is not None:
            run_time = n_machine_time_steps * self.machine_time_step_ms
        self._first_machine_time_step = self._current_run_timesteps
        self._current_run_timesteps = \
            self._calculate_number_of_machine_time_steps(n_machine_time_steps)

        provide_injectables(self)

        self._execute_sdram_usage_report_per_chip()
        if not self._has_ran or graph_changed:
            self._execute_create_database_interface(run_time)
        self._execute_create_notifiaction_protocol()
        if self._has_ran and not graph_changed:
            self._execute_dsg_region_reloader()
        self._execute_runtime_update(n_sync_steps)
        self._execute_runner(n_sync_steps, run_time)
        if n_machine_time_steps is not None or self._run_until_complete:
            self._do_extract_from_machine(run_time)
        self._has_reset_last = False
        self._has_ran = True
        # reset at the end of each do_run cycle
        self._first_machine_time_step = None
        clear_injectables()

    def _recover_from_error(self, exception, exc_info, executable_targets):
        """
        :param Exception exception:
        :param tuple(type,Exception,traceback) exc_info:
        :param ExecutableTargets executable_targets:
        """
        # if exception has an exception, print to system
        logger.error("An error has occurred during simulation")
        # Print the detail including the traceback
        real_exception = exception
        logger.error(exception, exc_info=exc_info)

        logger.info("\n\nAttempting to extract data\n\n")

        # Extract router provenance
        try:
            router_provenance = RouterProvenanceGatherer()
            router_provenance(
                transceiver=self._txrx, machine=self._machine,
                router_tables=self._router_tables,
<<<<<<< HEAD
                extra_monitor_vertices=extra_monitor_vertices,
                placements=self._placements)
            if prov_item is not None:
                prov_items.extend(prov_item)
=======
                extra_monitor_vertices=self._extra_monitor_vertices,
                placements=self._placements)
>>>>>>> addb6f1d
        except Exception:
            logger.exception("Error reading router provenance")

        # Find the cores that are not in an expected state
        unsuccessful_cores = CPUInfos()
        if isinstance(real_exception, SpiNNManCoresNotInStateException):
            unsuccessful_cores = real_exception.failed_core_states()

        # If there are no cores in a bad state, find those not yet in
        # their finished state
        if not unsuccessful_cores:
            for executable_type in self._executable_types:
                failed_cores = self._txrx.get_cores_not_in_state(
                    self._executable_types[executable_type],
                    executable_type.end_state)
                for (x, y, p) in failed_cores:
                    unsuccessful_cores.add_processor(
                        x, y, p, failed_cores.get_cpu_info(x, y, p))

        # Print the details of error cores
        for (x, y, p), core_info in unsuccessful_cores.items():
            state = core_info.state
            rte_state = ""
            if state == CPUState.RUN_TIME_EXCEPTION:
                rte_state = " ({})".format(core_info.run_time_error.name)
            logger.error("{}, {}, {}: {}{} {}".format(
                x, y, p, state.name, rte_state, core_info.application_name))
            if core_info.state == CPUState.RUN_TIME_EXCEPTION:
                logger.error(
                    "r0=0x{:08X} r1=0x{:08X} r2=0x{:08X} r3=0x{:08X}".format(
                        core_info.registers[0], core_info.registers[1],
                        core_info.registers[2], core_info.registers[3]))
                logger.error(
                    "r4=0x{:08X} r5=0x{:08X} r6=0x{:08X} r7=0x{:08X}".format(
                        core_info.registers[4], core_info.registers[5],
                        core_info.registers[6], core_info.registers[7]))
                logger.error("PSR=0x{:08X} SR=0x{:08X} LR=0x{:08X}".format(
                    core_info.processor_state_register,
                    core_info.stack_pointer, core_info.link_register))

        # Find the cores that are not in RTE i.e. that can still be read
        non_rte_cores = [
            (x, y, p)
            for (x, y, p), core_info in unsuccessful_cores.items()
            if (core_info.state != CPUState.RUN_TIME_EXCEPTION and
                core_info.state != CPUState.WATCHDOG)]

        # If there are any cores that are not in RTE, extract data from them
        if (non_rte_cores and
                ExecutableType.USES_SIMULATION_INTERFACE in
                self._executable_types):
            non_rte_core_subsets = CoreSubsets()
            for (x, y, p) in non_rte_cores:
                non_rte_core_subsets.add_processor(x, y, p)

            # Attempt to force the cores to write provenance and exit
            try:
                updater = ChipProvenanceUpdater()
                updater(self._txrx, self._app_id, non_rte_core_subsets)
            except Exception:
                logger.exception("Could not update provenance on chip")

            # Extract any written provenance data
            try:
                finished_cores = self._txrx.get_cores_in_state(
                    non_rte_core_subsets, CPUState.FINISHED)
                finished_placements = Placements()
                for (x, y, p) in finished_cores:
                    finished_placements.add_placement(
                        self._placements.get_placement_on_processor(x, y, p))
                extractor = PlacementsProvenanceGatherer()
                extractor(self._txrx, finished_placements)
            except Exception:
                logger.exception("Could not read provenance")

        # Read IOBUF where possible (that should be everywhere)
        iobuf = IOBufExtractor(
            self._txrx, executable_targets, self._executable_finder)
        try:
            errors, warnings = iobuf.extract_iobuf()
        except Exception:
            logger.exception("Could not get iobuf")
            errors, warnings = [], []

        # Print the IOBUFs
        self._print_iobuf(errors, warnings)

    @staticmethod
    def _print_iobuf(errors, warnings):
        """
        :param list(str) errors:
        :param list(str) warnings:
        """
        for warning in warnings:
            logger.warning(warning)
        for error in errors:
            logger.error(error)

    def reset(self):
        """ Code that puts the simulation back at time zero
        """

        logger.info("Resetting")

        # rewind the buffers from the buffer manager, to start at the beginning
        # of the simulation again and clear buffered out
        if self._buffer_manager is not None:
            self._buffer_manager.reset()

        # reset the current count of how many milliseconds the application
        # has ran for over multiple calls to run
        self._current_run_timesteps = 0

        # sets the reset last flag to true, so that when run occurs, the tools
        # know to update the vertices which need to know a reset has occurred
        self._has_reset_last = True

        # Reset the graph off the machine, to set things to time 0
        self.__reset_graph_elements()

    def _detect_if_graph_has_changed(self, reset_flags=True):
        """ Iterates though the original graphs looking for changes.

        :param bool reset_flags:
        :return: mapping_changed, data_changed
        :rtype: tuple(bool, bool)
        """
        changed = False
        data_changed = False
        if self._vertices_or_edges_added:
            self._vertices_or_edges_added = False
            # Set changed - note that we can't return yet as we still have to
            # mark vertices as not changed, otherwise they will keep reporting
            # that they have changed when they haven't
            changed = True

        # if application graph is filled, check their changes
        if self._original_application_graph.n_vertices:
            for vertex in self._original_application_graph.vertices:
                if isinstance(vertex, AbstractChangableAfterRun):
                    if vertex.requires_mapping:
                        changed = True
                    if vertex.requires_data_generation:
                        data_changed = True
                    if reset_flags:
                        vertex.mark_no_changes()
            for partition in \
                    self._original_application_graph.outgoing_edge_partitions:
                for edge in partition.edges:
                    if isinstance(edge, AbstractChangableAfterRun):
                        if edge.requires_mapping:
                            changed = True
                        if edge.requires_data_generation:
                            data_changed = True
                        if reset_flags:
                            edge.mark_no_changes()

        # if no application, but a machine graph, check for changes there
        elif self._original_machine_graph.n_vertices:
            for machine_vertex in self._original_machine_graph.vertices:
                if isinstance(machine_vertex, AbstractChangableAfterRun):
                    if machine_vertex.requires_mapping:
                        changed = True
                    if machine_vertex.requires_data_generation:
                        data_changed = True
                    if reset_flags:
                        machine_vertex.mark_no_changes()
            for partition in \
                    self._original_machine_graph.outgoing_edge_partitions:
                for machine_edge in partition.edges:
                    if isinstance(machine_edge, AbstractChangableAfterRun):
                        if machine_edge.requires_mapping:
                            changed = True
                        if machine_edge.requires_data_generation:
                            data_changed = True
                        if reset_flags:
                            machine_edge.mark_no_changes()
        return changed, data_changed

    @property
    def has_ran(self):
        """ Whether the simulation has executed anything at all.

        :rtype: bool
        """
        return self._has_ran

    @property
    def machine(self):
        """ The python machine description object.

         :rtype: ~spinn_machine.Machine
         """
        return self._get_machine()

    @property
    def no_machine_time_steps(self):
        """ The number of machine time steps.

        :rtype: int
        """
        return self._current_run_timesteps

    @property
    def machine_graph(self):
        """
        Returns a protected view of the machine_graph
        :rtype: ~pacman.model.graphs.machine.MachineGraph
        """
        return MachineGraphView(self._machine_graph)

    @property
    def original_machine_graph(self):
        """
        :rtype: ~pacman.model.graphs.machine.MachineGraph
        """
        return self._original_machine_graph

    @property
    def original_application_graph(self):
        """
        :rtype: ~pacman.model.graphs.application.ApplicationGraph
        """
        return self._original_application_graph

    @property
    def application_graph(self):
        """ The protected view of the application graph used to derive the
            runtime machine configuration.

        :rtype: ~pacman.model.graphs.application.ApplicationGraph
        """
        return ApplicationGraphView(self._application_graph)

    @property
    def routing_infos(self):
        """
        :rtype: ~pacman.model.routing_info.RoutingInfo
        """
        return self._routing_infos

    @property
    def fixed_routes(self):
        """
        :rtype: dict(tuple(int,int),~spinn_machine.FixedRouteEntry)
        """
        return self._fixed_routes

    @property
    def placements(self):
        """ Where machine vertices are placed on the machine.

        :rtype: ~pacman.model.placements.Placements
        """
        return self._placements

    @property
    def transceiver(self):
        """ How to talk to the machine.

        :rtype: ~spinnman.transceiver.Transceiver
        """
        return self._txrx

    @property
    def tags(self):
        """
        :rtype: ~pacman.model.tags.Tags
        """
        return self._tags

    @property
    def buffer_manager(self):
        """ The buffer manager being used for loading/extracting buffers

        :rtype:
            ~spinn_front_end_common.interface.buffer_management.BufferManager
        """
        return self._buffer_manager

    @property
    def none_labelled_edge_count(self):
        """ The number of times edges have not been labelled.

        :rtype: int
        """
        return self._none_labelled_edge_count

    def increment_none_labelled_edge_count(self):
        """ Increment the number of new edges which have not been labelled.
        """
        self._none_labelled_edge_count += 1

    @property
    def use_virtual_board(self):
        """ True if this run is using a virtual machine

        :rtype: bool
        """
        return self._use_virtual_board

    @property
    def n_calls_to_run(self):
        """
        The number for this or the next end_user call to run

        :rtype: int
        """
        return self._n_calls_to_run

    @property
    def n_loops(self):
        """
        The number for this or the net loop within an end_user run

        :rtype: int or None
        """
        return self._n_loops

    def get_current_time(self):
        """ Get the current simulation time.

        :rtype: float
        """
        if self._has_ran:
            return self._current_run_timesteps * self.machine_time_step_ms
        return 0.0

    def __repr__(self):
        if self._ipaddress:
            return f"general front end instance for machine {self._ipaddress}"
        else:
            return f"general front end instance for machine {self._hostname}"

    def add_application_vertex(self, vertex):
        """
        :param ~pacman.model.graphs.application.ApplicationVertex vertex:
            the vertex to add to the graph
        :raises ConfigurationException: when both graphs contain vertices
        :raises PacmanConfigurationException:
            If there is an attempt to add the same vertex more than once
        """
        if self._original_machine_graph.n_vertices:
            raise ConfigurationException(
                "Cannot add vertices to both the machine and application"
                " graphs")
        self._original_application_graph.add_vertex(vertex)
        self._vertices_or_edges_added = True

    def add_machine_vertex(self, vertex):
        """
        :param ~pacman.model.graphs.machine.MachineVertex vertex:
            the vertex to add to the graph
        :raises ConfigurationException: when both graphs contain vertices
        :raises PacmanConfigurationException:
            If there is an attempt to add the same vertex more than once
        """
        # check that there's no application vertices added so far
        if self._original_application_graph.n_vertices:
            raise ConfigurationException(
                "Cannot add vertices to both the machine and application"
                " graphs")
        self._original_machine_graph.add_vertex(vertex)
        self._vertices_or_edges_added = True

    def add_application_edge(self, edge_to_add, partition_identifier):
        """
        :param ~pacman.model.graphs.application.ApplicationEdge edge_to_add:
            the edge to add to the graph
        :param str partition_identifier:
            the partition identifier for the outgoing edge partition
        """
        self._original_application_graph.add_edge(
            edge_to_add, partition_identifier)
        self._vertices_or_edges_added = True

    def add_machine_edge(self, edge, partition_id):
        """
        :param ~pacman.model.graphs.machine.MachineEdge edge:
            the edge to add to the graph
        :param str partition_id:
            the partition identifier for the outgoing edge partition
        """
        self._original_machine_graph.add_edge(edge, partition_id)
        self._vertices_or_edges_added = True

    def _shutdown(
            self, turn_off_machine=None, clear_routing_tables=None,
            clear_tags=None):
        """
        :param bool turn_off_machine:
        :param bool clear_routing_tables:
        :param bool clear_tags:
        """
        self._status = Simulator_Status.SHUTDOWN

        if turn_off_machine is None:
            turn_off_machine = get_config_bool(
                "Machine", "turn_off_machine")

        if clear_routing_tables is None:
            clear_routing_tables = get_config_bool(
                "Machine", "clear_routing_tables")

        if clear_tags is None:
            clear_tags = get_config_bool("Machine", "clear_tags")

        if self._txrx is not None:
            # if stopping on machine, clear IP tags and routing table
            self.__clear(clear_tags, clear_routing_tables)

        # Fully stop the application
        self.__stop_app()

        # stop the transceiver and allocation controller
        self.__close_transceiver(turn_off_machine)
        self.__close_allocation_controller()

        try:
            if self._notification_interface:
                self._notification_interface.close()
                self._notification_interface = None
        except Exception:
            logger.exception(
                "Error when closing Notifications")

    def __clear(self, clear_tags, clear_routing_tables):
        """
        :param bool clear_tags:
        :param bool clear_routing_tables:
        """
        # if stopping on machine, clear IP tags and
        if clear_tags:
            for ip_tag in self._tags.ip_tags:
                self._txrx.clear_ip_tag(
                    ip_tag.tag, board_address=ip_tag.board_address)
            for reverse_ip_tag in self._tags.reverse_ip_tags:
                self._txrx.clear_ip_tag(
                    reverse_ip_tag.tag,
                    board_address=reverse_ip_tag.board_address)

        # if clearing routing table entries, clear
        if clear_routing_tables:
            for router_table in self._router_tables.routing_tables:
                if not self._machine.get_chip_at(
                        router_table.x, router_table.y).virtual:
                    self._txrx.clear_multicast_routes(
                        router_table.x, router_table.y)

        # clear values
        self._no_sync_changes = 0

    def __stop_app(self):
        if self._txrx is not None and self._app_id is not None:
            self._txrx.stop_application(self._app_id)

    def __close_transceiver(self, turn_off_machine):
        """
        :param bool turn_off_machine:
        """
        if self._txrx is not None:
            if turn_off_machine:
                logger.info("Turning off machine")

            self._txrx.close(power_off_machine=turn_off_machine)
            self._txrx = None

    def __close_allocation_controller(self):
        if self._machine_allocation_controller is not None:
            self._machine_allocation_controller.close()
            self._machine_allocation_controller = None

    def stop(self, turn_off_machine=None,  # pylint: disable=arguments-differ
             clear_routing_tables=None, clear_tags=None):
        """
        End running of the simulation.

        :param bool turn_off_machine:
            decides if the machine should be powered down after running the
            execution. Note that this powers down all boards connected to the
            BMP connections given to the transceiver
        :param bool clear_routing_tables: informs the tool chain if it
            should turn off the clearing of the routing tables
        :param bool clear_tags: informs the tool chain if it should clear the
            tags off the machine at stop
        """
        if self._status in [Simulator_Status.SHUTDOWN]:
            raise ConfigurationException("Simulator has already been shutdown")
        self._status = Simulator_Status.SHUTDOWN

        # Keep track of any exception to be re-raised
        exn = None

        # If we have run forever, stop the binaries

        if (self._has_ran and self._current_run_timesteps is None and
                not self._use_virtual_board and not self._run_until_complete):
            self._do_stop_workflow()
            # TODO recover from errors?
            # self._recover_from_error(
            # e, exc_info[2], executor.get_item("ExecutableTargets"))

        # shut down the machine properly
        self._shutdown(turn_off_machine, clear_routing_tables, clear_tags)

        if exn is not None:
            self.write_errored_file()
            raise exn  # pylint: disable=raising-bad-type
        self.write_finished_file()

    def _execute_application_finisher(self):
        with FecTimer(RUN_LOOP, "Application finisher"):
            finisher = ApplicationFinisher()
            finisher(self._app_id, self._txrx, self._executable_types)

    def _do_stop_workflow(self):
        """
        :rtype: ~.PACMANAlgorithmExecutor
        """
        self._execute_application_finisher()
        # TODO is self._current_run_timesteps just 0
        self._do_extract_from_machine(self._current_run_timesteps)

    def add_socket_address(self, socket_address):
        """ Add the address of a socket used in the run notification protocol.

        :param ~spinn_utilities.socket_address.SocketAddress socket_address:
            The address of the database socket
        """
        self._database_socket_addresses.add(socket_address)

    @property
    def has_reset_last(self):
        return self._has_reset_last

    @property
    def get_number_of_available_cores_on_machine(self):
        """ The number of available cores on the machine after taking\
            into account preallocated resources.

        :return: number of available cores
        :rtype: int
        """
        # get machine if not got already
        if self._machine is None:
            self._get_machine()

        # get cores of machine
        cores = self._machine.total_available_user_cores
        take_into_account_chip_power_monitor = get_config_bool(
            "Reports", "write_energy_report")
        if take_into_account_chip_power_monitor:
            cores -= self._machine.n_chips
        take_into_account_extra_monitor_cores = (get_config_bool(
            "Machine", "enable_advanced_monitor_support") or
                get_config_bool("Machine", "enable_reinjection"))
        if take_into_account_extra_monitor_cores:
            cores -= self._machine.n_chips
            cores -= len(self._machine.ethernet_connected_chips)
        return cores

    def stop_run(self):
        """ Request that the current infinite run stop.

        .. note::
            This will need to be called from another thread as the infinite \
            run call is blocking.
        """
        if self._status is not Simulator_Status.IN_RUN:
            return
        with self._state_condition:
            self._status = Simulator_Status.STOP_REQUESTED
            self._state_condition.notify_all()

    def continue_simulation(self):
        """ Continue a simulation that has been started in stepped mode
        """
        if self._no_sync_changes % 2 == 0:
            sync_signal = Signal.SYNC0
        else:
            sync_signal = Signal.SYNC1
        self._txrx.send_signal(self._app_id, sync_signal)
        self._no_sync_changes += 1

    @staticmethod
    def __reset_object(obj):
        # Reset an object if appropriate
        if isinstance(obj, AbstractCanReset):
            obj.reset_to_first_timestep()

    def __reset_graph_elements(self):
        # Reset any object that can reset
        if self._original_application_graph.n_vertices:
            for vertex in self._original_application_graph.vertices:
                self.__reset_object(vertex)
            for p in self._original_application_graph.outgoing_edge_partitions:
                for edge in p.edges:
                    self.__reset_object(edge)
        elif self._original_machine_graph.n_vertices:
            for machine_vertex in self._original_machine_graph.vertices:
                self.__reset_object(machine_vertex)
            for p in self._original_machine_graph.outgoing_edge_partitions:
                for machine_edge in p.edges:
                    self.__reset_object(machine_edge)<|MERGE_RESOLUTION|>--- conflicted
+++ resolved
@@ -3103,15 +3103,8 @@
             router_provenance(
                 transceiver=self._txrx, machine=self._machine,
                 router_tables=self._router_tables,
-<<<<<<< HEAD
-                extra_monitor_vertices=extra_monitor_vertices,
-                placements=self._placements)
-            if prov_item is not None:
-                prov_items.extend(prov_item)
-=======
                 extra_monitor_vertices=self._extra_monitor_vertices,
                 placements=self._placements)
->>>>>>> addb6f1d
         except Exception:
             logger.exception("Error reading router provenance")
 
