--- conflicted
+++ resolved
@@ -3139,16 +3139,9 @@
                 for (x, y, p) in finished_cores:
                     finished_placements.add_placement(
                         self._placements.get_placement_on_processor(x, y, p))
-<<<<<<< HEAD
                 placements_provenance_gatherer(self._txrx, finished_placements)
-            except Exception:
-                logger.exception("Could not read provenance")
-=======
-                extractor = PlacementsProvenanceGatherer()
-                extractor(self._txrx, finished_placements)
             except Exception as pro_e:
                 logger.exception(f"Could not read provenance due to {pro_e}")
->>>>>>> 7e06854d
 
         # Read IOBUF where possible (that should be everywhere)
         iobuf = IOBufExtractor(
