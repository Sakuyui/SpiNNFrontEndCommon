--- conflicted
+++ resolved
@@ -16,12 +16,6 @@
 """
 main interface for the SpiNNaker tools
 """
-<<<<<<< HEAD
-import spinn_utilities.conf_loader as conf_loader
-from spinn_front_end_common.utility_models. \
-    data_speed_up_packet_gatherer_machine_vertex import \
-    DataSpeedUpPacketGatherMachineVertex
-=======
 try:
     from collections.abc import defaultdict
 except ImportError:
@@ -36,7 +30,6 @@
 from threading import Condition
 from six import iteritems, iterkeys, reraise
 from numpy import __version__ as numpy_version
->>>>>>> 9ab5b4b5
 from spinn_utilities.timer import Timer
 from spinn_utilities.log import FormatAdapter
 from spinn_utilities.overrides import overrides
@@ -84,36 +77,11 @@
     ProvenanceXMLWriter, ProvenanceJSONWriter, ChipProvenanceUpdater,
     PlacementsProvenanceGatherer, RouterProvenanceGatherer, ChipIOBufExtractor)
 from spinn_front_end_common import __version__ as fec_version
-<<<<<<< HEAD
-
-# spinnman imports
-from spinnman.model.enums.cpu_state import CPUState
-from spinnman import __version__ as spinnman_version
-
-# spinnmachine imports
-from spinn_machine import CoreSubsets
-from spinn_machine import __version__ as spinn_machine_version
-
-# general imports
-from collections import defaultdict
-import logging
-import math
-import os
-import signal
-import sys
-
-from numpy import __version__ as numpy_version
-
-=======
->>>>>>> 9ab5b4b5
 try:
     from scipy import __version__ as scipy_version
 except ImportError:
     scipy_version = "scipy not installed"
 
-<<<<<<< HEAD
-logger = logging.getLogger(__name__)
-=======
 logger = FormatAdapter(logging.getLogger(__name__))
 
 # Number of cores to be used when using a Virtual Machine and not specified
@@ -121,7 +89,6 @@
 
 # The minimum time a board is kept in the off state in seconds
 MINIMUM_OFF_STATE_TIME = 20
->>>>>>> 9ab5b4b5
 
 # 0-15 are reserved for system use (per lplana)
 ALANS_DEFAULT_RANDOM_APP_ID = 16
@@ -396,13 +363,8 @@
 
         # output locations of binaries to be searched for end user info
         logger.info(
-<<<<<<< HEAD
-            "Will search these locations for binaries: {}"
-                .format(self._executable_finder.binary_paths))
-=======
             "Will search these locations for binaries: {}",
             self._executable_finder.binary_paths)
->>>>>>> 9ab5b4b5
 
         self._n_chips_required = n_chips_required
         self._hostname = None
@@ -606,118 +568,12 @@
                     "Only one type of graph can be used during live output. "
                     "Please fix and try again")
 
-<<<<<<< HEAD
-    def _load_config(self, filename, defaults, validation_cfg):
-        self._config = conf_loader.load_config(filename=filename,
-                                               defaults=defaults,
-                                               validation_cfg=validation_cfg)
-
-    def _adjust_config(self, runtime):
-        """
-        Adjust and checks config based on runtime and mode
-
-        :param runtime:
-        :type runtime: int or bool
-        :raises ConfigurationException
-        """
-        if self._config.get("Mode", "mode") == "Debug":
-            for option in self._config.options("Reports"):
-                # options names are all lower without _ inside config
-                if (option in ["reportsenabled", "displayalgorithmtimings",
-                               "clear_iobuf_during_run",
-                               "extract_iobuf", "extract_iobuf_during_run"]
-                    or option[:5] == "write"):
-                    try:
-                        if not self._config.get_bool("Reports", option):
-                            self._config.set("Reports", option, "True")
-                            logger.info("As mode == \"Debug\" [Reports] {} "
-                                        "has been set to True".format(option))
-                    except ValueError:
-                        pass
-        elif not self._config.getboolean("Reports", "reportsEnabled"):
-            for option in self._config.options("Reports"):
-                # options names are all lower without _ inside config
-                if (option in ["displayalgorithmtimings",
-                               "clear_iobuf_during_run",
-                               "extract_iobuf",
-                               "extract_iobuf_during_run"]
-                    or option[:5] == "write"):
-                    try:
-                        if not self._config.get_bool("Reports", option):
-                            self._config.set("Reports", option, "False")
-                            logger.info(
-                                "As reportsEnabled == \"False\" [Reports] {} "
-                                "has been set to False".format(option))
-                    except ValueError:
-                        pass
-
-        if runtime is None:
-            if self._config.getboolean(
-                    "Reports", "write_energy_report") is True:
-                self._config.set("Reports", "write_energy_report", "False")
-                logger.info("[Reports]write_energy_report has been set to "
-                            "False as runtime is set to forever")
-            if self._config.get_bool(
-                    "EnergySavings", "turn_off_board_after_discovery") is True:
-                self._config.set(
-                    "EnergySavings", "turn_off_board_after_discovery", "False")
-                logger.info("[EnergySavings]turn_off_board_after_discovery has"
-                            " been set to False as runtime is set to forever")
-
-        if self._use_virtual_board:
-            if self._config.getboolean(
-                    "Reports", "write_energy_report") is True:
-                self._config.set("Reports", "write_energy_report", "False")
-                logger.info("[Reports]write_energy_report has been set to "
-                            "False as using virtual boards")
-            if self._config.get_bool(
-                    "EnergySavings", "turn_off_board_after_discovery") is True:
-                self._config.set(
-                    "EnergySavings", "turn_off_board_after_discovery", "False")
-                logger.info("[EnergySavings]turn_off_board_after_discovery has"
-                            " been set to False as s using virtual boards")
-
-    def _set_up_output_folders(self):
-        """ Sets up the outgoing folders (reports and app data) by creating\
-            a new timestamp folder for each and clearing
-
-        :rtype: None
-        """
-
-        # set up reports default folder
-        (self._report_default_directory, self._report_simulation_top_directory,
-         self._this_run_time_string) = \
-            helpful_functions.set_up_report_specifics(
-                default_report_file_path=self._config.get(
-                    "Reports", "default_report_file_path"),
-                max_reports_kept=self._config.getint(
-                    "Reports", "max_reports_kept"),
-                n_calls_to_run=self._n_calls_to_run,
-                this_run_time_string=self._this_run_time_string)
-
-        # set up application report folder
-        self._app_data_runtime_folder, self._app_data_top_simulation_folder = \
-            helpful_functions.set_up_output_application_data_specifics(
-                max_application_binaries_kept=self._config.getint(
-                    "Reports", "max_application_binaries_kept"),
-                where_to_write_application_data_files=self._config.get(
-                    "Reports", "default_application_data_file_path"),
-                n_calls_to_run=self._n_calls_to_run,
-                this_run_time_string=self._this_run_time_string)
-
-        if self._read_config_boolean("Reports",
-                                     "writePacmanExecutorProvenance"):
-            self._pacman_executor_provenance_path = os.path.join(
-                self._report_default_directory,
-                "pacman_executor_provenance.rpt")
-=======
     # options names are all lower without _ inside config
     DEBUG_ENABLE_OPTS = frozenset([
         "reportsenabled",
         "clear_iobuf_during_run", "extract_iobuf", "extract_iobuf_during_run"])
     REPORT_DISABLE_OPTS = frozenset([
         "clear_iobuf_during_run", "extract_iobuf", "extract_iobuf_during_run"])
->>>>>>> 9ab5b4b5
 
     def set_up_timings(self, machine_time_step=None, time_scale_factor=None):
         """ Set up timings of the machine
@@ -765,7 +621,7 @@
             self._remote_spinnaker_url = self._read_config(
                 "Machine", "remote_spinnaker_url")
         if (self._hostname is None and self._spalloc_server is None and
-                    self._remote_spinnaker_url is None and
+                self._remote_spinnaker_url is None and
                 not self._use_virtual_board):
             raise Exception(
                 "A SpiNNaker machine must be specified your configuration"
@@ -974,19 +830,10 @@
         if (not self._config.getboolean("Buffers", "use_auto_pause_and_resume")
                 or not is_per_timestep_sdram):
 
-<<<<<<< HEAD
-            # Not currently possible to run the second time for more than the
-            # first time without auto pause and resume
-            if (is_buffered_recording and
-                        self._minimum_step_generated is not None and
-                    (self._minimum_step_generated < n_machine_time_steps or
-                             n_machine_time_steps is None)):
-=======
             # Runs should only be in units of max_run_time_steps at most
             if (is_per_timestep_sdram and
                     (self._max_run_time_steps < n_machine_time_steps or
                         n_machine_time_steps is None)):
->>>>>>> 9ab5b4b5
                 self._state = Simulator_State.FINISHED
                 raise ConfigurationException(
                     "The SDRAM required by one or more vertices is based on"
@@ -1012,14 +859,6 @@
                 self._do_load(graph_changed)
 
         # Run for each of the given steps
-<<<<<<< HEAD
-        logger.info("Running for {} steps for a total of {} ms".format(
-            len(steps), run_time))
-        for i, step in enumerate(steps):
-            logger.info("Run {} of {}".format(i + 1, len(steps)))
-            self._do_run(step, loading_done, run_until_complete, 
-                         application_graph_changed)
-=======
         if run_time is not None:
             logger.info("Running for {} steps for a total of {}ms",
                         len(steps), run_time)
@@ -1048,7 +887,6 @@
                     self._max_run_time_steps, graph_changed,
                     run_until_complete)
                 i += 1
->>>>>>> 9ab5b4b5
 
         # Indicate that the signal handler needs to act
         if isinstance(threading.current_thread(), threading._MainThread):
@@ -1103,17 +941,10 @@
             if isinstance(vertex, AbstractVertexWithEdgeToDependentVertices):
                 for dependant_vertex in vertex.dependent_vertices():
                     self._application_graph.add_vertex(dependant_vertex)
-<<<<<<< HEAD
-                    edge_partition_identifiers = vertex. \
-                        edge_partition_identifiers_for_dependent_vertex(
-                        dependant_vertex)
-                    for edge_identifier in edge_partition_identifiers:
-=======
                     edge_partition_ids = vertex.\
                         edge_partition_identifiers_for_dependent_vertex(
                             dependant_vertex)
                     for edge_identifier in edge_partition_ids:
->>>>>>> 9ab5b4b5
                         dependant_edge = ApplicationEdge(
                             pre_vertex=vertex,
                             post_vertex=dependant_vertex)
@@ -1292,10 +1123,10 @@
 
         # add the application and machine graphs as needed
         if (self._application_graph is not None and
-                    self._application_graph.n_vertices > 0):
+                self._application_graph.n_vertices > 0):
             inputs["MemoryApplicationGraph"] = self._application_graph
         elif (self._machine_graph is not None and
-                      self._machine_graph.n_vertices > 0):
+                self._machine_graph.n_vertices > 0):
             inputs["MemoryMachineGraph"] = self._machine_graph
 
         # add max SDRAM size and n_cores which we're going to allow
@@ -1366,7 +1197,7 @@
             self._machine = executor.get_item("MemoryMachine")
 
         if (self._spalloc_server is not None or
-                    self._remote_spinnaker_url is not None):
+                self._remote_spinnaker_url is not None):
 
             need_virtual_board = False
 
@@ -1391,9 +1222,9 @@
                     need_virtual_board = True
 
             if (self._application_graph is not None and
-                        self._application_graph.n_vertices == 0 and
-                        self._machine_graph is not None and
-                        self._machine_graph.n_vertices == 0 and
+                    self._application_graph.n_vertices == 0 and
+                    self._machine_graph is not None and
+                    self._machine_graph.n_vertices == 0 and
                     need_virtual_board):
                 if self._config.getboolean(
                         "Mode", "violate_no_vertex_in_graphs_restriction"):
@@ -1419,10 +1250,10 @@
                 # if the end user has requested violating the no vertex check,
                 # add the app graph and let the rest work out.
                 if (self._application_graph.n_vertices != 0 or (
-                            self._config.getboolean(
-                                "Mode",
-                                "violate_no_vertex_in_graphs_restriction") and
-                                self._machine_graph.n_vertices == 0)):
+                        self._config.getboolean(
+                            "Mode",
+                            "violate_no_vertex_in_graphs_restriction") and
+                        self._machine_graph.n_vertices == 0)):
                     inputs["MemoryApplicationGraph"] = self._application_graph
                     algorithms.extend(self._config.get(
                         "Mapping",
@@ -1547,7 +1378,7 @@
 
         # handle graph additions
         if (self._application_graph.n_vertices > 0 and
-                    self._graph_mapper is None):
+                self._graph_mapper is None):
             inputs["MemoryApplicationGraph"] = self._application_graph
         elif self._machine_graph.n_vertices > 0:
             inputs['MemoryMachineGraph'] = self._machine_graph
@@ -1674,14 +1505,14 @@
             # only add partitioner report if using an application graph
             if (self._config.getboolean(
                     "Reports", "write_partitioner_reports") and
-                        self._application_graph.n_vertices != 0):
+                    self._application_graph.n_vertices != 0):
                 algorithms.append("PartitionerReport")
 
             # only add write placer report with application graph when
             # there's application vertices
             if (self._config.getboolean(
                     "Reports", "write_application_graph_placer_report") and
-                        self._application_graph.n_vertices != 0):
+                    self._application_graph.n_vertices != 0):
                 algorithms.append("PlacerReportWithApplicationGraph")
 
             if self._config.getboolean(
@@ -1695,14 +1526,9 @@
                 algorithms.append("NetworkSpecificationReport")
 
         # only add the partitioner if there isn't already a machine graph
-<<<<<<< HEAD
-        if (self._application_graph.n_vertices > 0 and
-                    self._machine_graph.n_vertices == 0):
-=======
         algorithms.append("MallocBasedChipIDAllocator")
         if (self._application_graph.n_vertices and
                 not self._machine_graph.n_vertices):
->>>>>>> 9ab5b4b5
             full = self._config.get(
                 "Mapping", "application_to_machine_graph_algorithms")
             algorithms.extend(full.replace(" ", "").split(","))
@@ -1818,12 +1644,8 @@
         tokens = list(self._mapping_tokens)
         inputs["WriteMemoryMapReportFlag"] = (
             self._config.getboolean("Reports", "write_memory_map_report") and
-<<<<<<< HEAD
-            application_graph_changed)
-=======
             graph_changed
         )
->>>>>>> 9ab5b4b5
 
         if not graph_changed and self._has_ran:
             inputs["ExecutableTargets"] = self._last_run_outputs[
@@ -1835,9 +1657,8 @@
         # Add algorithm to clear routing tables and set up routing
         if not self._use_virtual_board and graph_changed:
             algorithms.append("RoutingSetup")
-
-        # Get the executable targets
-        algorithms.append("GraphBinaryGatherer")
+            # Get the executable targets
+            algorithms.append("GraphBinaryGatherer")
 
         loading_algorithm = self._read_config("Mapping", "loading_algorithms")
         if loading_algorithm is not None and graph_changed:
@@ -1876,32 +1697,15 @@
         optional_algorithms.append("RoutingTableLoader")
         optional_algorithms.append("TagsLoader")
         optional_algorithms.append("WriteMemoryIOData")
-<<<<<<< HEAD
-
-        if self._exec_dse_on_host:
-            optional_algorithms.append("HostExecuteOtherDataSpecification")
-        else:
-            optional_algorithms.append("MachineExecuteOtherDataSpecification")
-
-        # Reload any parameters over the loaded data if we have already
-        # run and not using a virtual board
-        if self._has_ran and not self._use_virtual_board:
-            optional_algorithms.append("DSGRegionReloader")
-=======
         optional_algorithms.append("HostExecuteApplicationDataSpecification")
->>>>>>> 9ab5b4b5
+
+        # Get the executable targets
+        optional_algorithms.append("GraphBinaryGatherer")
 
         # algorithms needed for loading the binaries to the SpiNNaker machine
-<<<<<<< HEAD
-        optional_algorithms.append("LoadOtherExecutableImages")
-        if enable_advanced_monitor:
-            algorithms.append("HostExecuteSystemDataSpecification")
-            algorithms.append("LoadSystemExecutableImages")
-=======
         optional_algorithms.append("LoadApplicationExecutableImages")
         algorithms.append("HostExecuteSystemDataSpecification")
         algorithms.append("LoadSystemExecutableImages")
->>>>>>> 9ab5b4b5
 
         # Something probably a report needs the routing tables
         # This report is one way to get them if done on machine
@@ -1920,12 +1724,7 @@
         self._load_time += convert_time_diff_to_total_milliseconds(
             load_timer.take_sample())
 
-<<<<<<< HEAD
-    def _do_run(self, n_machine_time_steps, loading_done, run_until_complete, 
-                application_graph_changed):
-=======
     def _do_run(self, n_machine_time_steps, graph_changed, run_until_complete):
->>>>>>> 9ab5b4b5
         # start timer
         run_timer = Timer()
         run_timer.start_timing()
@@ -2050,13 +1849,13 @@
 
         # Update the run time if not using a virtual board
         if (not self._use_virtual_board and
-                    ExecutableType.USES_SIMULATION_INTERFACE in
-                    self._executable_types):
+                ExecutableType.USES_SIMULATION_INTERFACE in
+                self._executable_types):
             algorithms.append("ChipRuntimeUpdater")
 
         # Add the database writer in case it is needed
         if (not self._has_ran or (
-                self._has_reset_last and application_graph_changed)):
+                self._has_reset_last and graph_changed)):
             algorithms.append("DatabaseInterface")
         if not self._use_virtual_board:
             algorithms.append("NotificationProtocol")
@@ -2069,13 +1868,8 @@
             logger.warning(
                 "Application will not actually be run as on a virtual board")
         elif (len(self._executable_types) == 1 and
-<<<<<<< HEAD
-                      ExecutableType.NO_APPLICATION in self._executable_types):
-            logger.warn(
-=======
                 ExecutableType.NO_APPLICATION in self._executable_types):
             logger.warning(
->>>>>>> 9ab5b4b5
                 "Application will not actually be run as there is nothing to "
                 "actually run")
         else:
@@ -2099,13 +1893,13 @@
                 self._config.getboolean(
                     "Reports", "extract_iobuf_during_run") and
                 not self._use_virtual_board and
-                    n_machine_time_steps is not None):
+                n_machine_time_steps is not None):
             algorithms.append("ChipIOBufExtractor")
 
         # add extractor of provenance if needed
         if (self._config.getboolean("Reports", "write_provenance_data") and
                 not self._use_virtual_board and
-                    n_machine_time_steps is not None):
+                n_machine_time_steps is not None):
             algorithms.append("PlacementsProvenanceGatherer")
             algorithms.append("RouterProvenanceGatherer")
             algorithms.append("ProfileDataGatherer")
@@ -2122,79 +1916,7 @@
             xml_paths=self._xml_paths, required_outputs=outputs,
             do_timings=self._do_timings, print_timings=self._print_timings,
             provenance_path=self._pacman_executor_provenance_path,
-<<<<<<< HEAD
-            provenance_name="Execution")
-        try:
-            executor.execute_mapping()
-            self._pacman_provenance.extract_provenance(executor)
-            run_complete = True
-
-            # write provenance to file if necessary
-            if (self._config.getboolean(
-                    "Reports", "write_provenance_data") and
-                    not self._use_virtual_board and
-                        n_machine_time_steps is not None):
-                prov_items = executor.get_item("ProvenanceItems")
-                prov_items.extend(self._pacman_provenance.data_items)
-                self._pacman_provenance.clear()
-                self._write_provenance(prov_items)
-                self._all_provenance_items.append(prov_items)
-
-            # move data around
-            self._last_run_outputs = executor.get_items()
-            self._last_run_tokens = executor.get_completed_tokens()
-            self._current_run_timesteps = total_run_timesteps
-            self._no_sync_changes = executor.get_item("NoSyncChanges")
-            self._has_reset_last = False
-            self._has_ran = True
-
-            self._execute_time += \
-                helpful_functions.convert_time_diff_to_total_milliseconds(
-                    run_timer.take_sample())
-
-        except KeyboardInterrupt:
-            logger.error("User has aborted the simulation")
-            self._shutdown()
-            sys.exit(1)
-        except Exception as e:
-            e_inf = sys.exc_info()
-
-            # If an exception occurs during a run, attempt to get
-            # information out of the simulation before shutting down
-            try:
-                if executor is not None:
-                    # Only do this if the error occurred in the run
-                    if not run_complete and not self._use_virtual_board:
-                        self._last_run_outputs = executor.get_items()
-                        self._last_run_tokens = executor.get_completed_tokens()
-                        self._recover_from_error(
-                            e, e_inf, executor.get_item("ExecutableTargets"))
-                else:
-                    logger.error(
-                        "The PACMAN executor crashing during initialisation,"
-                        " please read previous error message to locate its"
-                        " error")
-            except Exception:
-                logger.error("Error when attempting to recover from error",
-                             exc_info=True)
-
-            # if in debug mode, do not shut down machine
-            in_debug_mode = self._config.get("Mode", "mode") == "Debug"
-            if not in_debug_mode:
-                try:
-                    self.stop(
-                        turn_off_machine=False, clear_routing_tables=False,
-                        clear_tags=False)
-                except Exception:
-                    logger.error("Error when attempting to stop",
-                                 exc_info=True)
-
-            # reraise exception
-            ex_type, ex_value, ex_traceback = e_inf
-            raise ex_type, ex_value, ex_traceback
-=======
             provenance_name="Execution"), run_until_timesteps
->>>>>>> 9ab5b4b5
 
     def _write_provenance(self, provenance_data_items):
         """ Write provenance to disk
@@ -2280,15 +2002,9 @@
                 core_info.state != CPUState.WATCHDOG)]
 
         # If there are any cores that are not in RTE, extract data from them
-<<<<<<< HEAD
-        if (len(non_rte_cores) > 0 and
-                    ExecutableType.USES_SIMULATION_INTERFACE in
-                    self._executable_types):
-=======
         if (non_rte_cores and
                 ExecutableType.USES_SIMULATION_INTERFACE in
                 self._executable_types):
->>>>>>> 9ab5b4b5
             placements = Placements()
             non_rte_core_subsets = CoreSubsets()
             for (x, y, p) in non_rte_cores:
@@ -2345,12 +2061,6 @@
         """
 
         logger.info("Resetting")
-<<<<<<< HEAD
-        if self._txrx is not None:
-            # Stop the application
-            self._txrx.stop_application(self._app_id)
-=======
->>>>>>> 9ab5b4b5
 
         # rewind the buffers from the buffer manager, to start at the beginning
         # of the simulation again and clear buffered out
@@ -2570,7 +2280,7 @@
         return None
 
     def __repr__(self):
-        return "general front end instance for machine {}" \
+        return "general front end instance for machine {}"\
             .format(self._hostname)
 
     def add_application_vertex(self, vertex_to_add):
@@ -2580,18 +2290,10 @@
         :raises: ConfigurationException when both graphs contain vertices
         """
         if (self._original_machine_graph.n_vertices > 0 and
-                    self._graph_mapper is None):
+                self._graph_mapper is None):
             raise ConfigurationException(
                 "Cannot add vertices to both the machine and application"
                 " graphs")
-<<<<<<< HEAD
-        if (isinstance(vertex_to_add, AbstractVirtualVertex) and
-                    self._machine is not None):
-            raise ConfigurationException(
-                "A Virtual Vertex cannot be added after the machine has been"
-                " created")
-=======
->>>>>>> 9ab5b4b5
         self._original_application_graph.add_vertex(vertex_to_add)
         self._vertices_or_edges_added = True
 
@@ -2606,14 +2308,6 @@
             raise ConfigurationException(
                 "Cannot add vertices to both the machine and application"
                 " graphs")
-<<<<<<< HEAD
-        if (isinstance(vertex, AbstractVirtualVertex) and
-                    self._machine is not None):
-            raise ConfigurationException(
-                "A Virtual Vertex cannot be added after the machine has been"
-                " created")
-=======
->>>>>>> 9ab5b4b5
         self._original_machine_graph.add_vertex(vertex)
         self._vertices_or_edges_added = True
 
@@ -2768,50 +2462,11 @@
                             e, exc_info[2], executor.get_item(
                                 "ExecutableTargets"))
                 except Exception:
-<<<<<<< HEAD
-                    logger.error("Error when attempting to recover from error",
-                                 exc_info=True)
-
-        if (self._config.getboolean("Reports", "write_energy_report") and
-                    self._buffer_manager is not None):
-
-            # create energy report
-            energy_report = EnergyReport()
-
-            # acquire provenance items
-            if self._last_run_outputs is not None:
-                prov_items = self._last_run_outputs["ProvenanceItems"]
-                pacman_provenance = list()
-                router_provenance = list()
-
-                # group them by name type
-                grouped_items = sorted(
-                    prov_items, key=lambda item: item.names[0])
-                for element in grouped_items:
-                    if element.names[0] == 'pacman':
-                        pacman_provenance.append(element)
-                    if element.names[0] == 'router_provenance':
-                        router_provenance.append(element)
-
-                # run energy report
-                energy_report(
-                    self._placements, self._machine,
-                    self._report_default_directory,
-                    self._read_config_int("Machine", "version"),
-                    self._spalloc_server, self._remote_spinnaker_url,
-                    self._time_scale_factor, self._machine_time_step,
-                    pacman_provenance, router_provenance, self._machine_graph,
-                    self._current_run_timesteps, self._buffer_manager,
-                    self._mapping_time, self._load_time, self._execute_time,
-                    self._dsg_time, self._extraction_time,
-                    self._machine_allocation_controller)
-=======
                     logger.exception(
                         "Error when attempting to recover from error")
 
         if self._config.getboolean("Reports", "write_energy_report"):
             self._do_energy_report()
->>>>>>> 9ab5b4b5
 
         # handle iobuf extraction if never extracted it yet but requested to
         if self._config.getboolean("Reports", "extract_iobuf"):
@@ -3035,9 +2690,7 @@
             cores -= self._machine.n_chips
         take_into_account_extra_monitor_cores = (self._config.getboolean(
             "Machine", "enable_advanced_monitor_support") or
-                                                 self._config.getboolean(
-                                                     "Machine",
-                                                     "enable_reinjection"))
+                self._config.getboolean("Machine", "enable_reinjection"))
         if take_into_account_extra_monitor_cores:
             cores -= self._machine.n_chips
             cores -= len(self._machine.ethernet_connected_chips)
