--- conflicted
+++ resolved
@@ -2352,24 +2352,12 @@
         :return: The value (of arbitrary type), or None if the variable is \
             not found.
         """
-<<<<<<< HEAD
-        if name_of_variable in self._last_run_outputs:
-            return self._last_run_outputs[name_of_variable]
-        if name_of_variable in self._mapping_outputs:
-            return self._mapping_outputs[name_of_variable]
-        if name_of_variable in self._load_outputs:
-            return self._load_outputs[name_of_variable]
-        if name_of_variable in self._machine_outputs:
-            return self._machine_outputs[name_of_variable]
-        return None
-=======
         if self._has_ran:
             if name_of_variable in self._last_run_outputs:
                 return self._last_run_outputs[name_of_variable]
             return None
         raise ConfigurationException(
             "Cannot call this function until after a simulation has ran.")
->>>>>>> 98c45273
 
     def __repr__(self):
         return "general front end instance for machine {}".format(
@@ -2650,34 +2638,6 @@
         energy_report = EnergyReport()
 
         # acquire provenance items
-<<<<<<< HEAD
-        if len(self._last_run_outputs) != 0:
-            prov_items = self._last_run_outputs["ProvenanceItems"]
-            pacman_provenance = list()
-            router_provenance = list()
-
-            # group them by name type
-            grouped_items = sorted(
-                prov_items, key=lambda item: item.names[0])
-            for element in grouped_items:
-                if element.names[0] == 'pacman':
-                    pacman_provenance.append(element)
-                if element.names[0] == 'router_provenance':
-                    router_provenance.append(element)
-
-            # run energy report
-            energy_report(
-                self._placements, self._machine,
-                self._report_default_directory,
-                self._read_config_int("Machine", "version"),
-                self._spalloc_server, self._remote_spinnaker_url,
-                self.time_scale_factor, self.machine_time_step,
-                pacman_provenance, router_provenance, self._machine_graph,
-                self._current_run_timesteps, self._buffer_manager,
-                self._mapping_time, self._load_time, self._execute_time,
-                self._dsg_time, self._extraction_time,
-                self._machine_allocation_controller)
-=======
         router_provenance = self._last_run_outputs.get(
             "RouterProvenanceItems", None)
         if router_provenance is None:
@@ -2696,7 +2656,6 @@
             self._mapping_time, self._load_time, self._execute_time,
             self._dsg_time, self._extraction_time,
             self._machine_allocation_controller)
->>>>>>> 98c45273
 
     def _extract_iobufs(self):
         if self._config.getboolean("Reports", "extract_iobuf_during_run"):
