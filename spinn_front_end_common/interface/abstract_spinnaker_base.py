--- conflicted
+++ resolved
@@ -73,7 +73,6 @@
     AbstractSendMeMulticastCommandsVertex,
     AbstractVertexWithEdgeToDependentVertices, AbstractChangableAfterRun,
     AbstractCanReset)
-<<<<<<< HEAD
 from spinn_front_end_common.interface.java_caller import JavaCaller
 from spinn_front_end_common.interface.interface_functions import (
     ApplicationFinisher, ApplicationRunner,  BufferExtractor,
@@ -94,7 +93,6 @@
     PreAllocateResourcesForExtraMonitorSupport,
     PlacementsProvenanceGatherer,
     ProfileDataGatherer, ProcessPartitionConstraints,
-    ProvenanceJSONWriter, ProvenanceSQLWriter, ProvenanceXMLWriter,
     ReadRoutingTablesFromMachine,
     RouterProvenanceGatherer, RoutingSetup, RoutingTableLoader,
     SDRAMOutgoingPartitionAllocator, SpallocAllocator,
@@ -110,9 +108,7 @@
         ordered_covering_compression, pair_compression)
 from spinn_front_end_common.interface.splitter_selectors import (
     SplitterSelector)
-=======
 from spinn_front_end_common.interface.provenance import ProvenanceWriter
->>>>>>> 3afc7019
 from spinn_front_end_common.utilities import globals_variables
 from spinn_front_end_common.utilities.constants import (
     SARK_PER_MALLOC_SDRAM_USAGE)
@@ -120,7 +116,6 @@
 from spinn_front_end_common.utilities.helpful_functions import (
     convert_time_diff_to_total_milliseconds)
 from spinn_front_end_common.utilities.report_functions import (
-<<<<<<< HEAD
     BitFieldCompressorReport, BoardChipReport, EnergyReport,
     FixedRouteFromMachineReport, MemoryMapOnHostReport,
     MemoryMapOnHostChipReport, NetworkSpecification,
@@ -129,24 +124,21 @@
     WriteJsonMachine, WriteJsonPartitionNKeysMap, WriteJsonPlacements,
     WriteJsonRoutingTables)
 from spinn_front_end_common.utilities.utility_objs import (
-    ExecutableType, ProvenanceDataItem)
+    ExecutableType)
 from spinn_front_end_common.utility_models import (
     CommandSender, CommandSenderMachineVertex,
     DataSpeedUpPacketGatherMachineVertex)
-from spinn_front_end_common.utilities import IOBufExtractor
-=======
-    EnergyReport, TagsFromMachineReport, report_xml)
+from spinn_front_end_common.utilities import IOBufExtractor (
+    EnergyReport, TagsFromMachineReport)
 from spinn_front_end_common.utilities.utility_objs import ExecutableType
 from spinn_front_end_common.utility_models import (
     CommandSender, CommandSenderMachineVertex,
     DataSpeedUpPacketGatherMachineVertex)
 from spinn_front_end_common.utilities.iobuf_extractor import IOBufExtractor
 from spinn_front_end_common.interface.java_caller import JavaCaller
->>>>>>> 3afc7019
 from spinn_front_end_common.interface.config_handler import ConfigHandler
 from spinn_front_end_common.interface.simulator_status import (
     RUNNING_STATUS, SHUTDOWN_STATUS, Simulator_Status)
-<<<<<<< HEAD
 from spinn_front_end_common.utilities import FecTimer
 from spinn_front_end_common.utilities.report_functions.reports import (
     generate_comparison_router_report, partitioner_report,
@@ -158,12 +150,10 @@
     router_report_from_router_tables, router_summary_report,
     sdram_usage_report_per_chip,
     tag_allocator_report)
-=======
 from spinn_front_end_common.interface.interface_functions import (
     ChipProvenanceUpdater,  PlacementsProvenanceGatherer,
     RouterProvenanceGatherer, interface_xml)
 
->>>>>>> 3afc7019
 from spinn_front_end_common import __version__ as fec_version
 try:
     from scipy import __version__ as scipy_version
@@ -302,9 +292,6 @@
         # TODO check after related PR
         "_app_id",
 
-<<<<<<< HEAD
-        # set to true it the current thread is not the main thread
-=======
         #
         "_do_timings",
 
@@ -312,7 +299,6 @@
         "_print_timings",
 
         #
->>>>>>> 3afc7019
         "_raise_keyboard_interrupt",
 
         # The run number for the this/next end_user call to run
@@ -360,20 +346,16 @@
         # TODO energy report cleanup
         "_extraction_time",
 
-<<<<<<< HEAD
         # Version information from the front end
         # TODO provenance cleanup
         "_front_end_versions",
 
         # Used in exception handling and control c
-=======
->>>>>>> 3afc7019
         "_last_except_hook",
 
         # status flag
         "_vertices_or_edges_added",
 
-<<<<<<< HEAD
         # Version provenance
         # TODO provenance cleanup
         "_version_provenance",
@@ -443,20 +425,12 @@
 
         # Notification interface if needed
         "_notification_interface",
-=======
->>>>>>> 3afc7019
     ]
 
     def __init__(
             self, executable_finder, graph_label=None,
-<<<<<<< HEAD
             database_socket_addresses=None, n_chips_required=None,
             n_boards_required=None, front_end_versions=None):
-=======
-            database_socket_addresses=None, extra_algorithm_xml_paths=None,
-            n_chips_required=None, n_boards_required=None,
-            front_end_versions=[]):
->>>>>>> 3afc7019
         """
         :param executable_finder: How to find APLX files to deploy to SpiNNaker
         :type executable_finder:
@@ -523,29 +497,6 @@
         self._new_run_clear()
 
         # pacman executor objects
-<<<<<<< HEAD
-        self._version_provenance = list()
-=======
-        self._machine_outputs = None
-        self._machine_tokens = None
-        self._mapping_outputs = None
-        self._mapping_tokens = None
-        self._load_outputs = None
-        self._load_tokens = None
-        self._last_run_outputs = dict()
-        self._last_run_tokens = dict()
-        self._pacman_provenance = PacmanProvenanceExtractor()
-        self._xml_paths = self._create_xml_paths(extra_algorithm_xml_paths)
-
-        # extra algorithms and inputs for runs, should disappear in future
-        #  releases
-        self._extra_mapping_algorithms = list()
-        self._extra_mapping_inputs = dict()
-        self._extra_inputs = dict()
-        self._extra_pre_run_algorithms = list()
-        self._extra_post_run_algorithms = list()
-        self._extra_load_algorithms = list()
->>>>>>> 3afc7019
 
         self._none_labelled_edge_count = 0
 
@@ -569,15 +520,6 @@
         # folders
         self._set_up_output_folders(self._n_calls_to_run)
 
-<<<<<<< HEAD
-=======
-        # timing provenance elements
-        self._do_timings = get_config_bool(
-            "Reports", "write_algorithm_timings")
-        self._print_timings = get_config_bool(
-            "Reports", "display_algorithm_timings")
-
->>>>>>> 3afc7019
         # Setup for signal handling
         self._raise_keyboard_interrupt = False
 
@@ -1425,7 +1367,6 @@
         :param n_machine_time_steps:
         :rtype: ~spinn_machine.Machine
         """
-<<<<<<< HEAD
         if self._app_id is None:
             if self._txrx is None:
                 self._app_id = ALANS_DEFAULT_RANDOM_APP_ID
@@ -1437,50 +1378,6 @@
         self._execute_machine_generator(allocator_data)
         self._execute_get_max_machine(total_run_time)
         return self._machine
-=======
-        inputs = dict(self._extra_inputs)
-        algorithms = list()
-
-        if get_config_bool("Buffers", "use_auto_pause_and_resume"):
-            inputs["PlanNTimeSteps"] = self._minimum_auto_time_steps
-        else:
-            inputs["PlanNTimeSteps"] = n_machine_time_steps
-
-        # Set the total run time
-        inputs["TotalRunTime"] = total_run_time
-        inputs["MaxMachineCoreReduction"] = get_config_int(
-            "Machine", "max_machine_core_reduction")
-        inputs["BoardVersion"] = get_config_int(
-            "Machine", "version")
-        inputs["ResetMachineOnStartupFlag"] = get_config_bool(
-            "Machine", "reset_machine_on_startup")
-        inputs["BootPortNum"] = get_config_int(
-            "Machine", "boot_connection_port_num")
-
-        # add algorithms for handling LPG placement and edge insertion
-        if self._live_packet_recorder_params:
-            algorithms.append("PreAllocateResourcesForLivePacketGatherers")
-            inputs['LivePacketRecorderParameters'] = \
-                self._live_packet_recorder_params
-
-        if get_config_bool("Reports", "write_energy_report"):
-            algorithms.append("PreAllocateResourcesForChipPowerMonitor")
-            inputs['MemorySamplingFrequency'] = get_config_int(
-                "EnergyMonitor", "sampling_frequency")
-
-        # add algorithms for handling extra monitor code
-        if (get_config_bool("Machine", "enable_advanced_monitor_support") or
-                get_config_bool("Machine", "enable_reinjection")):
-            algorithms.append("PreAllocateResourcesForExtraMonitorSupport")
-
-        # add the application and machine graphs as needed
-        # Both could be None if call from other than self._run
-        if self._application_graph and self._application_graph.n_vertices:
-            inputs["ApplicationGraph"] = self._application_graph
-        elif self._machine_graph and self._machine_graph.n_vertices:
-            inputs["MachineGraph"] = self._machine_graph
-        return inputs, algorithms
->>>>>>> 3afc7019
 
     def _create_version_provenance(self, front_end_versions):
         """ Add the version information to the provenance data at the start.
@@ -2916,7 +2813,6 @@
 
     def _execute_dsg_region_reloader(self, graph_changed):
         """
-<<<<<<< HEAD
             Runs, times and logs the DSGRegionReloader if required
 
             Reload any parameters over the loaded data if we have already
@@ -3008,21 +2904,6 @@
         return prov_items
 
     def _report_energy(self, router_provenance_items, run_time):
-=======
-        :return:
-            mapping_time, dsg_time, load_time, execute_time, extraction_time
-        :rtype: tuple(float, float, float, float, float)
-        """
-        timer = self._run_timer
-        if timer is not None:
-            self._execute_time += convert_time_diff_to_total_milliseconds(
-                self._run_timer.take_sample())
-        return (
-            self._mapping_time, self._dsg_time, self._load_time,
-            self._execute_time, self._extraction_time)
-
-    def _do_run(self, n_machine_time_steps, graph_changed, n_sync_steps):
->>>>>>> 3afc7019
         """
         Runs, times and logs the energy report if requested
 
@@ -3048,49 +2929,10 @@
             energy_prov_reporter = EnergyProvenanceReporter()
             prov_items = energy_prov_reporter(power_used, self._placements)
 
-<<<<<<< HEAD
             # create energy reporter
             energy_reporter = EnergyReport(
                 get_config_int("Machine", "version"), self._spalloc_server,
                 self._remote_spinnaker_url)
-=======
-        try:
-            executor.execute_mapping()
-            self._pacman_provenance.extract_provenance(executor)
-            run_complete = True
-
-            # move data around
-            self._last_run_outputs = executor.get_items()
-            self._last_run_tokens = executor.get_completed_tokens()
-            self._no_sync_changes = executor.get_item("NoSyncChanges")
-            self._has_reset_last = False
-            self._has_ran = True
-
-        except KeyboardInterrupt:
-            logger.error("User has aborted the simulation")
-            self._shutdown()
-            sys.exit(1)
-        except Exception as e:
-            e_inf = sys.exc_info()
-
-            # If an exception occurs during a run, attempt to get
-            # information out of the simulation before shutting down
-            try:
-                if executor is not None:
-                    # Only do this if the error occurred in the run
-                    if not run_complete and not self._use_virtual_board:
-                        self._last_run_outputs = executor.get_items()
-                        self._last_run_tokens = executor.get_completed_tokens()
-                        self._recover_from_error(
-                            e, e_inf, executor.get_item("ExecutableTargets"))
-                else:
-                    logger.error(
-                        "The PACMAN executor crashing during initialisation,"
-                        " please read previous error message to locate its"
-                        " error")
-            except Exception:
-                logger.exception("Error when attempting to recover from error")
->>>>>>> 3afc7019
 
             # run energy report
             energy_reporter.write_energy_report(
@@ -3298,31 +3140,6 @@
         self._first_machine_time_step = None
         clear_injectables()
 
-<<<<<<< HEAD
-    def _write_provenance(self, provenance_data_items):
-        """ Write provenance to disk.
-
-        :param list(ProvenanceDataItem) provenance_data_items:
-        """
-        provenance_format = get_config_str("Reports", "provenance_format")
-        if provenance_format == "xml":
-            writer = ProvenanceXMLWriter()
-        elif provenance_format == "json":
-            writer = ProvenanceJSONWriter()
-        elif provenance_format == "sql":
-            writer = ProvenanceSQLWriter()
-        else:
-            if provenance_format != "auto":
-                logger.warning(
-                    f"Unexpected provenance_format {provenance_format}")
-            if len(provenance_data_items) < PROVENANCE_TYPE_CUTOFF:
-                writer = ProvenanceXMLWriter()
-            else:
-                writer = ProvenanceSQLWriter()
-        writer(provenance_data_items, self._provenance_file_path)
-
-=======
->>>>>>> 3afc7019
     def _recover_from_error(self, exception, exc_info, executable_targets):
         """
         :param Exception exception:
@@ -3338,22 +3155,12 @@
         logger.info("\n\nAttempting to extract data\n\n")
 
         # Extract router provenance
-<<<<<<< HEAD
-        prov_items = list()
-=======
-        extra_monitor_vertices = None
->>>>>>> 3afc7019
         try:
             router_provenance = RouterProvenanceGatherer()
             router_provenance(
                 transceiver=self._txrx, machine=self._machine,
                 router_tables=self._router_tables,
-<<<<<<< HEAD
-                provenance_data_objects=prov_items,
                 extra_monitor_vertices=self._extra_monitor_vertices,
-=======
-                extra_monitor_vertices=extra_monitor_vertices,
->>>>>>> 3afc7019
                 placements=self._placements)
         except Exception:
             logger.exception("Error reading router provenance")
@@ -3430,14 +3237,9 @@
             except Exception:
                 logger.exception("Could not read provenance")
 
-<<<<<<< HEAD
-        # Finish getting the provenance
-        prov_items.extend(FecTimer.get_provenance())
+        # TODO NUKE THIS
         FecTimer.clear_provenance()
-        self._write_provenance(prov_items)
-
-=======
->>>>>>> 3afc7019
+
         # Read IOBUF where possible (that should be everywhere)
         iobuf = IOBufExtractor(
             self._txrx, executable_targets, self._executable_finder)
@@ -3840,43 +3642,10 @@
 
         if (self._has_ran and self._current_run_timesteps is None and
                 not self._use_virtual_board and not self._run_until_complete):
-<<<<<<< HEAD
             self._do_stop_workflow()
             # TODO recover from errors?
             # self._recover_from_error(
             # e, exc_info[2], executor.get_item("ExecutableTargets"))
-=======
-            executor = self._create_stop_workflow()
-            run_complete = False
-            try:
-                executor.execute_mapping()
-                self._pacman_provenance.extract_provenance(executor)
-                run_complete = True
-
-            except Exception as e:
-                exn = e
-                exc_info = sys.exc_info()
-
-                # If an exception occurs during a run, attempt to get
-                # information out of the simulation before shutting down
-                try:
-                    # Only do this if the error occurred in the run
-                    if not run_complete and not self._use_virtual_board:
-                        self._recover_from_error(
-                            e, exc_info[2], executor.get_item(
-                                "ExecutableTargets"))
-                except Exception:
-                    logger.exception(
-                        "Error when attempting to recover from error")
-
-        if not self._use_virtual_board:
-            if get_config_bool("Reports", "write_energy_report"):
-                self._do_energy_report()
-
-            # handle iobuf extraction
-            if get_config_bool("Reports", "extract_iobuf"):
-                self._extract_iobufs()
->>>>>>> 3afc7019
 
         # shut down the machine properly
         self._shutdown(turn_off_machine, clear_routing_tables, clear_tags)
@@ -3895,76 +3664,9 @@
         """
         :rtype: ~.PACMANAlgorithmExecutor
         """
-<<<<<<< HEAD
         self._execute_application_finisher()
         # TODO is self._current_run_timesteps just 0
         self._do_extract_from_machine(self._current_run_timesteps)
-=======
-        inputs = self._last_run_outputs
-        tokens = self._last_run_tokens
-        algorithms = []
-        outputs = []
-
-        # stop any binaries that need to be notified of the simulation
-        # stopping if in infinite run
-        if ExecutableType.USES_SIMULATION_INTERFACE in self._executable_types:
-            algorithms.append("ApplicationFinisher")
-
-        # Add the buffer extractor just in case
-        algorithms.append("BufferExtractor")
-
-        read_prov = get_config_bool("Reports", "read_provenance_data")
-
-        # add extractor of iobuf if needed
-        if get_config_bool("Reports", "extract_iobuf"):
-            algorithms.append("ChipIOBufExtractor")
-
-        # add extractor of provenance if needed
-        if read_prov:
-            algorithms.append("PlacementsProvenanceGatherer")
-            algorithms.append("RouterProvenanceGatherer")
-            algorithms.append("ProfileDataGatherer")
-        if (get_config_bool("Reports", "write_energy_report") and
-                not self._use_virtual_board):
-            algorithms.append("ComputeEnergyUsed")
-            if read_prov:
-                algorithms.append("EnergyProvenanceReporter")
-
-        # Assemble how to run the algorithms
-        return PACMANAlgorithmExecutor(
-            algorithms=algorithms, optional_algorithms=[], inputs=inputs,
-            tokens=tokens, required_output_tokens=[],
-            xml_paths=self._xml_paths,
-            required_outputs=outputs, do_timings=self._do_timings,
-            print_timings=self._print_timings,
-            provenance_path=self._pacman_executor_provenance_path,
-            provenance_name="stopping")
-
-    def _do_energy_report(self):
-        # create energy reporter
-        energy_reporter = EnergyReport(
-            get_config_int("Machine", "version"), self._spalloc_server,
-            self._remote_spinnaker_url)
-
-        if self._buffer_manager is None or self._last_run_outputs is None:
-            return
-        # acquire provenance items
-        power_used = self._last_run_outputs.get("PowerUsed", None)
-
-        # run energy report
-        energy_reporter.write_energy_report(
-            self._placements, self._machine, self._current_run_timesteps,
-            self._buffer_manager, power_used)
-
-    def _extract_iobufs(self):
-        if get_config_bool("Reports", "clear_iobuf_during_run"):
-            return
-        extractor = IOBufExtractor(
-            transceiver=self._txrx,
-            executable_targets=self._last_run_outputs["ExecutableTargets"],
-            executable_finder=self._executable_finder)
-        extractor.extract_iobuf()
->>>>>>> 3afc7019
 
     def add_socket_address(self, socket_address):
         """ Add the address of a socket used in the run notification protocol.
