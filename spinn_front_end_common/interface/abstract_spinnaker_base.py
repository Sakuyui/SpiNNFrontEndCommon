# Copyright (c) 2017-2019 The University of Manchester
#
# This program is free software: you can redistribute it and/or modify
# it under the terms of the GNU General Public License as published by
# the Free Software Foundation, either version 3 of the License, or
# (at your option) any later version.
#
# This program is distributed in the hope that it will be useful,
# but WITHOUT ANY WARRANTY; without even the implied warranty of
# MERCHANTABILITY or FITNESS FOR A PARTICULAR PURPOSE.  See the
# GNU General Public License for more details.
#
# You should have received a copy of the GNU General Public License
# along with this program.  If not, see <http://www.gnu.org/licenses/>.
"""
main interface for the SpiNNaker tools
"""
from collections import defaultdict
import logging
import math
import signal
import sys
import threading
from threading import Condition
from numpy import __version__ as numpy_version

from spinn_utilities import __version__ as spinn_utils_version
from spinn_utilities.config_holder import (
    get_config_bool, get_config_int, get_config_str, set_config)
from spinn_utilities.log import FormatAdapter
from spinn_utilities.timer import Timer

from spinn_machine import __version__ as spinn_machine_version
from spinn_machine import CoreSubsets

from spinnman import __version__ as spinnman_version
from spinnman.exceptions import SpiNNManCoresNotInStateException
from spinnman.messages.scp.enums.signal import Signal
from spinnman.model.cpu_infos import CPUInfos
from spinnman.model.enums.cpu_state import CPUState

from data_specification import __version__ as data_spec_version

from spalloc import __version__ as spalloc_version

from pacman import __version__ as pacman_version
from pacman.executor.injection_decorator import (
    clear_injectables, provide_injectables)
from pacman.model.graphs.application import (
    ApplicationGraph, ApplicationGraphView, ApplicationEdge, ApplicationVertex)
from pacman.model.graphs.machine import (
    MachineGraphView, MachineVertex)
from pacman.model.partitioner_splitters.splitter_reset import splitter_reset
from pacman.model.placements import Placements
from pacman.model.resources import PreAllocatedResourceContainer
from pacman.operations.chip_id_allocator_algorithms import (
    malloc_based_chip_id_allocator)
from pacman.operations.fixed_route_router import fixed_route_router
from pacman.operations.partition_algorithms import splitter_partitioner
from pacman.operations.placer_algorithms import (
    connective_based_placer, one_to_one_placer, radial_placer, spreader_placer,
    place_application_graph)
from pacman.operations.router_algorithms import (
    basic_dijkstra_routing, ner_route, ner_route_traffic_aware,
    route_application_graph)
from pacman.operations.router_compressors import pair_compressor
from pacman.operations.router_compressors.ordered_covering_router_compressor \
    import ordered_covering_compressor
from pacman.operations.routing_info_allocator_algorithms.\
    malloc_based_routing_allocator import malloc_based_routing_info_allocator
from pacman.operations.routing_info_allocator_algorithms.\
    zoned_routing_info_allocator import (flexible_allocate, global_allocate)
from pacman.operations.routing_table_generators import (
    basic_routing_table_generator)
from pacman.operations.tag_allocator_algorithms import basic_tag_allocator

from spinn_front_end_common import __version__ as fec_version
from spinn_front_end_common.abstract_models import (
    AbstractSendMeMulticastCommandsVertex,
    AbstractVertexWithEdgeToDependentVertices, AbstractChangableAfterRun,
    AbstractCanReset)
from spinn_front_end_common.interface.config_handler import ConfigHandler
from spinn_front_end_common.interface.interface_functions import (
    application_finisher, application_runner, buffer_extractor,
    buffer_manager_creator, chip_io_buf_clearer, chip_io_buf_extractor,
    chip_provenance_updater, chip_runtime_updater, compute_energy_used,
    create_notification_protocol, database_interface,
    dsg_region_reloader, energy_provenance_reporter,
    execute_application_data_specs, execute_system_data_specs,
    graph_binary_gatherer, graph_data_specification_writer,
    graph_provenance_gatherer,
    host_based_bit_field_router_compressor,
    hbp_allocator, hbp_max_machine_generator,
    insert_chip_power_monitors_to_graphs,
    insert_extra_monitor_vertices_to_graphs,
    insert_live_packet_gatherers_to_graphs,
    load_app_images, load_fixed_routes, load_sys_images,
    local_tdma_builder, locate_executable_start_type,
    lpg_multicast_routing_generator, machine_generator,
    preallocate_resources_for_chip_power_monitor,
    preallocate_resources_for_live_packet_gatherers,
    pre_allocate_resources_for_extra_monitor_support,
    placements_provenance_gatherer,
    profile_data_gatherer, process_partition_constraints,
    read_routing_tables_from_machine,
    router_provenance_gatherer, routing_setup, routing_table_loader,
    sdram_outgoing_partition_allocator, spalloc_allocator,
    spalloc_max_machine_generator,
    system_multicast_routing_generator,
    tags_loader, virtual_machine_generator)
from spinn_front_end_common.interface.interface_functions.\
    machine_bit_field_router_compressor import (
        machine_bit_field_ordered_covering_compressor,
        machine_bit_field_pair_router_compressor)
from spinn_front_end_common.interface.interface_functions.\
    host_no_bitfield_router_compression import (
        ordered_covering_compression, pair_compression)
from spinn_front_end_common.interface.splitter_selectors import (
    splitter_selector)
from spinn_front_end_common.interface.java_caller import JavaCaller
from spinn_front_end_common.interface.provenance import (
    APPLICATION_RUNNER, DATA_GENERATION, GET_MACHINE, LOADING,
    ProvenanceWriter, MAPPING, RUN_LOOP)
from spinn_front_end_common.interface.simulator_status import (
    RUNNING_STATUS, SHUTDOWN_STATUS, Simulator_Status)
from spinn_front_end_common.utilities import globals_variables
from spinn_front_end_common.utilities.exceptions import ConfigurationException
from spinn_front_end_common.utilities.helpful_functions import (
    convert_time_diff_to_total_milliseconds)
from spinn_front_end_common.utilities.report_functions import (
    bitfield_compressor_report, board_chip_report, EnergyReport,
    fixed_route_from_machine_report, memory_map_on_host_report,
    memory_map_on_host_chip_report, network_specification,
    router_collision_potential_report,
    routing_table_from_machine_report, tags_from_machine_report,
    write_json_machine, write_json_partition_n_keys_map, write_json_placements,
    write_json_routing_tables)
from spinn_front_end_common.utilities import IOBufExtractor
from spinn_front_end_common.utilities.utility_objs import (
    ExecutableType)
from spinn_front_end_common.utility_models import (
    CommandSender, DataSpeedUpPacketGatherMachineVertex)
from spinn_front_end_common.utilities import FecTimer
from spinn_front_end_common.utilities.report_functions.reports import (
    generate_comparison_router_report, partitioner_report,
    placer_reports_with_application_graph,
    placer_reports_without_application_graph,
    router_compressed_summary_report, routing_info_report,
    router_report_from_compressed_router_tables,
    router_report_from_paths,
    router_report_from_router_tables, router_summary_report,
    sdram_usage_report_per_chip,
    tag_allocator_report)

try:
    from scipy import __version__ as scipy_version
except ImportError:
    scipy_version = "scipy not installed"

logger = FormatAdapter(logging.getLogger(__name__))

# 0-15 are reserved for system use (per lplana)
ALANS_DEFAULT_RANDOM_APP_ID = 16


class AbstractSpinnakerBase(ConfigHandler):
    """ Main interface into the tools logic flow.
    """
    # pylint: disable=broad-except

    __slots__ = [
        # the object that contains a set of file paths, which should encompass
        # all locations where binaries are for this simulation.
        # init param and never changed
        "_executable_finder",

        # the number of boards requested by the user during setup
        # init param and never changed
        "_n_boards_required",

        # the number of chips requested by the user during setup.
        # init param and never changed
        "_n_chips_required",

        # The IP-address of the SpiNNaker machine
        # provided during init and never changed
        # init or cfg param and never changed
        "_hostname",

        # The IP-address of the SpiNNaker machine
        # Either hostname or the ipaddress form the allocator
        "_ipaddress",

        # the ip_address of the spalloc server
        # provided during init and never changed
        # cfg param and never changed
        "_spalloc_server",

        # the URL for the HBP platform interface
        # cfg param and never changed
        "_remote_spinnaker_url",

        # the connection to allocted spalloc and HBP machines
        "_machine_allocation_controller",

        # the pacman application graph, used to hold vertices which need to be
        # split to core sizes
        "_application_graph",

        # the end user application graph, used to hold vertices which need to
        # be split to core sizes
        # Object created by init. Added to but never new object
        "_original_application_graph",

        # the pacman machine graph, used to hold vertices which represent cores
        "_machine_graph",

        # The holder for where machine graph vertices are placed.
        "_placements",

        # The holder for the routing table entries for all used routers in this
        # simulation
        "_router_tables",

        # the holder for the keys used by the machine vertices for
        # communication
        "_routing_infos",

        # the holder for the fixed routes generated, if there are any
        "_fixed_routes",

        # The holder for the IP tags and reverse IP tags used by the simulation
        "_tags",

        # The python representation of the SpiNNaker machine that this
        # simulation is going to run on
        "_machine",

        # The SpiNNMan interface instance.
        "_txrx",

        # The manager of streaming buffered data in and out of the SpiNNaker
        # machine
        "_buffer_manager",

        # Handler for keep all the calls to Java in a single space.
        # May be null is configs request not to use Java
        "_java_caller",

        # vertex label count used to ensure unique names of edges
        "_none_labelled_edge_count",

        # Set of addresses.
        # Set created at init. Added to but never new object
        "_database_socket_addresses",

        # status flag
        "_has_ran",

        # Status enum
        "_status",

        # Condition object used for waiting for stop
        # Set during init and the used but never new object
        "_state_condition",

        # status flag
        "_has_reset_last",

        # flag to say user has been give machine info
        "_user_accessed_machine",

        # count of time from previous runs since setup/reset
        # During do_run points to the end timestep of that cycle
        "_current_run_timesteps",

        # change number of resets as loading the binary again resets the
        # sync to 0
        "_no_sync_changes",

        # max time the run can take without running out of memory
        "_max_run_time_steps",

        # Set when run_until_complete is specified by the user
        "_run_until_complete",

        # id for the application from the cfg or the tranceiver
        # TODO check after related PR
        "_app_id",

        #
        "_do_timings",

        #
        "_print_timings",

        #
        "_raise_keyboard_interrupt",

        # The run number for the this/next end_user call to run
        "_n_calls_to_run",

        # The loop number for the this/next loop in the end_user run
        "_n_loops",

        # dict of exucutable types to cores
        "_executable_types",

        # mapping between parameters and the vertices which need to talk to
        # them
        # Created during init. Added to but never new object
        "_live_packet_recorder_params",

        # place holder for checking the vertices being added to the recorders
        # tracker are all of the same vertex type.
        "_live_packet_recorders_associated_vertex_type",

        # mapping of live packet recorder parameters to vertex
        "_live_packet_recorder_parameters_mapping",

        # the time the process takes to do mapping
        # TODO energy report cleanup
        "_mapping_time",

        # the time the process takes to do load
        # TODO energy report cleanup
        "_load_time",

        # the time takes to execute the simulation
        # TODO energy report cleanup
        "_execute_time",

        # the timer used to log the execute time
        # TODO energy report cleanup
        "_run_timer",

        # time takes to do data generation
        # TODO energy report cleanup
        "_dsg_time",

        # time taken by the front end extracting things
        # TODO energy report cleanup
        "_extraction_time",

        # Version information from the front end
        # TODO provenance cleanup
        "_front_end_versions",

        # Used in exception handling and control c
        "_last_except_hook",

        # status flag
        "_vertices_or_edges_added",

        # Version provenance
        # TODO provenance cleanup
        "_version_provenance",

        # All beyond this point new for no extractor
        # The data is not new but now it is held direct and not via inputs

        # Path of the notification interface database
        "_database_file_path",

        # Binaries to run
        "_executable_targets",

        # version of the board to requested or discovered
        "_board_version",

        # vertices added to support Buffer Extractor
        "_extra_monitor_vertices",

        # Start timestep of a do_run cycle
        # Set by data generation and do_run cleared by do_run
        "_first_machine_time_step",

        # Mapping for partitions to how many keys they need
        "_machine_partition_n_keys_map",

        # system routing timout keys
        "_system_multicast_router_timeout_keys",

        # DSG to be written to the machine
        "_dsg_targets",

        # Sizes of dsg regions
        "_region_sizes",

        # Mapping for vertice to extra monitors
        "_vertex_to_ethernet_connected_chip_mapping",

        # Reinjection routing tables
        "_data_in_multicast_routing_tables",

        # Maps injector keys to chips
        "_data_in_multicast_key_to_chip_map",

        # Number of timesteps to consider when doing partitioning and placement
        "_plan_n_timesteps",

        # TODO provenance cleanup
        "_compressor_provenance",

        # Routing tables
        "_routing_table_by_partition",

        # Flag to say is compressed routing tables are on machine
        # TODO remove this when the data change only algorithms are done
        "_multicast_routes_loaded",

        # Extra monitors per chip
        "_extra_monitor_to_chip_mapping",

        # Flag to say if current machine is a temporary max machine
        # the temp /max machine is held in the "machine" slot
        "_max_machine",

        # Number of chips computed to be needed
        "_n_chips_needed",

        # Notification interface if needed
        "_notification_interface",
    ]

    def __init__(
            self, executable_finder, graph_label=None,
            database_socket_addresses=None, n_chips_required=None,
            n_boards_required=None, front_end_versions=[]):
        """
        :param executable_finder: How to find APLX files to deploy to SpiNNaker
        :type executable_finder:
            ~spinn_utilities.executable_finder.ExecutableFinder
        :param str graph_label: A label for the overall application graph
        :param database_socket_addresses: How to talk to notification databases
        :type database_socket_addresses:
            iterable(~spinn_utilities.socket_address.SocketAddress) or None
        :param int n_chips_required:
            Overrides the number of chips to allocate from spalloc
        :param int n_boards_required:
            Overrides the number of boards to allocate from spalloc
        :param list(tuple(str,str)) front_end_versions:
            Information about what software is in use
        """
        # pylint: disable=too-many-arguments
        super().__init__()

        # timings
        self._mapping_time = 0.0
        self._load_time = 0.0
        self._execute_time = 0.0
        self._dsg_time = 0.0
        self._extraction_time = 0.0

        self._executable_finder = executable_finder

        # output locations of binaries to be searched for end user info
        logger.info(
            "Will search these locations for binaries: {}",
            self._executable_finder.binary_paths)

        if n_chips_required is None or n_boards_required is None:
            self._n_chips_required = n_chips_required
            self._n_boards_required = n_boards_required
        else:
            raise ConfigurationException(
                "Please use at most one of n_chips_required or "
                "n_boards_required")
        self._spalloc_server = None
        self._remote_spinnaker_url = None

        # store for Live Packet Gatherers
        self._live_packet_recorder_params = defaultdict(list)
        self._live_packet_recorders_associated_vertex_type = None

        # update graph label if needed
        if graph_label is None:
            graph_label = "Application_graph"
        else:
            graph_label = graph_label

        # pacman objects
        self._original_application_graph = ApplicationGraph(label=graph_label)

        self._machine_allocation_controller = None
        self._txrx = None
        self._new_run_clear()
        self._machine_clear()

        # pacman executor objects

        self._none_labelled_edge_count = 0

        # database objects
        self._database_socket_addresses = set()
        if database_socket_addresses is not None:
            self._database_socket_addresses.update(database_socket_addresses)

        # holder for timing and running related values
        self._run_until_complete = False
        self._has_ran = False
        self._status = Simulator_Status.INIT
        self._state_condition = Condition()
        self._has_reset_last = False
        self._user_accessed_machine = False
        self._n_calls_to_run = 1
        self._n_loops = None
        self._current_run_timesteps = 0
        self._no_sync_changes = 0

        self._app_id = None

        # folders
        self._set_up_output_folders(self._n_calls_to_run)

        # Setup for signal handling
        self._raise_keyboard_interrupt = False

        globals_variables.set_simulator(self)

        self._create_version_provenance(front_end_versions)

        self._last_except_hook = sys.excepthook
        self._vertices_or_edges_added = False
        self._first_machine_time_step = None
        self._compressor_provenance = None
        self._hostname = None

        FecTimer.setup(self)

        # Safety in case a previous run left a bad state
        clear_injectables()

    def _new_run_clear(self):
        """
        This clears all data that if no longer valid after a hard reset

        """
        self._application_graph = None
        self._buffer_manager = None
        self._database_file_path = None
        self._notification_interface = None
        self._data_in_multicast_key_to_chip_map = None
        self._data_in_multicast_routing_tables = None
        self._dsg_targets = None
        self._executable_targets = None
        self._executable_types = None
        self._extra_monitor_to_chip_mapping = None
        self._extra_monitor_vertices = None
        self._fixed_routes = None
        self._java_caller = None
        self._live_packet_recorder_parameters_mapping = None
<<<<<<< HEAD
        self._machine = None
=======
        self._machine_graph = None
>>>>>>> 947240a3
        self._machine_partition_n_keys_map = None
        self._max_machine = False
        self._max_run_time_steps = None
        self._multicast_routes_loaded = False
        self._n_chips_needed = None
        self._placements = None
        self._plan_n_timesteps = None
        self._region_sizes = None
        self._router_tables = None
        self._routing_table_by_partition = None
        self._routing_infos = None
        self._system_multicast_router_timeout_keys = None
        self._tags = None
        self._vertex_to_ethernet_connected_chip_mapping = None

    def _machine_clear(self):
        self._ipaddress = None
        self._board_version = None
        if self._txrx is not None:
            if self._has_ran:
                self._txrx.stop_application(self._app_id)
            self._txrx.close()
            self._app_id = None
        self.__close_allocation_controller()
        self._machine = None
        self._txrx = None

    def __getitem__(self, item):
        """
        Provides dict style access to the key data.

        Allow ASB to be passed into the do_injection method

        Values exposed this way are limited to the ones needed for injection

        :param str item: key to object wanted
        :return: Object asked for
        :rtype: Object
        :raise KeyError: the error message will say if the item is not known
            now or not provided
        """
        value = self._unchecked_gettiem(item)
        if value or value == 0:
            return value
        if value is None:
            raise KeyError(f"Item {item} is currently not set")

    def __contains__(self, item):
        """
        Provides dict style in checks to the key data.

        Keys check this way are limited to the ones needed for injection

        :param str item:
        :return: True if the items is currently know
        :rtype: bool
        """
        if self._unchecked_gettiem(item) is not None:
            return True
        return False

    def items(self):
        """
        Lists the keys of the data currently available.

        Keys exposed this way are limited to the ones needed for injection

        :return: List of the keys for which there is data
        :rtype: list(str)
        :raise KeyError:  Amethod this call depends on could raise this
            exception, but that indicates a programming mismatch
        """
        results = []
        for key in ["APPID", "ApplicationGraph", "DataInMulticastKeyToChipMap",
                    "DataInMulticastRoutingTables", "DataNTimeSteps",
                    "ExtendedMachine", "FirstMachineTimeStep", "MachineGraph",
                    "MachinePartitionNKeysMap", "Placements", "RoutingInfos",
                    "RunUntilTimeSteps", "SystemMulticastRouterTimeoutKeys",
                    "Tags"]:
            item = self._unchecked_gettiem(key)
            if item is not None:
                results.append((key, item))
        return results

    def _unchecked_gettiem(self, item):
        """
        Returns the data for this item or None if currently unknown.

        Values exposed this way are limited to the ones needed for injection

        :param str item:
        :return: The value for this item or None is currently unkwon
        :rtype: Object or None
        :raise KeyError: It the item is one that is never provided
        """
        if item == "APPID":
            return self._app_id
        if item == "ApplicationGraph":
            return self._application_graph
        if item == "DataInMulticastKeyToChipMap":
            return self._data_in_multicast_key_to_chip_map
        if item == "DataInMulticastRoutingTables":
            return self._data_in_multicast_routing_tables
        if item == "DataNTimeSteps":
            return self._max_run_time_steps
        if item == "DataNSteps":
            return self._max_run_time_steps
        if item == "ExtendedMachine":
            return self._machine
        if item == "FirstMachineTimeStep":
            return self._first_machine_time_step
        if item == "MachineGraph":
            return self.machine_graph
        if item == "MachinePartitionNKeysMap":
            return self._machine_partition_n_keys_map
        if item == "Placements":
            return self._placements
        if item == "RoutingInfos":
            return self._routing_infos
        if item == "RunUntilTimeSteps":
            return self._current_run_timesteps
        if item == "SystemMulticastRouterTimeoutKeys":
            return self._system_multicast_router_timeout_keys
        if item == "Tags":
            return self._tags
        raise KeyError(f"Unexpected Item {item}")

    def set_n_boards_required(self, n_boards_required):
        """ Sets the machine requirements.

        .. warning::

            This method should not be called after the machine
            requirements have be computed based on the graph.

        :param int n_boards_required: The number of boards required
        :raises: ConfigurationException
            If any machine requirements have already been set
        """
        # Catch the unchanged case including leaving it None
        if n_boards_required == self._n_boards_required:
            return
        if self._n_boards_required is not None:
            raise ConfigurationException(
                "Illegal attempt to change previously set value.")
        if self._n_chips_required is not None:
            raise ConfigurationException(
                "Clash with n_chips_required.")
        self._n_boards_required = n_boards_required

    def add_extraction_timing(self, timing):
        """ Record the time taken for doing data extraction.

        :param ~datetime.timedelta timing:
        """
        ms = convert_time_diff_to_total_milliseconds(timing)
        self._extraction_time += ms

    def add_live_packet_gatherer_parameters(
            self, live_packet_gatherer_params, vertex_to_record_from,
            partition_ids):
        """ Adds parameters for a new LPG if needed, or adds to the tracker \
            for parameters. Note that LPGs can be inserted to track behaviour \
            either at the application graph level or at the machine graph \
            level, but not both at the same time.

        :param LivePacketGatherParameters live_packet_gatherer_params:
            params to look for a LPG
        :param ~pacman.model.graphs.AbstractVertex vertex_to_record_from:
            the vertex that needs to send to a given LPG
        :param list(str) partition_ids:
            the IDs of the partitions to connect from the vertex
        """
        self._live_packet_recorder_params[live_packet_gatherer_params].append(
            (vertex_to_record_from, partition_ids))

        # verify that the vertices being added are of one vertex type.
        if self._live_packet_recorders_associated_vertex_type is None:
            if isinstance(vertex_to_record_from, ApplicationVertex):
                self._live_packet_recorders_associated_vertex_type = \
                    ApplicationVertex
            else:
                self._live_packet_recorders_associated_vertex_type = \
                    MachineVertex
        elif not isinstance(
                vertex_to_record_from,
                self._live_packet_recorders_associated_vertex_type):
            raise ConfigurationException(
                "Only one type of graph can be used during live output. "
                "Please fix and try again")

    def set_up_machine_specifics(self, hostname):
        """ Adds machine specifics for the different modes of execution.

        :param str hostname: machine name
        """
        if hostname is not None:
            self._hostname = hostname
            logger.warning("The machine name from setup call is overriding "
                           "the machine name defined in the config file")
        else:
            self._hostname = get_config_str("Machine", "machine_name")
            self._spalloc_server = get_config_str(
                "Machine", "spalloc_server")
            self._remote_spinnaker_url = get_config_str(
                "Machine", "remote_spinnaker_url")

        if (self._hostname is None and self._spalloc_server is None and
                self._remote_spinnaker_url is None and
                not self._use_virtual_board):
            raise ConfigurationException(
                "See http://spinnakermanchester.github.io/spynnaker/"
                "PyNNOnSpinnakerInstall.html Configuration Section")

        n_items_specified = sum(
            item is not None
            for item in [
                self._hostname, self._spalloc_server,
                self._remote_spinnaker_url])

        if (n_items_specified > 1 or
                (n_items_specified == 1 and self._use_virtual_board)):
            raise Exception(
                "Only one of machineName, spalloc_server, "
                "remote_spinnaker_url and virtual_board should be specified "
                "in your configuration files")

        if self._spalloc_server is not None:
            if get_config_str("Machine", "spalloc_user") is None:
                raise Exception(
                    "A spalloc_user must be specified with a spalloc_server")

    def _setup_java_caller(self):
        if get_config_bool("Java", "use_java"):
            java_call = get_config_str("Java", "java_call")
            java_spinnaker_path = get_config_str(
                "Java", "java_spinnaker_path")
            java_jar_path = get_config_str(
                "Java", "java_jar_path")
            java_properties = get_config_str(
                "Java", "java_properties")
            self._java_caller = JavaCaller(
                self._json_folder, java_call, java_spinnaker_path,
                java_properties, java_jar_path)

    def __signal_handler(self, _signal, _frame):
        """ Handles closing down of script via keyboard interrupt

        :param _signal: the signal received (ignored)
        :param _frame: frame executed in (ignored)
        :return: None
        """
        # If we are to raise the keyboard interrupt, do so
        if self._raise_keyboard_interrupt:
            raise KeyboardInterrupt

        logger.error("User has cancelled simulation")
        self._shutdown()

    def exception_handler(self, exctype, value, traceback_obj):
        """ Handler of exceptions

        :param type exctype: the type of exception received
        :param Exception value: the value of the exception
        :param traceback traceback_obj: the trace back stuff
        """
        logger.error("Shutdown on exception")
        self._shutdown()
        return self._last_except_hook(exctype, value, traceback_obj)

    def verify_not_running(self):
        """ Verify that the simulator is in a state where it can start running.
        """
        if self._status in RUNNING_STATUS:
            raise ConfigurationException(
                "Illegal call while a simulation is already running")
        if self._status in SHUTDOWN_STATUS:
            raise ConfigurationException(
                "Illegal call after simulation is shutdown")

    def _should_run(self):
        """
        Checks if the simulation should run.

        Will warn the user if there is no need to run

        :return: True if and only if one of the graphs has vertices in it
        :raises ConfigurationException: If the current state does not
            support a new run call
        """
        self.verify_not_running()

        if self._original_application_graph.n_vertices:
            return True
        logger.warning(
            "Your graph has no vertices in it. "
            "Therefor the run call will exit immediately.")
        return False

    def run_until_complete(self, n_steps=None):
        """ Run a simulation until it completes

        :param int n_steps:
            If not None, this specifies that the simulation should be
            requested to run for the given number of steps.  The host will
            still wait until the simulation itself says it has completed
        """
        self._run_until_complete = True
        self._run(n_steps, sync_time=0)

    def run(self, run_time, sync_time=0):
        """ Run a simulation for a fixed amount of time

        :param int run_time: the run duration in milliseconds.
        :param float sync_time:
            If not 0, this specifies that the simulation should pause after
            this duration.  The continue_simulation() method must then be
            called for the simulation to continue.
        """
        self._run(run_time, sync_time)

    def _build_graphs_for_usage(self):
        self._application_graph = self._original_application_graph.clone()

    def __timesteps(self, time_in_ms):
        """ Get a number of timesteps for a given time in milliseconds.

        :return: The number of timesteps
        :rtype: int
        """
        n_time_steps = int(math.ceil(time_in_ms / self.machine_time_step_ms))
        calc_time = n_time_steps * self.machine_time_step_ms

        # Allow for minor float errors
        if abs(time_in_ms - calc_time) > 0.00001:
            logger.warning(
                "Time of {}ms "
                "is not a multiple of the machine time step of {}ms "
                "and has therefore been rounded up to {}ms",
                time_in_ms, self.machine_time_step_ms, calc_time)
        return n_time_steps

    def _calc_run_time(self, run_time):
        """
        Calculates n_machine_time_steps and total_run_time based on run_time\
        and machine_time_step

        This method rounds the run up to the next timestep as discussed in\
        https://github.com/SpiNNakerManchester/sPyNNaker/issues/149

        If run_time is None (run forever) both values will be None

        :param run_time: time user requested to run for in milliseconds
        :type run_time: float or None
        :return: n_machine_time_steps as a whole int and
            total_run_time in milliseconds
        :rtype: tuple(int,float) or tuple(None,None)
        """
        if run_time is None:
            return None, None
        n_machine_time_steps = self.__timesteps(run_time)
        total_run_timesteps = (
            self._current_run_timesteps + n_machine_time_steps)
        total_run_time = (
            total_run_timesteps * self.machine_time_step_ms *
            self.time_scale_factor)

        # Convert dt into microseconds and multiply by
        # scale factor to get hardware timestep
        hardware_timestep_us = (
                self.machine_time_step * self.time_scale_factor)

        logger.info(
            f"Simulating for {n_machine_time_steps} "
            f"{self.machine_time_step_ms}ms timesteps using a "
            f"hardware timestep of {hardware_timestep_us}us")

        return n_machine_time_steps, total_run_time

    def _run(self, run_time, sync_time):
        """ The main internal run function.

        :param int run_time: the run duration in milliseconds.
        :param int sync_time:
            the time in ms between synchronisations, or 0 to disable.
        """
        if not self._should_run():
            return

        # verify that we can keep doing auto pause and resume
        if self._has_ran and not self._use_virtual_board:
            can_keep_running = all(
                executable_type.supports_auto_pause_and_resume
                for executable_type in self._executable_types)
            if not can_keep_running:
                raise NotImplementedError(
                    "Only binaries that use the simulation interface can be"
                    " run more than once")

        self._status = Simulator_Status.IN_RUN

        self._adjust_config(run_time)

        # Install the Control-C handler
        if isinstance(threading.current_thread(), threading._MainThread):
            signal.signal(signal.SIGINT, self.__signal_handler)
            self._raise_keyboard_interrupt = True
            sys.excepthook = self._last_except_hook

        logger.info("Starting execution process")

        n_machine_time_steps, total_run_time = self._calc_run_time(run_time)
        if self._machine_allocation_controller is not None:
            self._machine_allocation_controller.extend_allocation(
                total_run_time)

        n_sync_steps = self.__timesteps(sync_time)

        # If we have never run before, or the graph has changed,
        # start by performing mapping
        graph_changed, data_changed = self._detect_if_graph_has_changed(True)
        if graph_changed and self._has_ran and not self._has_reset_last:
            self.stop()
            raise NotImplementedError(
                "The network cannot be changed between runs without"
                " resetting")

        # If we have reset and the graph has changed, stop any running
        # application
        if (graph_changed or data_changed) and self._has_ran:
            if self._txrx is not None:
                self._txrx.stop_application(self._app_id)

            self._no_sync_changes = 0

        # build the graphs to modify with system requirements
        if not self._has_ran or graph_changed:
            # Reset the machine if the graph has changed
            if not self._use_virtual_board and self._n_calls_to_run > 1:

                # wipe out stuff associated with a given machine, as these need
                # to be rebuilt.
                self._new_run_clear()
                if not self._user_accessed_machine:
                    self._machine_clear()

            if self._has_ran:
                # create new sub-folder for reporting data
                self._set_up_output_folders(self._n_calls_to_run)

            self._build_graphs_for_usage()
            self._add_dependent_verts_and_edges_for_application_graph()
            self._add_commands_to_command_sender()

            if get_config_bool("Buffers", "use_auto_pause_and_resume"):
                self._plan_n_timesteps = get_config_int(
                    "Buffers", "minimum_auto_time_steps")
            else:
                self._plan_n_timesteps = n_machine_time_steps

            if self._machine is None:
                self._get_known_machine(total_run_time)
            if self._machine is None:
                self._execute_get_max_machine(total_run_time)
            self._do_mapping(total_run_time)

        # Check if anything has per-timestep SDRAM usage
        provide_injectables(self)
        is_per_timestep_sdram = self._is_per_timestep_sdram()

        # Disable auto pause and resume if the binary can't do it
        if not self._use_virtual_board:
            for executable_type in self._executable_types:
                if not executable_type.supports_auto_pause_and_resume:
                    set_config(
                        "Buffers", "use_auto_pause_and_resume", "False")

        # Work out the maximum run duration given all recordings
        if self._max_run_time_steps is None:
            self._max_run_time_steps = self._deduce_data_n_timesteps()
        clear_injectables()

        # Work out an array of timesteps to perform
        steps = None
        if (not get_config_bool("Buffers", "use_auto_pause_and_resume")
                or not is_per_timestep_sdram):

            # Runs should only be in units of max_run_time_steps at most
            if (is_per_timestep_sdram and
                    (self._max_run_time_steps < n_machine_time_steps or
                        n_machine_time_steps is None)):
                self._status = Simulator_Status.FINISHED
                raise ConfigurationException(
                    "The SDRAM required by one or more vertices is based on"
                    " the run time, so the run time is limited to"
                    " {} time steps".format(self._max_run_time_steps))

            steps = [n_machine_time_steps]
        elif run_time is not None:

            # With auto pause and resume, any time step is possible but run
            # time more than the first will guarantee that run will be called
            # more than once
            steps = self._generate_steps(
                n_machine_time_steps, self._max_run_time_steps)

        # If we have never run before, or the graph has changed, or data has
        # been changed, generate and load the data
        if not self._has_ran or graph_changed or data_changed:
            self._do_data_generation()

            self._do_load(graph_changed)

        # Run for each of the given steps
        if run_time is not None:
            logger.info("Running for {} steps for a total of {}ms",
                        len(steps), run_time)
            for self._n_loops, step in enumerate(steps):
                logger.info("Run {} of {}", self._n_loops + 1, len(steps))
                self._do_run(step, graph_changed, n_sync_steps)
            self._n_loops = None
        elif run_time is None and self._run_until_complete:
            logger.info("Running until complete")
            self._do_run(None, graph_changed, n_sync_steps)
        elif (not get_config_bool(
                "Buffers", "use_auto_pause_and_resume") or
                not is_per_timestep_sdram):
            logger.info("Running forever")
            self._do_run(None, graph_changed, n_sync_steps)
            logger.info("Waiting for stop request")
            with self._state_condition:
                while self._status != Simulator_Status.STOP_REQUESTED:
                    self._state_condition.wait()
        else:
            logger.info("Running forever in steps of {}ms".format(
                self._max_run_time_steps))
            self._n_loops = 1
            while self._status != Simulator_Status.STOP_REQUESTED:
                logger.info("Run {}".format(self._n_loops))
                self._do_run(
                    self._max_run_time_steps, graph_changed, n_sync_steps)
                self._n_loops += 1

        # Indicate that the signal handler needs to act
        if isinstance(threading.current_thread(), threading._MainThread):
            self._raise_keyboard_interrupt = False
            self._last_except_hook = sys.excepthook
            sys.excepthook = self.exception_handler

        # update counter for runs (used by reports and app data)
        self._n_calls_to_run += 1
        self._n_loops = None
        self._status = Simulator_Status.FINISHED

    def _is_per_timestep_sdram(self):
        for placement in self._placements.placements:
            if placement.vertex.resources_required.sdram.per_timestep:
                return True
        return False

    def _add_commands_to_command_sender(self):
        command_sender = None
        vertices = self._application_graph.vertices
        graph = self._application_graph
        command_sender_vertex = CommandSender
        for vertex in vertices:
            if isinstance(vertex, AbstractSendMeMulticastCommandsVertex):
                # if there's no command sender yet, build one
                if command_sender is None:
                    command_sender = command_sender_vertex(
                        "auto_added_command_sender", None)
                    graph.add_vertex(command_sender)

                # allow the command sender to create key to partition map
                command_sender.add_commands(
                    vertex.start_resume_commands,
                    vertex.pause_stop_commands,
                    vertex.timed_commands, vertex)

        # add the edges from the command sender to the dependent vertices
        if command_sender is not None:
            edges, partition_ids = command_sender.edges_and_partitions()
            for edge, partition_id in zip(edges, partition_ids):
                graph.add_edge(edge, partition_id)

    def _add_dependent_verts_and_edges_for_application_graph(self):
        for vertex in self._application_graph.vertices:
            # add any dependent edges and vertices if needed
            if isinstance(vertex, AbstractVertexWithEdgeToDependentVertices):
                for dependant_vertex in vertex.dependent_vertices():
                    self._application_graph.add_vertex(dependant_vertex)
                    edge_partition_ids = vertex.\
                        edge_partition_identifiers_for_dependent_vertex(
                            dependant_vertex)
                    for edge_identifier in edge_partition_ids:
                        dependant_edge = ApplicationEdge(
                            pre_vertex=vertex, post_vertex=dependant_vertex)
                        self._application_graph.add_edge(
                            dependant_edge, edge_identifier)

    def _deduce_data_n_timesteps(self):
        """ Operates the auto pause and resume functionality by figuring out\
            how many timer ticks a simulation can run before SDRAM runs out,\
            and breaks simulation into chunks of that long.

        :return: max time a simulation can run.
        """
        # Go through the placements and find how much SDRAM is used
        # on each chip
        usage_by_chip = dict()

        for place in self._placements:
            sdram = place.vertex.resources_required.sdram
            if (place.x, place.y) in usage_by_chip:
                usage_by_chip[place.x, place.y] += sdram
            else:
                usage_by_chip[place.x, place.y] = sdram

        # Go through the chips and divide up the remaining SDRAM, finding
        # the minimum number of machine timesteps to assign
        max_time_steps = sys.maxsize
        for (x, y), sdram in usage_by_chip.items():
            size = self._machine.get_chip_at(x, y).sdram.size
            if sdram.per_timestep:
                max_this_chip = int((size - sdram.fixed) // sdram.per_timestep)
                max_time_steps = min(max_time_steps, max_this_chip)

        return max_time_steps

    @staticmethod
    def _generate_steps(n_steps, n_steps_per_segment):
        """ Generates the list of "timer" runs. These are usually in terms of\
            time steps, but need not be.

        :param int n_steps: the total runtime in machine time steps
        :param int n_steps_per_segment: the minimum allowed per chunk
        :return: list of time step lengths
        :rtype: list(int)
        """
        if n_steps == 0:
            return [0]
        n_full_iterations = int(math.floor(n_steps / n_steps_per_segment))
        left_over_steps = n_steps - n_full_iterations * n_steps_per_segment
        steps = [int(n_steps_per_segment)] * n_full_iterations
        if left_over_steps:
            steps.append(int(left_over_steps))
        return steps

    def _calculate_number_of_machine_time_steps(self, next_run_timesteps):
        if next_run_timesteps is not None:
            total_timesteps = next_run_timesteps + self._current_run_timesteps
            return total_timesteps

        return None

    def _execute_get_virtual_machine(self):
        """
        Runs, times and logs the VirtualMachineGenerator if required

        May set then "machine" value
        """
        with FecTimer(GET_MACHINE, "Virtual machine generator"):
            self._machine = virtual_machine_generator()

    def _execute_allocator(self, category, total_run_time):
        """
        Runs, times and logs the SpallocAllocator or HBPAllocator if required

        :param str category: Algorithm category for provenance
        :param total_run_time: The total run time to request
        type total_run_time: int or None
        :return: machine name, machine version, BMP details (if any),
            reset on startup flag, auto-detect BMP, SCAMP connection details,
            boot port, allocation controller
        :rtype: tuple(str, int, object, bool, bool, object, object,
            MachineAllocationController)
        """
        if self._machine:
            return None
        if self._hostname:
            return None
        if self._n_chips_needed:
            n_chips_required = self._n_chips_needed
        else:
            n_chips_required = self._n_chips_required
        if n_chips_required is None and self._n_boards_required is None:
            return None
        if self._spalloc_server is not None:
            with FecTimer(category, "SpallocAllocator"):
                return spalloc_allocator(
                    self._spalloc_server, n_chips_required,
                    self._n_boards_required)
        else:
            with FecTimer(category, "HBPAllocator"):
                return hbp_allocator(
                    self._remote_spinnaker_url, total_run_time,
                    n_chips_required, self._n_boards_required)

    def _execute_machine_generator(self, category, allocator_data):
        """
        Runs, times and logs the MachineGenerator if required

        May set the "machine" value if not already set

        :param str category: Algorithm category for provenance
        :allocator_data: None or
            (machine name, machine version, BMP details (if any),
            reset on startup flag, auto-detect BMP, SCAMP connection details,
            boot port, allocation controller)
        :type allocator_data: None or
            tuple(str, int, object, bool, bool, object, object,
            MachineAllocationController)
        """
        if self._machine:
            return
        if self._hostname:
            self._ipaddress = self._hostname
            bmp_details = get_config_str("Machine", "bmp_names")
            auto_detect_bmp = get_config_bool(
                "Machine", "auto_detect_bmp")
            scamp_connection_data = get_config_str(
                "Machine", "scamp_connections_data")
            boot_port_num = get_config_int(
                "Machine", "boot_connection_port_num")
            reset_machine = get_config_bool(
                "Machine", "reset_machine_on_startup")
            self._board_version = get_config_int(
                "Machine", "version")

        elif allocator_data:
            (self._ipaddress, self._board_version, bmp_details,
             reset_machine, auto_detect_bmp, scamp_connection_data,
             boot_port_num, self._machine_allocation_controller
             ) = allocator_data
        else:
            return

        with FecTimer(category, "Machine generator"):
            self._machine, self._txrx = machine_generator(
                self._ipaddress, bmp_details, self._board_version,
                auto_detect_bmp, scamp_connection_data, boot_port_num,
                reset_machine)

    def _execute_get_max_machine(self, total_run_time):
        """
        Runs, times and logs the a MaxMachineGenerator if required

        Will set the "machine" value if not already set

        Sets the _max_machine to True if the "machine" value is a temporary
        max machine.

        :param total_run_time: The total run time to request
        :type total_run_time: int or None
        """
        if self._machine:
            # Leave _max_machine as is a may be true from an earlier call
            return self._machine

        self._max_machine = True
        if self._spalloc_server:
            with FecTimer(GET_MACHINE, "Spalloc max machine generator"):
                self._machine = spalloc_max_machine_generator(
                    self._spalloc_server)

        elif self._remote_spinnaker_url:
            with FecTimer(GET_MACHINE, "HBPMaxMachineGenerator"):
                self._machine = hbp_max_machine_generator(
                    self._remote_spinnaker_url, total_run_time,
                    )

        else:
            raise NotImplementedError("No machine generataion possible")

    def _get_known_machine(self, total_run_time=0.0):
        """ The python machine description object.

        :param float total_run_time: The total run time to request
        :rtype: ~spinn_machine.Machine
        """
        if self._app_id is None:
            if self._txrx is None:
                self._app_id = ALANS_DEFAULT_RANDOM_APP_ID
            else:
                self._app_id = self._txrx.app_id_tracker.get_new_id()

        if not self._machine:
            if self._use_virtual_board:
                self._execute_get_virtual_machine()
            else:
                allocator_data = self._execute_allocator(
                    GET_MACHINE, total_run_time)
                self._execute_machine_generator(GET_MACHINE, allocator_data)

    def _get_machine(self, total_run_time=0.0):
        """ The python machine description object.

        :param bool max: If True will produce a max machine if required
        :param float total_run_time: The total run time to request
        :rtype: ~spinn_machine.Machine
        :raise Exception: No known size machine possible
        """
        if self._has_reset_last and not self._user_accessed_machine:
            self._machine_clear()
        self._get_known_machine(total_run_time)
        self._user_accessed_machine = True
        if not self._machine:
            raise ConfigurationException(
                "Not enough information provided to supply a machine")

    def _create_version_provenance(self, front_end_versions):
        """ Add the version information to the provenance data at the start.
        """
        with ProvenanceWriter() as db:
            db.insert_version("spinn_utilities_version", spinn_utils_version)
            db.insert_version("spinn_machine_version", spinn_machine_version)
            db.insert_version("spalloc_version", spalloc_version)
            db.insert_version("spinnman_version", spinnman_version)
            db.insert_version("pacman_version", pacman_version)
            db.insert_version("data_specification_version", data_spec_version)
            db.insert_version("front_end_common_version", fec_version)
            db.insert_version("numpy_version", numpy_version)
            db.insert_version("scipy_version", scipy_version)
            for description, the_value in front_end_versions:
                db.insert_version(description, the_value)

    def _do_extra_mapping_algorithms(self):
        """
        Allows overriding classes to add algorithms
        """

    def _json_machine(self):
        """
        Runs, times and logs WriteJsonMachine if required

        """
        with FecTimer(MAPPING, "Json machine") as timer:
            if timer.skip_if_cfg_false("Reports", "write_json_machine"):
                return
            write_json_machine(self._machine, self._json_folder, True)

    def _report_network_specification(self):
        """
        Runs, times and logs the Network Specification report is requested

        """
        with FecTimer(MAPPING, "Network Specification report") as timer:
            if timer.skip_if_cfg_false(
                    "Reports", "write_network_specification_report"):
                return
            network_specification(self._application_graph)

    def _execute_chip_id_allocator(self):
        """
        Runs, times and logs the ChipIdAllocator

        """
        with FecTimer(MAPPING, "Chip ID allocator"):
            malloc_based_chip_id_allocator(
                self._machine, self._application_graph)
            # return ignored as changes done inside original machine object

    def _execute_insert_live_packet_gatherers_to_graphs(
            self, system_placements):
        """
        Runs, times and logs the InsertLivePacketGatherersToGraphs if required
        """
        with FecTimer(
                MAPPING, "Insert live packet gatherers to graphs") as timer:
            if timer.skip_if_empty(self._live_packet_recorder_params,
                                   "live_packet_recorder_params"):
                return
            self._live_packet_recorder_parameters_mapping = \
                insert_live_packet_gatherers_to_graphs(
                    self._live_packet_recorder_params, self._machine,
                    system_placements)

    def _report_board_chip(self):
        """
        Runs, times and logs the BoardChipReport is requested

        """
        with FecTimer(MAPPING, "Board chip report") as timer:
            if timer.skip_if_cfg_false(
                    "Reports", "write_board_chip_report"):
                return
            board_chip_report(self._machine)

    def _execute_splitter_reset(self):
        """
        Runs, times and logs the splitter_reset

        """
        with FecTimer(MAPPING, "Splitter reset"):
            splitter_reset(self._application_graph)

    # Overriden by spynaker to choose an extended algorithm
    def _execute_splitter_selector(self):
        """
        Runs, times and logs the SplitterSelector
        """
        with FecTimer(MAPPING, "Splitter selector"):
            splitter_selector(self._application_graph)

    def _execute_delay_support_adder(self):
        """
        Stub to allow spynakker to add delay supports
        """

    def _execute_preallocate_for_live_packet_gatherer(
            self, pre_allocated_resources):
        """
        Runs, times and logs the PreAllocateResourcesForLivePacketGatherers if\
        required

        :param pre_allocated_resources: other preallocated resources
        :type pre_allocated_resources:
            ~pacman.model.resources.PreAllocatedResourceContainer
        """
        with FecTimer(
                MAPPING, "Preallocate for live packet gatherer") as timer:
            if timer.skip_if_empty(self._live_packet_recorder_params,
                                   "live_packet_recorder_params"):
                return
            preallocate_resources_for_live_packet_gatherers(
                self._live_packet_recorder_params,
                self._machine, pre_allocated_resources)

    def _execute_preallocate_for_chip_power_monitor(
            self, pre_allocated_resources):
        """
        Runs, times and logs the PreAllocateResourcesForChipPowerMonitor if\
        required

        :param pre_allocated_resources: other preallocated resources
        :type pre_allocated_resources:
            ~pacman.model.resources.PreAllocatedResourceContainer
        """
        with FecTimer(MAPPING, "Preallocate for chip power monitor") as timer:
            if timer.skip_if_cfg_false("Reports", "write_energy_report"):
                return
            preallocate_resources_for_chip_power_monitor(
                pre_allocated_resources)

    def _execute_preallocate_for_extra_monitor_support(
            self, pre_allocated_resources):
        """
        Runs, times and logs the PreAllocateResourcesForExtraMonitorSupport if\
        required

        :param pre_allocated_resources: other preallocated resources
        :type pre_allocated_resources:
            ~pacman.model.resources.PreAllocatedResourceContainer
        """
        with FecTimer(MAPPING, "Preallocate for extra monitor support") \
                as timer:
            if timer.skip_if_cfgs_false(
                    "Machine", "enable_advanced_monitor_support",
                    "enable_reinjection"):
                return
            pre_allocate_resources_for_extra_monitor_support(
                pre_allocated_resources)

    # Overriden by spynaker to choose a different algorithm
    def _execute_splitter_partitioner(self):
        """
        Runs, times and logs the SplitterPartitioner if required
        """
        if not self._application_graph.n_vertices:
            return
        with FecTimer(MAPPING, "Splitter partitioner"):
            self._n_chips_needed = splitter_partitioner(
                self._application_graph, self._plan_n_timesteps)

    def _execute_insert_chip_power_monitors(self, system_placements):
        """
        Run, time and log the InsertChipPowerMonitorsToGraphs if required

        """
        with FecTimer(MAPPING, "Insert chip power monitors") as timer:
            if timer.skip_if_cfg_false("Reports", "write_energy_report"):
                return
            insert_chip_power_monitors_to_graphs(
                self._machine,
                get_config_int("EnergyMonitor", "sampling_frequency"),
                system_placements)

    def _execute_insert_extra_monitor_vertices(self, system_placements):
        """
        Run, time and log the InsertExtraMonitorVerticesToGraphs if required

        """
        with FecTimer(MAPPING, "Insert extra monitor vertices") as timer:
            if timer.skip_if_cfgs_false(
                    "Machine", "enable_advanced_monitor_support",
                    "enable_reinjection"):
                return
            # inserter checks for None app graph not an empty one
            (self._vertex_to_ethernet_connected_chip_mapping,
             self._extra_monitor_vertices,
             self._extra_monitor_to_chip_mapping) = \
                insert_extra_monitor_vertices_to_graphs(
                    self._machine, self._application_graph,
                    system_placements)

    def _execute_partitioner_report(self):
        """
        Write, times and logs the partitioner_report if needed

        """
        with FecTimer(MAPPING, "Partitioner report") as timer:
            if timer.skip_if_cfg_false(
                    "Reports", "write_partitioner_reports"):
                return
            partitioner_report(self._ipaddress, self._application_graph)

    def _execute_local_tdma_builder(self):
        """
        Runs times and logs the LocalTDMABuilder
        """
        with FecTimer(MAPPING, "Local TDMA builder"):
            local_tdma_builder(self._application_graph)

    def _json_partition_n_keys_map(self):
        """
        Writes, times and logs the machine_partition_n_keys_map if required
        """
        with FecTimer(MAPPING, "Json partition n keys map") as timer:
            if timer.skip_if_cfg_false(
                    "Reports", "write_json_partition_n_keys_map"):
                return
            write_json_partition_n_keys_map(
                self._machine_partition_n_keys_map, self._json_folder)
            # Output ignored as never used

    def _execute_connective_based_placer(self):
        """
        Runs, times and logs the ConnectiveBasedPlacer

        Sets the "placements" data

        .. note::
            Calling of this method is based on the cfg placer value

        """
        with FecTimer(MAPPING, "Connective based placer"):
            self._placements = connective_based_placer(
                self._machine_graph, self._machine, self._plan_n_timesteps)

    def _execute_one_to_one_placer(self):
        """
        Runs, times and logs the OneToOnePlacer

        Sets the "placements" data

        .. note::
            Calling of this method is based on the cfg placer value

        """
        with FecTimer(MAPPING, "One to one placer"):
            self._placements = one_to_one_placer(
                self._machine_graph, self._machine, self._plan_n_timesteps)

    def _execute_radial_placer(self):
        """
        Runs, times and logs the RadialPlacer

        Sets the "placements" data

        .. note::
            Calling of this method is based on the cfg placer value

        """
        with FecTimer(MAPPING, "Radial placer"):
            self._placements = radial_placer(
                self._machine_graph, self._machine, self._plan_n_timesteps)

    def _execute_speader_placer(self):
        """
        Runs, times and logs the SpreaderPlacer

        Sets the "placements" data

        .. note::
            Calling of this method is based on the cfg placer value

        """
        with FecTimer(MAPPING, "Spreader placer"):
            self._placements = spreader_placer(
                self._machine_graph, self._machine,
                self._machine_partition_n_keys_map, self._plan_n_timesteps)

    def _execute_application_placer(self, system_placements):
        """
        Runs, times and logs the Application Placer

        Sets the "placements" data

        .. note::
            Calling of this method is based on the cfg placer value

        """
        with FecTimer(MAPPING, "Spreader placer"):
            self._placements = place_application_graph(
                self._machine, self._application_graph, self._plan_n_timesteps,
                system_placements)

    def _do_placer(self, system_placements):
        """
        Runs, times and logs one of the placers

        Sets the "placements" data

        Which placer is run depends on the cfg placer value

        This method is the entry point for adding a new Placer

        :raise ConfigurationException: if the cfg place value is unexpected
        """
        name = get_config_str("Mapping", "placer")
        if name == "ConnectiveBasedPlacer":
            return self._execute_connective_based_placer()
        if name == "OneToOnePlacer":
            return self._execute_one_to_one_placer()
        if name == "RadialPlacer":
            return self._execute_radial_placer()
        if name == "SpreaderPlacer":
            return self._execute_speader_placer()
        if name == "ApplicationPlacer":
            return self._execute_application_placer(system_placements)
        if "," in name:
            raise ConfigurationException(
                "Only a single algorithm is supported for placer")
        raise ConfigurationException(
            f"Unexpected cfg setting placer: {name}")

    def _execute_lpg_multicast_router(self):
        """
        Runs, times and logs lpg_multicast_router if required
        """
        with FecTimer(
                MAPPING, "LPG Multicast router") as timer:
            if timer.skip_if_empty(self._live_packet_recorder_params,
                                   "live_packet_recorder_params"):
                return
            lpg_multicast_routing_generator(
                self._live_packet_recorder_parameters, self._placements,
                self._live_packet_recorder_parameters_mapping, self._machine,
                self._routing_table_by_partition)

    def _execute_system_multicast_routing_generator(self):
        """
        Runs, times and logs the SystemMulticastRoutingGenerator is required

        May sets the data "data_in_multicast_routing_tables",
        "data_in_multicast_key_to_chip_map" and
        "system_multicast_router_timeout_keys"
        """
        with FecTimer(MAPPING, "System multicast routing generator") as timer:
            if timer.skip_if_cfgs_false(
                    "Machine", "enable_advanced_monitor_support",
                    "enable_reinjection"):
                return
            (self._data_in_multicast_routing_tables,
             self._data_in_multicast_key_to_chip_map,
             self._system_multicast_router_timeout_keys) = (
                system_multicast_routing_generator(
                    self._machine, self._extra_monitor_to_chip_mapping,
                    self._placements))

    def _execute_fixed_route_router(self):
        """
        Runs, times and logs the FixedRouteRouter if required

        May set the "fixed_routes" data.
        """
        with FecTimer(MAPPING, "Fixed route router") as timer:
            if timer.skip_if_cfg_false(
                    "Machine", "enable_advanced_monitor_support"):
                return
            self._fixed_routes = fixed_route_router(
                self._machine, self._placements,
                DataSpeedUpPacketGatherMachineVertex)

    def _report_placements_with_application_graph(self):
        """
        Writes, times and logs the application graph placer report if
        requested
        """
        if not self._application_graph.n_vertices:
            return
        with FecTimer(
                MAPPING, "Placements wth application graph report") as timer:
            if timer.skip_if_cfg_false(
                    "Reports", "write_application_graph_placer_report"):
                return
            placer_reports_with_application_graph(
                self._ipaddress, self._application_graph, self._placements,
                self._machine)

    def _report_placements_with_machine_graph(self):
        """
        Writes, times and logs the machine graph placer report if
        requested
        """
        with FecTimer(MAPPING, "Placements wthout machine graaph") as timer:
            if timer.skip_if_cfg_false(
                    "Reports", "write_machine_graph_placer_report"):
                return
            placer_reports_without_application_graph(
                self._ipaddress, self._machine_graph, self._placements,
                self._machine)

    def _json_placements(self):
        """
        Does, times and logs the writing of placements as json if requested
        :return:
        """
        with FecTimer(MAPPING, "Json placements") as timer:
            if timer.skip_if_cfg_false(
                    "Reports", "write_json_placements"):
                return
            write_json_placements(self._placements, self._json_folder)
            # Output ignored as never used

    def _execute_ner_route_traffic_aware(self):
        """
        Runs, times and logs the NerRouteTrafficAware

        Sets the "routing_table_by_partition" data if called

        .. note::
            Calling of this method is based on the cfg router value
        """
        with FecTimer(MAPPING, "Ner route traffic aware"):
            self._routing_table_by_partition = ner_route_traffic_aware(
                self._machine_graph, self._machine, self._placements)

    def _execute_ner_route(self):
        """
        Runs, times and logs the NerRoute

        Sets the "routing_table_by_partition" data

        .. note::
            Calling of this method is based on the cfg router value
        """
        with FecTimer(MAPPING, "Ner route"):
            self._routing_table_by_partition = ner_route(
                self._machine_graph, self._machine, self._placements)

    def _execute_basic_dijkstra_routing(self):
        """
        Runs, times and logs the BasicDijkstraRouting

        Sets the "routing_table_by_partition" data if called

        .. note::
            Calling of this method is based on the cfg router value
        """
        with FecTimer(MAPPING, "Basic dijkstra routing"):
            self._routing_table_by_partition = basic_dijkstra_routing(
                self._machine_graph, self._machine, self._placements)

    def _execute_application_router(self):
        """
        Runs, times and logs the ApplicationRouter

        Sets the "routing_table_by_partition" data if called

        .. note::
            Calling of this method is based on the cfg router value
        """
        with FecTimer(MAPPING, "Basic dijkstra routing"):
            self._routing_table_by_partition = route_application_graph(
                self._machine, self._application_graph, self._placements)

    def _do_routing(self):
        """
        Runs, times and logs one of the routers

        Sets the "routing_table_by_partition" data

        Which router is run depends on the cfg router value

        This method is the entry point for adding a new Router

        :raise ConfigurationException: if the cfg router value is unexpected
        """
        name = get_config_str("Mapping", "router")
        if name == "BasicDijkstraRouting":
            return self._execute_basic_dijkstra_routing()
        if name == "NerRoute":
            return self._execute_ner_route()
        if name == "NerRouteTrafficAware":
            return self._execute_ner_route_traffic_aware()
        if name == "ApplicationRouter":
            return self._execute_application_router()
        if "," in name:
            raise ConfigurationException(
                "Only a single algorithm is supported for router")
        raise ConfigurationException(
            f"Unexpected cfg setting router: {name}")

    def _execute_basic_tag_allocator(self):
        """
        Runs, times and logs the Tag Allocator

        Sets the "tag" data
        """
        with FecTimer(MAPPING, "Basic tag allocator"):
            self._tags = basic_tag_allocator(self._machine, self._placements)

    def _report_tag_allocations(self):
        """
        Write, times and logs the tag allocator report if requested
        """
        with FecTimer(MAPPING, "Tag allocator report") as timer:
            if timer.skip_if_cfg_false(
                    "Reports", "write_tag_allocation_reports"):
                return
            tag_allocator_report(self._tags)

    def _execute_process_partition_constraints(self):
        """
        Runs, times and logs the ProcessPartitionConstraints
        """
        with FecTimer(MAPPING, "Process partition constraints"):
            process_partition_constraints(self._machine_graph)

    def _execute_global_allocate(self):
        """
        Runs, times and logs the Global Zoned Routing Info Allocator

        Sets "routing_info" is called

        .. note::
            Calling of this method is based on the cfg info_allocator value

        :return:
        """
        with FecTimer(MAPPING, "Global allocate"):
            self._routing_infos = global_allocate(self._application_graph)

    def _execute_flexible_allocate(self):
        """
        Runs, times and logs the Zoned Routing Info Allocator

        Sets "routing_info" is called

        .. note::
            Calling of this method is based on the cfg info_allocator value

        :return:
        """
        with FecTimer(MAPPING, "Zoned routing info allocator"):
            self._routing_infos = flexible_allocate(self._application_graph)

    def _execute_malloc_based_routing_info_allocator(self):
        """
        Runs, times and logs the Malloc Based Routing Info Allocator

        Sets "routing_info" is called

        .. note::
            Calling of this method is based on the cfg info_allocator value

        :return:
        """
        with FecTimer(MAPPING, "Malloc based routing info allocator"):
            self._routing_infos = malloc_based_routing_info_allocator(
                self._machine_graph, self._machine_partition_n_keys_map)

    def do_info_allocator(self):
        """
        Runs, times and logs one of the info allocaters

        Sets the "routing_info" data

        Which alloactor is run depends on the cfg info_allocator value

        This method is the entry point for adding a new Info Allocator

        :raise ConfigurationException: if the cfg info_allocator value is
            unexpected
        """
        name = get_config_str("Mapping", "info_allocator")
        if name == "GlobalZonedRoutingInfoAllocator ":
            return self._execute_global_allocate()
        if name == "MallocBasedRoutingInfoAllocator":
            return self._execute_malloc_based_routing_info_allocator()
        if name == "ZonedRoutingInfoAllocator":
            return self._execute_flexible_allocate()
        if "," in name:
            raise ConfigurationException(
                "Only a single algorithm is supported for info_allocator")
        raise ConfigurationException(
            f"Unexpected cfg setting info_allocator: {name}")

    def _report_router_info(self):
        """
        Writes, times and logs the router info report if requested
        """
        with FecTimer(MAPPING, "Router info report") as timer:
            if timer.skip_if_cfg_false(
                    "Reports", "write_router_info_report"):
                return
            routing_info_report(self._application_graph, self._routing_infos)

    def _execute_basic_routing_table_generator(self):
        """
        Runs, times and logs the Routing Table Generator

        .. note::
            Currently no other Routing Table Generator supported.
            To add an additional Generator copy the pattern of do_placer
        """
        with FecTimer(MAPPING, "Basic routing table generator"):
            self._router_tables = basic_routing_table_generator(
                self._routing_infos, self._routing_table_by_partition)
        # TODO Nuke ZonedRoutingTableGenerator

    def _report_routers(self):
        """
        Write, times and logs the router report if requested
        """
        with FecTimer(MAPPING, "Router report") as timer:
            if timer.skip_if_cfg_false(
                    "Reports", "write_router_reports"):
                return
        router_report_from_paths(
            self._router_tables, self._routing_infos, self._ipaddress,
            self._machine_graph, self._placements, self._machine)

    def _report_router_summary(self):
        """
        Write, times and logs the router summary report if requested
        """
        with FecTimer(MAPPING, "Router summary report") as timer:
            if timer.skip_if_cfg_false(
                    "Reports", "write_router_summary_report"):
                return
            router_summary_report(
                self._router_tables,  self._ipaddress, self._machine)

    def _json_routing_tables(self):
        """
        Write, time and log the routing tables as json if requested
        """
        with FecTimer(MAPPING, "Json routing tables") as timer:
            if timer.skip_if_cfg_false(
                    "Reports", "write_json_routing_tables"):
                return
            write_json_routing_tables(self._router_tables, self._json_folder)
            # Output ignored as never used

    def _report_router_collision_potential(self):
        """
        Write, time and log the router collision report
        """
        with FecTimer(MAPPING, "Router collision potential report"):
            # TODO cfg flag!
            router_collision_potential_report(
                self._routing_table_by_partition,
                self._machine_partition_n_keys_map, self._machine)

    def _execute_locate_executable_start_type(self):
        """
        Runs, times and logs LocateExecutableStartType if required

        May set the executable_types data.
        """
        with FecTimer(MAPPING, "Locate executable start type") as timer:
            # TODO why skip if virtual ?
            if timer.skip_if_virtual_board():
                return
            self._executable_types = locate_executable_start_type(
                self._application_graph, self._placements)

    def _execute_buffer_manager_creator(self):
        """
        Run, times and logs the buffer manager creator if required

        May set the buffer_manager data
        """
        if self._buffer_manager:
            return
        with FecTimer(MAPPING, "Buffer manager creator") as timer:
            if timer.skip_if_virtual_board():
                return

            self._buffer_manager = buffer_manager_creator(
                self._placements, self._tags, self._txrx,
                self._extra_monitor_vertices,
                self._extra_monitor_to_chip_mapping,
                self._vertex_to_ethernet_connected_chip_mapping,
                self._machine, self._fixed_routes, self._java_caller)

    def _execute_sdram_outgoing_partition_allocator(self):
        """
        Runs, times and logs the SDRAMOutgoingPartitionAllocator
        """
        with FecTimer(MAPPING, "SDRAM outgoing partition allocator"):
            # Ok if transceiver = None
            sdram_outgoing_partition_allocator(
                self._application_graph, self._placements, self._app_id,
                self._txrx)

    def _do_mapping(self, total_run_time):
        """
        Runs, times and logs all the algorithms in the mapping stage

        :param float total_run_time:
        """
        # time the time it takes to do all pacman stuff
        mapping_total_timer = Timer()
        mapping_total_timer.start_timing()
        provide_injectables(self)

        self._setup_java_caller()
        self._do_extra_mapping_algorithms()
        self._report_network_specification()

        self._execute_splitter_reset()
        self._execute_splitter_selector()
        self._execute_delay_support_adder()

        pre_allocated_resources = PreAllocatedResourceContainer()
        self._execute_preallocate_for_live_packet_gatherer(
            pre_allocated_resources)
        self._execute_preallocate_for_chip_power_monitor(
            pre_allocated_resources)
        self._execute_preallocate_for_extra_monitor_support(
            pre_allocated_resources)
        self._execute_splitter_partitioner()
        if self._max_machine:
            self._max_machine = False
            self._machine = None
        allocator_data = self._execute_allocator(MAPPING, total_run_time)
        self._execute_machine_generator(MAPPING, allocator_data)
        assert(self._machine)
        self._json_machine()
        self._execute_chip_id_allocator()
        self._report_board_chip()

        system_placements = Placements()
        self._execute_insert_live_packet_gatherers_to_graphs(system_placements)
        self._execute_insert_chip_power_monitors(system_placements)
        self._execute_insert_extra_monitor_vertices(system_placements)

        self._execute_partitioner_report()
        self._execute_local_tdma_builder()
        # self._json_partition_n_keys_map()
        self._do_placer(system_placements)
        self._report_placements_with_application_graph()
        # self._report_placements_with_machine_graph()
        self._json_placements()

        self._execute_system_multicast_routing_generator()
        self._execute_fixed_route_router()
        self._do_routing()
        self._execute_lpg_multicast_router()

        self._execute_basic_tag_allocator()
        self._report_tag_allocations()

        # self._execute_process_partition_constraints()
        self.do_info_allocator()
        self._report_router_info()
        self._execute_basic_routing_table_generator()
        self._report_routers()
        self._report_router_summary()
        self._json_routing_tables()
        # self._report_router_collision_potential()
        self._execute_locate_executable_start_type()
        self._execute_buffer_manager_creator()
        self._execute_sdram_outgoing_partition_allocator()

        clear_injectables()
        self._mapping_time += convert_time_diff_to_total_milliseconds(
            mapping_total_timer.take_sample())

    # Overridden by spy which adds placement_order
    def _execute_graph_data_specification_writer(self):
        """
        Runs, times, and logs the GraphDataSpecificationWriter

        Sets the dsg_targets data
        """
        with FecTimer(
                DATA_GENERATION, "Graph data specification writer"):
            self._dsg_targets, self._region_sizes = \
                graph_data_specification_writer(
                    self._placements, self._ipaddress, self._machine,
                    self._max_run_time_steps)

    def _do_data_generation(self):
        """
        Runs, Times and logs the data generation
        """
        # set up timing
        data_gen_timer = Timer()
        data_gen_timer.start_timing()

        self._first_machine_time_step = self._current_run_timesteps

        provide_injectables(self)
        self._execute_graph_data_specification_writer()
        clear_injectables()

        self._dsg_time += convert_time_diff_to_total_milliseconds(
            data_gen_timer.take_sample())

    def _execute_routing_setup(self,):
        """
        Runs, times and logs the RoutingSetup if required.

        """
        if self._multicast_routes_loaded:
            return
        with FecTimer(LOADING, "Routing setup") as timer:
            if timer.skip_if_virtual_board():
                return
            # Only needs the x and y of chips with routing tables
            routing_setup(
                self._router_tables, self._app_id, self._txrx, self._machine)

    def _execute_graph_binary_gatherer(self):
        """
        Runs, times and logs the GraphBinaryGatherer if required.

        """
        with FecTimer(LOADING, "Graph binary gatherer") as timer:
            try:
                self._executable_targets = graph_binary_gatherer(
                    self._placements, self._executable_finder)
            except KeyError:
                if self.use_virtual_board:
                    logger.warning(
                        "Ignoring exectable not found as using virtual")
                    timer.error("exectable not found and virtual board")
                    return
                raise

    def _execute_host_bitfield_compressor(self):
        """
        Runs, times and logs the HostBasedBitFieldRouterCompressor

        .. note::
            Calling of this method is based on the cfg compressor or
            virtual_compressor value

        :return: CompressedRoutingTables
        :rtype: MulticastRoutingTables
        """
        with FecTimer(
                LOADING, "Host based bitfield router compressor") as timer:
            if timer.skip_if_virtual_board():
                return None, []
            self._multicast_routes_loaded = False
            compressed = host_based_bit_field_router_compressor(
                self._router_tables, self._machine, self._placements,
                self._txrx, self._machine_graph, self._routing_infos)
            return compressed

    def _execute_machine_bitfield_ordered_covering_compressor(self):
        """
        Runs, times and logs the MachineBitFieldOrderedCoveringCompressor

        .. note::
            Calling of this method is based on the cfg compressor or
            virtual_compressor value

        :return: None
        :rtype: None
        """
        with FecTimer(
                LOADING,
                "Machine bitfield ordered covering compressor") as timer:
            if timer.skip_if_virtual_board():
                return None, []
            machine_bit_field_ordered_covering_compressor(
                self._router_tables, self._txrx, self._machine, self._app_id,
                self._machine_graph, self._placements, self._executable_finder,
                self._routing_infos, self._executable_targets)
            self._multicast_routes_loaded = True
            return None

    def _execute_machine_bitfield_pair_compressor(self):
        """
        Runs, times and logs the MachineBitFieldPairRouterCompressor

        .. note::
            Calling of this method is based on the cfg compressor or
            virtual_compressor value

        :return: None
        :rtype: None
         """
        with FecTimer(
                LOADING, "Machine bitfield pair router compressor") as timer:
            if timer.skip_if_virtual_board():
                return None, []
            self._multicast_routes_loaded = True
            machine_bit_field_pair_router_compressor(
                self._router_tables, self._txrx, self._machine, self._app_id,
                self._machine_graph, self._placements, self._executable_finder,
                self._routing_infos, self._executable_targets)
            return None

    def _execute_ordered_covering_compressor(self):
        """
        Runs, times and logs the OrderedCoveringCompressor

        .. note::
            Calling of this method is based on the cfg compressor or
            virtual_compressor value

        :return: CompressedRoutingTables
        :rtype: MulticastRoutingTables
        """
        with FecTimer(LOADING, "Ordered covering compressor"):
            self._multicast_routes_loaded = False
            compressed = ordered_covering_compressor(self._router_tables)
            return compressed

    def _execute_ordered_covering_compression(self):
        """
        Runs, times and logs the ordered covering compressor on machine

        .. note::
            Calling of this method is based on the cfg compressor or
            virtual_compressor value

        :return: None
        :rtype: None
        """
        with FecTimer(LOADING, "Ordered covering compressor") as timer:
            if timer.skip_if_virtual_board():
                return None, []
            ordered_covering_compression(
                self._router_tables, self._txrx, self._executable_finder,
                self._machine, self._app_id)
            self._multicast_routes_loaded = True
            return None

    def _execute_pair_compressor(self):
        """
        Runs, times and logs the PairCompressor

        .. note::
            Calling of this method is based on the cfg compressor or
            virtual_compressor value

        :return: CompressedRoutingTable
        :rtype: MulticastRoutingTables
        """
        with FecTimer(LOADING, "Pair compressor"):
            compressed = pair_compressor(self._router_tables)
            self._multicast_routes_loaded = False
            return compressed

    def _execute_pair_compression(self):
        """
        Runs, times and logs the pair compressor on machine

        .. note::
            Calling of this method is based on the cfg compressor or
            virtual_compressor value

        :return: None
        :rtype: None
        """
        with FecTimer(LOADING, "Pair on chip router compression") as timer:
            if timer.skip_if_virtual_board():
                return None, []
            pair_compression(
                self._router_tables, self._txrx, self._executable_finder,
                self._machine, self._app_id)
            self._multicast_routes_loaded = True
            return None

    def _execute_pair_unordered_compressor(self):
        """
        Runs, times and logs the CheckedUnorderedPairCompressor

        .. note::
            Calling of this method is based on the cfg compressor or
            virtual_compressor value

        :return: CompressedRoutingTables
        :rtype: MulticastRoutingTables
        """
        with FecTimer(LOADING, "Pair unordered compressor"):
            compressed = pair_compressor(self._router_tables, ordered=False)
            self._multicast_routes_loaded = False
            return compressed

    def _compressor_name(self):
        if self.use_virtual_board:
            name = get_config_str("Mapping", "virtual_compressor")
            if name is None:
                logger.info("As no virtual_compressor specified "
                            "using compressor setting")
                name = get_config_str("Mapping", "compressor")
        else:
            name = get_config_str("Mapping", "compressor")
        return name

    def _do_early_compression(self, name):
        """
        Calls a compressor based on the name provided

        .. note::
            This method is the entry point for adding a new compressor that
             can or must run early.

        :param str name: Name of a compressor
        :raise ConfigurationException: if the name is not expected
        :return: CompressedRoutingTables (likely to be None),
            RouterCompressorProvenanceItems (may be an empty list)
        :rtype: tuple(MulticastRoutingTables or None, list(ProvenanceDataItem))
        """
        if name == "MachineBitFieldOrderedCoveringCompressor":
            return \
                self._execute_machine_bitfield_ordered_covering_compressor()
        if name == "MachineBitFieldPairRouterCompressor":
            return self._execute_machine_bitfield_pair_compressor()
        if name == "OrderedCoveringCompressor":
            return self._execute_ordered_covering_compressor()
        if name == "OrderedCoveringOnChipRouterCompression":
            return self._execute_ordered_covering_compression()
        if name == "PairCompressor":
            return self._execute_pair_compressor()
        if name == "PairOnChipRouterCompression":
            return self._execute_pair_compression()
        if name == "PairUnorderedCompressor":
            return self._execute_pair_unordered_compressor()

        # delay compression until later
        return None

    def _do_delayed_compression(self, name, compressed):
        """
        run compression that must be delayed until later

        .. note::
            This method is the entry point for adding a new compressor that
            can not run at the normal place

        :param str name: Name of a compressor
        :raise ConfigurationException: if the name is not expected
        :return: CompressedRoutingTables (likely to be None),
            RouterCompressorProvenanceItems (may be an empty list)
        :rtype: tuple(MulticastRoutingTables or None, list(ProvenanceDataItem))
        """
        if self._multicast_routes_loaded or compressed:
            # Already compressed
            return compressed
        # overridden in spy to handle:
        # SpynnakerMachineBitFieldOrderedCoveringCompressor
        # SpynnakerMachineBitFieldPairRouterCompressor

        if name == "HostBasedBitFieldRouterCompressor":
            return self._execute_host_bitfield_compressor()
        if "," in name:
            raise ConfigurationException(
                "Only a single algorithm is supported for compressor")

        raise ConfigurationException(
            f"Unexpected cfg setting compressor: {name}")

    def _execute_load_routing_tables(self, compressed):
        """
        Runs, times and logs the RoutingTableLoader if required

        :param compressed:
        :type compressed: MulticastRoutingTables or None
        """
        if not compressed:
            return
        with FecTimer(LOADING, "Routing table loader") as timer:
            self._multicast_routes_loaded = True
            if timer.skip_if_virtual_board():
                return
            routing_table_loader(
                compressed, self._app_id, self._txrx, self._machine)

    def _report_uncompressed_routing_table(self):
        """
        Runs, times and logs the router report from router tables if requested
        """
        # TODO why not during mapping?
        with FecTimer(LOADING, "Uncompressed routing table report") as timer:
            if timer.skip_if_cfg_false(
                    "Reports", "write_routing_table_reports"):
                return
            router_report_from_router_tables(self._router_tables)

    def _report_bit_field_compressor(self):
        """
        Runs, times and logs the BitFieldCompressorReport if requested
        """
        with FecTimer(LOADING, "Bitfield compressor report") as timer:
            if timer.skip_if_cfg_false(
                    "Reports",  "write_bit_field_compressor_report"):
                return
            # BitFieldSummary output ignored as never used
            bitfield_compressor_report(self._machine_graph, self._placements)

    def _execute_load_fixed_routes(self):
        """
        Runs, times and logs Load Fixed Routes is required
        """
        with FecTimer(LOADING, "Load fixed routes") as timer:
            if timer.skip_if_cfg_false(
                    "Machine", "enable_advanced_monitor_support"):
                return
            if timer.skip_if_virtual_board():
                return
            load_fixed_routes(self._fixed_routes, self._txrx, self._app_id)

    def _execute_system_data_specification(self):
        """
        Runs, times and logs the execute_system_data_specs if required

        :return: map of placement and DSG data, and loaded data flag.
        :rtype: dict(tuple(int,int,int),DataWritten) or DsWriteInfo
        """
        with FecTimer(LOADING, "Execute system data specification") \
                as timer:
            if timer.skip_if_virtual_board():
                return None
            return execute_system_data_specs(
                self._txrx, self._machine, self._app_id, self._dsg_targets,
                self._region_sizes, self._executable_targets,
                self._java_caller)

    def _execute_load_system_executable_images(self):
        """
        Runs, times and logs the loading of exectuable images
        """
        with FecTimer(LOADING, "Load executable system Images") as timer:
            if timer.skip_if_virtual_board():
                return
            load_sys_images(
                self._executable_targets, self._app_id, self._txrx)

    def _execute_application_data_specification(
            self, processor_to_app_data_base_address):
        """
        Runs, times and logs the execute_application_data_specs if required

        :return: map of placement and DSG data, and loaded data flag.
        :rtype: dict(tuple(int,int,int),DataWritten) or DsWriteInfo
        """
        with FecTimer(LOADING, "Host data specification") as timer:
            if timer.skip_if_virtual_board():
                return processor_to_app_data_base_address
            return execute_application_data_specs(
                self._txrx, self._machine, self._app_id, self._dsg_targets,
                self._executable_targets, self._region_sizes, self._placements,
                self._extra_monitor_vertices,
                self._vertex_to_ethernet_connected_chip_mapping,
                self._java_caller, processor_to_app_data_base_address)

    def _execute_tags_from_machine_report(self):
        """
        Run, times and logs the TagsFromMachineReport if requested
        :return:
        """
        with FecTimer(LOADING, "Tags from machine report") as timer:
            if timer.skip_if_virtual_board():
                return
            if timer.skip_if_cfg_false(
                    "Reports", "write_tag_allocation_reports"):
                return
            tags_from_machine_report(self._txrx)

    def _execute_load_tags(self):
        """
        Runs, times and logs the Tags Loader if required
        """
        # TODO why: if graph_changed or data_changed:
        with FecTimer(LOADING, "Tags Loader") as timer:
            if timer.skip_if_virtual_board():
                return
            tags_loader(self._txrx, self._tags)

    def _do_extra_load_algorithms(self):
        """
        Runs, times and logs any extra load algorithms

        """
        pass

    def _report_memory_on_host(self, processor_to_app_data_base_address):
        """
        Runs, times and logs MemoryMapOnHostReport is requested

        """
        with FecTimer(LOADING, "Memory report") as timer:
            if timer.skip_if_virtual_board():
                return
            if timer.skip_if_cfg_false(
                    "Reports", "write_memory_map_report"):
                return
            memory_map_on_host_report(processor_to_app_data_base_address)

    def _report_memory_on_chip(self):
        """
        Runs, times and logs MemoryMapOnHostChipReport is requested

        """
        with FecTimer(LOADING, "Memory report") as timer:
            if timer.skip_if_virtual_board():
                return
            if timer.skip_if_cfg_false(
                    "Reports", "write_memory_map_report"):
                return

            memory_map_on_host_chip_report(self._dsg_targets, self._txrx)

    # TODO consider different cfg flags
    def _report_compressed(self, compressed):
        """
        Runs, times and logs the compressor reports if requested

        :param compressed:
        :type compressed: MulticastRoutingTables or None
        """
        with FecTimer(LOADING, "Compressor report") as timer:
            if timer.skip_if_cfg_false(
                    "Reports", "write_routing_table_reports"):
                return
            if timer.skip_if_cfg_false(
                    "Reports", "write_routing_tables_from_machine_reports"):
                return

            if compressed is None:
                if timer.skip_if_virtual_board():
                    return
                compressed = read_routing_tables_from_machine(
                    self._txrx, self._router_tables, self._app_id)

            router_report_from_compressed_router_tables(compressed)

            generate_comparison_router_report(self._router_tables, compressed)

            router_compressed_summary_report(
                self._router_tables, self._ipaddress, self._machine)

            routing_table_from_machine_report(compressed)

    def _report_fixed_routes(self):
        """
        Runs, times and logs the FixedRouteFromMachineReport is requested
        """
        with FecTimer(LOADING, "Fixed route report") as timer:
            if timer.skip_if_virtual_board():
                return
            if timer.skip_if_cfg_false(
                    "Machine", "enable_advanced_monitor_support"):
                return
            # TODO at the same time as LoadFixedRoutes?
            fixed_route_from_machine_report(
                self._txrx, self._machine, self._app_id)

    def _execute_application_load_executables(self):
        """ algorithms needed for loading the binaries to the SpiNNaker machine

        :return:
        """
        with FecTimer(LOADING, "Load executable app images") as timer:
            if timer.skip_if_virtual_board():
                return
            load_app_images(
                self._executable_targets, self._app_id, self._txrx)

    def _do_load(self, graph_changed):
        """
        Runs, times and logs the load algotithms

        :param bool graph_changed: Flag to say the graph changed,
        """
        # set up timing
        load_timer = Timer()
        load_timer.start_timing()

        if graph_changed:
            self._execute_routing_setup()
            self._execute_graph_binary_gatherer()
        # loading_algorithms
        self._report_uncompressed_routing_table()
        compressor = self._compressor_name()
        compressed = self._do_early_compression(compressor)
        if graph_changed or not self._has_ran:
            self._execute_load_fixed_routes()
        processor_to_app_data_base_address = \
            self._execute_system_data_specification()
        self._execute_load_system_executable_images()
        self._execute_load_tags()
        processor_to_app_data_base_address = \
            self._execute_application_data_specification(
                processor_to_app_data_base_address)

        self._do_extra_load_algorithms()
        compressed = self._do_delayed_compression(compressor, compressed)
        self._execute_load_routing_tables(compressed)
        self._report_bit_field_compressor()

        # TODO Was master correct to run the report first?
        self._execute_tags_from_machine_report()
        if graph_changed:
            self._report_memory_on_host(processor_to_app_data_base_address)
            self._report_memory_on_chip()
            self._report_compressed(compressed)
            self._report_fixed_routes()
        self._execute_application_load_executables()

        self._load_time += convert_time_diff_to_total_milliseconds(
            load_timer.take_sample())

    def _execute_sdram_usage_report_per_chip(self):
        # TODO why in do run
        with FecTimer(RUN_LOOP, "Sdram usage per chip report") as timer:
            if timer.skip_if_cfg_false(
                    "Reports", "write_sdram_usage_report_per_chip"):
                return
            sdram_usage_report_per_chip(
                self._ipaddress, self._placements, self._machine,
                self._plan_n_timesteps,
                data_n_timesteps=self._max_run_time_steps)

    def _execute_dsg_region_reloader(self):
        """
            Runs, times and logs the DSGRegionReloader if required

            Reload any parameters over the loaded data if we have already
            run and not using a virtual board and the data hasn't already
            been regenerated

        """
        if not self.has_ran:
            return
        with FecTimer(RUN_LOOP, "DSG region reloader") as timer:
            if timer.skip_if_virtual_board():
                return
            dsg_region_reloader(self._txrx, self._placements, self._ipaddress)

    def _execute_graph_provenance_gatherer(self):
        """
        Runs, times and log the GraphProvenanceGatherer if requested

        """
        with FecTimer(RUN_LOOP, "Graph provenance gatherer") as timer:
            if timer.skip_if_cfg_false("Reports", "read_provenance_data"):
                return []
            graph_provenance_gatherer(self._application_graph)

    def _execute_placements_provenance_gatherer(self):
        """
        Runs, times and log the PlacementsProvenanceGatherer if requested
        """
        with FecTimer(RUN_LOOP, "Placements provenance gatherer") as timer:
            if timer.skip_if_cfg_false("Reports", "read_provenance_data"):
                return []
            if timer.skip_if_virtual_board():
                return []
            placements_provenance_gatherer(self._txrx, self._placements)

    def _execute_router_provenance_gatherer(self):
        """
        Runs, times and log the RouterProvenanceGatherer if requested
        """
        with FecTimer(RUN_LOOP, "Router provenance gatherer") as timer:
            if timer.skip_if_cfg_false("Reports", "read_provenance_data"):
                return []
            if timer.skip_if_virtual_board():
                return []
            router_provenance_gatherer(
                self._txrx, self._machine, self._router_tables,
                self._extra_monitor_vertices, self._placements)

    def _execute_profile_data_gatherer(self):
        """
        Runs, times and logs the ProfileDataGatherer if requested
        """
        with FecTimer(RUN_LOOP, "Profile data gatherer") as timer:
            if timer.skip_if_cfg_false("Reports", "read_provenance_data"):
                return
            if timer.skip_if_virtual_board():
                return
            profile_data_gatherer(self._txrx, self._placements)

    def _do_read_provenance(self):
        """
        Runs, times and log the methods that gather provenance

        :rtype: list(ProvenanceDataItem)
        """
        self._execute_graph_provenance_gatherer()
        self._execute_placements_provenance_gatherer()
        self._execute_router_provenance_gatherer()
        self._execute_profile_data_gatherer()

    def _report_energy(self, run_time):
        """
        Runs, times and logs the energy report if requested

        :param int run_time: the run duration in milliseconds.
        """
        with FecTimer(RUN_LOOP, "Energy report") as timer:
            if timer.skip_if_cfg_false("Reports", "write_energy_report"):
                return []

            # TODO runtime is None
            power_used = compute_energy_used(
                self._placements, self._machine, self._board_version,
                run_time, self._buffer_manager, self._mapping_time,
                self._load_time, self._execute_time, self._dsg_time,
                self._extraction_time,
                self._spalloc_server, self._remote_spinnaker_url,
                self._machine_allocation_controller)

            energy_provenance_reporter(power_used, self._placements)

            # create energy reporter
            energy_reporter = EnergyReport(
                get_config_int("Machine", "version"), self._spalloc_server,
                self._remote_spinnaker_url)

            # run energy report
            energy_reporter.write_energy_report(
                self._placements, self._machine,
                self._current_run_timesteps,
                self._buffer_manager, power_used)

    def _do_provenance_reports(self):
        """
        Runs any reports based on provenance

        """
        pass

    def _execute_clear_io_buf(self, runtime):
        """
        Runs, times and logs the ChipIOBufClearer if required

        """
        if runtime is None:
            return
        with FecTimer(RUN_LOOP, "Clear IO buffer") as timer:
            if timer.skip_if_virtual_board():
                return
            # TODO Why check empty_graph is always false??
            if timer.skip_if_cfg_false("Reports", "clear_iobuf_during_run"):
                return
            chip_io_buf_clearer(self._txrx, self._executable_types)

    def _execute_runtime_update(self, n_sync_steps):
        """
        Runs, times and logs the runtime updater if required

        :param int n_sync_steps:
            The number of timesteps between synchronisations
        """
        with FecTimer(RUN_LOOP, "Runtime Update") as timer:
            if timer.skip_if_virtual_board():
                return
            if (ExecutableType.USES_SIMULATION_INTERFACE in
                    self._executable_types):
                chip_runtime_updater(
                    self._txrx,  self._app_id, self._executable_types,
                    self._current_run_timesteps,
                    self._first_machine_time_step, n_sync_steps)
            else:
                timer.skip("No Simulation Interface used")

    def _execute_create_database_interface(self, run_time):
        """
        Runs, times and logs Database Interface Creater

        Sets the _database_file_path data object

        :param int run_time: the run duration in milliseconds.
        """
        with FecTimer(RUN_LOOP, "Create database interface"):
            # Used to used compressed routing tables if available on host
            # TODO consider not saving router tabes.
            self._database_file_path = database_interface(
                self._tags, run_time, self._machine,
                self._max_run_time_steps, self._placements,
                self._routing_infos, self._router_tables,
                self._app_id, self._application_graph)

    def _execute_create_notifiaction_protocol(self):
        """
        Runs, times and logs the creation of the Notification Protocol

        Sets the notification_interface data object
        """
        with FecTimer(RUN_LOOP, "Create notification protocol"):
            self._notification_interface = create_notification_protocol(
                self._database_socket_addresses, self._database_file_path)

    def _execute_runner(self, n_sync_steps, run_time):
        """
        Runs, times and logs the ApplicationRunner

        :param int n_sync_steps:
            The number of timesteps between synchronisations
        :param int run_time: the run duration in milliseconds.
        :return:
        """
        with FecTimer(RUN_LOOP, APPLICATION_RUNNER) as timer:
            if timer.skip_if_virtual_board():
                return
            # Don't timeout if a stepped mode is in operation
            if n_sync_steps:
                time_threshold = None
            else:
                time_threshold = get_config_int(
                    "Machine", "post_simulation_overrun_before_error")
            self._no_sync_changes = application_runner(
                self._buffer_manager, self._notification_interface,
                self._executable_types, self._app_id, self._txrx, run_time,
                self._no_sync_changes, time_threshold, self._machine,
                self._run_until_complete)

    def _execute_extract_iobuff(self):
        """
        Runs, times and logs the ChipIOBufExtractor if required
        """
        with FecTimer(RUN_LOOP, "Extract IO buff") as timer:
            if timer.skip_if_virtual_board():
                return
            if timer.skip_if_cfg_false(
                    "Reports", "extract_iobuf"):
                return
            # ErrorMessages, WarnMessages output ignored as never used!
            chip_io_buf_extractor(
                self._txrx, self._executable_targets, self._executable_finder)

    def _execute_buffer_extractor(self):
        """
        Runs, times and logs the BufferExtractor if required
        """
        with FecTimer(RUN_LOOP, "Buffer extractor") as timer:
            if timer.skip_if_virtual_board():
                return
            buffer_extractor(
                self._application_graph, self._placements,
                self._buffer_manager)

    def _do_extract_from_machine(self, run_time):
        """
        Runs, times and logs the steps to extract data from the machine

        :param run_time: the run duration in milliseconds.
        :type run_time: int or None
        """
        self._execute_extract_iobuff()
        self._execute_buffer_extractor()
        self._execute_clear_io_buf(run_time)

        # FinaliseTimingData never needed as just pushed self._ to inputs
        self._do_read_provenance()
        self._execute_time += convert_time_diff_to_total_milliseconds(
            self._run_timer.take_sample())
        self._report_energy(run_time)
        self._do_provenance_reports()

    def __do_run(self, n_machine_time_steps, graph_changed, n_sync_steps):
        """
        Runs, times and logs the do run steps.

        :param n_machine_time_steps: Number of timesteps run
        :type n_machine_time_steps: int or None
        :param int n_sync_steps:
            The number of timesteps between synchronisations
        :param bool graph_changed: Flag to say the graph changed,
        """
        # TODO virtual board
        self._run_timer = Timer()
        self._run_timer.start_timing()
        run_time = None
        if n_machine_time_steps is not None:
            run_time = n_machine_time_steps * self.machine_time_step_ms
        self._first_machine_time_step = self._current_run_timesteps
        self._current_run_timesteps = \
            self._calculate_number_of_machine_time_steps(n_machine_time_steps)

        provide_injectables(self)

        self._execute_sdram_usage_report_per_chip()
        if not self._has_ran or graph_changed:
            self._execute_create_database_interface(run_time)
        self._execute_create_notifiaction_protocol()
        if self._has_ran and not graph_changed:
            self._execute_dsg_region_reloader()
        self._execute_runtime_update(n_sync_steps)
        self._execute_runner(n_sync_steps, run_time)
        if n_machine_time_steps is not None or self._run_until_complete:
            self._do_extract_from_machine(run_time)
        self._has_reset_last = False
        self._has_ran = True
        # reset at the end of each do_run cycle
        self._first_machine_time_step = None
        clear_injectables()

    def _do_run(self, n_machine_time_steps, graph_changed, n_sync_steps):
        """
        Runs, times and logs the do run steps.

        :param n_machine_time_steps: Number of timesteps run
        :type n_machine_time_steps: int or None
        :param int n_sync_steps:
            The number of timesteps between synchronisations
        :param bool graph_changed: Flag to say the graph changed,
        """
        try:
            self.__do_run(
                n_machine_time_steps, graph_changed, n_sync_steps)
        except KeyboardInterrupt:
            logger.error("User has aborted the simulation")
            self._shutdown()
            sys.exit(1)
        except Exception as run_e:
            self._recover_from_error(run_e)

            # if in debug mode, do not shut down machine
            if get_config_str("Mode", "mode") != "Debug":
                try:
                    self.stop(
                        turn_off_machine=False, clear_routing_tables=False,
                        clear_tags=False)
                except Exception as stop_e:
                    logger.exception(f"Error {stop_e} when attempting to stop")

            # reraise exception
            raise run_e

    def _recover_from_error(self, exception):
        """
        :param Exception exception:
        """
        try:
            self.__recover_from_error(exception)
        except Exception as rec_e:
            logger.exception(
                f"Error {rec_e} when attempting to recover from error")

    def __recover_from_error(self, exception):
        """
        :param Exception exception:
        """
        # if exception has an exception, print to system
        logger.error("An error has occurred during simulation")
        # Print the detail including the traceback
        logger.error(exception)

        logger.info("\n\nAttempting to extract data\n\n")

        # Extract router provenance
        try:
            router_provenance_gatherer(
                transceiver=self._txrx, machine=self._machine,
                router_tables=self._router_tables,
                extra_monitor_vertices=self._extra_monitor_vertices,
                placements=self._placements)
        except Exception:
            logger.exception("Error reading router provenance")

        # Find the cores that are not in an expected state
        unsuccessful_cores = CPUInfos()
        if isinstance(exception, SpiNNManCoresNotInStateException):
            unsuccessful_cores = exception.failed_core_states()

        # If there are no cores in a bad state, find those not yet in
        # their finished state
        if not unsuccessful_cores:
            for executable_type in self._executable_types:
                failed_cores = self._txrx.get_cores_not_in_state(
                    self._executable_types[executable_type],
                    executable_type.end_state)
                for (x, y, p) in failed_cores:
                    unsuccessful_cores.add_processor(
                        x, y, p, failed_cores.get_cpu_info(x, y, p))

        # Print the details of error cores
        for (x, y, p), core_info in unsuccessful_cores.items():
            state = core_info.state
            rte_state = ""
            if state == CPUState.RUN_TIME_EXCEPTION:
                rte_state = " ({})".format(core_info.run_time_error.name)
            logger.error("{}, {}, {}: {}{} {}".format(
                x, y, p, state.name, rte_state, core_info.application_name))
            if core_info.state == CPUState.RUN_TIME_EXCEPTION:
                logger.error(
                    "r0=0x{:08X} r1=0x{:08X} r2=0x{:08X} r3=0x{:08X}".format(
                        core_info.registers[0], core_info.registers[1],
                        core_info.registers[2], core_info.registers[3]))
                logger.error(
                    "r4=0x{:08X} r5=0x{:08X} r6=0x{:08X} r7=0x{:08X}".format(
                        core_info.registers[4], core_info.registers[5],
                        core_info.registers[6], core_info.registers[7]))
                logger.error("PSR=0x{:08X} SR=0x{:08X} LR=0x{:08X}".format(
                    core_info.processor_state_register,
                    core_info.stack_pointer, core_info.link_register))

        # Find the cores that are not in RTE i.e. that can still be read
        non_rte_cores = [
            (x, y, p)
            for (x, y, p), core_info in unsuccessful_cores.items()
            if (core_info.state != CPUState.RUN_TIME_EXCEPTION and
                core_info.state != CPUState.WATCHDOG)]

        # If there are any cores that are not in RTE, extract data from them
        if (non_rte_cores and
                ExecutableType.USES_SIMULATION_INTERFACE in
                self._executable_types):
            non_rte_core_subsets = CoreSubsets()
            for (x, y, p) in non_rte_cores:
                non_rte_core_subsets.add_processor(x, y, p)

            # Attempt to force the cores to write provenance and exit
            try:
                chip_provenance_updater(
                    self._txrx, self._app_id, non_rte_core_subsets)
            except Exception:
                logger.exception("Could not update provenance on chip")

            # Extract any written provenance data
            try:
                finished_cores = self._txrx.get_cores_in_state(
                    non_rte_core_subsets, CPUState.FINISHED)
                finished_placements = Placements()
                for (x, y, p) in finished_cores:
                    finished_placements.add_placement(
                        self._placements.get_placement_on_processor(x, y, p))
                placements_provenance_gatherer(self._txrx, finished_placements)
            except Exception as pro_e:
                logger.exception(f"Could not read provenance due to {pro_e}")

        # Read IOBUF where possible (that should be everywhere)
        iobuf = IOBufExtractor(
            self._txrx, self._executable_targets, self._executable_finder)
        try:
            errors, warnings = iobuf.extract_iobuf()
        except Exception:
            logger.exception("Could not get iobuf")
            errors, warnings = [], []

        # Print the IOBUFs
        self._print_iobuf(errors, warnings)

    @staticmethod
    def _print_iobuf(errors, warnings):
        """
        :param list(str) errors:
        :param list(str) warnings:
        """
        for warning in warnings:
            logger.warning(warning)
        for error in errors:
            logger.error(error)

    def reset(self):
        """ Code that puts the simulation back at time zero
        """

        logger.info("Resetting")

        # rewind the buffers from the buffer manager, to start at the beginning
        # of the simulation again and clear buffered out
        if self._buffer_manager is not None:
            self._buffer_manager.reset()

        # reset the current count of how many milliseconds the application
        # has ran for over multiple calls to run
        self._current_run_timesteps = 0

        # sets the reset last flag to true, so that when run occurs, the tools
        # know to update the vertices which need to know a reset has occurred
        self._has_reset_last = True

        # User must assume on reset any previous machine (info) is dead
        self._user_accessed_machine = False
        assert (not self._user_accessed_machine)

        # Reset the graph off the machine, to set things to time 0
        self.__reset_graph_elements()

    def _detect_if_graph_has_changed(self, reset_flags=True):
        """ Iterates though the original graphs looking for changes.

        :param bool reset_flags:
        :return: mapping_changed, data_changed
        :rtype: tuple(bool, bool)
        """
        changed = False
        data_changed = False
        if self._vertices_or_edges_added:
            self._vertices_or_edges_added = False
            # Set changed - note that we can't return yet as we still have to
            # mark vertices as not changed, otherwise they will keep reporting
            # that they have changed when they haven't
            changed = True

        if self._has_reset_last and self._user_accessed_machine:
            changed = True

        # if application graph is filled, check their changes
        if self._original_application_graph.n_vertices:
            for vertex in self._original_application_graph.vertices:
                if isinstance(vertex, AbstractChangableAfterRun):
                    if vertex.requires_mapping:
                        changed = True
                    if vertex.requires_data_generation:
                        data_changed = True
                    if reset_flags:
                        vertex.mark_no_changes()
                for machine_vertex in vertex.machine_vertices:
                    if isinstance(machine_vertex, AbstractChangableAfterRun):
                        if machine_vertex.requires_mapping:
                            changed = True
                        if machine_vertex.requires_data_generation:
                            data_changed = True
                        if reset_flags:
                            machine_vertex.mark_no_changes()
            for partition in \
                    self._original_application_graph.outgoing_edge_partitions:
                for edge in partition.edges:
                    if isinstance(edge, AbstractChangableAfterRun):
                        if edge.requires_mapping:
                            changed = True
                        if edge.requires_data_generation:
                            data_changed = True
                        if reset_flags:
                            edge.mark_no_changes()

        return changed, data_changed

    @property
    def has_ran(self):
        """ Whether the simulation has executed anything at all.

        :rtype: bool
        """
        return self._has_ran

    @property
    def machine(self):
        """ The python machine description object.

         :rtype: ~spinn_machine.Machine
         """
        self._get_machine()
        return self._machine

    @property
    def no_machine_time_steps(self):
        """ The number of machine time steps.

        :rtype: int
        """
        return self._current_run_timesteps

    @property
    def machine_graph(self):
        """
        Returns a protected view of the machine_graph
        :rtype: ~pacman.model.graphs.machine.MachineGraph
        """
        return MachineGraphView(self._machine_graph)

    @property
    def original_application_graph(self):
        """
        :rtype: ~pacman.model.graphs.application.ApplicationGraph
        """
        return self._original_application_graph

    @property
    def application_graph(self):
        """ The protected view of the application graph used to derive the
            runtime machine configuration.

        :rtype: ~pacman.model.graphs.application.ApplicationGraph
        """
        return ApplicationGraphView(self._application_graph)

    @property
    def routing_infos(self):
        """
        :rtype: ~pacman.model.routing_info.RoutingInfo
        """
        return self._routing_infos

    @property
    def fixed_routes(self):
        """
        :rtype: dict(tuple(int,int),~spinn_machine.FixedRouteEntry)
        """
        return self._fixed_routes

    @property
    def placements(self):
        """ Where machine vertices are placed on the machine.

        :rtype: ~pacman.model.placements.Placements
        """
        return self._placements

    @property
    def transceiver(self):
        """ How to talk to the machine.

        :rtype: ~spinnman.transceiver.Transceiver
        """
        return self._txrx

    @property
    def tags(self):
        """
        :rtype: ~pacman.model.tags.Tags
        """
        return self._tags

    @property
    def buffer_manager(self):
        """ The buffer manager being used for loading/extracting buffers

        :rtype:
            ~spinn_front_end_common.interface.buffer_management.BufferManager
        """
        return self._buffer_manager

    @property
    def none_labelled_edge_count(self):
        """ The number of times edges have not been labelled.

        :rtype: int
        """
        return self._none_labelled_edge_count

    def increment_none_labelled_edge_count(self):
        """ Increment the number of new edges which have not been labelled.
        """
        self._none_labelled_edge_count += 1

    @property
    def use_virtual_board(self):
        """ True if this run is using a virtual machine

        :rtype: bool
        """
        return self._use_virtual_board

    @property
    def n_calls_to_run(self):
        """
        The number for this or the next end_user call to run

        :rtype: int
        """
        return self._n_calls_to_run

    @property
    def n_loops(self):
        """
        The number for this or the net loop within an end_user run

        :rtype: int or None
        """
        return self._n_loops

    def get_current_time(self):
        """ Get the current simulation time.

        :rtype: float
        """
        if self._has_ran:
            return self._current_run_timesteps * self.machine_time_step_ms
        return 0.0

    def __repr__(self):
        if self._ipaddress:
            return f"general front end instance for machine {self._ipaddress}"
        else:
            return f"general front end instance for machine {self._hostname}"

    def add_application_vertex(self, vertex):
        """
        :param ~pacman.model.graphs.application.ApplicationVertex vertex:
            the vertex to add to the graph
        :raises ConfigurationException: when both graphs contain vertices
        :raises PacmanConfigurationException:
            If there is an attempt to add the same vertex more than once
        """
        self._original_application_graph.add_vertex(vertex)
        self._vertices_or_edges_added = True

    def add_application_edge(self, edge_to_add, partition_identifier):
        """
        :param ~pacman.model.graphs.application.ApplicationEdge edge_to_add:
            the edge to add to the graph
        :param str partition_identifier:
            the partition identifier for the outgoing edge partition
        """
        self._original_application_graph.add_edge(
            edge_to_add, partition_identifier)
        self._vertices_or_edges_added = True

    def _shutdown(
            self, turn_off_machine=None, clear_routing_tables=None,
            clear_tags=None):
        """
        :param bool turn_off_machine:
        :param bool clear_routing_tables:
        :param bool clear_tags:
        """
        self._status = Simulator_Status.SHUTDOWN

        if turn_off_machine is None:
            turn_off_machine = get_config_bool(
                "Machine", "turn_off_machine")

        if clear_routing_tables is None:
            clear_routing_tables = get_config_bool(
                "Machine", "clear_routing_tables")

        if clear_tags is None:
            clear_tags = get_config_bool("Machine", "clear_tags")

        if self._txrx is not None:
            # if stopping on machine, clear IP tags and routing table
            self.__clear(clear_tags, clear_routing_tables)

        # Fully stop the application
        self.__stop_app()

        # stop the transceiver and allocation controller
        self.__close_transceiver(turn_off_machine)
        self.__close_allocation_controller()

        try:
            if self._notification_interface:
                self._notification_interface.close()
                self._notification_interface = None
        except Exception:
            logger.exception(
                "Error when closing Notifications")

    def __clear(self, clear_tags, clear_routing_tables):
        """
        :param bool clear_tags:
        :param bool clear_routing_tables:
        """
        # if stopping on machine, clear IP tags and
        if clear_tags:
            for ip_tag in self._tags.ip_tags:
                self._txrx.clear_ip_tag(
                    ip_tag.tag, board_address=ip_tag.board_address)
            for reverse_ip_tag in self._tags.reverse_ip_tags:
                self._txrx.clear_ip_tag(
                    reverse_ip_tag.tag,
                    board_address=reverse_ip_tag.board_address)

        # if clearing routing table entries, clear
        if clear_routing_tables:
            for router_table in self._router_tables.routing_tables:
                if not self._machine.get_chip_at(
                        router_table.x, router_table.y).virtual:
                    self._txrx.clear_multicast_routes(
                        router_table.x, router_table.y)

        # clear values
        self._no_sync_changes = 0

    def __stop_app(self):
        if self._txrx is not None and self._app_id is not None:
            self._txrx.stop_application(self._app_id)

    def __close_transceiver(self, turn_off_machine):
        """
        :param bool turn_off_machine:
        """
        if self._txrx is not None:
            if turn_off_machine:
                logger.info("Turning off machine")

            self._txrx.close(power_off_machine=turn_off_machine)
            self._txrx = None

    def __close_allocation_controller(self):
        if self._machine_allocation_controller is not None:
            self._machine_allocation_controller.close()
            self._machine_allocation_controller = None

    def stop(self, turn_off_machine=None,  # pylint: disable=arguments-differ
             clear_routing_tables=None, clear_tags=None):
        """
        End running of the simulation.

        :param bool turn_off_machine:
            decides if the machine should be powered down after running the
            execution. Note that this powers down all boards connected to the
            BMP connections given to the transceiver
        :param bool clear_routing_tables: informs the tool chain if it
            should turn off the clearing of the routing tables
        :param bool clear_tags: informs the tool chain if it should clear the
            tags off the machine at stop
        """
        if self._status in [Simulator_Status.SHUTDOWN]:
            raise ConfigurationException("Simulator has already been shutdown")
        self._status = Simulator_Status.SHUTDOWN

        # Keep track of any exception to be re-raised
        exn = None

        # If we have run forever, stop the binaries

        if (self._has_ran and self._current_run_timesteps is None and
                not self._use_virtual_board and not self._run_until_complete):
            try:
                self._do_stop_workflow()
            except Exception as e:
                exn = e
                self._recover_from_error(e)

        # shut down the machine properly
        self._shutdown(turn_off_machine, clear_routing_tables, clear_tags)

        if exn is not None:
            self.write_errored_file()
            raise exn  # pylint: disable=raising-bad-type
        self.write_finished_file()

    def _execute_application_finisher(self):
        with FecTimer(RUN_LOOP, "Application finisher"):
            application_finisher(
                self._app_id, self._txrx, self._executable_types)

    def _do_stop_workflow(self):
        """
        :rtype: ~.PACMANAlgorithmExecutor
        """
        self._execute_application_finisher()
        # TODO is self._current_run_timesteps just 0
        self._do_extract_from_machine(self._current_run_timesteps)

    def add_socket_address(self, socket_address):
        """ Add the address of a socket used in the run notification protocol.

        :param ~spinn_utilities.socket_address.SocketAddress socket_address:
            The address of the database socket
        """
        self._database_socket_addresses.add(socket_address)

    @property
    def has_reset_last(self):
        return self._has_reset_last

    @property
    def get_number_of_available_cores_on_machine(self):
        """ The number of available cores on the machine after taking\
            into account preallocated resources.

        :return: number of available cores
        :rtype: int
        """
        self._get_machine()

        # get cores of machine
        cores = self._machine.total_available_user_cores
        take_into_account_chip_power_monitor = get_config_bool(
            "Reports", "write_energy_report")
        if take_into_account_chip_power_monitor:
            cores -= self._machine.n_chips
        take_into_account_extra_monitor_cores = (get_config_bool(
            "Machine", "enable_advanced_monitor_support") or
                get_config_bool("Machine", "enable_reinjection"))
        if take_into_account_extra_monitor_cores:
            cores -= self._machine.n_chips
            cores -= len(self._machine.ethernet_connected_chips)
        return cores

    def stop_run(self):
        """ Request that the current infinite run stop.

        .. note::
            This will need to be called from another thread as the infinite \
            run call is blocking.
        """
        if self._status is not Simulator_Status.IN_RUN:
            return
        with self._state_condition:
            self._status = Simulator_Status.STOP_REQUESTED
            self._state_condition.notify_all()

    def continue_simulation(self):
        """ Continue a simulation that has been started in stepped mode
        """
        if self._no_sync_changes % 2 == 0:
            sync_signal = Signal.SYNC0
        else:
            sync_signal = Signal.SYNC1
        self._txrx.send_signal(self._app_id, sync_signal)
        self._no_sync_changes += 1

    @staticmethod
    def __reset_object(obj):
        # Reset an object if appropriate
        if isinstance(obj, AbstractCanReset):
            obj.reset_to_first_timestep()

    def __reset_graph_elements(self):
        # Reset any object that can reset
        if self._original_application_graph.n_vertices:
            for vertex in self._original_application_graph.vertices:
                self.__reset_object(vertex)
            for p in self._original_application_graph.outgoing_edge_partitions:
                for edge in p.edges:
                    self.__reset_object(edge)<|MERGE_RESOLUTION|>--- conflicted
+++ resolved
@@ -550,11 +550,6 @@
         self._fixed_routes = None
         self._java_caller = None
         self._live_packet_recorder_parameters_mapping = None
-<<<<<<< HEAD
-        self._machine = None
-=======
-        self._machine_graph = None
->>>>>>> 947240a3
         self._machine_partition_n_keys_map = None
         self._max_machine = False
         self._max_run_time_steps = None
