# Copyright (c) 2017-2019 The University of Manchester
#
# This program is free software: you can redistribute it and/or modify
# it under the terms of the GNU General Public License as published by
# the Free Software Foundation, either version 3 of the License, or
# (at your option) any later version.
#
# This program is distributed in the hope that it will be useful,
# but WITHOUT ANY WARRANTY; without even the implied warranty of
# MERCHANTABILITY or FITNESS FOR A PARTICULAR PURPOSE.  See the
# GNU General Public License for more details.
#
# You should have received a copy of the GNU General Public License
# along with this program.  If not, see <http://www.gnu.org/licenses/>.

"""
main interface for the SpiNNaker tools
"""
from __future__ import division
from collections import defaultdict
import logging
import math
import signal
import sys
import time
import threading
from threading import Condition
from six import iteritems, reraise
from numpy import __version__ as numpy_version
from spinn_utilities.timer import Timer
from spinn_utilities.log import FormatAdapter
from spinn_utilities.overrides import overrides
from spinn_utilities import __version__ as spinn_utils_version
from spinn_machine import CoreSubsets
from spinn_machine import __version__ as spinn_machine_version
from spinn_machine.ignores import IgnoreChip, IgnoreCore, IgnoreLink
from spinnman.model.enums.cpu_state import CPUState
from spinnman import __version__ as spinnman_version
from spinnman.exceptions import SpiNNManCoresNotInStateException
from spinnman.model.cpu_infos import CPUInfos
from spinn_storage_handlers import __version__ as spinn_storage_version
from data_specification import __version__ as data_spec_version
from spalloc import __version__ as spalloc_version
from pacman.model.graphs.common import GraphMapper
from pacman.model.placements import Placements
from pacman.executor import PACMANAlgorithmExecutor
from pacman.exceptions import PacmanAlgorithmFailedToCompleteException
from pacman.model.graphs.application import (
    ApplicationGraph, ApplicationEdge, ApplicationVertex)
from pacman.model.graphs.machine import MachineGraph, MachineVertex
from pacman.model.resources import (PreAllocatedResourceContainer)
from pacman import __version__ as pacman_version
from spinn_front_end_common.abstract_models import (
    AbstractSendMeMulticastCommandsVertex,
    AbstractVertexWithEdgeToDependentVertices, AbstractChangableAfterRun,
    AbstractCanReset)
from spinn_front_end_common.utilities import (
    globals_variables, SimulatorInterface)
from spinn_front_end_common.utilities.constants import (
    MICRO_TO_MILLISECOND_CONVERSION)
from spinn_front_end_common.utilities.exceptions import ConfigurationException
from spinn_front_end_common.utilities.function_list import (
    get_front_end_common_pacman_xml_paths)
from spinn_front_end_common.utilities.helpful_functions import (
    convert_time_diff_to_total_milliseconds)
from spinn_front_end_common.utilities.report_functions import EnergyReport
from spinn_front_end_common.utilities.utility_objs import (
    ExecutableType, ProvenanceDataItem)
from spinn_front_end_common.utility_models import (
    CommandSender, CommandSenderMachineVertex,
    DataSpeedUpPacketGatherMachineVertex)
from spinn_front_end_common.interface.java_caller import JavaCaller
from spinn_front_end_common.interface.config_handler import ConfigHandler
from spinn_front_end_common.interface.provenance import (
    PacmanProvenanceExtractor)
from spinn_front_end_common.interface.simulator_state import Simulator_State
from spinn_front_end_common.interface.interface_functions import (
    ProvenanceJSONWriter, ProvenanceSQLWriter, ProvenanceXMLWriter,
    ChipProvenanceUpdater,  PlacementsProvenanceGatherer,
    RouterProvenanceGatherer, ChipIOBufExtractor)
from spinn_front_end_common import __version__ as fec_version
try:
    from scipy import __version__ as scipy_version
except ImportError:
    scipy_version = "scipy not installed"

logger = FormatAdapter(logging.getLogger(__name__))

#: Number of cores to be used when using a Virtual Machine and not specified
DEFAULT_N_VIRTUAL_CORES = 16

#: The minimum time a board is kept in the off state, in seconds
MINIMUM_OFF_STATE_TIME = 20

# 0-15 are reserved for system use (per lplana)
ALANS_DEFAULT_RANDOM_APP_ID = 16

# Number of provenace items before auto changes to sql format
PROVENANCE_TYPE_CUTOFF = 20000


class AbstractSpinnakerBase(ConfigHandler, SimulatorInterface):
    """ Main interface into the tools logic flow
    """
    # pylint: disable=broad-except

    __slots__ = [
        # the object that contains a set of file paths, which should encompass
        # all locations where binaries are for this simulation.
        "_executable_finder",

        # the number of chips required for this simulation to run, mainly tied
        # to the spalloc system
        "_n_chips_required",

        # the number of boards required for this simulation to run, mainly tied
        # to the spalloc system
        "_n_boards_required",

        # The IP-address of the SpiNNaker machine
        "_hostname",

        # the ip_address of the spalloc server
        "_spalloc_server",

        # the URL for the HBP platform interface
        "_remote_spinnaker_url",

        # the algorithm used for allocating machines from the HBP platform
        #  interface
        "_machine_allocation_controller",

        # the human readable label for the application graph.
        "_graph_label",

        # the pacman application graph, used to hold vertices which need to be
        # split to core sizes
        "_application_graph",

        # the end user application graph, used to hold vertices which need to
        # be split to core sizes
        "_original_application_graph",

        # the pacman machine graph, used to hold vertices which represent cores
        "_machine_graph",

        # the end user pacman machine graph, used to hold vertices which
        # represent cores.
        "_original_machine_graph",

        # boolean for empty graphs
        "_empty_graphs",

        # the mapping interface between application and machine graphs.
        "_graph_mapper",

        # The holder for where machine graph vertices are placed.
        "_placements",

        # The holder for the routing table entries for all used routers in this
        # simulation
        "_router_tables",

        # the holder for the keys used by the machine vertices for
        # communication
        "_routing_infos",

        # the holder for the fixed routes generated, if there are any
        "_fixed_routes",

        # The holder for the IP tags and reverse IP tags used by the simulation
        "_tags",

        # The python representation of the SpiNNaker machine that this
        # simulation is going to run on
        "_machine",

        # The python representation of the largest SpiNNaker machine that this
        # simulation has available to it
        "_max_machine_available",

        # The SpiNNMan interface instance.
        "_txrx",

        # The manager of streaming buffered data in and out of the SpiNNaker
        # machine
        "_buffer_manager",

        # Handler for keep all the calls to Java in a single space.
        # May be null is configs request not to use Java
        "_java_caller",

        #
        "_ip_address",

        # the outputs generated from the max machine generation phase
        "_max_machine_outputs",

        #
        "_machine_outputs",

        #
        "_machine_tokens",

        #
        "_mapping_outputs",

        #
        "_mapping_tokens",

        #
        "_load_outputs",

        #
        "_load_tokens",

        #
        "_last_run_outputs",

        #
        "_last_run_tokens",

        #
        "_pacman_provenance",

        #
        "_xml_paths",

        #
        "_extra_mapping_algorithms",

        #
        "_extra_mapping_inputs",

        #
        "_extra_inputs",

        #
        "_extra_pre_run_algorithms",

        #
        "_extra_post_run_algorithms",

        #
        "_extra_load_algorithms",

        #
        "_dsg_algorithm",

        #
        "_none_labelled_edge_count",

        #
        "_database_socket_addresses",

        #
        "_database_interface",

        #
        "_create_database",

        #
        "_has_ran",

        #
        "_state",

        #
        "_state_condition",

        #
        "_has_reset_last",

        #
        "_current_run_timesteps",

        #
        "_no_sync_changes",

        #
        "_max_run_time_steps",

        #
        "_no_machine_time_steps",

        # The lowest values auto pause resume may use as steps
        "_minimum_auto_time_steps",

        # Set when run_until_complete is specified by the user
        "_run_until_complete",

        #
        "_app_id",

        #
        "_do_timings",

        #
        "_print_timings",

        #
        "_provenance_format",

        #
        "_raise_keyboard_interrupt",

        #
        "_n_calls_to_run",

        #
        "_command_sender",

        # iobuf cores
        "_cores_to_read_iobuf",

        #
        "_all_provenance_items",

        #
        "_executable_types",

        # mapping between parameters and the vertices which need to talk to
        # them
        "_live_packet_recorder_params",

        # place holder for checking the vertices being added to the recorders
        # tracker are all of the same vertex type.
        "_live_packet_recorders_associated_vertex_type",

        # the time the process takes to do mapping
        "_mapping_time",

        # the time the process takes to do load
        "_load_time",

        # the time takes to execute the simulation
        "_execute_time",
        # the timer used to log the execute time
        "_run_timer",

        # time takes to do data generation
        "_dsg_time",

        # time taken by the front end extracting things
        "_extraction_time",

        # power save mode. time board turned off or None if not turned off
        "_machine_is_turned_off",

        # Version information from the front end
        "_front_end_versions",

        "_last_except_hook",

        "_vertices_or_edges_added",

        # Version provenance
        "_version_provenance"
    ]

    def __init__(
            self, configfile, executable_finder, graph_label=None,
            database_socket_addresses=None, extra_algorithm_xml_paths=None,
            n_chips_required=None, n_boards_required=None,
            default_config_paths=None,
            validation_cfg=None, front_end_versions=None):
        """
        :param configfile: What the configuration file is called
        :type configfile: str
        :param executable_finder: How to find APLX files to deploy to SpiNNaker
        :type executable_finder: \
            ~spinn_utilities.executable_finder.ExecutableFinder
        :param graph_label: A label for the overall application graph
        :type graph_label: str
        :param database_socket_addresses: How to talk to notification databases
        :type database_socket_addresses: \
            iterable(~spinn_utilities.socket_address.SocketAddress)
        :param extra_algorithm_xml_paths: \
            Where to load definitions of extra algorithms from
        :type extra_algorithm_xml_paths: iterable(str)
        :param n_chips_required: \
            Overrides the number of chips to allocate from spalloc
        :type n_chips_required: int
        :param n_boards_required: \
            Overrides the number of boards to allocate from spalloc
        :type n_boards_required: int
        :param default_config_paths: Directories to load configurations from
        :type default_config_paths: list(str)
        :param validation_cfg: How to validate configuration files
        :type validation_cfg: str
        :param front_end_versions: information about what software is in use
        :type front_end_versions: list(tuple(str,str))
        """
        # pylint: disable=too-many-arguments
        ConfigHandler.__init__(
            self, configfile, default_config_paths, validation_cfg)

        # timings
        self._mapping_time = 0.0
        self._load_time = 0.0
        self._execute_time = 0.0
        self._dsg_time = 0.0
        self._extraction_time = 0.0

        self._executable_finder = executable_finder

        # output locations of binaries to be searched for end user info
        logger.info(
            "Will search these locations for binaries: {}",
            self._executable_finder.binary_paths)

        if n_chips_required is None or n_boards_required is None:
            self._n_chips_required = n_chips_required
            self._n_boards_required = n_boards_required
        else:
            raise ConfigurationException(
                "Please use at most one of n_chips_required or "
                "n_boards_required")
        self._hostname = None
        self._spalloc_server = None
        self._remote_spinnaker_url = None
        self._machine_allocation_controller = None

        # command sender vertex
        self._command_sender = None

        # store for Live Packet Gatherers
        self._live_packet_recorder_params = defaultdict(list)
        self._live_packet_recorders_associated_vertex_type = None

        # update graph label if needed
        if graph_label is None:
            self._graph_label = "Application_graph"
        else:
            self._graph_label = graph_label

        # pacman objects
        self._original_application_graph = \
            ApplicationGraph(label=self._graph_label)
        self._original_machine_graph = MachineGraph(label=self._graph_label)
        self._empty_graphs = False

        self._graph_mapper = None
        self._placements = None
        self._router_tables = None
        self._routing_infos = None
        self._fixed_routes = None
        self._application_graph = None
        self._machine_graph = None
        self._tags = None
        self._machine = None
        self._max_machine_available = None
        self._txrx = None
        self._buffer_manager = None
        self._java_caller = None
        self._ip_address = None
        self._executable_types = None

        # pacman executor objects
        self._max_machine_outputs = None
        self._machine_outputs = None
        self._machine_tokens = None
        self._mapping_outputs = None
        self._mapping_tokens = None
        self._load_outputs = None
        self._load_tokens = None
        self._last_run_outputs = list()
        self._last_run_tokens = list()
        self._pacman_provenance = PacmanProvenanceExtractor()
        self._all_provenance_items = list()
        self._version_provenance = list()
        self._xml_paths = self._create_xml_paths(extra_algorithm_xml_paths)

        # extra algorithms and inputs for runs, should disappear in future
        #  releases
        self._extra_mapping_algorithms = list()
        self._extra_mapping_inputs = dict()
        self._extra_inputs = dict()
        self._extra_pre_run_algorithms = list()
        self._extra_post_run_algorithms = list()
        self._extra_load_algorithms = list()

        self._dsg_algorithm = "GraphDataSpecificationWriter"

        # vertex label safety (used by reports mainly)
        self._none_labelled_edge_count = 0

        # database objects
        self._database_socket_addresses = set()
        if database_socket_addresses is not None:
            self._database_socket_addresses.update(database_socket_addresses)
        self._database_interface = None
        self._create_database = None

        # holder for timing and running related values
        self._run_until_complete = False
        self._has_ran = False
        self._state = Simulator_State.INIT
        self._state_condition = Condition()
        self._has_reset_last = False
        self._n_calls_to_run = 1
        self._current_run_timesteps = 0
        self._no_sync_changes = 0
        self._max_run_time_steps = None
        self._no_machine_time_steps = None
        self._minimum_auto_time_steps = self._config.getint(
                "Buffers", "minimum_auto_time_steps")

        self._app_id = self._read_config_int("Machine", "app_id")

        # folders
        self._pacman_executor_provenance_path = None
        self._set_up_output_folders(self._n_calls_to_run)

        # timing provenance elements
        self._do_timings = self._config.getboolean(
            "Reports", "write_algorithm_timings")
        self._print_timings = self._config.getboolean(
            "Reports", "display_algorithm_timings")
        self._provenance_format = self._config.get(
            "Reports", "provenance_format")
        if self._provenance_format not in ["xml", "json", "sql", "auto"]:
            raise Exception("Unknown provenance format: {}".format(
                self._provenance_format))

        # Setup for signal handling
        self._raise_keyboard_interrupt = False

        # By default board is kept on once started later
        self._machine_is_turned_off = None

        globals_variables.set_simulator(self)

        # Front End version information
        self._front_end_versions = front_end_versions

        self._last_except_hook = sys.excepthook
        self._vertices_or_edges_added = False

    def set_n_boards_required(self, n_boards_required):
        """
        Sets the machine requirements.

        Warning: This method should not be called after the machine
        requirements have be computed based on the graph.

        :param n_boards_required: The number of boards required
        :raises: ConfigurationException
            If any machine requirements have already been set
        """
        # Catch the unchanged case including leaving it None
        if n_boards_required == self._n_boards_required:
            return
        if self._n_boards_required is not None:
            raise ConfigurationException(
                "Illegal attempt to change previously set value.")
        if self._n_chips_required is not None:
            raise ConfigurationException(
                "Clash with n_chips_required.")
        self._n_boards_required = n_boards_required

    def update_extra_mapping_inputs(self, extra_mapping_inputs):
        """ Supply extra inputs to the mapping algorithms. Mappings are from\
            known names (the logical type names) to the values to bind to them.

        :param extra_inputs: The additional inputs to provide
        :type extra_inputs: dict(str,any)
        """
        if self.has_ran:
            raise ConfigurationException(
                "Changing mapping inputs is not supported after run")
        if extra_mapping_inputs is not None:
            self._extra_mapping_inputs.update(extra_mapping_inputs)

    def update_extra_inputs(self, extra_inputs):
        """ Supply extra inputs to the runtime algorithms. Mappings are from\
            known names (the logical type names) to the values to bind to them.

        :param extra_inputs: The additional inputs to provide
        :type extra_inputs: dict(str,any)
        """
        if self.has_ran:
            raise ConfigurationException(
                "Changing inputs is not supported after run")
        if extra_inputs is not None:
            self._extra_inputs.update(extra_inputs)

    def extend_extra_mapping_algorithms(self, extra_mapping_algorithms):
        """ Add custom mapping algorithms to the end of the sequence of \
            mapping algorithms to be run.

        :param extra_mapping_algorithms: Algorithms to add
        :type extra_mapping_algorithms: list
        """
        if self.has_ran:
            raise ConfigurationException(
                "Changing algorithms is not supported after run")
        if extra_mapping_algorithms is not None:
            self._extra_mapping_algorithms.extend(extra_mapping_algorithms)

    def prepend_extra_pre_run_algorithms(self, extra_pre_run_algorithms):
        """ Add custom pre-execution algorithms to the front of the sequence \
            of algorithms to be run.

        :param extra_pre_run_algorithms: Algorithms to add
        :type extra_pre_run_algorithms: list
        """
        if self.has_ran:
            raise ConfigurationException(
                "Changing algorithms is not supported after run")
        if extra_pre_run_algorithms is not None:
            self._extra_pre_run_algorithms[0:0] = extra_pre_run_algorithms

    def extend_extra_post_run_algorithms(self, extra_post_run_algorithms):
        """ Add custom post-execution algorithms to the sequence of \
            such algorithms to be run.

        :param extra_post_run_algorithms: Algorithms to add
        :type extra_post_run_algorithms: list
        """
        if self.has_ran:
            raise ConfigurationException(
                "Changing algorithms is not supported after run")
        if extra_post_run_algorithms is not None:
            self._extra_post_run_algorithms.extend(extra_post_run_algorithms)

    def extend_extra_load_algorithms(self, extra_load_algorithms):
        """ Add custom data-loading algorithms to the sequence of \
            such algorithms to be run.

        :param extra_load_algorithms: Algorithms to add
        :type extra_load_algorithms: list
        """
        if self.has_ran:
            raise ConfigurationException(
                "Changing algorithms is not supported after run")
        if extra_load_algorithms is not None:
            self._extra_load_algorithms.extend(extra_load_algorithms)

    def add_extraction_timing(self, timing):
        """ Record the time taken for doing data extraction.
        """
        ms = convert_time_diff_to_total_milliseconds(timing)
        self._extraction_time += ms

    def add_live_packet_gatherer_parameters(
            self, live_packet_gatherer_params, vertex_to_record_from,
            partition_ids):
        """ Adds params for a new LPG if needed, or adds to the tracker for\
            same params.

        :param live_packet_gatherer_params: params to look for a LPG
        :param vertex_to_record_from: \
            the vertex that needs to send to a given LPG
        :param partition_ids: \
            the IDs of the partitions to connect from the vertex
        :rtype: None
        """
        self._live_packet_recorder_params[live_packet_gatherer_params].append(
            (vertex_to_record_from, partition_ids))

        # verify that the vertices being added are of one vertex type.
        if self._live_packet_recorders_associated_vertex_type is None:
            if isinstance(vertex_to_record_from, ApplicationVertex):
                self._live_packet_recorders_associated_vertex_type = \
                    ApplicationVertex
            else:
                self._live_packet_recorders_associated_vertex_type = \
                    MachineVertex
        elif not isinstance(
                vertex_to_record_from,
                self._live_packet_recorders_associated_vertex_type):
            raise ConfigurationException(
                "Only one type of graph can be used during live output. "
                "Please fix and try again")

    # options names are all lower without _ inside config
    _DEBUG_ENABLE_OPTS = frozenset([
        "reportsenabled",
        "clear_iobuf_during_run", "extract_iobuf", "extract_iobuf_during_run"])
    _REPORT_DISABLE_OPTS = frozenset([
        "clear_iobuf_during_run", "extract_iobuf", "extract_iobuf_during_run"])

    def set_up_machine_specifics(self, hostname):
        """ Adds machine specifics for the different modes of execution

        :param hostname: machine name
        :type hostname: str
        :rtype: None
        """
        if hostname is not None:
            self._hostname = hostname
            logger.warning("The machine name from setup call is overriding "
                           "the machine name defined in the config file")
        else:
            self._hostname = self._read_config("Machine", "machine_name")
            self._spalloc_server = self._read_config(
                "Machine", "spalloc_server")
            self._remote_spinnaker_url = self._read_config(
                "Machine", "remote_spinnaker_url")

        if (self._hostname is None and self._spalloc_server is None and
                self._remote_spinnaker_url is None and
                not self._use_virtual_board):
            raise Exception(
                "A SpiNNaker machine must be specified your configuration"
                " file")

        n_items_specified = sum([
            1 if item is not None else 0
            for item in [
                self._hostname, self._spalloc_server,
                self._remote_spinnaker_url]])

        if (n_items_specified > 1 or
                (n_items_specified == 1 and self._use_virtual_board)):
            raise Exception(
                "Only one of machineName, spalloc_server, "
                "remote_spinnaker_url and virtual_board should be specified "
                "in your configuration files")

        if self._spalloc_server is not None:
            if self._read_config("Machine", "spalloc_user") is None:
                raise Exception(
                    "A spalloc_user must be specified with a spalloc_server")

    def __signal_handler(self, _signal, _frame):
        """ Handles closing down of script via keyboard interrupt

        :param _signal: the signal received (ignored)
        :param _frame: frame executed in (ignored)
        :return: None
        """
        # If we are to raise the keyboard interrupt, do so
        if self._raise_keyboard_interrupt:
            raise KeyboardInterrupt

        logger.error("User has cancelled simulation")
        self._shutdown()

    def exception_handler(self, exctype, value, traceback_obj):
        """ Handler of exceptions

        :param exctype:  the type of execution received
        :param value: the value of the exception
        :param traceback_obj: the trace back stuff
        """
        logger.error("Shutdown on exception")
        self._shutdown()
        return self._last_except_hook(exctype, value, traceback_obj)

    @overrides(SimulatorInterface.verify_not_running)
    def verify_not_running(self):
        if self._state in [Simulator_State.IN_RUN,
                           Simulator_State.RUN_FOREVER]:
            raise ConfigurationException(
                "Illegal call while a simulation is already running")
        if self._state in [Simulator_State.SHUTDOWN]:
            raise ConfigurationException(
                "Illegal call after simulation is shutdown")

    def run_until_complete(self, n_steps=None):
        """ Run a simulation until it completes

        :param n_steps: If not None, this specifies that the simulation should\
            be requested to run for the given number of steps.  The host will\
            still wait until the simulation itself says it has completed
        """
        self._run_until_complete = True
        self._run(n_steps)

    @overrides(SimulatorInterface.run)
    def run(self, run_time):
        """ Run a simulation for a fixed amount of time

        :param run_time: the run duration in milliseconds.
        """
        self._run(run_time)

    def _build_graphs_for_usage(self):
        # sort out app graph
        self._application_graph = ApplicationGraph(
            label=self._original_application_graph.label)
        for vertex in self._original_application_graph.vertices:
            self._application_graph.add_vertex(vertex)
        for outgoing_partition in \
                self._original_application_graph.outgoing_edge_partitions:
            for edge in outgoing_partition.edges:
                self._application_graph.add_edge(
                    edge, outgoing_partition.identifier)

        # sort out machine graph
        self._machine_graph = MachineGraph(
            label=self._original_machine_graph.label)
        for vertex in self._original_machine_graph.vertices:
            self._machine_graph.add_vertex(vertex)
        for outgoing_partition in \
                self._original_machine_graph.outgoing_edge_partitions:
            self._machine_graph.add_outgoing_edge_partition(outgoing_partition)
            for edge in outgoing_partition.edges:
                self._machine_graph.add_edge(
                    edge, outgoing_partition.identifier)

    def _calc_run_time(self, run_time):
        """
        Calculates n_machine_time_steps and total_run_time based on run_time\
        and machine_time_step

        This method rounds the run up to the next timestep as discussed in\
        https://github.com/SpiNNakerManchester/sPyNNaker/issues/149

        If run_time is None (run forever) both values will be None

        :param run_time: time user requested to run for in milliseconds
        :type run_time: float or None
        :return: n_machine_time_steps as a whole int and\
            total_run_time in milliseconds
        :rtype: (int,float) or (None, None)
        """
        if run_time is None:
            return None, None
        machine_time_step_ms = (
            self.machine_time_step / MICRO_TO_MILLISECOND_CONVERSION)
        n_machine_time_steps = math.ceil(run_time / machine_time_step_ms)
        calc_run_time = n_machine_time_steps * machine_time_step_ms

        # Allow for minor float errors
        if abs(run_time - calc_run_time) > 0.00001:
            logger.warning(
                "Your requested runtime of {}ms "
                "is not a multiple of the machine time step of {}ms "
                "and has therefor been rounded up to {}ms",
                run_time, machine_time_step_ms, calc_run_time)

        total_run_timesteps = (
            self._current_run_timesteps + n_machine_time_steps)
        total_run_time = (
            total_run_timesteps * machine_time_step_ms *
            self.time_scale_factor)

        # Convert dt into microseconds and divide by
        # realtime proportion to get hardware timestep
        hardware_timestep_us = int(round(
            float(self.machine_time_step) / float(self.time_scale_factor)))

        logger.info(
            "Simulating for {} {}ms timesteps "
            "using a hardware timestep of {}us",
            n_machine_time_steps,  machine_time_step_ms, hardware_timestep_us)

        return n_machine_time_steps, total_run_time

    def _run(self, run_time):
        """ The main internal run function

        :param run_time: the run duration in milliseconds.
        """
        self.verify_not_running()

        # verify that we can keep doing auto pause and resume
        if self._has_ran and not self._use_virtual_board:
            can_keep_running = all(
                executable_type.supports_auto_pause_and_resume
                for executable_type in self._executable_types)
            if not can_keep_running:
                raise NotImplementedError(
                    "Only binaries that use the simulation interface can be"
                    " run more than once")

        self._state = Simulator_State.IN_RUN

        self._adjust_config(
            run_time, self._DEBUG_ENABLE_OPTS, self._REPORT_DISABLE_OPTS)

        # Install the Control-C handler
        if isinstance(threading.current_thread(), threading._MainThread):
            signal.signal(signal.SIGINT, self.__signal_handler)
            self._raise_keyboard_interrupt = True
            sys.excepthook = self._last_except_hook

        logger.info("Starting execution process")

        n_machine_time_steps, total_run_time = self._calc_run_time(run_time)
        if self._machine_allocation_controller is not None:
            self._machine_allocation_controller.extend_allocation(
                total_run_time)

        # If we have never run before, or the graph has changed,
        # start by performing mapping
        graph_changed, data_changed = self._detect_if_graph_has_changed(True)
        if graph_changed and self._has_ran and not self._has_reset_last:
            self.stop()
            raise NotImplementedError(
                "The network cannot be changed between runs without"
                " resetting")

        # If we have reset and the graph has changed, stop any running
        # application
        if (graph_changed or data_changed) and self._has_ran:
            if self._txrx is not None:
                self._txrx.stop_application(self._app_id)

            # change number of resets as loading the binary again resets the
            # sync to 0
            self._no_sync_changes = 0

            # create new sub-folder for reporting data
            self._set_up_output_folders(self._n_calls_to_run)

        # build the graphs to modify with system requirements
        if not self._has_ran or graph_changed:
            self._build_graphs_for_usage()
            self._add_dependent_verts_and_edges_for_application_graph()
            self._add_commands_to_command_sender()

            # Reset the machine graph if there is an application graph
            if self._application_graph.n_vertices:
                self._machine_graph = MachineGraph(self._graph_label)
                self._graph_mapper = None

            # Reset the machine if the graph has changed
            if not self._use_virtual_board and self._n_calls_to_run > 1:

                # wipe out stuff associated with a given machine, as these need
                # to be rebuilt.
                self._machine = None
                self._buffer_manager = None
                self._java_caller = None
                if self._txrx is not None:
                    self._txrx.close()
                    self._app_id = None
                if self._machine_allocation_controller is not None:
                    self._machine_allocation_controller.close()
                self._max_run_time_steps = None

            if self._machine is None:
<<<<<<< HEAD
                self._get_real_machine(total_run_time, n_machine_time_steps)
            self._do_mapping(run_time, n_machine_time_steps, total_run_time)
=======
                self._get_machine(total_run_time, n_machine_time_steps)
            self._do_mapping(run_time, total_run_time)
>>>>>>> 9e660218

        # Check if anything has per-timestep SDRAM usage
        is_per_timestep_sdram = self._is_per_timestep_sdram()

        # Disable auto pause and resume if the binary can't do it
        if not self._use_virtual_board:
            for executable_type in self._executable_types:
                if not executable_type.supports_auto_pause_and_resume:
                    self._config.set("Buffers",
                                     "use_auto_pause_and_resume", "False")

        # Work out the maximum run duration given all recordings
        if self._max_run_time_steps is None:
            self._max_run_time_steps = self._deduce_data_n_timesteps()

        # Work out an array of timesteps to perform
        steps = None
        if (not self._config.getboolean("Buffers", "use_auto_pause_and_resume")
                or not is_per_timestep_sdram):

            # Runs should only be in units of max_run_time_steps at most
            if (is_per_timestep_sdram and
                    (self._max_run_time_steps < n_machine_time_steps or
                        n_machine_time_steps is None)):
                self._state = Simulator_State.FINISHED
                raise ConfigurationException(
                    "The SDRAM required by one or more vertices is based on"
                    " the run time, so the run time is limited to"
                    " {} time steps".format(self._max_run_time_steps))

            steps = [n_machine_time_steps]
        elif run_time is not None:

            # With auto pause and resume, any time step is possible but run
            # time more than the first will guarantee that run will be called
            # more than once
            steps = self._generate_steps(
                n_machine_time_steps, self._max_run_time_steps)

        # If we have never run before, or the graph has changed, or data has
        # been changed, generate and load the data
        if not self._has_ran or graph_changed or data_changed:
            self._do_data_generation(self._max_run_time_steps)

            # If we are using a virtual board, don't load
            if not self._use_virtual_board:
                self._do_load(graph_changed, data_changed)

        # Run for each of the given steps
        if run_time is not None:
            logger.info("Running for {} steps for a total of {}ms",
                        len(steps), run_time)
            for i, step in enumerate(steps):
                logger.info("Run {} of {}", i + 1, len(steps))
                self._do_run(step, graph_changed)
        elif run_time is None and self._run_until_complete:
            logger.info("Running until complete")
            self._do_run(None, graph_changed)
        elif (not self._config.getboolean(
                "Buffers", "use_auto_pause_and_resume") or
                not is_per_timestep_sdram):
            logger.info("Running forever")
            self._do_run(None, graph_changed)
            logger.info("Waiting for stop request")
            with self._state_condition:
                while self._state != Simulator_State.STOP_REQUESTED:
                    self._state_condition.wait()
        else:
            logger.info("Running forever in steps of {}ms".format(
                self._max_run_time_steps))
            i = 0
            while self._state != Simulator_State.STOP_REQUESTED:
                logger.info("Run {}".format(i + 1))
                self._do_run(self._max_run_time_steps, graph_changed)
                i += 1

        # Indicate that the signal handler needs to act
        if isinstance(threading.current_thread(), threading._MainThread):
            self._raise_keyboard_interrupt = False
            self._last_except_hook = sys.excepthook
            sys.excepthook = self.exception_handler

        # update counter for runs (used by reports and app data)
        self._n_calls_to_run += 1
        if run_time is not None:
            self._state = Simulator_State.FINISHED
        else:
            self._state = Simulator_State.RUN_FOREVER

    def _is_per_timestep_sdram(self):
        for placement in self._placements.placements:
            if placement.vertex.resources_required.sdram.per_timestep:
                return True
        return False

    def _add_commands_to_command_sender(self):
        vertices = self._application_graph.vertices
        graph = self._application_graph
        command_sender_vertex = CommandSender
        if len(vertices) == 0:
            vertices = self._machine_graph.vertices
            graph = self._machine_graph
            command_sender_vertex = CommandSenderMachineVertex
        for vertex in vertices:
            if isinstance(vertex, AbstractSendMeMulticastCommandsVertex):
                # if there's no command sender yet, build one
                if self._command_sender is None:
                    self._command_sender = command_sender_vertex(
                        "auto_added_command_sender", None)
                    graph.add_vertex(self._command_sender)

                # allow the command sender to create key to partition map
                self._command_sender.add_commands(
                    vertex.start_resume_commands,
                    vertex.pause_stop_commands,
                    vertex.timed_commands, vertex)

        # add the edges from the command sender to the dependent vertices
        if self._command_sender is not None:
            edges, partition_ids = self._command_sender.edges_and_partitions()
            for edge, partition_id in zip(edges, partition_ids):
                graph.add_edge(edge, partition_id)

    def _add_dependent_verts_and_edges_for_application_graph(self):
        for vertex in self._application_graph.vertices:
            # add any dependent edges and vertices if needed
            if isinstance(vertex, AbstractVertexWithEdgeToDependentVertices):
                for dependant_vertex in vertex.dependent_vertices():
                    self._application_graph.add_vertex(dependant_vertex)
                    edge_partition_ids = vertex.\
                        edge_partition_identifiers_for_dependent_vertex(
                            dependant_vertex)
                    for edge_identifier in edge_partition_ids:
                        dependant_edge = ApplicationEdge(
                            pre_vertex=vertex,
                            post_vertex=dependant_vertex)
                        self._application_graph.add_edge(
                            dependant_edge, edge_identifier)

    def _deduce_data_n_timesteps(self):
        """ Operates the auto pause and resume functionality by figuring out\
            how many timer ticks a simulation can run before SDRAM runs out,\
            and breaks simulation into chunks of that long.

        :return: max time a simulation can run.
        """
        # Go through the placements and find how much SDRAM is used
        # on each chip
        usage_by_chip = dict()

        for placement in self._placements.placements:
            sdram_required = placement.vertex.resources_required.sdram
            if (placement.x, placement.y) in usage_by_chip:
                usage_by_chip[placement.x, placement.y] += sdram_required
            else:
                usage_by_chip[placement.x, placement.y] = sdram_required

        # Go through the chips and divide up the remaining SDRAM, finding
        # the minimum number of machine timesteps to assign
        max_time_steps = sys.maxsize
        for (x, y), sdram in usage_by_chip.items():
            size = self._machine.get_chip_at(x, y).sdram.size
            if sdram.per_timestep:
                max_this_chip = int((size - sdram.fixed) // sdram.per_timestep)
                max_time_steps = min(max_time_steps, max_this_chip)

        return max_time_steps

    @staticmethod
    def _generate_steps(n_steps, n_steps_per_segment):
        """ Generates the list of "timer" runs. These are usually in terms of\
            time steps, but need not be.

        :param n_steps: the total runtime in machine time steps
        :type n_steps: int
        :param n_steps_per_segment: the minimum allowed per chunk
        :type n_steps_per_segment: int
        :return: list of time steps
        """
        if n_steps == 0:
            return [0]
        n_full_iterations = int(math.floor(n_steps / n_steps_per_segment))
        left_over_steps = n_steps - n_full_iterations * n_steps_per_segment
        steps = [int(n_steps_per_segment)] * n_full_iterations
        if left_over_steps:
            steps.append(int(left_over_steps))
        return steps

    def _calculate_number_of_machine_time_steps(self, next_run_timesteps):
        if next_run_timesteps is not None:
            total_timesteps = next_run_timesteps + self._current_run_timesteps
            self._no_machine_time_steps = total_timesteps
            return total_timesteps

        self._no_machine_time_steps = None
        return None

    def _run_algorithms(
            self, inputs, algorithms, outputs, tokens, required_tokens,
            provenance_name, optional_algorithms=None):
        """ Runs getting a SpiNNaker machine logic

        :param inputs: the inputs
        :param algorithms: algorithms to call
        :param outputs: outputs to get
        :param tokens: The tokens to start with
        :param required_tokens: The tokens that must be generated
        :param optional_algorithms: optional algorithms to use
        :param provenance_name: the name for provenance
        :return: None
        """
        # pylint: disable=too-many-arguments
        optional = optional_algorithms
        if optional is None:
            optional = []

        # Execute the algorithms
        executor = PACMANAlgorithmExecutor(
            algorithms=algorithms, optional_algorithms=optional,
            inputs=inputs, tokens=tokens,
            required_output_tokens=required_tokens, xml_paths=self._xml_paths,
            required_outputs=outputs, do_timings=self._do_timings,
            print_timings=self._print_timings,
            provenance_name=provenance_name,
            provenance_path=self._pacman_executor_provenance_path)

        try:
            executor.execute_mapping()
            self._pacman_provenance.extract_provenance(executor)
            return executor
        except Exception:
            self._txrx = executor.get_item("MemoryTransceiver")
            self._machine_allocation_controller = executor.get_item(
                "MachineAllocationController")
            exc_info = sys.exc_info()
            try:
                self._shutdown()
            except Exception:
                logger.warning("problem when shutting down", exc_info=True)
            reraise(*exc_info)

    def _get_max_available_machine(self):
        """ supports locating the max machine available based off what machine \
        access route is being used (spalloc, physical, HBP, virtual)
        """

        if self._max_machine_available is not None:
            return self._max_machine_available

        # If we are using a directly connected machine, add the details to get
        # the machine and transceiver
        if self._hostname is not None:
            self._machine_by_hostname(n_machine_time_steps, total_run_time)

        elif self._use_virtual_board:
            self._machine_by_virtual(n_machine_time_steps, total_run_time)
        else:
            # must be remote due to set_up_machine_specifics()
            self._machine_by_remote(n_machine_time_steps, total_run_time)

        if self._app_id is None:
            if self._txrx is None:
                self._app_id = ALANS_DEFAULT_RANDOM_APP_ID
            else:
                self._app_id = self._txrx.app_id_tracker.get_new_id()

        self._turn_off_on_board_to_save_power("turn_off_board_after_discovery")

        if self._n_chips_required:
            if self._machine.n_chips < self._n_chips_required:
                raise ConfigurationException(
                    "Failure to detect machine of with {} chips as requested. "
                    "Only found {}".format(self._n_chips_required,
                                           self._machine))
        if self._n_boards_required:
            if len(self._machine.ethernet_connected_chips) \
                    < self._n_boards_required:
                raise ConfigurationException(
                    "Failure to detect machine with {} boards as requested. "
                    "Only found {}".format(self._n_boards_required,
                                           self._machine))

        return self._machine

    def _machine_by_hostname(self, n_machine_time_steps, total_run_time):
        inputs, algorithms = self._get_machine_common(
            n_machine_time_steps, total_run_time)
        outputs = list()
        inputs["IPAddress"] = self._hostname
        inputs["BMPDetails"] = self._read_config("Machine", "bmp_names")
        inputs["AutoDetectBMPFlag"] = self._config.getboolean(
            "Machine", "auto_detect_bmp")
        inputs["ScampConnectionData"] = self._read_config(
            "Machine", "scamp_connections_data")
        inputs['ReportFolder'] = self._report_default_directory
        algorithms.append("MachineGenerator")

        outputs.append("MemoryMachine")
        outputs.append("MemoryTransceiver")

        executor = self._run_algorithms(
            inputs, algorithms, outputs, [], [], "machine_generation")
        self._machine = executor.get_item("MemoryMachine")
        self._txrx = executor.get_item("MemoryTransceiver")
        self._machine_outputs = executor.get_items()
        self._machine_tokens = executor.get_completed_tokens()

    def _machine_by_virtual(self, n_machine_time_steps, total_run_time):
        inputs, algorithms = self._get_machine_common(
            n_machine_time_steps, total_run_time)
        outputs = list()

        inputs["IPAddress"] = "virtual"
        inputs["NumberOfBoards"] = self._read_config_int(
            "Machine", "number_of_boards")
        inputs["MachineWidth"] = self._read_config_int(
            "Machine", "width")
        inputs["MachineHeight"] = self._read_config_int(
            "Machine", "height")
        inputs["MachineJsonPath"] = self._read_config(
            "Machine", "json_path")
        inputs["BMPDetails"] = None
        inputs["AutoDetectBMPFlag"] = False
        inputs["ScampConnectionData"] = None
        inputs["RouterTableEntriesPerRouter"] = \
            self._read_config_int("Machine", "RouterTableEntriesPerRouter")

        algorithms.append("VirtualMachineGenerator")

        outputs.append("MemoryMachine")

        executor = self._run_algorithms(
            inputs, algorithms, outputs, [], [], "machine_generation")
        self._machine_outputs = executor.get_items()
        self._machine_tokens = executor.get_completed_tokens()
        self._machine = executor.get_item("MemoryMachine")

    def _machine_by_remote(self, n_machine_time_steps, total_run_time):
        """
        Gets a machine when we know one of self._spalloc_server or\
            self._remote_spinnaker_url is defined
        """
        inputs, algorithms = self._get_machine_common(
            n_machine_time_steps, total_run_time)
        outputs = list()

        do_partitioning = self._machine_by_size(inputs, algorithms, outputs)
        inputs['ReportFolder'] = self._report_default_directory

        # if using spalloc system
        if self._spalloc_server is not None:
            inputs["SpallocServer"] = self._spalloc_server
            inputs["SpallocPort"] = self._read_config_int(
                "Machine", "spalloc_port")
            inputs["SpallocUser"] = self._read_config(
                "Machine", "spalloc_user")
            inputs["SpallocMachine"] = self._read_config(
                "Machine", "spalloc_machine")
        else:
            # must be using HBP server system
            inputs["RemoteSpinnakerUrl"] = self._remote_spinnaker_url

        if self._spalloc_server is not None:
            algorithms.append("SpallocAllocator")
        elif self._remote_spinnaker_url is not None:
            algorithms.append("HBPAllocator")

        algorithms.append("MachineGenerator")

        outputs.append("MemoryMachine")
        outputs.append("IPAddress")
        outputs.append("MemoryTransceiver")
        outputs.append("MachineAllocationController")

        executor = self._run_algorithms(
            inputs, algorithms, outputs, [], [], "machine_generation")

        self._machine_outputs = executor.get_items()
        self._machine_tokens = executor.get_completed_tokens()
        self._machine = executor.get_item("MemoryMachine")
        self._ip_address = executor.get_item("IPAddress")
        self._txrx = executor.get_item("MemoryTransceiver")
        self._machine_allocation_controller = executor.get_item(
            "MachineAllocationController")

        if do_partitioning:
            self._machine_graph = executor.get_item(
                "MemoryMachineGraph")
            self._graph_mapper = executor.get_item(
                "MemoryGraphMapper")

    def _machine_by_size(self, inputs, algorithms, outputs):
        """
        Checks if we can get a remote machine by size of if we have to use a\
        virtual machine to get the size

        Adds the requires info to inputs, algorithms, outputs

        :param inputs: Data to go into executor
        :param algorithms: Algorithms to execute
        :param outputs: Data needed after execution
        :return: True if and only if the required steps included partitioning
        """
        # If we are using an allocation server but have been told how
        # many chips to use, just use that as an input
        if self._n_chips_required:
            inputs["NChipsRequired"] = self._n_chips_required
            return False
        if self._n_boards_required:
            inputs["NBoardsRequired"] = self._n_boards_required
            return False

        # only add machine graph is it has vertices.
        if (self._machine_graph is not None and
                self._machine_graph.n_vertices != 0):
            inputs["MemoryMachineGraph"] = self._machine_graph
            algorithms.append("GraphMeasurer")
            do_partitioning = False
        # If we are using an allocation server, and we need a virtual
        # board, we need to use the virtual board to get the number of
        # chips to be allocated either by partitioning, or by measuring
        # the graph
        elif (self._application_graph is not None and
                self._application_graph.n_vertices > 0):
            inputs["MemoryApplicationGraph"] = self._application_graph
            algorithms.extend(self._config.get(
                "Mapping",
                "application_to_machine_graph_algorithms").split(","))
            outputs.append("MemoryMachineGraph")
            outputs.append("MemoryGraphMapper")
            do_partitioning = True
        else:
            # No way to decided size so default to one board
            logger.warning(
                "Your graph has no vertices in it. "
                "Will default to a machine with 1 board.")
            inputs["NBoardsRequired"] = 1
            return False

        # Ok we do need a virtual machine
        if self._spalloc_server is not None:
            algorithms.append("SpallocMaxMachineGenerator")
        else:
            algorithms.append("HBPMaxMachineGenerator")

        return do_partitioning

    def _get_machine_common(self, n_machine_time_steps, total_run_time):
        inputs = dict(self._extra_inputs)
        algorithms = list()

<<<<<<< HEAD
        # Set up common machine details
        self._handle_machine_common_config(inputs)

        # If we are using a directly connected machine, add the details to get
        # the machine and transceiver
        if self._hostname is not None:
            inputs["IPAddress"] = self._hostname
            inputs["BMPDetails"] = self._read_config("Machine", "bmp_names")
            inputs["AutoDetectBMPFlag"] = self._config.getboolean(
                "Machine", "auto_detect_bmp")
            inputs["ScampConnectionData"] = self._read_config(
                "Machine", "scamp_connections_data")
            inputs["MaxCoreId"] = self._read_config_int(
                "Machine", "core_limit")

            algorithms.append("MachineGenerator")

            outputs.append("MemoryMachine")
            outputs.append("MemoryTransceiver")

            executor = self._run_algorithms(
                inputs, algorithms, outputs, [], [], "machine_generation")
            self._machine = executor.get_item("MemoryMachine")
            self._max_machine_available = self._machine
            self._txrx = executor.get_item("MemoryTransceiver")
            self._max_machine_outputs = executor.get_items()
            self._machine_outputs = self._max_machine_outputs
            self._machine_tokens = executor.get_completed_tokens()

        if self._use_virtual_board:
            inputs["IPAddress"] = "virtual"
            inputs["NumberOfBoards"] = self._read_config_int(
                "Machine", "number_of_boards")
            inputs["MachineWidth"] = self._read_config_int(
                "Machine", "width")
            inputs["MachineHeight"] = self._read_config_int(
                "Machine", "height")
            inputs["MachineHasWrapAroundsFlag"] = self._read_config_boolean(
                "Machine", "requires_wrap_arounds")
            inputs["BMPDetails"] = None
            inputs["AutoDetectBMPFlag"] = False
            inputs["ScampConnectionData"] = None
            inputs["CPUsPerVirtualChip"] = 16

            # add max SDRAM size which we're going to allow (debug purposes)
            inputs["MaxSDRAMSize"] = self._read_config_int(
                "Machine", "max_sdram_allowed_per_chip")

            algorithms.append("VirtualMachineGenerator")

            outputs.append("MemoryMachine")

            executor = self._run_algorithms(
                inputs, algorithms, outputs, [], [], "machine_generation")

            self._max_machine_outputs = executor.get_items()
            self._machine_outputs = self._max_machine_outputs
            self._machine_tokens = executor.get_completed_tokens()
            self._machine = executor.get_item("MemoryMachine")
            self._max_machine_available = self._machine

        if (self._spalloc_server is not None or
                self._remote_spinnaker_url is not None):
            # if using spalloc system
            if self._spalloc_server is not None:
                inputs["SpallocServer"] = self._spalloc_server
                inputs["SpallocPort"] = self._read_config_int(
                    "Machine", "spalloc_port")
                inputs["SpallocUser"] = self._read_config(
                    "Machine", "spalloc_user")
                inputs["SpallocMachine"] = self._read_config(
                    "Machine", "spalloc_machine")
                if self._n_chips_required is None:
                    algorithms.append("SpallocMaxMachineGenerator")

            # if using HBP server system
            if self._remote_spinnaker_url is not None:
                inputs["RemoteSpinnakerUrl"] = self._remote_spinnaker_url
                if self._n_chips_required is None:
                    algorithms.append("HBPMaxMachineGenerator")

            executor = self._run_algorithms(
                inputs, algorithms, outputs, [], [],
                "max_available_machine_generation")

            self._max_machine_outputs = executor.get_items()
            self._max_machine_available = \
                executor.get_item("MemoryVirtualMachine")

    def _generate_machine_provenance(self):
=======
        self._create_version_provenance()
        inputs["UsingAdvancedMonitorSupport"] = self._config.getboolean(
            "Machine", "enable_advanced_monitor_support")
        inputs["DisableAdvancedMonitorUsageForDataIn"] = \
            self._config.getboolean(
                "Machine", "disable_advanced_monitor_usage_for_data_in")

        if self._config.getboolean("Buffers", "use_auto_pause_and_resume"):
            inputs["PlanNTimeSteps"] = self._minimum_auto_time_steps
        else:
            inputs["PlanNTimeSteps"] = n_machine_time_steps

        # add max SDRAM size and n_cores which we're going to allow
        # (debug purposes)
        inputs["MaxSDRAMSize"] = self._read_config_int(
            "Machine", "max_sdram_allowed_per_chip")
        # Set the total run time
        inputs["TotalRunTime"] = total_run_time
        inputs["MaxMachineCoreReduction"] = self._read_config_int(
            "Machine", "max_machine_core_reduction")
        inputs["MachineTimeStep"] = self.machine_time_step
        inputs["TimeScaleFactor"] = self.time_scale_factor

        inputs["DownedChipsDetails"] = IgnoreChip.parse_string(
            self._config.get("Machine", "down_chips"))
        inputs["DownedCoresDetails"] = IgnoreCore.parse_string(
            self._config.get("Machine", "down_cores"))
        inputs["DownedLinksDetails"] = IgnoreLink.parse_string(
            self._config.get("Machine", "down_links"))
        inputs["BoardVersion"] = self._read_config_int(
            "Machine", "version")
        inputs["ResetMachineOnStartupFlag"] = self._config.getboolean(
            "Machine", "reset_machine_on_startup")
        inputs["BootPortNum"] = self._read_config_int(
            "Machine", "boot_connection_port_num")
        inputs["RepairMachine"] = self._config.getboolean(
            "Machine", "repair_machine")
        inputs["IgnoreBadEthernets"] = self._config.getboolean(
            "Machine", "ignore_bad_ethernets")

        # add algorithms for handling LPG placement and edge insertion
        if self._live_packet_recorder_params:
            algorithms.append("PreAllocateResourcesForLivePacketGatherers")
            inputs['LivePacketRecorderParameters'] = \
                self._live_packet_recorder_params

        if self._config.getboolean("Reports", "write_energy_report"):
            algorithms.append("PreAllocateResourcesForChipPowerMonitor")
            inputs['MemorySamplingFrequency'] = self._config.getint(
                "EnergyMonitor", "sampling_frequency")
            inputs['MemoryNumberSamplesPerRecordingEntry'] = \
                self._config.getint(
                    "EnergyMonitor", "n_samples_per_recording_entry")

        # add algorithms for handling extra monitor code
        if (self._config.getboolean("Machine",
                                    "enable_advanced_monitor_support") or
                self._config.getboolean("Machine", "enable_reinjection")):
            algorithms.append("PreAllocateResourcesForExtraMonitorSupport")

        # add the application and machine graphs as needed
        if (self._application_graph is not None and
                self._application_graph.n_vertices > 0):
            inputs["MemoryApplicationGraph"] = self._application_graph
        elif (self._machine_graph is not None and
                self._machine_graph.n_vertices > 0):
            inputs["MemoryMachineGraph"] = self._machine_graph

        return inputs, algorithms

    def _create_version_provenance(self):
>>>>>>> 9e660218
        # Add the version information to the provenance data at the start
        version_provenance = list()
        version_provenance.append(ProvenanceDataItem(
            ["version_data", "spinn_utilities_version"], spinn_utils_version))
        version_provenance.append(ProvenanceDataItem(
            ["version_data", "spinn_machine_version"], spinn_machine_version))
        version_provenance.append(ProvenanceDataItem(
            ["version_data", "spinn_storage_handlers_version"],
            spinn_storage_version))
        version_provenance.append(ProvenanceDataItem(
            ["version_data", "spalloc_version"], spalloc_version))
        version_provenance.append(ProvenanceDataItem(
            ["version_data", "spinnman_version"], spinnman_version))
        version_provenance.append(ProvenanceDataItem(
            ["version_data", "pacman_version"], pacman_version))
        version_provenance.append(ProvenanceDataItem(
            ["version_data", "data_specification_version"], data_spec_version))
        version_provenance.append(ProvenanceDataItem(
            ["version_data", "front_end_common_version"], fec_version))
        version_provenance.append(ProvenanceDataItem(
            ["version_data", "numpy_version"], numpy_version))
        version_provenance.append(ProvenanceDataItem(
            ["version_data", "scipy_version"], scipy_version))
        if self._front_end_versions is not None:
            for name, value in self._front_end_versions:
                version_provenance.append(ProvenanceDataItem(
                    names=["version_data", name], value=value))
<<<<<<< HEAD
        return version_provenance

    def _get_system_functionality_algorithms_and_inputs(self):
        """ determines which algorithms and inputs are needed for the \
        system functionality

        :return: inputs dict and algorithm list.
        """
        inputs = dict()
        algorithms = list()
        inputs["UsingAdvancedMonitorSupport"] = self._config.getboolean(
            "Machine", "enable_advanced_monitor_support")

        # add algorithms for handling LPG placement and edge insertion
        if self._live_packet_recorder_params:
            algorithms.append("PreAllocateResourcesForLivePacketGatherers")
            inputs['LivePacketRecorderParameters'] = \
                self._live_packet_recorder_params

        if self._config.getboolean("Reports", "write_energy_report"):
            algorithms.append("PreAllocateResourcesForChipPowerMonitor")
            inputs['MemorySamplingFrequency'] = self._config.getint(
                "EnergyMonitor", "sampling_frequency")
            inputs['MemoryNumberSamplesPerRecordingEntry'] = \
                self._config.getint(
                    "EnergyMonitor", "n_samples_per_recording_entry")

        # add algorithms for handling extra monitor code
        if (self._config.getboolean("Machine",
                                    "enable_advanced_monitor_support") or
                self._config.getboolean("Machine", "enable_reinjection")):
            algorithms.append("PreAllocateResourcesForExtraMonitorSupport")
        return inputs, algorithms

    def _get_real_machine(self, total_run_time=0.0, n_machine_time_steps=None):
        if self._machine is not None:
            return self._machine

        # get the biggest machine available to the system (might be the real
        # machine when using virtual or a physical machine)
        self._get_max_available_machine()
        if self._machine is not None:
            return self._machine

        inputs = dict(self._max_machine_outputs)
        # set up machine provenance
        inputs["ProvenanceItems"] = self._generate_machine_provenance()

        algorithms = list()
        outputs = list()

        # add system algorithms/inputs as required
        system_inputs, system_algorithms = \
            self._get_system_functionality_algorithms_and_inputs()
        inputs.update(system_inputs)
        algorithms.extend(system_algorithms)

        # add the application and machine graphs as needed
        if (self._application_graph is not None and
                self._application_graph.n_vertices > 0):
            inputs["MemoryApplicationGraph"] = self._application_graph
        elif (self._machine_graph is not None and
                self._machine_graph.n_vertices > 0):
            inputs["MemoryMachineGraph"] = self._machine_graph

        # add max SDRAM size which we're going to allow (debug purposes)
        inputs["MaxSDRAMSize"] = self._read_config_int(
            "Machine", "max_sdram_allowed_per_chip")

        # Set the total run time
        inputs["TotalRunTime"] = total_run_time
        inputs["TotalMachineTimeSteps"] = n_machine_time_steps
        inputs["MachineTimeStep"] = self._machine_time_step
        inputs["TimeScaleFactor"] = self._time_scale_factor

        if (self._application_graph is not None and
                self._application_graph.n_vertices == 0 and
                self._machine_graph is not None and
                self._machine_graph.n_vertices == 0):
            if self._config.getboolean(
                    "Mode", "violate_no_vertex_in_graphs_restriction"):
                logger.warning(
                    "you graph has no vertices in it, but you have "
                    "requested that we still execute.")
            else:
                raise ConfigurationException(
                    "A allocated machine has been requested but there are "
                    "no vertices to work out the size of the machine "
                    "required and n_chips_required has not been set")

        do_partitioning = False
        # if the end user has requested violating the no vertex check,
        # add the app graph and let the rest work out.
        if (self._application_graph.n_vertices != 0 or (
                self._config.getboolean(
                    "Mode",
                    "violate_no_vertex_in_graphs_restriction") and
                self._machine_graph.n_vertices == 0)):
            inputs["MemoryApplicationGraph"] = self._application_graph
            algorithms.extend(self._config.get(
                "Mapping",
                "application_to_machine_graph_algorithms").split(","))
            outputs.append("MemoryMachineGraph")
            outputs.append("MemoryGraphMapper")
            do_partitioning = True

        # only add machine graph is it has vertices. as the check for
        # no vertices in both graphs is checked above.
        elif self._machine_graph.n_vertices != 0:
            inputs["MemoryMachineGraph"] = self._machine_graph
            algorithms.append("GraphMeasurer")
        else:
            # If we are using an allocation server but have been told how
            # many chips to use, just use that as an input
            inputs["NChipsRequired"] = self._n_chips_required

        if self._spalloc_server is not None:
            algorithms.append("SpallocAllocator")
        elif self._remote_spinnaker_url is not None:
            algorithms.append("HBPAllocator")

        algorithms.append("MachineGenerator")

        outputs.append("MemoryMachine")
        outputs.append("IPAddress")
        outputs.append("MemoryTransceiver")
        outputs.append("MachineAllocationController")

        executor = self._run_algorithms(
            inputs, algorithms, outputs, [], [], "real_machine_generation")

        self._machine_outputs = executor.get_items()
        self._machine_tokens = executor.get_completed_tokens()
        self._machine = executor.get_item("MemoryMachine")
        self._ip_address = executor.get_item("IPAddress")
        self._txrx = executor.get_item("MemoryTransceiver")
        self._machine_allocation_controller = executor.get_item(
            "MachineAllocationController")

        if do_partitioning:
            self._machine_graph = executor.get_item(
                "MemoryMachineGraph")
            self._graph_mapper = executor.get_item(
                "MemoryGraphMapper")

        if self._txrx is not None and self._app_id is None:
            self._app_id = self._txrx.app_id_tracker.get_new_id()

        self._turn_off_on_board_to_save_power("turn_off_board_after_discovery")

        if self._n_chips_required:
            if self._machine.n_chips < self._n_chips_required:
                raise ConfigurationException(
                    "Failure to detect machine of with {} chips as requested. "
                    "Only found {}".format(self._n_chips_required,
                                           self._machine))

        return self._machine

    def _handle_machine_common_config(self, inputs):
        """ Adds common parts of the machine configuration

        :param inputs: the input dict
        :rtype: None
        """
        down_chips, down_cores, down_links = \
            helpful_functions.sort_out_downed_chips_cores_links(
                self._config.get("Machine", "down_chips"),
                self._config.get("Machine", "down_cores"),
                self._config.get("Machine", "down_links"))
        inputs["DownedChipsDetails"] = down_chips
        inputs["DownedCoresDetails"] = down_cores
        inputs["DownedLinksDetails"] = down_links
        inputs["BoardVersion"] = self._read_config_int(
            "Machine", "version")
        inputs["ResetMachineOnStartupFlag"] = self._config.getboolean(
            "Machine", "reset_machine_on_startup")
        inputs["BootPortNum"] = self._read_config_int(
            "Machine", "boot_connection_port_num")

    def generate_file_machine(self):
        inputs = {
            "MemoryMachine": self.machine,
            "FileMachineFilePath": os.path.join(
                self._json_folder, "machine.json")
        }
        outputs = ["FileMachine"]
        executor = PACMANAlgorithmExecutor(
            algorithms=[], optional_algorithms=[], inputs=inputs, tokens=[],
            xml_paths=self._xml_paths,
            required_outputs=outputs, required_output_tokens=[],
            do_timings=self._do_timings, print_timings=self._print_timings,
            provenance_path=self._pacman_executor_provenance_path)
        executor.execute_mapping()
=======
        self._version_provenance = version_provenance
>>>>>>> 9e660218

    def _do_mapping(self, run_time, total_run_time):

        # time the time it takes to do all pacman stuff
        mapping_total_timer = Timer()
        mapping_total_timer.start_timing()

        # update inputs with extra mapping inputs if required
        inputs = dict(self._machine_outputs)
        tokens = list(self._machine_tokens)
        if self._extra_mapping_inputs is not None:
            inputs.update(self._extra_mapping_inputs)

        # runtime full runtime from pynn
        inputs["RunTime"] = run_time
        inputs["TotalRunTime"] = total_run_time

        inputs["PostSimulationOverrunBeforeError"] = self._config.getint(
            "Machine", "post_simulation_overrun_before_error")

        # handle graph additions
        if (self._application_graph.n_vertices > 0 and
                self._graph_mapper is None):
            inputs["MemoryApplicationGraph"] = self._application_graph
        elif self._machine_graph.n_vertices > 0:
            inputs['MemoryMachineGraph'] = self._machine_graph
            if self._graph_mapper is not None:
                inputs["MemoryGraphMapper"] = self._graph_mapper
        else:
            self._empty_graphs = True
            logger.warning(
                "Your graph has no vertices in it.")
            inputs["MemoryApplicationGraph"] = self._application_graph
            inputs["MemoryGraphMapper"] = GraphMapper()
            inputs['MemoryMachineGraph'] = self._machine_graph

        inputs['ReportFolder'] = self._report_default_directory
        inputs["ProvenanceFilePath"] = self._provenance_file_path
        inputs["AppProvenanceFilePath"] = self._app_provenance_file_path
        inputs["SystemProvenanceFilePath"] = self._system_provenance_file_path
        inputs["JsonFolder"] = self._json_folder
        inputs["APPID"] = self._app_id
        inputs["TimeScaleFactor"] = self.time_scale_factor
        inputs["MachineTimeStep"] = self.machine_time_step
        inputs["DatabaseSocketAddresses"] = self._database_socket_addresses
        inputs["DatabaseWaitOnConfirmationFlag"] = self._config.getboolean(
            "Database", "wait_on_confirmation")
        inputs["WriteCheckerFlag"] = self._config.getboolean(
            "Mode", "verify_writes")
        inputs["WriteTextSpecsFlag"] = self._config.getboolean(
            "Reports", "write_text_specs")
        inputs["ExecutableFinder"] = self._executable_finder
        inputs["UserCreateDatabaseFlag"] = self._config.get(
            "Database", "create_database")
        inputs["SendStartNotifications"] = True
        inputs["SendStopNotifications"] = True
        inputs["WriteDataSpeedUpReportsFlag"] = self._config.getboolean(
            "Reports", "write_data_speed_up_reports")
        inputs["UsingReinjection"] = \
            (self._config.getboolean("Machine", "enable_reinjection") and
             self._config.getboolean(
                 "Machine", "enable_advanced_monitor_support"))
        inputs['CompressionTargetSize'] = self._config.getint(
            "Mapping", "router_table_compression_target_length")
        inputs["CompressionAsNeeded"] = self._config.getboolean(
            "Mapping", "router_table_compress_as_needed")
        inputs["CompressionAsFarAsPos"] = self._config.getboolean(
            "Mapping", "router_table_compress_as_far_as_possible")

        algorithms = list()

        if self._live_packet_recorder_params:
            algorithms.append(
                "InsertLivePacketGatherersToGraphs")
            algorithms.append("InsertEdgesToLivePacketGatherers")
            inputs['LivePacketRecorderParameters'] = \
                self._live_packet_recorder_params

        if self._config.getboolean("Reports", "write_energy_report"):
            algorithms.append(
                "InsertChipPowerMonitorsToGraphs")
            inputs['MemorySamplingFrequency'] = self._config.getint(
                "EnergyMonitor", "sampling_frequency")
            inputs['MemoryNumberSamplesPerRecordingEntry'] = \
                self._config.getint(
                    "EnergyMonitor", "n_samples_per_recording_entry")

        # handle extra monitor functionality
        add_data_speed_up = (self._config.getboolean(
            "Machine", "enable_advanced_monitor_support") or
            self._config.getboolean("Machine", "enable_reinjection"))
        if add_data_speed_up:
            algorithms.append("InsertExtraMonitorVerticesToGraphs")
            algorithms.append("InsertEdgesToExtraMonitorFunctionality")
            algorithms.append("SystemMulticastRoutingGenerator")
            algorithms.append("FixedRouteRouter")
            inputs['FixedRouteDestinationClass'] = \
                DataSpeedUpPacketGatherMachineVertex

        # handle extra mapping algorithms if required
        if self._extra_mapping_algorithms is not None:
            algorithms.extend(self._extra_mapping_algorithms)

        optional_algorithms = list()

        # Add reports
        if self._config.getboolean("Reports", "reports_enabled"):
            if self._config.getboolean("Reports",
                                       "write_tag_allocation_reports"):
                algorithms.append("TagReport")
            if self._config.getboolean("Reports", "write_router_info_report"):
                algorithms.append("routingInfoReports")
            if self._config.getboolean("Reports", "write_router_reports"):
                algorithms.append("RouterReports")
            if self._config.getboolean(
                    "Reports", "write_router_summary_report"):
                algorithms.append("RouterSummaryReport")

            # only add board chip report if requested
            if self._config.getboolean("Reports", "write_board_chip_report"):
                algorithms.append("BoardChipReport")

            # only add partitioner report if using an application graph
            if (self._config.getboolean(
                    "Reports", "write_partitioner_reports") and
                    self._application_graph.n_vertices != 0):
                algorithms.append("PartitionerReport")

            # only add write placer report with application graph when
            # there's application vertices
            if (self._config.getboolean(
                    "Reports", "write_application_graph_placer_report") and
                    self._application_graph.n_vertices != 0):
                algorithms.append("PlacerReportWithApplicationGraph")

            if self._config.getboolean(
                    "Reports", "write_machine_graph_placer_report"):
                algorithms.append("PlacerReportWithoutApplicationGraph")

            if self._config.getboolean(
                    "Reports", "write_json_machine"):
                algorithms.append("WriteJsonMachine")

            if self._config.getboolean(
                    "Reports", "write_json_machine_graph"):
                algorithms.append("WriteJsonMachineGraph")

            if self._config.getboolean(
                    "Reports", "write_json_placements"):
                algorithms.append("WriteJsonPlacements")

            if self._config.getboolean(
                    "Reports", "write_json_routing_tables"):
                algorithms.append("WriteJsonRoutingTables")

            if self._config.getboolean(
                    "Reports", "write_json_partition_n_keys_map"):
                algorithms.append("WriteJsonPartitionNKeysMap")

            # only add network specification report if there's
            # application vertices.
            if (self._config.getboolean(
                    "Reports", "write_network_specification_report")):
                algorithms.append("NetworkSpecificationReport")

        # only add the partitioner if there isn't already a machine graph
        algorithms.append("MallocBasedChipIDAllocator")
        if (self._application_graph.n_vertices and
                not self._machine_graph.n_vertices):
            full = self._config.get(
                "Mapping", "application_to_machine_graph_algorithms")
            algorithms.extend(full.replace(" ", "").split(","))
            inputs['MemoryPreviousAllocatedResources'] = \
                PreAllocatedResourceContainer()

        if self._use_virtual_board:
            full = self._config.get(
                "Mapping", "machine_graph_to_virtual_machine_algorithms")
        else:
            full = self._config.get(
                "Mapping", "machine_graph_to_machine_algorithms")
        algorithms.extend(full.replace(" ", "").split(","))

        # add check for algorithm start type
        if not self._use_virtual_board:
            algorithms.append("LocateExecutableStartType")

        # handle outputs
        outputs = [
            "MemoryPlacements", "MemoryRoutingTables",
            "MemoryTags", "MemoryRoutingInfos",
            "MemoryMachineGraph"
        ]

        if not self._use_virtual_board:
            outputs.append("ExecutableTypes")

        if add_data_speed_up:
            outputs.append("MemoryFixedRoutes")

        if self._application_graph.n_vertices > 0:
            outputs.append("MemoryGraphMapper")

        # Create a buffer manager if there isn't one already
        if not self._use_virtual_board:
            if self._buffer_manager is None:
                algorithms.append("BufferManagerCreator")
                outputs.append("BufferManager")
            else:
                inputs["BufferManager"] = self._buffer_manager
            if self._java_caller is None:
                if self._config.getboolean("Java", "use_java"):
                    java_call = self._config.get("Java", "java_call")
                    java_spinnaker_path = self._config.get_str(
                        "Java", "java_spinnaker_path")
                    java_properties = self._config.get_str(
                        "Java", "java_properties")
                    self._java_caller = JavaCaller(
                        self._json_folder, java_call, java_spinnaker_path,
                        java_properties)
            inputs["JavaCaller"] = self._java_caller

        # Execute the mapping algorithms
        executor = self._run_algorithms(
            inputs, algorithms, outputs, tokens, [], "mapping",
            optional_algorithms)

        # get result objects from the pacman executor
        self._mapping_outputs = executor.get_items()
        self._mapping_tokens = executor.get_completed_tokens()

        # Get the outputs needed
        self._placements = executor.get_item("MemoryPlacements")
        self._router_tables = executor.get_item("MemoryRoutingTables")
        self._tags = executor.get_item("MemoryTags")
        self._routing_infos = executor.get_item("MemoryRoutingInfos")
        self._graph_mapper = executor.get_item("MemoryGraphMapper")
        self._machine_graph = executor.get_item("MemoryMachineGraph")
        self._executable_types = executor.get_item("ExecutableTypes")

        if add_data_speed_up:
            self._fixed_routes = executor.get_item("MemoryFixedRoutes")

        if not self._use_virtual_board:
            self._buffer_manager = executor.get_item("BufferManager")

        self._mapping_time += convert_time_diff_to_total_milliseconds(
            mapping_total_timer.take_sample())
        self._mapping_outputs["MappingTimeMs"] = self._mapping_time

    def _do_data_generation(self, n_machine_time_steps):

        # set up timing
        data_gen_timer = Timer()
        data_gen_timer.start_timing()

        # The initial inputs are the mapping outputs
        inputs = dict(self._mapping_outputs)
        tokens = list(self._mapping_tokens)
        inputs["RunUntilTimeSteps"] = n_machine_time_steps
        inputs["FirstMachineTimeStep"] = self._current_run_timesteps

        # This is done twice to make things nicer for things which don't have
        # time steps without breaking existing code; it is purely aesthetic
        inputs["RunTimeMachineTimeSteps"] = n_machine_time_steps
        inputs["RunTimeSteps"] = n_machine_time_steps

        # This is done twice to make things nicer for things which don't have
        # time steps without breaking existing code; it is purely aesthetic
        inputs["DataNTimeSteps"] = self._max_run_time_steps
        inputs["DataNSteps"] = self._max_run_time_steps

        # Run the data generation algorithms
        outputs = []
        algorithms = [self._dsg_algorithm]

        executor = self._run_algorithms(
            inputs, algorithms, outputs, tokens, [], "data_generation")
        self._mapping_outputs = executor.get_items()
        self._mapping_tokens = executor.get_completed_tokens()

        self._dsg_time += convert_time_diff_to_total_milliseconds(
            data_gen_timer.take_sample())
        self._mapping_outputs["DSGTimeMs"] = self._dsg_time

    def _do_load(self, graph_changed, data_changed):
        # set up timing
        load_timer = Timer()
        load_timer.start_timing()

        self._turn_on_board_if_saving_power()

        # The initial inputs are the mapping outputs
        inputs = dict(self._mapping_outputs)
        tokens = list(self._mapping_tokens)
        inputs["WriteMemoryMapReportFlag"] = (
            self._config.getboolean("Reports", "write_memory_map_report") and
            graph_changed
        )
        inputs["NoSyncChanges"] = self._no_sync_changes

        if not graph_changed and self._has_ran:
            inputs["ExecutableTargets"] = self._last_run_outputs[
                "ExecutableTargets"]

        algorithms = list()

        # add report for extracting routing table from machine report if needed
        # Add algorithm to clear routing tables and set up routing
        if not self._use_virtual_board and graph_changed:
            # only clear routing tables if we've not loaded them by now
            found = False
            for token in self._mapping_tokens:
                if token.name == "DataLoaded":
                    if token.part == "MulticastRoutesLoaded":
                        found = True
            if not found:
                algorithms.append("RoutingSetup")

            # Get the executable targets
            algorithms.append("GraphBinaryGatherer")

        loading_algorithm = self._read_config("Mapping", "loading_algorithms")
        if loading_algorithm is not None and (graph_changed or data_changed):
            algorithms.extend(loading_algorithm.split(","))
        algorithms.extend(self._extra_load_algorithms)

        write_memory_report = self._config.getboolean(
            "Reports", "write_memory_map_report")
        if write_memory_report and graph_changed:
            algorithms.append("MemoryMapOnHostReport")
            algorithms.append("MemoryMapOnHostChipReport")

        # Add reports that depend on compression
        routing_tables_needed = False
        if graph_changed:
            if self._config.getboolean(
                    "Reports", "write_routing_table_reports"):
                routing_tables_needed = True
                algorithms.append("unCompressedRoutingTableReports")

                if self._config.getboolean(
                        "Reports",
                        "write_routing_tables_from_machine_reports"):
                    algorithms.append("ReadRoutingTablesFromMachine")
                    algorithms.append("compressedRoutingTableReports")
                    algorithms.append("comparisonOfRoutingTablesReport")
                    algorithms.append("CompressedRouterSummaryReport")
                    algorithms.append("RoutingTableFromMachineReport")
            if self._config.getboolean(
                    "Reports", "write_routing_compression_checker_report"):
                routing_tables_needed = True
                algorithms.append("routingCompressionCheckerReport")

        # handle extra monitor functionality
        enable_advanced_monitor = self._config.getboolean(
            "Machine", "enable_advanced_monitor_support")
        if enable_advanced_monitor and (graph_changed or not self._has_ran):
            algorithms.append("LoadFixedRoutes")
            algorithms.append("FixedRouteFromMachineReport")

        # add optional algorithms
        optional_algorithms = list()

        if graph_changed or data_changed:
            optional_algorithms.append("RoutingTableLoader")
            optional_algorithms.append("TagsLoader")

        optional_algorithms.append("WriteMemoryIOData")
        optional_algorithms.append("HostExecuteApplicationDataSpecification")

        # Get the executable targets
        optional_algorithms.append("GraphBinaryGatherer")

        # algorithms needed for loading the binaries to the SpiNNaker machine
        optional_algorithms.append("LoadApplicationExecutableImages")
        algorithms.append("HostExecuteSystemDataSpecification")
        algorithms.append("LoadSystemExecutableImages")

        # Something probably a report needs the routing tables
        # This report is one way to get them if done on machine
        if routing_tables_needed:
            optional_algorithms.append("RoutingTableFromMachineReport")

        # Decide what needs to be done
        required_tokens = ["DataLoaded", "BinariesLoaded"]

        executor = self._run_algorithms(
            inputs, algorithms, [], tokens, required_tokens, "loading",
            optional_algorithms)
        self._no_sync_changes = executor.get_item("NoSyncChanges")
        self._load_outputs = executor.get_items()
        self._load_tokens = executor.get_completed_tokens()

        self._load_time += convert_time_diff_to_total_milliseconds(
            load_timer.take_sample())
        self._load_outputs["LoadTimeMs"] = self._load_time

    def _end_of_run_timing(self):
        """
        :return:
            mapping_time, dsg_time, load_time, execute_time, extraction_time
        :rtype: tuple(float, float, float, float, float)
        """
        timer = self._run_timer
        if timer is not None:
            self._execute_time += convert_time_diff_to_total_milliseconds(
                self._run_timer.take_sample())
        return (
            self._mapping_time, self._dsg_time, self._load_time,
            self._execute_time, self._extraction_time)

    def _gather_provenance_for_writing(self, executor):
        """ handled the gathering of prov items for writer.

        :param executor: the pacman executor.
        :return:
        """
        prov_items = list()
        if self._version_provenance is not None:
            prov_items.extend(self._version_provenance)
        prov_items.extend(self._pacman_provenance.data_items)
        prov_item = executor.get_item("GraphProvenanceItems")
        if prov_item is not None:
            prov_items.extend(prov_item)
        prov_item = executor.get_item("PlacementsProvenanceItems")
        if prov_item is not None:
            prov_items.extend(prov_item)
        prov_item = executor.get_item("RouterProvenanceItems")
        if prov_item is not None:
            prov_items.extend(prov_item)
        prov_item = executor.get_item("PowerProvenanceItems")
        if prov_item is not None:
            prov_items.extend(prov_item)
        self._pacman_provenance.clear()
        self._version_provenance = list()
        self._write_provenance(prov_items)
        self._all_provenance_items.append(prov_items)

    def _do_run(self, n_machine_time_steps, graph_changed):
        # start timer
        self._run_timer = Timer()
        self._run_timer.start_timing()

        run_complete = False
        executor, self._current_run_timesteps = self._create_execute_workflow(
            n_machine_time_steps, graph_changed)
        try:
            executor.execute_mapping()
            self._pacman_provenance.extract_provenance(executor)
            run_complete = True

            # write provenance to file if necessary
            if (self._config.getboolean("Reports", "write_provenance_data") and
                    n_machine_time_steps is not None):
                self._gather_provenance_for_writing(executor)

            # move data around
            self._last_run_outputs = executor.get_items()
            self._last_run_tokens = executor.get_completed_tokens()
            self._no_sync_changes = executor.get_item("NoSyncChanges")
            self._has_reset_last = False
            self._has_ran = True

        except KeyboardInterrupt:
            logger.error("User has aborted the simulation")
            self._shutdown()
            sys.exit(1)
        except Exception as e:
            e_inf = sys.exc_info()

            # If an exception occurs during a run, attempt to get
            # information out of the simulation before shutting down
            try:
                if executor is not None:
                    # Only do this if the error occurred in the run
                    if not run_complete and not self._use_virtual_board:
                        self._last_run_outputs = executor.get_items()
                        self._last_run_tokens = executor.get_completed_tokens()
                        self._recover_from_error(
                            e, e_inf, executor.get_item("ExecutableTargets"))
                else:
                    logger.error(
                        "The PACMAN executor crashing during initialisation,"
                        " please read previous error message to locate its"
                        " error")
            except Exception:
                logger.exception("Error when attempting to recover from error")

            # if in debug mode, do not shut down machine
            if self._config.get("Mode", "mode") != "Debug":
                try:
                    self.stop(
                        turn_off_machine=False, clear_routing_tables=False,
                        clear_tags=False)
                except Exception:
                    logger.exception("Error when attempting to stop")

            # reraise exception
            reraise(*e_inf)

    def _create_execute_workflow(self, n_machine_time_steps, graph_changed):
        # calculate number of machine time steps
        run_until_timesteps = self._calculate_number_of_machine_time_steps(
            n_machine_time_steps)
        run_time = None
        if n_machine_time_steps is not None:
            run_time = (
                n_machine_time_steps * self.machine_time_step /
                MICRO_TO_MILLISECOND_CONVERSION)

        # if running again, load the outputs from last load or last mapping
        if self._load_outputs is not None:
            inputs = dict(self._load_outputs)
            tokens = list(self._load_tokens)
        else:
            inputs = dict(self._mapping_outputs)
            tokens = list(self._mapping_tokens)

        inputs["RanToken"] = self._has_ran
        inputs["NoSyncChanges"] = self._no_sync_changes
        inputs["RunTimeMachineTimeSteps"] = n_machine_time_steps
        inputs["RunUntilTimeSteps"] = run_until_timesteps
        inputs["RunTime"] = run_time
        inputs["FirstMachineTimeStep"] = self._current_run_timesteps
        if self._run_until_complete:
            inputs["RunUntilCompleteFlag"] = True

        inputs["ExtractIobufFromCores"] = self._config.get(
            "Reports", "extract_iobuf_from_cores")
        inputs["ExtractIobufFromBinaryTypes"] = self._read_config(
            "Reports", "extract_iobuf_from_binary_types")

        # update algorithm list with extra pre algorithms if needed
        if self._extra_pre_run_algorithms is not None:
            algorithms = list(self._extra_pre_run_algorithms)
        else:
            algorithms = list()

        if self._config.getboolean(
                "Reports", "write_sdram_usage_report_per_chip"):
            algorithms.append("SdramUsageReportPerChip")

        # Clear iobuf from machine
        if (not self._run_until_complete and
            not self._use_virtual_board and not self._empty_graphs and
                self._config.getboolean("Reports", "clear_iobuf_during_run")):
            algorithms.append("ChipIOBufClearer")

        # Reload any parameters over the loaded data if we have already
        # run and not using a virtual board and the data hasn't already
        # been regenerated
        if self._has_ran and not self._use_virtual_board and not graph_changed:
            algorithms.append("DSGRegionReloader")

        # Update the run time if not using a virtual board
        if (not self._use_virtual_board and
                ExecutableType.USES_SIMULATION_INTERFACE in
                self._executable_types):
            algorithms.append("ChipRuntimeUpdater")

        # Add the database writer in case it is needed
        if not self._has_ran or graph_changed:
            algorithms.append("DatabaseInterface")
        else:
            inputs["DatabaseFilePath"] = (
                self._last_run_outputs["DatabaseFilePath"])
        if not self._use_virtual_board:
            algorithms.append("CreateNotificationProtocol")

        outputs = [
            "NoSyncChanges"
        ]

        if self._use_virtual_board:
            logger.warning(
                "Application will not actually be run as on a virtual board")
        elif (len(self._executable_types) == 1 and
                ExecutableType.NO_APPLICATION in self._executable_types):
            logger.warning(
                "Application will not actually be run as there is nothing to "
                "actually run")
            tokens.append("ApplicationRun")
        else:
            algorithms.append("ApplicationRunner")

        # ensure we exploit the parallel of data extraction by running it at\
        # end regardless of multirun, but only run if using a real machine
        if ((self._run_until_complete or n_machine_time_steps is not None)
                and not self._use_virtual_board):
            algorithms.append("BufferExtractor")

        read_prov = self._config.getboolean(
            "Reports", "read_provenance_data")
        if read_prov:
            algorithms.append("GraphProvenanceGatherer")

        # add any extra post algorithms as needed
        if self._extra_post_run_algorithms is not None:
            algorithms += self._extra_post_run_algorithms

        # add extractor of iobuf if needed
        if (self._config.getboolean("Reports", "extract_iobuf") and
                self._config.getboolean(
                    "Reports", "extract_iobuf_during_run") and
                not self._use_virtual_board):
            algorithms.append("ChipIOBufExtractor")

        # add in the timing finalisation
        if not self._use_virtual_board:
            algorithms.append("FinaliseTimingData")
            if self._config.getboolean("Reports", "write_energy_report"):
                algorithms.append("ComputeEnergyUsed")
                if read_prov:
                    algorithms.append("EnergyProvenanceReporter")

        # add extractor of provenance if needed
        if (read_prov and not self._use_virtual_board and
                n_machine_time_steps is not None):
            algorithms.append("PlacementsProvenanceGatherer")
            algorithms.append("RouterProvenanceGatherer")
            algorithms.append("ProfileDataGatherer")

        # Decide what needs done
        required_tokens = []
        if not self._use_virtual_board:
            required_tokens = ["ApplicationRun"]

        return PACMANAlgorithmExecutor(
            algorithms=algorithms, optional_algorithms=[], inputs=inputs,
            tokens=tokens, required_output_tokens=required_tokens,
            xml_paths=self._xml_paths, required_outputs=outputs,
            do_timings=self._do_timings, print_timings=self._print_timings,
            provenance_path=self._pacman_executor_provenance_path,
            provenance_name="Execution"), run_until_timesteps

    def _write_provenance(self, provenance_data_items):
        """ Write provenance to disk
        """

        writer = None
        if self._provenance_format == "xml":
            writer = ProvenanceXMLWriter()
        elif self._provenance_format == "json":
            writer = ProvenanceJSONWriter()
        elif self._provenance_format == "sql":
            writer = ProvenanceSQLWriter()
        elif len(provenance_data_items) < PROVENANCE_TYPE_CUTOFF:
            writer = ProvenanceXMLWriter()
        else:
            writer = ProvenanceSQLWriter()
        writer(provenance_data_items, self._provenance_file_path)

    def _recover_from_error(self, exception, exc_info, executable_targets):
        # if exception has an exception, print to system
        logger.error("An error has occurred during simulation")
        # Print the detail including the traceback
        real_exception = exception
        if isinstance(exception, PacmanAlgorithmFailedToCompleteException):
            logger.error(exception.exception, exc_info=exc_info)
            real_exception = exception.exception
        else:
            logger.error(exception, exc_info=exc_info)

        logger.info("\n\nAttempting to extract data\n\n")

        # Extract router provenance
        extra_monitor_vertices = None
        prov_items = list()
        try:
            if (self._config.getboolean("Machine",
                                        "enable_advanced_monitor_support") or
                    self._config.getboolean("Machine", "enable_reinjection")):
                extra_monitor_vertices = self._last_run_outputs[
                    "MemoryExtraMonitorVertices"]
            router_provenance = RouterProvenanceGatherer()
            prov_item = router_provenance(
                transceiver=self._txrx, machine=self._machine,
                router_tables=self._router_tables,
                extra_monitor_vertices=extra_monitor_vertices,
                placements=self._placements,
                using_reinjection=self._config.getboolean(
                    "Machine", "enable_reinjection"))
            if prov_item is not None:
                prov_items.extend(prov_item)
        except Exception:
            logger.exception("Error reading router provenance")

        # Find the cores that are not in an expected state
        unsuccessful_cores = CPUInfos()
        if isinstance(real_exception, SpiNNManCoresNotInStateException):
            unsuccessful_cores = real_exception.failed_core_states()

        # If there are no cores in a bad state, find those not yet in
        # their finished state
        if not unsuccessful_cores:
            for executable_type in self._executable_types:
                failed_cores = self._txrx.get_cores_not_in_state(
                    self._executable_types[executable_type],
                    executable_type.end_state)
                for (x, y, p) in failed_cores:
                    unsuccessful_cores.add_processor(
                        x, y, p, failed_cores.get_cpu_info(x, y, p))

        # Print the details of error cores
        for (x, y, p), core_info in iteritems(unsuccessful_cores):
            state = core_info.state
            rte_state = ""
            if state == CPUState.RUN_TIME_EXCEPTION:
                rte_state = " ({})".format(core_info.run_time_error.name)
            logger.error("{}, {}, {}: {}{} {}".format(
                x, y, p, state.name, rte_state, core_info.application_name))
            if core_info.state == CPUState.RUN_TIME_EXCEPTION:
                logger.error(
                    "r0=0x{:08X} r1=0x{:08X} r2=0x{:08X} r3=0x{:08X}".format(
                        core_info.registers[0], core_info.registers[1],
                        core_info.registers[2], core_info.registers[3]))
                logger.error(
                    "r4=0x{:08X} r5=0x{:08X} r6=0x{:08X} r7=0x{:08X}".format(
                        core_info.registers[4], core_info.registers[5],
                        core_info.registers[6], core_info.registers[7]))
                logger.error("PSR=0x{:08X} SR=0x{:08X} LR=0x{:08X}".format(
                    core_info.processor_state_register,
                    core_info.stack_pointer, core_info.link_register))

        # Find the cores that are not in RTE i.e. that can still be read
        non_rte_cores = [
            (x, y, p)
            for (x, y, p), core_info in iteritems(unsuccessful_cores)
            if (core_info.state != CPUState.RUN_TIME_EXCEPTION and
                core_info.state != CPUState.WATCHDOG)]

        # If there are any cores that are not in RTE, extract data from them
        if (non_rte_cores and
                ExecutableType.USES_SIMULATION_INTERFACE in
                self._executable_types):
            placements = Placements()
            non_rte_core_subsets = CoreSubsets()
            for (x, y, p) in non_rte_cores:
                vertex = self._placements.get_vertex_on_processor(x, y, p)
                placements.add_placement(
                    self._placements.get_placement_of_vertex(vertex))
                non_rte_core_subsets.add_processor(x, y, p)

            # Attempt to force the cores to write provenance and exit
            try:
                updater = ChipProvenanceUpdater()
                updater(self._txrx, self._app_id, non_rte_core_subsets)
            except Exception:
                logger.exception("Could not update provenance on chip")

            # Extract any written provenance data
            try:
                extractor = PlacementsProvenanceGatherer()
                prov_item = extractor(self._txrx, placements)
                if prov_item is not None:
                    prov_items.extend(prov_item)
            except Exception:
                logger.exception("Could not read provenance")

        # Finish getting the provenance
        prov_items.extend(self._pacman_provenance.data_items)
        self._pacman_provenance.clear()
        self._write_provenance(prov_items)
        self._all_provenance_items.append(prov_items)

        # Read IOBUF where possible (that should be everywhere)
        iobuf = ChipIOBufExtractor()
        try:
            errors, warnings = iobuf(
                self._txrx, executable_targets, self._executable_finder,
                self._app_provenance_file_path,
                self._system_provenance_file_path,
                self._config.get("Reports", "extract_iobuf_from_cores"),
                self._config.get("Reports", "extract_iobuf_from_binary_types")
            )
        except Exception:
            logger.exception("Could not get iobuf")
            errors, warnings = [], []

        # Print the IOBUFs
        self._print_iobuf(errors, warnings)

    @staticmethod
    def _print_iobuf(errors, warnings):
        for warning in warnings:
            logger.warning(warning)
        for error in errors:
            logger.error(error)

    def reset(self):
        """ Code that puts the simulation back at time zero
        """

        logger.info("Resetting")

        # rewind the buffers from the buffer manager, to start at the beginning
        # of the simulation again and clear buffered out
        if self._buffer_manager is not None:
            self._buffer_manager.reset()

        # reset the current count of how many milliseconds the application
        # has ran for over multiple calls to run
        self._current_run_timesteps = 0

        # sets the reset last flag to true, so that when run occurs, the tools
        # know to update the vertices which need to know a reset has occurred
        self._has_reset_last = True

        # Reset the graph off the machine, to set things to time 0
        self.__reset_graph_elements()

    def _create_xml_paths(self, extra_algorithm_xml_paths):
        # add the extra xml files from the config file
        xml_paths = self._config.get("Mapping", "extra_xmls_paths")
        if xml_paths == "None":
            xml_paths = list()
        else:
            xml_paths = xml_paths.split(",")

        xml_paths.extend(get_front_end_common_pacman_xml_paths())

        if extra_algorithm_xml_paths is not None:
            xml_paths.extend(extra_algorithm_xml_paths)

        return xml_paths

    def _detect_if_graph_has_changed(self, reset_flags=True):
        """ Iterates though the original graphs and look for changes
        """
        changed = False
        data_changed = False
        if self._vertices_or_edges_added:
            self._vertices_or_edges_added = False
            # Set changed - note that we can't return yet as we still have to
            # mark vertices as not changed, otherwise they will keep reporting
            # that they have changed when they haven't
            changed = True

        # if application graph is filled, check their changes
        if self._original_application_graph.n_vertices:
            for vertex in self._original_application_graph.vertices:
                if isinstance(vertex, AbstractChangableAfterRun):
                    if vertex.requires_mapping:
                        changed = True
                    if vertex.requires_data_generation:
                        data_changed = True
                    if reset_flags:
                        vertex.mark_no_changes()
            for partition in \
                    self._original_application_graph.outgoing_edge_partitions:
                for edge in partition.edges:
                    if isinstance(edge, AbstractChangableAfterRun):
                        if edge.requires_mapping:
                            changed = True
                        if edge.requires_data_generation:
                            data_changed = True
                        if reset_flags:
                            edge.mark_no_changes()

        # if no application, but a machine graph, check for changes there
        elif self._original_machine_graph.n_vertices:
            for machine_vertex in self._original_machine_graph.vertices:
                if isinstance(machine_vertex, AbstractChangableAfterRun):
                    if machine_vertex.requires_mapping:
                        changed = True
                    if machine_vertex.requires_data_generation:
                        data_changed = True
                    if reset_flags:
                        machine_vertex.mark_no_changes()
            for partition in \
                    self._original_machine_graph.outgoing_edge_partitions:
                for machine_edge in partition.edges:
                    if isinstance(machine_edge, AbstractChangableAfterRun):
                        if machine_edge.requires_mapping:
                            changed = True
                        if machine_edge.requires_data_generation:
                            data_changed = True
                        if reset_flags:
                            machine_edge.mark_no_changes()
        return changed, data_changed

    @property
    @overrides(SimulatorInterface.has_ran)
    def has_ran(self):
        return self._has_ran

    @property
    @overrides(SimulatorInterface.machine)
    def machine(self):
<<<<<<< HEAD
        """ The python machine object

        :rtype: :py:class:`spinn_machine.Machine`
        """
        return self._get_real_machine()
=======
        return self._get_machine()
>>>>>>> 9e660218

    @property
    @overrides(SimulatorInterface.no_machine_time_steps)
    def no_machine_time_steps(self):
        return self._no_machine_time_steps

    @property
    def machine_graph(self):
        return self._machine_graph

    @property
    def original_machine_graph(self):
        return self._original_machine_graph

    @property
    def original_application_graph(self):
        return self._original_application_graph

    @property
    def application_graph(self):
        """ The application graph used to derive the runtime machine \
            configuration.
        """
        return self._application_graph

    @property
    def routing_infos(self):
        return self._routing_infos

    @property
    def fixed_routes(self):
        return self._fixed_routes

    @property
    def placements(self):
        return self._placements

    @property
    @overrides(SimulatorInterface.transceiver)
    def transceiver(self):
        return self._txrx

    @property
    def graph_mapper(self):
        return self._graph_mapper

    @property
    def tags(self):
        return self._tags

    @property
    @overrides(SimulatorInterface.buffer_manager)
    def buffer_manager(self):
        return self._buffer_manager

    @property
    def dsg_algorithm(self):
        """ The DSG algorithm used by the tools
        """
        return self._dsg_algorithm

    @dsg_algorithm.setter
    def dsg_algorithm(self, new_dsg_algorithm):
        """ Set the DSG algorithm to be used by the tools

        :param new_dsg_algorithm: the new DSG algorithm name
        :rtype: None
        """
        self._dsg_algorithm = new_dsg_algorithm

    @property
    def none_labelled_edge_count(self):
        """ The number of times edges have not been labelled.
        """
        return self._none_labelled_edge_count

    def increment_none_labelled_edge_count(self):
        """ Increment the number of new edges which have not been labelled.
        """
        self._none_labelled_edge_count += 1

    @property
    def use_virtual_board(self):
        """ True if this run is using a virtual machine
        """
        return self._use_virtual_board

    def get_current_time(self):
        """ Get the current simulation time.

        :rtype: float
        """
        if self._has_ran:
            return (
                float(self._current_run_timesteps) *
                (self.machine_time_step / MICRO_TO_MILLISECOND_CONVERSION))
        return 0.0

    def get_generated_output(self, name_of_variable):
        """ Get the value of an inter-algorithm variable.

        :param name_of_variable: The variable to retrieve
        :type name_of_variable: str
        :return: The value (of arbitrary type), or None if the variable is \
            not found.
        """
        if self._has_ran:
            if name_of_variable in self._last_run_outputs:
                return self._last_run_outputs[name_of_variable]
            return None
        raise ConfigurationException(
            "Cannot call this function until after a simulation has ran.")

    def __repr__(self):
        return "general front end instance for machine {}".format(
            self._hostname)

    def add_application_vertex(self, vertex):
        """
        :param vertex: the vertex to add to the graph
        :type: ApplicationVertex
        :rtype: None
        :raises ConfigurationException: when both graphs contain vertices
        :raises PacmanConfigurationException:
            If there is an attempt to add the same vertex more than once
        """
        if (self._original_machine_graph.n_vertices > 0 and
                self._graph_mapper is None):
            raise ConfigurationException(
                "Cannot add vertices to both the machine and application"
                " graphs")
        self._original_application_graph.add_vertex(vertex)
        self._vertices_or_edges_added = True

    def add_machine_vertex(self, vertex):
        """
        :param vertex: the vertex to add to the graph
        :type: MachineVertex
        :rtype: None
        :raises ConfigurationException: when both graphs contain vertices
        :raises PacmanConfigurationException:
            If there is an attempt to add the same vertex more than once
        """
        # check that there's no application vertices added so far
        if self._original_application_graph.n_vertices > 0:
            raise ConfigurationException(
                "Cannot add vertices to both the machine and application"
                " graphs")
        self._original_machine_graph.add_vertex(vertex)
        self._vertices_or_edges_added = True

    def add_application_edge(self, edge_to_add, partition_identifier):
        """
        :param edge_to_add:
        :type: ApplicationEdge
        :param partition_identifier: \
            the partition identifier for the outgoing edge partition
        :type partition_identifier: str
        :rtype: None
        """
        self._original_application_graph.add_edge(
            edge_to_add, partition_identifier)
        self._vertices_or_edges_added = True

    def add_machine_edge(self, edge, partition_id):
        """
        :param edge: the edge to add to the graph
        :type: MachineEdge
        :param partition_id: \
            the partition identifier for the outgoing edge partition
        :type partition_id: str
        :rtype: None
        """
        self._original_machine_graph.add_edge(edge, partition_id)
        self._vertices_or_edges_added = True

    def _shutdown(
            self, turn_off_machine=None, clear_routing_tables=None,
            clear_tags=None):
        self._state = Simulator_State.SHUTDOWN

        # if on a virtual machine then shut down not needed
        if self._use_virtual_board:
            return

        if self._machine_is_turned_off is not None:
            logger.info("Shutdown skipped as board is off for power save")
            return

        if turn_off_machine is None:
            turn_off_machine = self._config.getboolean(
                "Machine", "turn_off_machine")

        if clear_routing_tables is None:
            clear_routing_tables = self._config.getboolean(
                "Machine", "clear_routing_tables")

        if clear_tags is None:
            clear_tags = self._config.getboolean("Machine", "clear_tags")

        if self._txrx is not None:
            # if stopping on machine, clear IP tags and routing table
            self.__clear(clear_tags, clear_routing_tables)

        # Fully stop the application
        self.__stop_app()

        # stop the transceiver and allocation controller
        self.__close_transceiver(turn_off_machine)
        self.__close_allocation_controller()
        self._state = Simulator_State.SHUTDOWN

        try:
            if self._last_run_outputs and \
                    "NotificationInterface" in self._last_run_outputs:
                self._last_run_outputs["NotificationInterface"].close()
        except Exception:
            logger.exception(
                "Error when closing Notifications")

    def __clear(self, clear_tags, clear_routing_tables):
        # if stopping on machine, clear IP tags and
        if clear_tags:
            for ip_tag in self._tags.ip_tags:
                self._txrx.clear_ip_tag(
                    ip_tag.tag, board_address=ip_tag.board_address)
            for reverse_ip_tag in self._tags.reverse_ip_tags:
                self._txrx.clear_ip_tag(
                    reverse_ip_tag.tag,
                    board_address=reverse_ip_tag.board_address)

        # if clearing routing table entries, clear
        if clear_routing_tables:
            for router_table in self._router_tables.routing_tables:
                if not self._machine.get_chip_at(
                        router_table.x, router_table.y).virtual:
                    self._txrx.clear_multicast_routes(
                        router_table.x, router_table.y)

        # clear values
        self._no_sync_changes = 0

    def __stop_app(self):
        if self._txrx is not None and self._app_id is not None:
            self._txrx.stop_application(self._app_id)

    def __close_transceiver(self, turn_off_machine):
        if self._txrx is not None:
            if turn_off_machine:
                logger.info("Turning off machine")

            self._txrx.close(power_off_machine=turn_off_machine)
            self._txrx = None

    def __close_allocation_controller(self):
        if self._machine_allocation_controller is not None:
            self._machine_allocation_controller.close()
            self._machine_allocation_controller = None

    @overrides(SimulatorInterface.stop,
               extend_defaults=True, additional_arguments=(
                   "turn_off_machine", "clear_routing_tables", "clear_tags"))
    def stop(self, turn_off_machine=None,  # pylint: disable=arguments-differ
             clear_routing_tables=None, clear_tags=None):
        """
        :param turn_off_machine: decides if the machine should be powered down\
            after running the execution. Note that this powers down all boards\
            connected to the BMP connections given to the transceiver
        :type turn_off_machine: bool
        :param clear_routing_tables: informs the tool chain if it\
            should turn off the clearing of the routing tables
        :type clear_routing_tables: bool
        :param clear_tags: informs the tool chain if it should clear the tags\
            off the machine at stop
        :type clear_tags: boolean
        :rtype: None
        """
        if self._state in [Simulator_State.SHUTDOWN]:
            raise ConfigurationException("Simulator has already been shutdown")
        self._state = Simulator_State.SHUTDOWN

        # Keep track of any exception to be re-raised
        exc_info = None

        # If we have run forever, stop the binaries
        if (self._has_ran and self._current_run_timesteps is None and
                not self._use_virtual_board and not self._run_until_complete):
            executor = self._create_stop_workflow()
            run_complete = False
            try:
                executor.execute_mapping()
                self._pacman_provenance.extract_provenance(executor)
                run_complete = True

                # write provenance to file if necessary
                if self._config.getboolean("Reports", "write_provenance_data"):
                    self._gather_provenance_for_writing(executor)
            except Exception as e:
                exc_info = sys.exc_info()

                # If an exception occurs during a run, attempt to get
                # information out of the simulation before shutting down
                try:
                    # Only do this if the error occurred in the run
                    if not run_complete and not self._use_virtual_board:
                        self._recover_from_error(
                            e, exc_info[2], executor.get_item(
                                "ExecutableTargets"))
                except Exception:
                    logger.exception(
                        "Error when attempting to recover from error")

        if not self._use_virtual_board:
            if self._config.getboolean("Reports", "write_energy_report"):
                self._do_energy_report()

            # handle iobuf extraction
            if self._config.getboolean("Reports", "extract_iobuf"):
                self._extract_iobufs()

        # shut down the machine properly
        self._shutdown(turn_off_machine, clear_routing_tables, clear_tags)

        # display any provenance data gathered
        for i, provenance_items in enumerate(self._all_provenance_items):
            message = None
            if len(self._all_provenance_items) > 1:
                message = "Provenance from run {}".format(i)
            self._check_provenance(provenance_items, message)

            # Reset provenance
            self._all_provenance_items = list()

        if exc_info is not None:
            reraise(*exc_info)
        self.write_finished_file()

    def _create_stop_workflow(self):
        inputs = self._last_run_outputs
        tokens = self._last_run_tokens
        algorithms = []
        outputs = []

        # stop any binaries that need to be notified of the simulation
        # stopping if in infinite run
        if ExecutableType.USES_SIMULATION_INTERFACE in self._executable_types:
            algorithms.append("ApplicationFinisher")

        # Add the buffer extractor just in case
        algorithms.append("BufferExtractor")

        read_prov = self._config.getboolean("Reports", "read_provenance_data")

        # add extractor of iobuf if needed
        if self._config.getboolean("Reports", "extract_iobuf") and \
                self._config.getboolean("Reports", "extract_iobuf_during_run"):
            algorithms.append("ChipIOBufExtractor")

        # add extractor of provenance if needed
        if read_prov:
            algorithms.append("PlacementsProvenanceGatherer")
            algorithms.append("RouterProvenanceGatherer")
            algorithms.append("ProfileDataGatherer")
        if (self._config.getboolean("Reports", "write_energy_report") and
                not self._use_virtual_board):
            algorithms.append("ComputeEnergyUsed")
            if read_prov:
                algorithms.append("EnergyProvenanceReporter")

        # Assemble how to run the algorithms
        return PACMANAlgorithmExecutor(
            algorithms=algorithms, optional_algorithms=[], inputs=inputs,
            tokens=tokens, required_output_tokens=[],
            xml_paths=self._xml_paths,
            required_outputs=outputs, do_timings=self._do_timings,
            print_timings=self._print_timings,
            provenance_path=self._pacman_executor_provenance_path,
            provenance_name="stopping")

    def _do_energy_report(self):
        # create energy reporter
        energy_reporter = EnergyReport(
            self._report_default_directory,
            self._read_config_int("Machine", "version"), self._spalloc_server,
            self._remote_spinnaker_url, self.time_scale_factor)

        if self._buffer_manager is None or self._last_run_outputs is None:
            return
        # acquire provenance items
        router_provenance = self._last_run_outputs.get(
            "RouterProvenanceItems", None)
        power_used = self._last_run_outputs.get("PowerUsed", None)
        if router_provenance is None or power_used is None:
            return

        # run energy report
        energy_reporter.write_energy_report(
            self._placements, self._machine, self._current_run_timesteps,
            self._buffer_manager, power_used)

    def _extract_iobufs(self):
        if self._config.getboolean("Reports", "extract_iobuf_during_run"):
            return
        if self._config.getboolean("Reports", "clear_iobuf_during_run"):
            return
        extractor = ChipIOBufExtractor()
        extractor(
            transceiver=self._txrx,
            executable_targets=self._last_run_outputs["ExecutableTargets"],
            executable_finder=self._executable_finder,
            app_provenance_file_path=self._app_provenance_file_path,
            system_provenance_file_path=self._system_provenance_file_path)

    @overrides(SimulatorInterface.add_socket_address)
    def add_socket_address(self, socket_address):
        """
        :param socket_address: The address of the database socket
        :type socket_address: ~spinn_utilities.socket_address.SocketAddress
        :rtype: None
        """
        self._database_socket_addresses.add(socket_address)

    @staticmethod
    def _check_provenance(items, initial_message=None):
        """ Display any errors from provenance data.
        """
        initial_message_printed = False
        for item in items:
            if item.report:
                if not initial_message_printed and initial_message is not None:
                    print(initial_message)
                    initial_message_printed = True
                logger.warning(item.message)

    def _turn_off_on_board_to_save_power(self, config_flag):
        """ Executes the power saving mode of either on or off of the\
            SpiNNaker machine.

        :param config_flag: Flag read from the configuration file
        :type config_flag: str
        :rtype: None
        """
        # check if machine should be turned off
        turn_off = self._read_config_boolean("EnergySavings", config_flag)
        if turn_off is None:
            return

        # if a mode is set, execute
        if turn_off:
            if self._turn_off_board_to_save_power():
                logger.info("Board turned off based on: {}", config_flag)
        else:
            if self._turn_on_board_if_saving_power():
                logger.info("Board turned on based on: {}", config_flag)

    def _turn_off_board_to_save_power(self):
        """ Executes the power saving mode of turning off the SpiNNaker\
            machine.

        :return: true when successful, false otherwise
        :rtype: bool
        """
        # already off or no machine to turn off
        if self._machine_is_turned_off is not None or self._use_virtual_board:
            return False

        if self._machine_allocation_controller is not None:
            # switch power state if needed
            if self._machine_allocation_controller.power:
                self._machine_allocation_controller.set_power(False)
        else:
            self._txrx.power_off_machine()

        self._machine_is_turned_off = time.time()
        return True

    def _turn_on_board_if_saving_power(self):
        # Only required if previously turned off which never happens
        # on virtual machine
        if self._machine_is_turned_off is None:
            return False

        # Ensure the machine is completely powered down and
        # all residual electrons have gone
        already_off = time.time() - self._machine_is_turned_off
        if already_off < MINIMUM_OFF_STATE_TIME:
            delay = MINIMUM_OFF_STATE_TIME - already_off
            logger.warning(
                "Delaying turning machine back on for {} seconds. Consider "
                "disabling turn_off_board_after_discovery for scripts that "
                "have short preparation time.".format(delay))
            time.sleep(delay)

        if self._machine_allocation_controller is not None:
            # switch power state if needed
            if not self._machine_allocation_controller.power:
                self._machine_allocation_controller.set_power(True)
        else:
            self._txrx.power_on_machine()

        self._txrx.ensure_board_is_ready()
        self._machine_is_turned_off = None
        return True

    @property
    def has_reset_last(self):
        return self._has_reset_last

    @property
    @overrides(SimulatorInterface.config)
    def config(self):
        return self._config

    @property
    def get_number_of_available_cores_on_machine(self):
        """ The number of available cores on the machine after taking\
            into account preallocated resources.

        :return: number of available cores
        :rtype: int
        """
        # get machine if not got already
        if self._machine is None:
            self._get_real_machine()

        # get cores of machine
        cores = self._machine.total_available_user_cores
        take_into_account_chip_power_monitor = self._read_config_boolean(
            "Reports", "write_energy_report")
        if take_into_account_chip_power_monitor:
            cores -= self._machine.n_chips
        take_into_account_extra_monitor_cores = (self._config.getboolean(
            "Machine", "enable_advanced_monitor_support") or
                self._config.getboolean("Machine", "enable_reinjection"))
        if take_into_account_extra_monitor_cores:
            cores -= self._machine.n_chips
            cores -= len(self._machine.ethernet_connected_chips)
        return cores

    def stop_run(self):
        """ Request that the current infinite run stop.

        .. note::
            This will need to be called from another thread as the infinite \
            run call is blocking.
        """
        if self._state is not Simulator_State.IN_RUN:
            return
        with self._state_condition:
            self._state = Simulator_State.STOP_REQUESTED
            self._state_condition.notify_all()

    @staticmethod
    def __reset_object(obj):
        # Reset an object if appropriate
        if isinstance(obj, AbstractCanReset):
            obj.reset_to_first_timestep()

    def __reset_graph_elements(self):
        # Reset any object that can reset
        if self._original_application_graph.n_vertices:
            for vertex in self._original_application_graph.vertices:
                self.__reset_object(vertex)
            for p in self._original_application_graph.outgoing_edge_partitions:
                for edge in p.edges:
                    self.__reset_object(edge)
        elif self._original_machine_graph.n_vertices:
            for machine_vertex in self._original_machine_graph.vertices:
                self.__reset_object(machine_vertex)
            for p in self._original_machine_graph.outgoing_edge_partitions:
                for machine_edge in p.edges:
                    self.__reset_object(machine_edge)<|MERGE_RESOLUTION|>--- conflicted
+++ resolved
@@ -175,10 +175,6 @@
         # simulation is going to run on
         "_machine",
 
-        # The python representation of the largest SpiNNaker machine that this
-        # simulation has available to it
-        "_max_machine_available",
-
         # The SpiNNMan interface instance.
         "_txrx",
 
@@ -192,9 +188,6 @@
 
         #
         "_ip_address",
-
-        # the outputs generated from the max machine generation phase
-        "_max_machine_outputs",
 
         #
         "_machine_outputs",
@@ -449,7 +442,6 @@
         self._machine_graph = None
         self._tags = None
         self._machine = None
-        self._max_machine_available = None
         self._txrx = None
         self._buffer_manager = None
         self._java_caller = None
@@ -457,7 +449,6 @@
         self._executable_types = None
 
         # pacman executor objects
-        self._max_machine_outputs = None
         self._machine_outputs = None
         self._machine_tokens = None
         self._mapping_outputs = None
@@ -934,13 +925,8 @@
                 self._max_run_time_steps = None
 
             if self._machine is None:
-<<<<<<< HEAD
-                self._get_real_machine(total_run_time, n_machine_time_steps)
-            self._do_mapping(run_time, n_machine_time_steps, total_run_time)
-=======
                 self._get_machine(total_run_time, n_machine_time_steps)
             self._do_mapping(run_time, total_run_time)
->>>>>>> 9e660218
 
         # Check if anything has per-timestep SDRAM usage
         is_per_timestep_sdram = self._is_per_timestep_sdram()
@@ -1182,13 +1168,9 @@
                 logger.warning("problem when shutting down", exc_info=True)
             reraise(*exc_info)
 
-    def _get_max_available_machine(self):
-        """ supports locating the max machine available based off what machine \
-        access route is being used (spalloc, physical, HBP, virtual)
-        """
-
-        if self._max_machine_available is not None:
-            return self._max_machine_available
+    def _get_machine(self, total_run_time=0.0, n_machine_time_steps=None):
+        if self._machine is not None:
+            return self._machine
 
         # If we are using a directly connected machine, add the details to get
         # the machine and transceiver
@@ -1392,98 +1374,6 @@
         inputs = dict(self._extra_inputs)
         algorithms = list()
 
-<<<<<<< HEAD
-        # Set up common machine details
-        self._handle_machine_common_config(inputs)
-
-        # If we are using a directly connected machine, add the details to get
-        # the machine and transceiver
-        if self._hostname is not None:
-            inputs["IPAddress"] = self._hostname
-            inputs["BMPDetails"] = self._read_config("Machine", "bmp_names")
-            inputs["AutoDetectBMPFlag"] = self._config.getboolean(
-                "Machine", "auto_detect_bmp")
-            inputs["ScampConnectionData"] = self._read_config(
-                "Machine", "scamp_connections_data")
-            inputs["MaxCoreId"] = self._read_config_int(
-                "Machine", "core_limit")
-
-            algorithms.append("MachineGenerator")
-
-            outputs.append("MemoryMachine")
-            outputs.append("MemoryTransceiver")
-
-            executor = self._run_algorithms(
-                inputs, algorithms, outputs, [], [], "machine_generation")
-            self._machine = executor.get_item("MemoryMachine")
-            self._max_machine_available = self._machine
-            self._txrx = executor.get_item("MemoryTransceiver")
-            self._max_machine_outputs = executor.get_items()
-            self._machine_outputs = self._max_machine_outputs
-            self._machine_tokens = executor.get_completed_tokens()
-
-        if self._use_virtual_board:
-            inputs["IPAddress"] = "virtual"
-            inputs["NumberOfBoards"] = self._read_config_int(
-                "Machine", "number_of_boards")
-            inputs["MachineWidth"] = self._read_config_int(
-                "Machine", "width")
-            inputs["MachineHeight"] = self._read_config_int(
-                "Machine", "height")
-            inputs["MachineHasWrapAroundsFlag"] = self._read_config_boolean(
-                "Machine", "requires_wrap_arounds")
-            inputs["BMPDetails"] = None
-            inputs["AutoDetectBMPFlag"] = False
-            inputs["ScampConnectionData"] = None
-            inputs["CPUsPerVirtualChip"] = 16
-
-            # add max SDRAM size which we're going to allow (debug purposes)
-            inputs["MaxSDRAMSize"] = self._read_config_int(
-                "Machine", "max_sdram_allowed_per_chip")
-
-            algorithms.append("VirtualMachineGenerator")
-
-            outputs.append("MemoryMachine")
-
-            executor = self._run_algorithms(
-                inputs, algorithms, outputs, [], [], "machine_generation")
-
-            self._max_machine_outputs = executor.get_items()
-            self._machine_outputs = self._max_machine_outputs
-            self._machine_tokens = executor.get_completed_tokens()
-            self._machine = executor.get_item("MemoryMachine")
-            self._max_machine_available = self._machine
-
-        if (self._spalloc_server is not None or
-                self._remote_spinnaker_url is not None):
-            # if using spalloc system
-            if self._spalloc_server is not None:
-                inputs["SpallocServer"] = self._spalloc_server
-                inputs["SpallocPort"] = self._read_config_int(
-                    "Machine", "spalloc_port")
-                inputs["SpallocUser"] = self._read_config(
-                    "Machine", "spalloc_user")
-                inputs["SpallocMachine"] = self._read_config(
-                    "Machine", "spalloc_machine")
-                if self._n_chips_required is None:
-                    algorithms.append("SpallocMaxMachineGenerator")
-
-            # if using HBP server system
-            if self._remote_spinnaker_url is not None:
-                inputs["RemoteSpinnakerUrl"] = self._remote_spinnaker_url
-                if self._n_chips_required is None:
-                    algorithms.append("HBPMaxMachineGenerator")
-
-            executor = self._run_algorithms(
-                inputs, algorithms, outputs, [], [],
-                "max_available_machine_generation")
-
-            self._max_machine_outputs = executor.get_items()
-            self._max_machine_available = \
-                executor.get_item("MemoryVirtualMachine")
-
-    def _generate_machine_provenance(self):
-=======
         self._create_version_provenance()
         inputs["UsingAdvancedMonitorSupport"] = self._config.getboolean(
             "Machine", "enable_advanced_monitor_support")
@@ -1555,7 +1445,6 @@
         return inputs, algorithms
 
     def _create_version_provenance(self):
->>>>>>> 9e660218
         # Add the version information to the provenance data at the start
         version_provenance = list()
         version_provenance.append(ProvenanceDataItem(
@@ -1583,204 +1472,7 @@
             for name, value in self._front_end_versions:
                 version_provenance.append(ProvenanceDataItem(
                     names=["version_data", name], value=value))
-<<<<<<< HEAD
-        return version_provenance
-
-    def _get_system_functionality_algorithms_and_inputs(self):
-        """ determines which algorithms and inputs are needed for the \
-        system functionality
-
-        :return: inputs dict and algorithm list.
-        """
-        inputs = dict()
-        algorithms = list()
-        inputs["UsingAdvancedMonitorSupport"] = self._config.getboolean(
-            "Machine", "enable_advanced_monitor_support")
-
-        # add algorithms for handling LPG placement and edge insertion
-        if self._live_packet_recorder_params:
-            algorithms.append("PreAllocateResourcesForLivePacketGatherers")
-            inputs['LivePacketRecorderParameters'] = \
-                self._live_packet_recorder_params
-
-        if self._config.getboolean("Reports", "write_energy_report"):
-            algorithms.append("PreAllocateResourcesForChipPowerMonitor")
-            inputs['MemorySamplingFrequency'] = self._config.getint(
-                "EnergyMonitor", "sampling_frequency")
-            inputs['MemoryNumberSamplesPerRecordingEntry'] = \
-                self._config.getint(
-                    "EnergyMonitor", "n_samples_per_recording_entry")
-
-        # add algorithms for handling extra monitor code
-        if (self._config.getboolean("Machine",
-                                    "enable_advanced_monitor_support") or
-                self._config.getboolean("Machine", "enable_reinjection")):
-            algorithms.append("PreAllocateResourcesForExtraMonitorSupport")
-        return inputs, algorithms
-
-    def _get_real_machine(self, total_run_time=0.0, n_machine_time_steps=None):
-        if self._machine is not None:
-            return self._machine
-
-        # get the biggest machine available to the system (might be the real
-        # machine when using virtual or a physical machine)
-        self._get_max_available_machine()
-        if self._machine is not None:
-            return self._machine
-
-        inputs = dict(self._max_machine_outputs)
-        # set up machine provenance
-        inputs["ProvenanceItems"] = self._generate_machine_provenance()
-
-        algorithms = list()
-        outputs = list()
-
-        # add system algorithms/inputs as required
-        system_inputs, system_algorithms = \
-            self._get_system_functionality_algorithms_and_inputs()
-        inputs.update(system_inputs)
-        algorithms.extend(system_algorithms)
-
-        # add the application and machine graphs as needed
-        if (self._application_graph is not None and
-                self._application_graph.n_vertices > 0):
-            inputs["MemoryApplicationGraph"] = self._application_graph
-        elif (self._machine_graph is not None and
-                self._machine_graph.n_vertices > 0):
-            inputs["MemoryMachineGraph"] = self._machine_graph
-
-        # add max SDRAM size which we're going to allow (debug purposes)
-        inputs["MaxSDRAMSize"] = self._read_config_int(
-            "Machine", "max_sdram_allowed_per_chip")
-
-        # Set the total run time
-        inputs["TotalRunTime"] = total_run_time
-        inputs["TotalMachineTimeSteps"] = n_machine_time_steps
-        inputs["MachineTimeStep"] = self._machine_time_step
-        inputs["TimeScaleFactor"] = self._time_scale_factor
-
-        if (self._application_graph is not None and
-                self._application_graph.n_vertices == 0 and
-                self._machine_graph is not None and
-                self._machine_graph.n_vertices == 0):
-            if self._config.getboolean(
-                    "Mode", "violate_no_vertex_in_graphs_restriction"):
-                logger.warning(
-                    "you graph has no vertices in it, but you have "
-                    "requested that we still execute.")
-            else:
-                raise ConfigurationException(
-                    "A allocated machine has been requested but there are "
-                    "no vertices to work out the size of the machine "
-                    "required and n_chips_required has not been set")
-
-        do_partitioning = False
-        # if the end user has requested violating the no vertex check,
-        # add the app graph and let the rest work out.
-        if (self._application_graph.n_vertices != 0 or (
-                self._config.getboolean(
-                    "Mode",
-                    "violate_no_vertex_in_graphs_restriction") and
-                self._machine_graph.n_vertices == 0)):
-            inputs["MemoryApplicationGraph"] = self._application_graph
-            algorithms.extend(self._config.get(
-                "Mapping",
-                "application_to_machine_graph_algorithms").split(","))
-            outputs.append("MemoryMachineGraph")
-            outputs.append("MemoryGraphMapper")
-            do_partitioning = True
-
-        # only add machine graph is it has vertices. as the check for
-        # no vertices in both graphs is checked above.
-        elif self._machine_graph.n_vertices != 0:
-            inputs["MemoryMachineGraph"] = self._machine_graph
-            algorithms.append("GraphMeasurer")
-        else:
-            # If we are using an allocation server but have been told how
-            # many chips to use, just use that as an input
-            inputs["NChipsRequired"] = self._n_chips_required
-
-        if self._spalloc_server is not None:
-            algorithms.append("SpallocAllocator")
-        elif self._remote_spinnaker_url is not None:
-            algorithms.append("HBPAllocator")
-
-        algorithms.append("MachineGenerator")
-
-        outputs.append("MemoryMachine")
-        outputs.append("IPAddress")
-        outputs.append("MemoryTransceiver")
-        outputs.append("MachineAllocationController")
-
-        executor = self._run_algorithms(
-            inputs, algorithms, outputs, [], [], "real_machine_generation")
-
-        self._machine_outputs = executor.get_items()
-        self._machine_tokens = executor.get_completed_tokens()
-        self._machine = executor.get_item("MemoryMachine")
-        self._ip_address = executor.get_item("IPAddress")
-        self._txrx = executor.get_item("MemoryTransceiver")
-        self._machine_allocation_controller = executor.get_item(
-            "MachineAllocationController")
-
-        if do_partitioning:
-            self._machine_graph = executor.get_item(
-                "MemoryMachineGraph")
-            self._graph_mapper = executor.get_item(
-                "MemoryGraphMapper")
-
-        if self._txrx is not None and self._app_id is None:
-            self._app_id = self._txrx.app_id_tracker.get_new_id()
-
-        self._turn_off_on_board_to_save_power("turn_off_board_after_discovery")
-
-        if self._n_chips_required:
-            if self._machine.n_chips < self._n_chips_required:
-                raise ConfigurationException(
-                    "Failure to detect machine of with {} chips as requested. "
-                    "Only found {}".format(self._n_chips_required,
-                                           self._machine))
-
-        return self._machine
-
-    def _handle_machine_common_config(self, inputs):
-        """ Adds common parts of the machine configuration
-
-        :param inputs: the input dict
-        :rtype: None
-        """
-        down_chips, down_cores, down_links = \
-            helpful_functions.sort_out_downed_chips_cores_links(
-                self._config.get("Machine", "down_chips"),
-                self._config.get("Machine", "down_cores"),
-                self._config.get("Machine", "down_links"))
-        inputs["DownedChipsDetails"] = down_chips
-        inputs["DownedCoresDetails"] = down_cores
-        inputs["DownedLinksDetails"] = down_links
-        inputs["BoardVersion"] = self._read_config_int(
-            "Machine", "version")
-        inputs["ResetMachineOnStartupFlag"] = self._config.getboolean(
-            "Machine", "reset_machine_on_startup")
-        inputs["BootPortNum"] = self._read_config_int(
-            "Machine", "boot_connection_port_num")
-
-    def generate_file_machine(self):
-        inputs = {
-            "MemoryMachine": self.machine,
-            "FileMachineFilePath": os.path.join(
-                self._json_folder, "machine.json")
-        }
-        outputs = ["FileMachine"]
-        executor = PACMANAlgorithmExecutor(
-            algorithms=[], optional_algorithms=[], inputs=inputs, tokens=[],
-            xml_paths=self._xml_paths,
-            required_outputs=outputs, required_output_tokens=[],
-            do_timings=self._do_timings, print_timings=self._print_timings,
-            provenance_path=self._pacman_executor_provenance_path)
-        executor.execute_mapping()
-=======
         self._version_provenance = version_provenance
->>>>>>> 9e660218
 
     def _do_mapping(self, run_time, total_run_time):
 
@@ -2671,15 +2363,7 @@
     @property
     @overrides(SimulatorInterface.machine)
     def machine(self):
-<<<<<<< HEAD
-        """ The python machine object
-
-        :rtype: :py:class:`spinn_machine.Machine`
-        """
-        return self._get_real_machine()
-=======
         return self._get_machine()
->>>>>>> 9e660218
 
     @property
     @overrides(SimulatorInterface.no_machine_time_steps)
@@ -3203,7 +2887,7 @@
         """
         # get machine if not got already
         if self._machine is None:
-            self._get_real_machine()
+            self._get_machine()
 
         # get cores of machine
         cores = self._machine.total_available_user_cores
