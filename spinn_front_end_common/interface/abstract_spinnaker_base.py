# Copyright (c) 2017-2019 The University of Manchester
#
# This program is free software: you can redistribute it and/or modify
# it under the terms of the GNU General Public License as published by
# the Free Software Foundation, either version 3 of the License, or
# (at your option) any later version.
#
# This program is distributed in the hope that it will be useful,
# but WITHOUT ANY WARRANTY; without even the implied warranty of
# MERCHANTABILITY or FITNESS FOR A PARTICULAR PURPOSE.  See the
# GNU General Public License for more details.
#
# You should have received a copy of the GNU General Public License
# along with this program.  If not, see <http://www.gnu.org/licenses/>.

"""
main interface for the SpiNNaker tools
"""
from __future__ import division
from collections import defaultdict
import logging
import math
import signal
import sys
import time
import threading
from threading import Condition
from six import iteritems, reraise
from numpy import __version__ as numpy_version
from spinn_utilities.timer import Timer
from spinn_utilities.log import FormatAdapter
from spinn_utilities.overrides import overrides
from spinn_utilities import __version__ as spinn_utils_version
from spinn_machine import CoreSubsets
from spinn_machine import __version__ as spinn_machine_version
from spinn_machine.ignores import IgnoreChip, IgnoreCore, IgnoreLink
from spinnman.model.enums.cpu_state import CPUState
from spinnman import __version__ as spinnman_version
from spinnman.exceptions import SpiNNManCoresNotInStateException
from spinnman.model.cpu_infos import CPUInfos
from spinn_storage_handlers import __version__ as spinn_storage_version
from data_specification import __version__ as data_spec_version
from spalloc import __version__ as spalloc_version
from pacman.model.graphs.common import GraphMapper
from pacman.model.placements import Placements
from pacman.executor import PACMANAlgorithmExecutor
from pacman.exceptions import PacmanAlgorithmFailedToCompleteException
from pacman.model.graphs.application import (
    ApplicationGraph, ApplicationEdge, ApplicationVertex)
from pacman.model.graphs.machine import MachineGraph, MachineVertex
from pacman.model.resources import (PreAllocatedResourceContainer)
from pacman import __version__ as pacman_version
from spinn_front_end_common.abstract_models import (
    AbstractSendMeMulticastCommandsVertex,
    AbstractVertexWithEdgeToDependentVertices, AbstractChangableAfterRun,
    AbstractCanReset)
from spinn_front_end_common.utilities import (
    globals_variables, SimulatorInterface)
from spinn_front_end_common.utilities.constants import (
    MICRO_TO_MILLISECOND_CONVERSION)
from spinn_front_end_common.utilities.exceptions import ConfigurationException
from spinn_front_end_common.utilities.function_list import (
    get_front_end_common_pacman_xml_paths)
from spinn_front_end_common.utilities.helpful_functions import (
    convert_time_diff_to_total_milliseconds)
from spinn_front_end_common.utilities.report_functions import EnergyReport
from spinn_front_end_common.utilities.utility_objs import (
    ExecutableType, ProvenanceDataItem)
from spinn_front_end_common.utility_models import (
    CommandSender, CommandSenderMachineVertex,
    DataSpeedUpPacketGatherMachineVertex)
from spinn_front_end_common.interface.java_caller import JavaCaller
from spinn_front_end_common.interface.config_handler import ConfigHandler
from spinn_front_end_common.interface.provenance import (
    PacmanProvenanceExtractor)
from spinn_front_end_common.interface.simulator_state import Simulator_State
from spinn_front_end_common.interface.interface_functions import (
    ProvenanceJSONWriter, ProvenanceSQLWriter, ProvenanceXMLWriter,
    ChipProvenanceUpdater,  PlacementsProvenanceGatherer,
    RouterProvenanceGatherer, ChipIOBufExtractor)
from spinn_front_end_common import __version__ as fec_version
try:
    from scipy import __version__ as scipy_version
except ImportError:
    scipy_version = "scipy not installed"

logger = FormatAdapter(logging.getLogger(__name__))

#: Number of cores to be used when using a Virtual Machine and not specified
DEFAULT_N_VIRTUAL_CORES = 16

#: The minimum time a board is kept in the off state, in seconds
MINIMUM_OFF_STATE_TIME = 20

# 0-15 are reserved for system use (per lplana)
ALANS_DEFAULT_RANDOM_APP_ID = 16

# Number of provenace items before auto changes to sql format
PROVENANCE_TYPE_CUTOFF = 20000


class AbstractSpinnakerBase(ConfigHandler, SimulatorInterface):
    """ Main interface into the tools logic flow
    """
    # pylint: disable=broad-except

    __slots__ = [
        # the object that contains a set of file paths, which should encompass
        # all locations where binaries are for this simulation.
        "_executable_finder",

        # the number of chips required for this simulation to run, mainly tied
        # to the spalloc system
        "_n_chips_required",

        # the number of boards required for this simulation to run, mainly tied
        # to the spalloc system
        "_n_boards_required",

        # The IP-address of the SpiNNaker machine
        "_hostname",

        # the ip_address of the spalloc server
        "_spalloc_server",

        # the URL for the HBP platform interface
        "_remote_spinnaker_url",

        # the algorithm used for allocating machines from the HBP platform
        #  interface
        "_machine_allocation_controller",

        # the human readable label for the application graph.
        "_graph_label",

        # the pacman application graph, used to hold vertices which need to be
        # split to core sizes
        "_application_graph",

        # the end user application graph, used to hold vertices which need to
        # be split to core sizes
        "_original_application_graph",

        # the pacman machine graph, used to hold vertices which represent cores
        "_machine_graph",

        # the end user pacman machine graph, used to hold vertices which
        # represent cores.
        "_original_machine_graph",

        # boolean for empty graphs
        "_empty_graphs",

        # the mapping interface between application and machine graphs.
        "_graph_mapper",

        # The holder for where machine graph vertices are placed.
        "_placements",

        # The holder for the routing table entries for all used routers in this
        # simulation
        "_router_tables",

        # the holder for the keys used by the machine vertices for
        # communication
        "_routing_infos",

        # the holder for the fixed routes generated, if there are any
        "_fixed_routes",

        # The holder for the IP tags and reverse IP tags used by the simulation
        "_tags",

        # The python representation of the SpiNNaker machine that this
        # simulation is going to run on
        "_machine",

        # The SpiNNMan interface instance.
        "_txrx",

        # The manager of streaming buffered data in and out of the SpiNNaker
        # machine
        "_buffer_manager",

        # Handler for keep all the calls to Java in a single space.
        # May be null is configs request not to use Java
        "_java_caller",

        #
        "_ip_address",

        #
        "_machine_outputs",

        #
        "_machine_tokens",

        #
        "_mapping_outputs",

        #
        "_mapping_tokens",

        #
        "_load_outputs",

        #
        "_load_tokens",

        #
        "_last_run_outputs",

        #
        "_last_run_tokens",

        #
        "_pacman_provenance",

        #
        "_xml_paths",

        #
        "_extra_mapping_algorithms",

        #
        "_extra_mapping_inputs",

        #
        "_extra_inputs",

        #
        "_extra_pre_run_algorithms",

        #
        "_extra_post_run_algorithms",

        #
        "_extra_load_algorithms",

        #
        "_dsg_algorithm",

        #
        "_none_labelled_edge_count",

        #
        "_database_socket_addresses",

        #
        "_database_interface",

        #
        "_create_database",

        #
        "_has_ran",

        #
        "_state",

        #
        "_state_condition",

        #
        "_has_reset_last",

        #
        "_current_run_timesteps",

        #
        "_no_sync_changes",

        #
        "_max_run_time_steps",

        #
        "_no_machine_time_steps",

        # The lowest values auto pause resume may use as steps
        "_minimum_auto_time_steps",

        #
        "_app_id",

        #
        "_do_timings",

        #
        "_print_timings",

        #
        "_provenance_format",

        #
        "_raise_keyboard_interrupt",

        #
        "_n_calls_to_run",

        #
        "_command_sender",

        # iobuf cores
        "_cores_to_read_iobuf",

        #
        "_all_provenance_items",

        #
        "_executable_types",

        # mapping between parameters and the vertices which need to talk to
        # them
        "_live_packet_recorder_params",

        # place holder for checking the vertices being added to the recorders
        # tracker are all of the same vertex type.
        "_live_packet_recorders_associated_vertex_type",

        # the time the process takes to do mapping
        "_mapping_time",

        # the time the process takes to do load
        "_load_time",

        # the time takes to execute the simulation
        "_execute_time",
        # the timer used to log the execute time
        "_run_timer",

        # time takes to do data generation
        "_dsg_time",

        # time taken by the front end extracting things
        "_extraction_time",

        # power save mode. time board turned off or None if not turned off
        "_machine_is_turned_off",

        # Version information from the front end
        "_front_end_versions",

        "_last_except_hook",

        "_vertices_or_edges_added",

        # Version provenance
        "_version_provenance"
    ]

    def __init__(
            self, configfile, executable_finder, graph_label=None,
            database_socket_addresses=None, extra_algorithm_xml_paths=None,
            n_chips_required=None, n_boards_required=None,
            default_config_paths=None,
            validation_cfg=None, front_end_versions=None):
        """
        :param configfile: What the configuration file is called
        :type configfile: str
        :param executable_finder: How to find APLX files to deploy to SpiNNaker
        :type executable_finder: \
            ~spinn_utilities.executable_finder.ExecutableFinder
        :param graph_label: A label for the overall application graph
        :type graph_label: str
        :param database_socket_addresses: How to talk to notification databases
        :type database_socket_addresses: \
            iterable(~spinn_utilities.socket_address.SocketAddress)
        :param extra_algorithm_xml_paths: \
            Where to load definitions of extra algorithms from
        :type extra_algorithm_xml_paths: iterable(str)
        :param n_chips_required: \
            Overrides the number of chips to allocate from spalloc
        :type n_chips_required: int
        :param n_boards_required: \
            Overrides the number of boards to allocate from spalloc
        :type n_boards_required: int
        :param default_config_paths: Directories to load configurations from
        :type default_config_paths: list(str)
        :param validation_cfg: How to validate configuration files
        :type validation_cfg: str
        :param front_end_versions: information about what software is in use
        :type front_end_versions: list(tuple(str,str))
        """
        # pylint: disable=too-many-arguments
        ConfigHandler.__init__(
            self, configfile, default_config_paths, validation_cfg)

        # timings
        self._mapping_time = 0.0
        self._load_time = 0.0
        self._execute_time = 0.0
        self._dsg_time = 0.0
        self._extraction_time = 0.0

        self._executable_finder = executable_finder

        # output locations of binaries to be searched for end user info
        logger.info(
            "Will search these locations for binaries: {}",
            self._executable_finder.binary_paths)

        if n_chips_required is None or n_boards_required is None:
            self._n_chips_required = n_chips_required
            self._n_boards_required = n_boards_required
        else:
            raise ConfigurationException(
                "Please use at most one of n_chips_required or "
                "n_boards_required")
        self._hostname = None
        self._spalloc_server = None
        self._remote_spinnaker_url = None
        self._machine_allocation_controller = None

        # command sender vertex
        self._command_sender = None

        # store for Live Packet Gatherers
        self._live_packet_recorder_params = defaultdict(list)
        self._live_packet_recorders_associated_vertex_type = None

        # update graph label if needed
        if graph_label is None:
            self._graph_label = "Application_graph"
        else:
            self._graph_label = graph_label

        # pacman objects
        self._original_application_graph = \
            ApplicationGraph(label=self._graph_label)
        self._original_machine_graph = MachineGraph(label=self._graph_label)
        self._empty_graphs = False

        self._graph_mapper = None
        self._placements = None
        self._router_tables = None
        self._routing_infos = None
        self._fixed_routes = None
        self._application_graph = None
        self._machine_graph = None
        self._tags = None
        self._machine = None
        self._txrx = None
        self._buffer_manager = None
        self._java_caller = None
        self._ip_address = None
        self._executable_types = None

        # pacman executor objects
        self._machine_outputs = None
        self._machine_tokens = None
        self._mapping_outputs = None
        self._mapping_tokens = None
        self._load_outputs = None
        self._load_tokens = None
        self._last_run_outputs = list()
        self._last_run_tokens = list()
        self._pacman_provenance = PacmanProvenanceExtractor()
        self._all_provenance_items = list()
        self._version_provenance = list()
        self._xml_paths = self._create_xml_paths(extra_algorithm_xml_paths)

        # extra algorithms and inputs for runs, should disappear in future
        #  releases
        self._extra_mapping_algorithms = list()
        self._extra_mapping_inputs = dict()
        self._extra_inputs = dict()
        self._extra_pre_run_algorithms = list()
        self._extra_post_run_algorithms = list()
        self._extra_load_algorithms = list()

        self._dsg_algorithm = "GraphDataSpecificationWriter"

        # vertex label safety (used by reports mainly)
        self._none_labelled_edge_count = 0

        # database objects
        self._database_socket_addresses = set()
        if database_socket_addresses is not None:
            self._database_socket_addresses.update(database_socket_addresses)
        self._database_interface = None
        self._create_database = None

        # holder for timing related values
        self._has_ran = False
        self._state = Simulator_State.INIT
        self._state_condition = Condition()
        self._has_reset_last = False
        self._n_calls_to_run = 1
        self._current_run_timesteps = 0
        self._no_sync_changes = 0
        self._max_run_time_steps = None
        self._no_machine_time_steps = None
        self._minimum_auto_time_steps = self._config.getint(
                "Buffers", "minimum_auto_time_steps")

        self._app_id = self._read_config_int("Machine", "app_id")

        # folders
        self._pacman_executor_provenance_path = None
        self._set_up_output_folders(self._n_calls_to_run)

        # timing provenance elements
        self._do_timings = self._config.getboolean(
            "Reports", "write_algorithm_timings")
        self._print_timings = self._config.getboolean(
            "Reports", "display_algorithm_timings")
        self._provenance_format = self._config.get(
            "Reports", "provenance_format")
        if self._provenance_format not in ["xml", "json", "sql", "auto"]:
            raise Exception("Unknown provenance format: {}".format(
                self._provenance_format))

        # Setup for signal handling
        self._raise_keyboard_interrupt = False

        # By default board is kept on once started later
        self._machine_is_turned_off = None

        globals_variables.set_simulator(self)

        # Front End version information
        self._front_end_versions = front_end_versions

        self._last_except_hook = sys.excepthook
        self._vertices_or_edges_added = False

    def set_n_boards_required(self, n_boards_required):
        """
        Sets the machine requirements.

        Warning: This method should not be called after the machine
        requirements have be computed based on the graph.

        :param n_boards_required: The number of boards required
        :raises: ConfigurationException
            If any machine requirements have already been set
        """
        # Catch the unchanged case including leaving it None
        if n_boards_required == self._n_boards_required:
            return
        if self._n_boards_required is not None:
            raise ConfigurationException(
                "Illegal attempt to change previously set value.")
        if self._n_chips_required is not None:
            raise ConfigurationException(
                "Clash with n_chips_required.")
        self._n_boards_required = n_boards_required

    def update_extra_mapping_inputs(self, extra_mapping_inputs):
        """ Supply extra inputs to the mapping algorithms. Mappings are from\
            known names (the logical type names) to the values to bind to them.

        :param extra_inputs: The additional inputs to provide
        :type extra_inputs: dict(str,any)
        """
        if self.has_ran:
            raise ConfigurationException(
                "Changing mapping inputs is not supported after run")
        if extra_mapping_inputs is not None:
            self._extra_mapping_inputs.update(extra_mapping_inputs)

    def update_extra_inputs(self, extra_inputs):
        """ Supply extra inputs to the runtime algorithms. Mappings are from\
            known names (the logical type names) to the values to bind to them.

        :param extra_inputs: The additional inputs to provide
        :type extra_inputs: dict(str,any)
        """
        if self.has_ran:
            raise ConfigurationException(
                "Changing inputs is not supported after run")
        if extra_inputs is not None:
            self._extra_inputs.update(extra_inputs)

    def extend_extra_mapping_algorithms(self, extra_mapping_algorithms):
        """ Add custom mapping algorithms to the end of the sequence of \
            mapping algorithms to be run.

        :param extra_mapping_algorithms: Algorithms to add
        :type extra_mapping_algorithms: list
        """
        if self.has_ran:
            raise ConfigurationException(
                "Changing algorithms is not supported after run")
        if extra_mapping_algorithms is not None:
            self._extra_mapping_algorithms.extend(extra_mapping_algorithms)

    def prepend_extra_pre_run_algorithms(self, extra_pre_run_algorithms):
        """ Add custom pre-execution algorithms to the front of the sequence \
            of algorithms to be run.

        :param extra_pre_run_algorithms: Algorithms to add
        :type extra_pre_run_algorithms: list
        """
        if self.has_ran:
            raise ConfigurationException(
                "Changing algorithms is not supported after run")
        if extra_pre_run_algorithms is not None:
            self._extra_pre_run_algorithms[0:0] = extra_pre_run_algorithms

    def extend_extra_post_run_algorithms(self, extra_post_run_algorithms):
        """ Add custom post-execution algorithms to the sequence of \
            such algorithms to be run.

        :param extra_post_run_algorithms: Algorithms to add
        :type extra_post_run_algorithms: list
        """
        if self.has_ran:
            raise ConfigurationException(
                "Changing algorithms is not supported after run")
        if extra_post_run_algorithms is not None:
            self._extra_post_run_algorithms.extend(extra_post_run_algorithms)

    def extend_extra_load_algorithms(self, extra_load_algorithms):
        """ Add custom data-loading algorithms to the sequence of \
            such algorithms to be run.

        :param extra_load_algorithms: Algorithms to add
        :type extra_load_algorithms: list
        """
        if self.has_ran:
            raise ConfigurationException(
                "Changing algorithms is not supported after run")
        if extra_load_algorithms is not None:
            self._extra_load_algorithms.extend(extra_load_algorithms)

    def add_extraction_timing(self, timing):
        """ Record the time taken for doing data extraction.
        """
        ms = convert_time_diff_to_total_milliseconds(timing)
        self._extraction_time += ms

    def add_live_packet_gatherer_parameters(
            self, live_packet_gatherer_params, vertex_to_record_from,
            partition_ids):
        """ Adds params for a new LPG if needed, or adds to the tracker for\
            same params.

        :param live_packet_gatherer_params: params to look for a LPG
        :param vertex_to_record_from: \
            the vertex that needs to send to a given LPG
        :param partition_ids: \
            the IDs of the partitions to connect from the vertex
        :rtype: None
        """
        self._live_packet_recorder_params[live_packet_gatherer_params].append(
            (vertex_to_record_from, partition_ids))

        # verify that the vertices being added are of one vertex type.
        if self._live_packet_recorders_associated_vertex_type is None:
            if isinstance(vertex_to_record_from, ApplicationVertex):
                self._live_packet_recorders_associated_vertex_type = \
                    ApplicationVertex
            else:
                self._live_packet_recorders_associated_vertex_type = \
                    MachineVertex
        elif not isinstance(
                vertex_to_record_from,
                self._live_packet_recorders_associated_vertex_type):
            raise ConfigurationException(
                "Only one type of graph can be used during live output. "
                "Please fix and try again")

    # options names are all lower without _ inside config
    _DEBUG_ENABLE_OPTS = frozenset([
        "reportsenabled",
        "clear_iobuf_during_run", "extract_iobuf", "extract_iobuf_during_run"])
    _REPORT_DISABLE_OPTS = frozenset([
        "clear_iobuf_during_run", "extract_iobuf", "extract_iobuf_during_run"])

    def set_up_machine_specifics(self, hostname):
        """ Adds machine specifics for the different modes of execution

        :param hostname: machine name
        :type hostname: str
        :rtype: None
        """
        if hostname is not None:
            self._hostname = hostname
            logger.warning("The machine name from setup call is overriding "
                           "the machine name defined in the config file")
        else:
            self._hostname = self._read_config("Machine", "machine_name")
            self._spalloc_server = self._read_config(
                "Machine", "spalloc_server")
            self._remote_spinnaker_url = self._read_config(
                "Machine", "remote_spinnaker_url")

        if (self._hostname is None and self._spalloc_server is None and
                self._remote_spinnaker_url is None and
                not self._use_virtual_board):
            raise Exception(
                "A SpiNNaker machine must be specified your configuration"
                " file")

        n_items_specified = sum([
            1 if item is not None else 0
            for item in [
                self._hostname, self._spalloc_server,
                self._remote_spinnaker_url]])

        if (n_items_specified > 1 or
                (n_items_specified == 1 and self._use_virtual_board)):
            raise Exception(
                "Only one of machineName, spalloc_server, "
                "remote_spinnaker_url and virtual_board should be specified "
                "in your configuration files")

        if self._spalloc_server is not None:
            if self._read_config("Machine", "spalloc_user") is None:
                raise Exception(
                    "A spalloc_user must be specified with a spalloc_server")

    def __signal_handler(self, _signal, _frame):
        """ Handles closing down of script via keyboard interrupt

        :param _signal: the signal received (ignored)
        :param _frame: frame executed in (ignored)
        :return: None
        """
        # If we are to raise the keyboard interrupt, do so
        if self._raise_keyboard_interrupt:
            raise KeyboardInterrupt

        logger.error("User has cancelled simulation")
        self._shutdown()

    def exception_handler(self, exctype, value, traceback_obj):
        """ Handler of exceptions

        :param exctype:  the type of execution received
        :param value: the value of the exception
        :param traceback_obj: the trace back stuff
        """
        logger.error("Shutdown on exception")
        self._shutdown()
        return self._last_except_hook(exctype, value, traceback_obj)

    @overrides(SimulatorInterface.verify_not_running)
    def verify_not_running(self):
        if self._state in [Simulator_State.IN_RUN,
                           Simulator_State.RUN_FOREVER]:
            raise ConfigurationException(
                "Illegal call while a simulation is already running")
        if self._state in [Simulator_State.SHUTDOWN]:
            raise ConfigurationException(
                "Illegal call after simulation is shutdown")

    def run_until_complete(self):
        """ Run a simulation until it completes
        """
        self._run(None, run_until_complete=True)

    @overrides(SimulatorInterface.run)
    def run(self, run_time):
        """ Run a simulation for a fixed amount of time

        :param run_time: the run duration in milliseconds.
        """
        self._run(run_time)

    def _build_graphs_for_usage(self):
        # sort out app graph
        self._application_graph = ApplicationGraph(
            label=self._original_application_graph.label)
        for vertex in self._original_application_graph.vertices:
            self._application_graph.add_vertex(vertex)
        for outgoing_partition in \
                self._original_application_graph.outgoing_edge_partitions:
            for edge in outgoing_partition.edges:
                self._application_graph.add_edge(
                    edge, outgoing_partition.identifier)

        # sort out machine graph
        self._machine_graph = MachineGraph(
            label=self._original_machine_graph.label)
        for vertex in self._original_machine_graph.vertices:
            self._machine_graph.add_vertex(vertex)
        for outgoing_partition in \
                self._original_machine_graph.outgoing_edge_partitions:
            self._machine_graph.add_outgoing_edge_partition(outgoing_partition)
            for edge in outgoing_partition.edges:
                self._machine_graph.add_edge(
                    edge, outgoing_partition.identifier)

    def _calc_run_time(self, run_time):
        """
        Calculates n_machine_time_steps and total_run_time based on run_time\
        and machine_time_step

        This method rounds the run up to the next timestep as discussed in\
        https://github.com/SpiNNakerManchester/sPyNNaker/issues/149

        If run_time is None (run forever) both values will be None

        :param run_time: time user requested to run for in milliseconds
        :type run_time: float or None
        :return: n_machine_time_steps as a whole int and\
            total_run_time in milliseconds
        :rtype: (int,float) or (None, None)
        """
        if run_time is None:
            return None, None
        machine_time_step_ms = (
            self.machine_time_step / MICRO_TO_MILLISECOND_CONVERSION)
        n_machine_time_steps = math.ceil(run_time / machine_time_step_ms)
        calc_run_time = n_machine_time_steps * machine_time_step_ms

        # Allow for minor float errors
        if abs(run_time - calc_run_time) > 0.00001:
            logger.warning(
                "Your requested runtime of {}ms "
                "is not a multiple of the machine time step of {}ms "
                "and has therefor been rounded up to {}ms",
                run_time, machine_time_step_ms, calc_run_time)

        total_run_timesteps = (
            self._current_run_timesteps + n_machine_time_steps)
        total_run_time = (
            total_run_timesteps * machine_time_step_ms *
            self.time_scale_factor)

        # Convert dt into microseconds and divide by
        # realtime proportion to get hardware timestep
        hardware_timestep_us = int(round(
            float(self.machine_time_step) / float(self.time_scale_factor)))

        logger.info(
            "Simulating for {} {}ms timesteps "
            "using a hardware timestep of {}us",
            n_machine_time_steps,  machine_time_step_ms, hardware_timestep_us)

        return n_machine_time_steps, total_run_time

    def _run(self, run_time, run_until_complete=False):
        """ The main internal run function

        :param run_time: the run duration in milliseconds.
        """
        self.verify_not_running()

        # verify that we can keep doing auto pause and resume
        if self._has_ran and not self._use_virtual_board:
            can_keep_running = all(
                executable_type.supports_auto_pause_and_resume
                for executable_type in self._executable_types)
            if not can_keep_running:
                raise NotImplementedError(
                    "Only binaries that use the simulation interface can be"
                    " run more than once")

        self._state = Simulator_State.IN_RUN

        self._adjust_config(
            run_time, self._DEBUG_ENABLE_OPTS, self._REPORT_DISABLE_OPTS)

        # Install the Control-C handler
        if isinstance(threading.current_thread(), threading._MainThread):
            signal.signal(signal.SIGINT, self.__signal_handler)
            self._raise_keyboard_interrupt = True
            sys.excepthook = self._last_except_hook

        logger.info("Starting execution process")

        n_machine_time_steps, total_run_time = self._calc_run_time(run_time)
        if self._machine_allocation_controller is not None:
            self._machine_allocation_controller.extend_allocation(
                total_run_time)

        # If we have never run before, or the graph has changed,
        # start by performing mapping
        graph_changed, data_changed = self._detect_if_graph_has_changed(True)
        if graph_changed and self._has_ran and not self._has_reset_last:
            self.stop()
            raise NotImplementedError(
                "The network cannot be changed between runs without"
                " resetting")

        # If we have reset and the graph has changed, stop any running
        # application
        if (graph_changed or data_changed) and self._has_ran:
            if self._txrx is not None:
                self._txrx.stop_application(self._app_id)

            # change number of resets as loading the binary again resets the
            # sync to 0
            self._no_sync_changes = 0

            # create new sub-folder for reporting data
            self._set_up_output_folders(self._n_calls_to_run)

        # build the graphs to modify with system requirements
        if not self._has_ran or graph_changed:
            self._build_graphs_for_usage()
            self._add_dependent_verts_and_edges_for_application_graph()
            self._add_commands_to_command_sender()

            # Reset the machine graph if there is an application graph
            if self._application_graph.n_vertices:
                self._machine_graph = MachineGraph(self._graph_label)
                self._graph_mapper = None

            # Reset the machine if the graph has changed
            if not self._use_virtual_board and self._n_calls_to_run > 1:

                # wipe out stuff associated with a given machine, as these need
                # to be rebuilt.
                self._machine = None
                self._buffer_manager = None
                self._java_caller = None
                if self._txrx is not None:
                    self._txrx.close()
                    self._app_id = None
                if self._machine_allocation_controller is not None:
                    self._machine_allocation_controller.close()
                self._max_run_time_steps = None

            if self._machine is None:
                self._get_machine(total_run_time, n_machine_time_steps)
            self._do_mapping(run_time, total_run_time)

        # Check if anything has per-timestep SDRAM usage
        is_per_timestep_sdram = self._is_per_timestep_sdram()

        # Disable auto pause and resume if the binary can't do it
        if not self._use_virtual_board:
            for executable_type in self._executable_types:
                if not executable_type.supports_auto_pause_and_resume:
                    self._config.set("Buffers",
                                     "use_auto_pause_and_resume", "False")

        # Work out the maximum run duration given all recordings
        if self._max_run_time_steps is None:
            self._max_run_time_steps = self._deduce_data_n_timesteps()

        # Work out an array of timesteps to perform
        steps = None
        if (not self._config.getboolean("Buffers", "use_auto_pause_and_resume")
                or not is_per_timestep_sdram):

            # Runs should only be in units of max_run_time_steps at most
            if (is_per_timestep_sdram and
                    (self._max_run_time_steps < n_machine_time_steps or
                        n_machine_time_steps is None)):
                self._state = Simulator_State.FINISHED
                raise ConfigurationException(
                    "The SDRAM required by one or more vertices is based on"
                    " the run time, so the run time is limited to"
                    " {} time steps".format(self._max_run_time_steps))

            steps = [n_machine_time_steps]
        elif run_time is not None:

            # With auto pause and resume, any time step is possible but run
            # time more than the first will guarantee that run will be called
            # more than once
            steps = self._generate_steps(
                n_machine_time_steps, self._max_run_time_steps)

        # If we have never run before, or the graph has changed, or data has
        # been changed, generate and load the data
        if not self._has_ran or graph_changed or data_changed:
            self._do_data_generation(self._max_run_time_steps)

            # If we are using a virtual board, don't load
            if not self._use_virtual_board:
                self._do_load(graph_changed, data_changed)

        # Run for each of the given steps
        if run_time is not None:
            logger.info("Running for {} steps for a total of {}ms",
                        len(steps), run_time)
            for i, step in enumerate(steps):
                logger.info("Run {} of {}", i + 1, len(steps))
                self._do_run(step, graph_changed, run_until_complete)
        elif run_time is None and run_until_complete:
            logger.info("Running until complete")
            self._do_run(None, graph_changed, True)
        elif (not self._config.getboolean(
                "Buffers", "use_auto_pause_and_resume") or
                not is_per_timestep_sdram):
            logger.info("Running forever")
            self._do_run(None, graph_changed, run_until_complete)
            logger.info("Waiting for stop request")
            with self._state_condition:
                while self._state != Simulator_State.STOP_REQUESTED:
                    self._state_condition.wait()
        else:
            logger.info("Running forever in steps of {}ms".format(
                self._max_run_time_steps))
            i = 0
            while self._state != Simulator_State.STOP_REQUESTED:
                logger.info("Run {}".format(i + 1))
                self._do_run(
                    self._max_run_time_steps, graph_changed,
                    run_until_complete)
                i += 1

        # Indicate that the signal handler needs to act
        if isinstance(threading.current_thread(), threading._MainThread):
            self._raise_keyboard_interrupt = False
            self._last_except_hook = sys.excepthook
            sys.excepthook = self.exception_handler

        # update counter for runs (used by reports and app data)
        self._n_calls_to_run += 1
        if run_time is not None:
            self._state = Simulator_State.FINISHED
        else:
            self._state = Simulator_State.RUN_FOREVER

    def _is_per_timestep_sdram(self):
        for placement in self._placements.placements:
            if placement.vertex.resources_required.sdram.per_timestep:
                return True
        return False

    def _add_commands_to_command_sender(self):
        vertices = self._application_graph.vertices
        graph = self._application_graph
        command_sender_vertex = CommandSender
        if len(vertices) == 0:
            vertices = self._machine_graph.vertices
            graph = self._machine_graph
            command_sender_vertex = CommandSenderMachineVertex
        for vertex in vertices:
            if isinstance(vertex, AbstractSendMeMulticastCommandsVertex):
                # if there's no command sender yet, build one
                if self._command_sender is None:
                    self._command_sender = command_sender_vertex(
                        "auto_added_command_sender", None)
                    graph.add_vertex(self._command_sender)

                # allow the command sender to create key to partition map
                self._command_sender.add_commands(
                    vertex.start_resume_commands,
                    vertex.pause_stop_commands,
                    vertex.timed_commands, vertex)

        # add the edges from the command sender to the dependent vertices
        if self._command_sender is not None:
            edges, partition_ids = self._command_sender.edges_and_partitions()
            for edge, partition_id in zip(edges, partition_ids):
                graph.add_edge(edge, partition_id)

    def _add_dependent_verts_and_edges_for_application_graph(self):
        for vertex in self._application_graph.vertices:
            # add any dependent edges and vertices if needed
            if isinstance(vertex, AbstractVertexWithEdgeToDependentVertices):
                for dependant_vertex in vertex.dependent_vertices():
                    self._application_graph.add_vertex(dependant_vertex)
                    edge_partition_ids = vertex.\
                        edge_partition_identifiers_for_dependent_vertex(
                            dependant_vertex)
                    for edge_identifier in edge_partition_ids:
                        dependant_edge = ApplicationEdge(
                            pre_vertex=vertex,
                            post_vertex=dependant_vertex)
                        self._application_graph.add_edge(
                            dependant_edge, edge_identifier)

    def _deduce_data_n_timesteps(self):
        """ Operates the auto pause and resume functionality by figuring out\
            how many timer ticks a simulation can run before SDRAM runs out,\
            and breaks simulation into chunks of that long.

        :return: max time a simulation can run.
        """
        # Go through the placements and find how much SDRAM is used
        # on each chip
        usage_by_chip = dict()

        for placement in self._placements.placements:
            sdram_required = placement.vertex.resources_required.sdram
            if (placement.x, placement.y) in usage_by_chip:
                usage_by_chip[placement.x, placement.y] += sdram_required
            else:
                usage_by_chip[placement.x, placement.y] = sdram_required

        # Go through the chips and divide up the remaining SDRAM, finding
        # the minimum number of machine timesteps to assign
        max_time_steps = sys.maxsize
        for (x, y), sdram in usage_by_chip.items():
            size = self._machine.get_chip_at(x, y).sdram.size
            if sdram.per_timestep:
                max_this_chip = int((size - sdram.fixed) // sdram.per_timestep)
                max_time_steps = min(max_time_steps, max_this_chip)

        return max_time_steps

    @staticmethod
    def _generate_steps(n_steps, n_steps_per_segment):
        """ Generates the list of "timer" runs. These are usually in terms of\
            time steps, but need not be.

        :param n_steps: the total runtime in machine time steps
        :type n_steps: int
        :param n_steps_per_segment: the minimum allowed per chunk
        :type n_steps_per_segment: int
        :return: list of time steps
        """
        if n_steps == 0:
            return [0]
        n_full_iterations = int(math.floor(n_steps / n_steps_per_segment))
        left_over_steps = n_steps - n_full_iterations * n_steps_per_segment
        steps = [int(n_steps_per_segment)] * n_full_iterations
        if left_over_steps:
            steps.append(int(left_over_steps))
        return steps

    def _calculate_number_of_machine_time_steps(self, next_run_timesteps):
        if next_run_timesteps is not None:
            total_timesteps = next_run_timesteps + self._current_run_timesteps
            self._no_machine_time_steps = total_timesteps
            return total_timesteps

        self._no_machine_time_steps = None
        return None

    def _run_algorithms(
            self, inputs, algorithms, outputs, tokens, required_tokens,
            provenance_name, optional_algorithms=None):
        """ Runs getting a SpiNNaker machine logic

        :param inputs: the inputs
        :param algorithms: algorithms to call
        :param outputs: outputs to get
        :param tokens: The tokens to start with
        :param required_tokens: The tokens that must be generated
        :param optional_algorithms: optional algorithms to use
        :param provenance_name: the name for provenance
        :return: None
        """
        # pylint: disable=too-many-arguments
        optional = optional_algorithms
        if optional is None:
            optional = []

        # Execute the algorithms
        executor = PACMANAlgorithmExecutor(
            algorithms=algorithms, optional_algorithms=optional,
            inputs=inputs, tokens=tokens,
            required_output_tokens=required_tokens, xml_paths=self._xml_paths,
            required_outputs=outputs, do_timings=self._do_timings,
            print_timings=self._print_timings,
            provenance_name=provenance_name,
            provenance_path=self._pacman_executor_provenance_path)

        try:
            executor.execute_mapping()
            self._pacman_provenance.extract_provenance(executor)
            return executor
        except Exception:
            self._txrx = executor.get_item("MemoryTransceiver")
            self._machine_allocation_controller = executor.get_item(
                "MachineAllocationController")
            exc_info = sys.exc_info()
            try:
                self._shutdown()
            except Exception:
                logger.warning("problem when shutting down", exc_info=True)
            reraise(*exc_info)

    def _get_machine(self, total_run_time=0.0, n_machine_time_steps=None):
        if self._machine is not None:
            return self._machine

        # If we are using a directly connected machine, add the details to get
        # the machine and transceiver
        if self._hostname is not None:
            self._machine_by_hostname(n_machine_time_steps, total_run_time)

        elif self._use_virtual_board:
            self._machine_by_virtual(n_machine_time_steps, total_run_time)
        else:
            # must be remote due to set_up_machine_specifics()
            self._machine_by_remote(n_machine_time_steps, total_run_time)

        if self._app_id is None:
            if self._txrx is None:
                self._app_id = ALANS_DEFAULT_RANDOM_APP_ID
            else:
                self._app_id = self._txrx.app_id_tracker.get_new_id()

        self._turn_off_on_board_to_save_power("turn_off_board_after_discovery")

        if self._n_chips_required:
            if self._machine.n_chips < self._n_chips_required:
                raise ConfigurationException(
                    "Failure to detect machine of with {} chips as requested. "
                    "Only found {}".format(self._n_chips_required,
                                           self._machine))
        if self._n_boards_required:
            if len(self._machine.ethernet_connected_chips) \
                    < self._n_boards_required:
                raise ConfigurationException(
                    "Failure to detect machine with {} boards as requested. "
                    "Only found {}".format(self._n_boards_required,
                                           self._machine))

        return self._machine

    def _machine_by_hostname(self, n_machine_time_steps, total_run_time):
        inputs, algorithms = self._get_machine_common(
            n_machine_time_steps, total_run_time)
        outputs = list()
        inputs["IPAddress"] = self._hostname
        inputs["BMPDetails"] = self._read_config("Machine", "bmp_names")
        inputs["AutoDetectBMPFlag"] = self._config.getboolean(
            "Machine", "auto_detect_bmp")
        inputs["ScampConnectionData"] = self._read_config(
            "Machine", "scamp_connections_data")
        inputs['ReportFolder'] = self._report_default_directory
        algorithms.append("MachineGenerator")

        outputs.append("MemoryMachine")
        outputs.append("MemoryTransceiver")

        executor = self._run_algorithms(
            inputs, algorithms, outputs, [], [], "machine_generation")
        self._machine = executor.get_item("MemoryMachine")
        self._txrx = executor.get_item("MemoryTransceiver")
        self._machine_outputs = executor.get_items()
        self._machine_tokens = executor.get_completed_tokens()

    def _machine_by_virtual(self, n_machine_time_steps, total_run_time):
        inputs, algorithms = self._get_machine_common(
            n_machine_time_steps, total_run_time)
        outputs = list()

        inputs["IPAddress"] = "virtual"
        inputs["NumberOfBoards"] = self._read_config_int(
            "Machine", "number_of_boards")
        inputs["MachineWidth"] = self._read_config_int(
            "Machine", "width")
        inputs["MachineHeight"] = self._read_config_int(
            "Machine", "height")
        inputs["MachineJsonPath"] = self._read_config(
            "Machine", "json_path")
        inputs["BMPDetails"] = None
        inputs["AutoDetectBMPFlag"] = False
        inputs["ScampConnectionData"] = None
        inputs["RouterTableEntriesPerRouter"] = \
            self._read_config_int("Machine", "RouterTableEntriesPerRouter")

        algorithms.append("VirtualMachineGenerator")

        outputs.append("MemoryMachine")

        executor = self._run_algorithms(
            inputs, algorithms, outputs, [], [], "machine_generation")
        self._machine_outputs = executor.get_items()
        self._machine_tokens = executor.get_completed_tokens()
        self._machine = executor.get_item("MemoryMachine")

    def _machine_by_remote(self, n_machine_time_steps, total_run_time):
        """
        Gets a machine when we know one of self._spalloc_server or\
            self._remote_spinnaker_url is defined
        """
        inputs, algorithms = self._get_machine_common(
            n_machine_time_steps, total_run_time)
        outputs = list()

        do_partitioning = self._machine_by_size(inputs, algorithms, outputs)
        inputs['ReportFolder'] = self._report_default_directory

        # if using spalloc system
        if self._spalloc_server is not None:
            inputs["SpallocServer"] = self._spalloc_server
            inputs["SpallocPort"] = self._read_config_int(
                "Machine", "spalloc_port")
            inputs["SpallocUser"] = self._read_config(
                "Machine", "spalloc_user")
            inputs["SpallocMachine"] = self._read_config(
                "Machine", "spalloc_machine")
        else:
            # must be using HBP server system
            inputs["RemoteSpinnakerUrl"] = self._remote_spinnaker_url

        if self._spalloc_server is not None:
            algorithms.append("SpallocAllocator")
        elif self._remote_spinnaker_url is not None:
            algorithms.append("HBPAllocator")

        algorithms.append("MachineGenerator")

        outputs.append("MemoryMachine")
        outputs.append("IPAddress")
        outputs.append("MemoryTransceiver")
        outputs.append("MachineAllocationController")

        executor = self._run_algorithms(
            inputs, algorithms, outputs, [], [], "machine_generation")

        self._machine_outputs = executor.get_items()
        self._machine_tokens = executor.get_completed_tokens()
        self._machine = executor.get_item("MemoryMachine")
        self._ip_address = executor.get_item("IPAddress")
        self._txrx = executor.get_item("MemoryTransceiver")
        self._machine_allocation_controller = executor.get_item(
            "MachineAllocationController")

        if do_partitioning:
            self._machine_graph = executor.get_item(
                "MemoryMachineGraph")
            self._graph_mapper = executor.get_item(
                "MemoryGraphMapper")

    def _machine_by_size(self, inputs, algorithms, outputs):
        """
        Checks if we can get a remote machine by size of if we have to use a\
        virtual machine to get the size

        Adds the requires info to inputs, algorithms, outputs

        :param inputs: Data to go into executor
        :param algorithms: Algorithms to execute
        :param outputs: Data needed after execution
        :return: True if and only if the required steps included partitioning
        """
        # If we are using an allocation server but have been told how
        # many chips to use, just use that as an input
        if self._n_chips_required:
            inputs["NChipsRequired"] = self._n_chips_required
            return False
        if self._n_boards_required:
            inputs["NBoardsRequired"] = self._n_boards_required
            return False

        # only add machine graph is it has vertices.
        if (self._machine_graph is not None and
                self._machine_graph.n_vertices != 0):
            inputs["MemoryMachineGraph"] = self._machine_graph
            algorithms.append("GraphMeasurer")
            do_partitioning = False
        # If we are using an allocation server, and we need a virtual
        # board, we need to use the virtual board to get the number of
        # chips to be allocated either by partitioning, or by measuring
        # the graph
        elif (self._application_graph is not None and
                self._application_graph.n_vertices > 0):
            inputs["MemoryApplicationGraph"] = self._application_graph
            algorithms.extend(self._config.get(
                "Mapping",
                "application_to_machine_graph_algorithms").split(","))
            outputs.append("MemoryMachineGraph")
            outputs.append("MemoryGraphMapper")
            do_partitioning = True
        else:
            # No way to decided size so default to one board
            logger.warning(
                "Your graph has no vertices in it. "
                "Will default to a machine with 1 board.")
            inputs["NBoardsRequired"] = 1
            return False

        # Ok we do need a virtual machine
        if self._spalloc_server is not None:
            algorithms.append("SpallocMaxMachineGenerator")
        else:
            algorithms.append("HBPMaxMachineGenerator")

        return do_partitioning

    def _get_machine_common(self, n_machine_time_steps, total_run_time):
        inputs = dict(self._extra_inputs)
        algorithms = list()

        self._create_version_provenance()
        inputs["UsingAdvancedMonitorSupport"] = self._config.getboolean(
            "Machine", "enable_advanced_monitor_support")
        inputs["DisableAdvancedMonitorUsageForDataIn"] = \
            self._config.getboolean(
                "Machine", "disable_advanced_monitor_usage_for_data_in")

        if self._config.getboolean("Buffers", "use_auto_pause_and_resume"):
            inputs["PlanNTimeSteps"] = self._minimum_auto_time_steps
        else:
            inputs["PlanNTimeSteps"] = n_machine_time_steps

        # add max SDRAM size and n_cores which we're going to allow
        # (debug purposes)
        inputs["MaxSDRAMSize"] = self._read_config_int(
            "Machine", "max_sdram_allowed_per_chip")
        # Set the total run time
        inputs["TotalRunTime"] = total_run_time
        inputs["MaxMachineCoreReduction"] = self._read_config_int(
            "Machine", "max_machine_core_reduction")
        inputs["MachineTimeStep"] = self.machine_time_step
        inputs["TimeScaleFactor"] = self.time_scale_factor

        inputs["DownedChipsDetails"] = IgnoreChip.parse_string(
            self._config.get("Machine", "down_chips"))
        inputs["DownedCoresDetails"] = IgnoreCore.parse_string(
            self._config.get("Machine", "down_cores"))
        inputs["DownedLinksDetails"] = IgnoreLink.parse_string(
            self._config.get("Machine", "down_links"))
        inputs["BoardVersion"] = self._read_config_int(
            "Machine", "version")
        inputs["ResetMachineOnStartupFlag"] = self._config.getboolean(
            "Machine", "reset_machine_on_startup")
        inputs["BootPortNum"] = self._read_config_int(
            "Machine", "boot_connection_port_num")
        inputs["RepairMachine"] = self._config.getboolean(
            "Machine", "repair_machine")
        inputs["IgnoreBadEthernets"] = self._config.getboolean(
            "Machine", "ignore_bad_ethernets")

        # add algorithms for handling LPG placement and edge insertion
        if self._live_packet_recorder_params:
            algorithms.append("PreAllocateResourcesForLivePacketGatherers")
            inputs['LivePacketRecorderParameters'] = \
                self._live_packet_recorder_params

        if self._config.getboolean("Reports", "write_energy_report"):
            algorithms.append("PreAllocateResourcesForChipPowerMonitor")
            inputs['MemorySamplingFrequency'] = self._config.getint(
                "EnergyMonitor", "sampling_frequency")
            inputs['MemoryNumberSamplesPerRecordingEntry'] = \
                self._config.getint(
                    "EnergyMonitor", "n_samples_per_recording_entry")

        # add algorithms for handling extra monitor code
        if (self._config.getboolean("Machine",
                                    "enable_advanced_monitor_support") or
                self._config.getboolean("Machine", "enable_reinjection")):
            algorithms.append("PreAllocateResourcesForExtraMonitorSupport")

        # add the application and machine graphs as needed
        if (self._application_graph is not None and
                self._application_graph.n_vertices > 0):
            inputs["MemoryApplicationGraph"] = self._application_graph
        elif (self._machine_graph is not None and
                self._machine_graph.n_vertices > 0):
            inputs["MemoryMachineGraph"] = self._machine_graph

        return inputs, algorithms

    def _create_version_provenance(self):
        # Add the version information to the provenance data at the start
        version_provenance = list()
        version_provenance.append(ProvenanceDataItem(
            ["version_data", "spinn_utilities_version"], spinn_utils_version))
        version_provenance.append(ProvenanceDataItem(
            ["version_data", "spinn_machine_version"], spinn_machine_version))
        version_provenance.append(ProvenanceDataItem(
            ["version_data", "spinn_storage_handlers_version"],
            spinn_storage_version))
        version_provenance.append(ProvenanceDataItem(
            ["version_data", "spalloc_version"], spalloc_version))
        version_provenance.append(ProvenanceDataItem(
            ["version_data", "spinnman_version"], spinnman_version))
        version_provenance.append(ProvenanceDataItem(
            ["version_data", "pacman_version"], pacman_version))
        version_provenance.append(ProvenanceDataItem(
            ["version_data", "data_specification_version"], data_spec_version))
        version_provenance.append(ProvenanceDataItem(
            ["version_data", "front_end_common_version"], fec_version))
        version_provenance.append(ProvenanceDataItem(
            ["version_data", "numpy_version"], numpy_version))
        version_provenance.append(ProvenanceDataItem(
            ["version_data", "scipy_version"], scipy_version))
        if self._front_end_versions is not None:
            for name, value in self._front_end_versions:
                version_provenance.append(ProvenanceDataItem(
                    names=["version_data", name], value=value))
        self._version_provenance = version_provenance

    def _do_mapping(self, run_time, total_run_time):

        # time the time it takes to do all pacman stuff
        mapping_total_timer = Timer()
        mapping_total_timer.start_timing()

        # update inputs with extra mapping inputs if required
        inputs = dict(self._machine_outputs)
        tokens = list(self._machine_tokens)
        if self._extra_mapping_inputs is not None:
            inputs.update(self._extra_mapping_inputs)

        # runtime full runtime from pynn
        inputs["RunTime"] = run_time
        inputs["TotalRunTime"] = total_run_time

        inputs["PostSimulationOverrunBeforeError"] = self._config.getint(
            "Machine", "post_simulation_overrun_before_error")

        # handle graph additions
        if (self._application_graph.n_vertices > 0 and
                self._graph_mapper is None):
            inputs["MemoryApplicationGraph"] = self._application_graph
        elif self._machine_graph.n_vertices > 0:
            inputs['MemoryMachineGraph'] = self._machine_graph
            if self._graph_mapper is not None:
                inputs["MemoryGraphMapper"] = self._graph_mapper
        else:
            self._empty_graphs = True
            logger.warning(
                "Your graph has no vertices in it.")
            inputs["MemoryApplicationGraph"] = self._application_graph
            inputs["MemoryGraphMapper"] = GraphMapper()
            inputs['MemoryMachineGraph'] = self._machine_graph

        inputs['ReportFolder'] = self._report_default_directory
        inputs["ProvenanceFilePath"] = self._provenance_file_path
        inputs["AppProvenanceFilePath"] = self._app_provenance_file_path
        inputs["SystemProvenanceFilePath"] = self._system_provenance_file_path
        inputs["JsonFolder"] = self._json_folder
        inputs["APPID"] = self._app_id
        inputs["TimeScaleFactor"] = self.time_scale_factor
        inputs["MachineTimeStep"] = self.machine_time_step
        inputs["DatabaseSocketAddresses"] = self._database_socket_addresses
        inputs["DatabaseWaitOnConfirmationFlag"] = self._config.getboolean(
            "Database", "wait_on_confirmation")
        inputs["WriteCheckerFlag"] = self._config.getboolean(
            "Mode", "verify_writes")
        inputs["WriteTextSpecsFlag"] = self._config.getboolean(
            "Reports", "write_text_specs")
        inputs["ExecutableFinder"] = self._executable_finder
        inputs["UserCreateDatabaseFlag"] = self._config.get(
            "Database", "create_database")
        inputs["SendStartNotifications"] = True
        inputs["SendStopNotifications"] = True
        inputs["WriteDataSpeedUpReportsFlag"] = self._config.getboolean(
            "Reports", "write_data_speed_up_reports")
        inputs["UsingReinjection"] = \
            (self._config.getboolean("Machine", "enable_reinjection") and
             self._config.getboolean(
                 "Machine", "enable_advanced_monitor_support"))
        inputs['CompressionTargetSize'] = self._config.getint(
            "Mapping", "router_table_compression_target_length")
        inputs["CompressionAsNeeded"] = self._config.getboolean(
            "Mapping", "router_table_compress_as_needed")
        inputs["CompressionAsFarAsPos"] = self._config.getboolean(
            "Mapping", "router_table_compress_as_far_as_possible")

        algorithms = list()

        if self._live_packet_recorder_params:
            algorithms.append(
                "InsertLivePacketGatherersToGraphs")
            algorithms.append("InsertEdgesToLivePacketGatherers")
            inputs['LivePacketRecorderParameters'] = \
                self._live_packet_recorder_params

        if self._config.getboolean("Reports", "write_energy_report"):
            algorithms.append(
                "InsertChipPowerMonitorsToGraphs")
            inputs['MemorySamplingFrequency'] = self._config.getint(
                "EnergyMonitor", "sampling_frequency")
            inputs['MemoryNumberSamplesPerRecordingEntry'] = \
                self._config.getint(
                    "EnergyMonitor", "n_samples_per_recording_entry")

        # handle extra monitor functionality
        add_data_speed_up = (self._config.getboolean(
            "Machine", "enable_advanced_monitor_support") or
            self._config.getboolean("Machine", "enable_reinjection"))
        if add_data_speed_up:
            algorithms.append("InsertExtraMonitorVerticesToGraphs")
            algorithms.append("InsertEdgesToExtraMonitorFunctionality")
            algorithms.append("SystemMulticastRoutingGenerator")
            algorithms.append("FixedRouteRouter")
            inputs['FixedRouteDestinationClass'] = \
                DataSpeedUpPacketGatherMachineVertex

        # handle extra mapping algorithms if required
        if self._extra_mapping_algorithms is not None:
            algorithms.extend(self._extra_mapping_algorithms)

        optional_algorithms = list()

        # Add reports
        if self._config.getboolean("Reports", "reports_enabled"):
            if self._config.getboolean("Reports",
                                       "write_tag_allocation_reports"):
                algorithms.append("TagReport")
            if self._config.getboolean("Reports", "write_router_info_report"):
                algorithms.append("routingInfoReports")
            if self._config.getboolean("Reports", "write_router_reports"):
                algorithms.append("RouterReports")
            if self._config.getboolean(
                    "Reports", "write_router_summary_report"):
                algorithms.append("RouterSummaryReport")

            # only add board chip report if requested
            if self._config.getboolean("Reports", "write_board_chip_report"):
                algorithms.append("BoardChipReport")

            # only add partitioner report if using an application graph
            if (self._config.getboolean(
                    "Reports", "write_partitioner_reports") and
                    self._application_graph.n_vertices != 0):
                algorithms.append("PartitionerReport")

            # only add write placer report with application graph when
            # there's application vertices
            if (self._config.getboolean(
                    "Reports", "write_application_graph_placer_report") and
                    self._application_graph.n_vertices != 0):
                algorithms.append("PlacerReportWithApplicationGraph")

            if self._config.getboolean(
                    "Reports", "write_machine_graph_placer_report"):
                algorithms.append("PlacerReportWithoutApplicationGraph")

            if self._config.getboolean(
                    "Reports", "write_json_machine"):
                algorithms.append("WriteJsonMachine")

            if self._config.getboolean(
                    "Reports", "write_json_machine_graph"):
                algorithms.append("WriteJsonMachineGraph")

            if self._config.getboolean(
                    "Reports", "write_json_placements"):
                algorithms.append("WriteJsonPlacements")

            if self._config.getboolean(
                    "Reports", "write_json_routing_tables"):
                algorithms.append("WriteJsonRoutingTables")

            if self._config.getboolean(
                    "Reports", "write_json_partition_n_keys_map"):
                algorithms.append("WriteJsonPartitionNKeysMap")

            # only add network specification report if there's
            # application vertices.
            if (self._config.getboolean(
                    "Reports", "write_network_specification_report")):
                algorithms.append("NetworkSpecificationReport")

        # only add the partitioner if there isn't already a machine graph
        algorithms.append("MallocBasedChipIDAllocator")
        if (self._application_graph.n_vertices and
                not self._machine_graph.n_vertices):
            full = self._config.get(
                "Mapping", "application_to_machine_graph_algorithms")
            algorithms.extend(full.replace(" ", "").split(","))
            inputs['MemoryPreviousAllocatedResources'] = \
                PreAllocatedResourceContainer()

        if self._use_virtual_board:
            full = self._config.get(
                "Mapping", "machine_graph_to_virtual_machine_algorithms")
        else:
            full = self._config.get(
                "Mapping", "machine_graph_to_machine_algorithms")
        algorithms.extend(full.replace(" ", "").split(","))

        # add check for algorithm start type
        if not self._use_virtual_board:
            algorithms.append("LocateExecutableStartType")

        # handle outputs
        outputs = [
            "MemoryPlacements", "MemoryRoutingTables",
            "MemoryTags", "MemoryRoutingInfos",
            "MemoryMachineGraph"
        ]

        if not self._use_virtual_board:
            outputs.append("ExecutableTypes")

        if add_data_speed_up:
            outputs.append("MemoryFixedRoutes")

        if self._application_graph.n_vertices > 0:
            outputs.append("MemoryGraphMapper")

        # Create a buffer manager if there isn't one already
        if not self._use_virtual_board:
            if self._buffer_manager is None:
                algorithms.append("BufferManagerCreator")
                outputs.append("BufferManager")
            else:
                inputs["BufferManager"] = self._buffer_manager
            if self._java_caller is None:
                if self._config.getboolean("Java", "use_java"):
                    java_call = self._config.get("Java", "java_call")
                    java_spinnaker_path = self._config.get_str(
                        "Java", "java_spinnaker_path")
                    java_properties = self._config.get_str(
                        "Java", "java_properties")
                    self._java_caller = JavaCaller(
                        self._json_folder, java_call, java_spinnaker_path,
                        java_properties)
            inputs["JavaCaller"] = self._java_caller

        # Execute the mapping algorithms
        executor = self._run_algorithms(
            inputs, algorithms, outputs, tokens, [], "mapping",
            optional_algorithms)

        # get result objects from the pacman executor
        self._mapping_outputs = executor.get_items()
        self._mapping_tokens = executor.get_completed_tokens()

        # Get the outputs needed
        self._placements = executor.get_item("MemoryPlacements")
        self._router_tables = executor.get_item("MemoryRoutingTables")
        self._tags = executor.get_item("MemoryTags")
        self._routing_infos = executor.get_item("MemoryRoutingInfos")
        self._graph_mapper = executor.get_item("MemoryGraphMapper")
        self._machine_graph = executor.get_item("MemoryMachineGraph")
        self._executable_types = executor.get_item("ExecutableTypes")

        if add_data_speed_up:
            self._fixed_routes = executor.get_item("MemoryFixedRoutes")

        if not self._use_virtual_board:
            self._buffer_manager = executor.get_item("BufferManager")

        self._mapping_time += convert_time_diff_to_total_milliseconds(
            mapping_total_timer.take_sample())
        self._mapping_outputs["MappingTimeMs"] = self._mapping_time

    def _do_data_generation(self, n_machine_time_steps):

        # set up timing
        data_gen_timer = Timer()
        data_gen_timer.start_timing()

        # The initial inputs are the mapping outputs
        inputs = dict(self._mapping_outputs)
        tokens = list(self._mapping_tokens)
        inputs["RunUntilTimeSteps"] = n_machine_time_steps

        inputs["FirstMachineTimeStep"] = self._current_run_timesteps
        inputs["RunTimeMachineTimeSteps"] = n_machine_time_steps
        inputs["DataNTimeSteps"] = self._max_run_time_steps

        # Run the data generation algorithms
        outputs = []
        algorithms = [self._dsg_algorithm]

        executor = self._run_algorithms(
            inputs, algorithms, outputs, tokens, [], "data_generation")
        self._mapping_outputs = executor.get_items()
        self._mapping_tokens = executor.get_completed_tokens()

        self._dsg_time += convert_time_diff_to_total_milliseconds(
            data_gen_timer.take_sample())
        self._mapping_outputs["DSGTimeMs"] = self._dsg_time

    def _do_load(self, graph_changed, data_changed):
        # set up timing
        load_timer = Timer()
        load_timer.start_timing()

        self._turn_on_board_if_saving_power()

        # The initial inputs are the mapping outputs
        inputs = dict(self._mapping_outputs)
        tokens = list(self._mapping_tokens)
        inputs["WriteMemoryMapReportFlag"] = (
            self._config.getboolean("Reports", "write_memory_map_report") and
            graph_changed
        )
        inputs["NoSyncChanges"] = self._no_sync_changes

        if not graph_changed and self._has_ran:
            inputs["ExecutableTargets"] = self._last_run_outputs[
                "ExecutableTargets"]

        algorithms = list()

        # add report for extracting routing table from machine report if needed
        # Add algorithm to clear routing tables and set up routing
        if not self._use_virtual_board and graph_changed:
            # only clear routing tables if we've not loaded them by now
            found = False
            for token in self._mapping_tokens:
                if token.name == "DataLoaded":
                    if token.part == "MulticastRoutesLoaded":
                        found = True
            if not found:
                algorithms.append("RoutingSetup")

            # Get the executable targets
            algorithms.append("GraphBinaryGatherer")

        loading_algorithm = self._read_config("Mapping", "loading_algorithms")
        if loading_algorithm is not None and (graph_changed or data_changed):
            algorithms.extend(loading_algorithm.split(","))
        algorithms.extend(self._extra_load_algorithms)

        write_memory_report = self._config.getboolean(
            "Reports", "write_memory_map_report")
        if write_memory_report and graph_changed:
            algorithms.append("MemoryMapOnHostReport")
            algorithms.append("MemoryMapOnHostChipReport")

        # Add reports that depend on compression
        routing_tables_needed = False
        if graph_changed:
            if self._config.getboolean(
                    "Reports", "write_routing_table_reports"):
                routing_tables_needed = True
                algorithms.append("unCompressedRoutingTableReports")

                if self._config.getboolean(
                        "Reports",
                        "write_routing_tables_from_machine_reports"):
                    algorithms.append("ReadRoutingTablesFromMachine")
                    algorithms.append("compressedRoutingTableReports")
                    algorithms.append("comparisonOfRoutingTablesReport")
                    algorithms.append("CompressedRouterSummaryReport")
                    algorithms.append("RoutingTableFromMachineReport")
            if self._config.getboolean(
                    "Reports", "write_routing_compression_checker_report"):
                routing_tables_needed = True
                algorithms.append("routingCompressionCheckerReport")

        # handle extra monitor functionality
        enable_advanced_monitor = self._config.getboolean(
            "Machine", "enable_advanced_monitor_support")
        if enable_advanced_monitor and (graph_changed or not self._has_ran):
            algorithms.append("LoadFixedRoutes")
            algorithms.append("FixedRouteFromMachineReport")

        # add optional algorithms
        optional_algorithms = list()

        if graph_changed or data_changed:
            optional_algorithms.append("RoutingTableLoader")
            optional_algorithms.append("TagsLoader")

        optional_algorithms.append("WriteMemoryIOData")
        optional_algorithms.append("HostExecuteApplicationDataSpecification")

        # Get the executable targets
        optional_algorithms.append("GraphBinaryGatherer")

        # algorithms needed for loading the binaries to the SpiNNaker machine
        optional_algorithms.append("LoadApplicationExecutableImages")
        algorithms.append("HostExecuteSystemDataSpecification")
        algorithms.append("LoadSystemExecutableImages")

        # Something probably a report needs the routing tables
        # This report is one way to get them if done on machine
        if routing_tables_needed:
            optional_algorithms.append("RoutingTableFromMachineReport")

        # Decide what needs to be done
        required_tokens = ["DataLoaded", "BinariesLoaded"]

        executor = self._run_algorithms(
            inputs, algorithms, [], tokens, required_tokens, "loading",
            optional_algorithms)
        self._no_sync_changes = executor.get_item("NoSyncChanges")
        self._load_outputs = executor.get_items()
        self._load_tokens = executor.get_completed_tokens()

        self._load_time += convert_time_diff_to_total_milliseconds(
            load_timer.take_sample())
        self._load_outputs["LoadTimeMs"] = self._load_time

    def _end_of_run_timing(self):
        """
        :return:
            mapping_time, dsg_time, load_time, execute_time, extraction_time
        :rtype: tuple(float, float, float, float, float)
        """
        timer = self._run_timer
        if timer is not None:
            self._execute_time += convert_time_diff_to_total_milliseconds(
                self._run_timer.take_sample())
        return (
            self._mapping_time, self._dsg_time, self._load_time,
            self._execute_time, self._extraction_time)

    def _do_run(self, n_machine_time_steps, graph_changed, run_until_complete):
        # start timer
        self._run_timer = Timer()
        self._run_timer.start_timing()

        run_complete = False
        executor, self._current_run_timesteps = self._create_execute_workflow(
            n_machine_time_steps, graph_changed, run_until_complete)
        try:
            executor.execute_mapping()
            self._pacman_provenance.extract_provenance(executor)
            run_complete = True

            # write provenance to file if necessary
            if (self._config.getboolean("Reports", "write_provenance_data") and
                    n_machine_time_steps is not None):
                prov_items = list()
                if self._version_provenance is not None:
                    prov_items.extend(self._version_provenance)
                prov_items.extend(self._pacman_provenance.data_items)
                prov_item = executor.get_item("GraphProvenanceItems")
                if prov_item is not None:
                    prov_items.extend(prov_item)
                prov_item = executor.get_item("PlacementsProvenanceItems")
                if prov_item is not None:
                    prov_items.extend(prov_item)
                prov_item = executor.get_item("RouterProvenanceItems")
                if prov_item is not None:
                    prov_items.extend(prov_item)
                prov_item = executor.get_item("PowerProvenanceItems")
                if prov_item is not None:
                    prov_items.extend(prov_item)
                self._pacman_provenance.clear()
                self._version_provenance = list()
                self._write_provenance(prov_items)
                self._all_provenance_items.append(prov_items)

            # move data around
            self._last_run_outputs = executor.get_items()
            self._last_run_tokens = executor.get_completed_tokens()
            self._no_sync_changes = executor.get_item("NoSyncChanges")
            self._has_reset_last = False
            self._has_ran = True

        except KeyboardInterrupt:
            logger.error("User has aborted the simulation")
            self._shutdown()
            sys.exit(1)
        except Exception as e:
            e_inf = sys.exc_info()

            # If an exception occurs during a run, attempt to get
            # information out of the simulation before shutting down
            try:
                if executor is not None:
                    # Only do this if the error occurred in the run
                    if not run_complete and not self._use_virtual_board:
                        self._last_run_outputs = executor.get_items()
                        self._last_run_tokens = executor.get_completed_tokens()
                        self._recover_from_error(
                            e, e_inf, executor.get_item("ExecutableTargets"))
                else:
                    logger.error(
                        "The PACMAN executor crashing during initialisation,"
                        " please read previous error message to locate its"
                        " error")
            except Exception:
                logger.exception("Error when attempting to recover from error")

            # if in debug mode, do not shut down machine
            if self._config.get("Mode", "mode") != "Debug":
                try:
                    self.stop(
                        turn_off_machine=False, clear_routing_tables=False,
                        clear_tags=False)
                except Exception:
                    logger.exception("Error when attempting to stop")

            # reraise exception
            reraise(*e_inf)

    def _create_execute_workflow(
            self, n_machine_time_steps, graph_changed, run_until_complete):
        # calculate number of machine time steps
        run_until_timesteps = self._calculate_number_of_machine_time_steps(
            n_machine_time_steps)
        run_time = None
        if n_machine_time_steps is not None:
            run_time = (
                n_machine_time_steps * self.machine_time_step /
                MICRO_TO_MILLISECOND_CONVERSION)

        # if running again, load the outputs from last load or last mapping
        if self._load_outputs is not None:
            inputs = dict(self._load_outputs)
            tokens = list(self._load_tokens)
        else:
            inputs = dict(self._mapping_outputs)
            tokens = list(self._mapping_tokens)

        inputs["RanToken"] = self._has_ran
        inputs["NoSyncChanges"] = self._no_sync_changes
        inputs["RunTimeMachineTimeSteps"] = n_machine_time_steps
        inputs["RunUntilTimeSteps"] = run_until_timesteps
        inputs["RunTime"] = run_time
        inputs["FirstMachineTimeStep"] = self._current_run_timesteps
        if run_until_complete:
            inputs["RunUntilCompleteFlag"] = True

        inputs["ExtractIobufFromCores"] = self._config.get(
            "Reports", "extract_iobuf_from_cores")
        inputs["ExtractIobufFromBinaryTypes"] = self._read_config(
            "Reports", "extract_iobuf_from_binary_types")

        # update algorithm list with extra pre algorithms if needed
        if self._extra_pre_run_algorithms is not None:
            algorithms = list(self._extra_pre_run_algorithms)
        else:
            algorithms = list()

        if self._config.getboolean(
                "Reports", "write_sdram_usage_report_per_chip"):
            algorithms.append("SdramUsageReportPerChip")

        # clear iobuf if we are in multirun mode
        if (self._has_ran and not graph_changed and
                not self._use_virtual_board and not self._empty_graphs and
                self._config.getboolean("Reports", "clear_iobuf_during_run")):
            algorithms.append("ChipIOBufClearer")

        # Reload any parameters over the loaded data if we have already
        # run and not using a virtual board and the data hasn't already
        # been regenerated
        if self._has_ran and not self._use_virtual_board and not graph_changed:
            algorithms.append("DSGRegionReloader")

        # Update the run time if not using a virtual board
        if (not self._use_virtual_board and
                ExecutableType.USES_SIMULATION_INTERFACE in
                self._executable_types):
            algorithms.append("ChipRuntimeUpdater")

        # Add the database writer in case it is needed
        if not self._has_ran or graph_changed:
            algorithms.append("DatabaseInterface")
        else:
            inputs["DatabaseFilePath"] = (
                self._last_run_outputs["DatabaseFilePath"])
        if not self._use_virtual_board:
            algorithms.append("CreateNotificationProtocol")

        outputs = [
            "NoSyncChanges"
        ]

        if self._use_virtual_board:
            logger.warning(
                "Application will not actually be run as on a virtual board")
        elif (len(self._executable_types) == 1 and
                ExecutableType.NO_APPLICATION in self._executable_types):
            logger.warning(
                "Application will not actually be run as there is nothing to "
                "actually run")
            tokens.append("ApplicationRun")
        else:
            algorithms.append("ApplicationRunner")

        # ensure we exploit the parallel of data extraction by running it at\
        # end regardless of multirun, but only run if using a real machine
        if (not self._use_virtual_board and
                (run_until_complete or n_machine_time_steps is not None)):
            algorithms.append("BufferExtractor")

        write_prov = self._config.getboolean(
            "Reports", "write_provenance_data")
        if write_prov:
            algorithms.append("GraphProvenanceGatherer")

        # add any extra post algorithms as needed
        if self._extra_post_run_algorithms is not None:
            algorithms += self._extra_post_run_algorithms

        # add extractor of iobuf if needed
        if (self._config.getboolean("Reports", "extract_iobuf") and
                self._config.getboolean(
                    "Reports", "extract_iobuf_during_run") and
                not self._use_virtual_board and
                n_machine_time_steps is not None):
            algorithms.append("ChipIOBufExtractor")

        # add in the timing finalisation
        if not self._use_virtual_board:
            algorithms.append("FinaliseTimingData")
            if self._config.getboolean("Reports", "write_energy_report"):
                algorithms.append("ComputeEnergyUsed")
                if write_prov:
                    algorithms.append("EnergyProvenanceReporter")

        # add extractor of provenance if needed
        if (write_prov and not self._use_virtual_board and
                n_machine_time_steps is not None):
            algorithms.append("PlacementsProvenanceGatherer")
            algorithms.append("RouterProvenanceGatherer")
            algorithms.append("ProfileDataGatherer")

        # Decide what needs done
        required_tokens = []
        if not self._use_virtual_board:
            required_tokens = ["ApplicationRun"]

        return PACMANAlgorithmExecutor(
            algorithms=algorithms, optional_algorithms=[], inputs=inputs,
            tokens=tokens, required_output_tokens=required_tokens,
            xml_paths=self._xml_paths, required_outputs=outputs,
            do_timings=self._do_timings, print_timings=self._print_timings,
            provenance_path=self._pacman_executor_provenance_path,
            provenance_name="Execution"), run_until_timesteps

    def _write_provenance(self, provenance_data_items):
        """ Write provenance to disk
        """
        writer = None
        if self._provenance_format == "xml":
            writer = ProvenanceXMLWriter()
        elif self._provenance_format == "json":
            writer = ProvenanceJSONWriter()
        elif self._provenance_format == "sql":
            writer = ProvenanceSQLWriter()
        elif len(provenance_data_items) < PROVENANCE_TYPE_CUTOFF:
            writer = ProvenanceXMLWriter()
        else:
            writer = ProvenanceSQLWriter()
        writer(provenance_data_items, self._provenance_file_path)

    def _recover_from_error(self, exception, exc_info, executable_targets):
        # if exception has an exception, print to system
        logger.error("An error has occurred during simulation")
        # Print the detail including the traceback
        real_exception = exception
        if isinstance(exception, PacmanAlgorithmFailedToCompleteException):
            logger.error(exception.exception, exc_info=exc_info)
            real_exception = exception.exception
        else:
            logger.error(exception, exc_info=exc_info)

        logger.info("\n\nAttempting to extract data\n\n")

        # Extract router provenance
        extra_monitor_vertices = None
        prov_items = list()
        try:
            if (self._config.getboolean("Machine",
                                        "enable_advanced_monitor_support") or
                    self._config.getboolean("Machine", "enable_reinjection")):
                extra_monitor_vertices = self._last_run_outputs[
                    "MemoryExtraMonitorVertices"]
            router_provenance = RouterProvenanceGatherer()
            prov_item = router_provenance(
                transceiver=self._txrx, machine=self._machine,
                router_tables=self._router_tables,
                extra_monitor_vertices=extra_monitor_vertices,
                placements=self._placements,
                using_reinjection=self._config.getboolean(
                    "Machine", "enable_reinjection"))
            if prov_item is not None:
                prov_items.extend(prov_item)
        except Exception:
            logger.exception("Error reading router provenance")

        # Find the cores that are not in an expected state
        unsuccessful_cores = CPUInfos()
        if isinstance(real_exception, SpiNNManCoresNotInStateException):
            unsuccessful_cores = real_exception.failed_core_states()

        # If there are no cores in a bad state, find those not yet in
        # their finished state
        if not unsuccessful_cores:
            for executable_type in self._executable_types:
                failed_cores = self._txrx.get_cores_not_in_state(
                    self._executable_types[executable_type],
                    executable_type.end_state)
                for (x, y, p) in failed_cores:
                    unsuccessful_cores.add_processor(
                        x, y, p, failed_cores.get_cpu_info(x, y, p))

        # Print the details of error cores
        for (x, y, p), core_info in iteritems(unsuccessful_cores):
            state = core_info.state
            rte_state = ""
            if state == CPUState.RUN_TIME_EXCEPTION:
                rte_state = " ({})".format(core_info.run_time_error.name)
            logger.error("{}, {}, {}: {}{} {}".format(
                x, y, p, state.name, rte_state, core_info.application_name))
            if core_info.state == CPUState.RUN_TIME_EXCEPTION:
                logger.error(
                    "r0=0x{:08X} r1=0x{:08X} r2=0x{:08X} r3=0x{:08X}".format(
                        core_info.registers[0], core_info.registers[1],
                        core_info.registers[2], core_info.registers[3]))
                logger.error(
                    "r4=0x{:08X} r5=0x{:08X} r6=0x{:08X} r7=0x{:08X}".format(
                        core_info.registers[4], core_info.registers[5],
                        core_info.registers[6], core_info.registers[7]))
                logger.error("PSR=0x{:08X} SR=0x{:08X} LR=0x{:08X}".format(
                    core_info.processor_state_register,
                    core_info.stack_pointer, core_info.link_register))

        # Find the cores that are not in RTE i.e. that can still be read
        non_rte_cores = [
            (x, y, p)
            for (x, y, p), core_info in iteritems(unsuccessful_cores)
            if (core_info.state != CPUState.RUN_TIME_EXCEPTION and
                core_info.state != CPUState.WATCHDOG)]

        # If there are any cores that are not in RTE, extract data from them
        if (non_rte_cores and
                ExecutableType.USES_SIMULATION_INTERFACE in
                self._executable_types):
            placements = Placements()
            non_rte_core_subsets = CoreSubsets()
            for (x, y, p) in non_rte_cores:
                vertex = self._placements.get_vertex_on_processor(x, y, p)
                placements.add_placement(
                    self._placements.get_placement_of_vertex(vertex))
                non_rte_core_subsets.add_processor(x, y, p)

            # Attempt to force the cores to write provenance and exit
            try:
                updater = ChipProvenanceUpdater()
                updater(self._txrx, self._app_id, non_rte_core_subsets)
            except Exception:
                logger.exception("Could not update provenance on chip")

            # Extract any written provenance data
            try:
                extractor = PlacementsProvenanceGatherer()
                prov_item = extractor(self._txrx, placements)
                if prov_item is not None:
                    prov_items.extend(prov_item)
            except Exception:
                logger.exception("Could not read provenance")

        # Finish getting the provenance
        prov_items.extend(self._pacman_provenance.data_items)
        self._pacman_provenance.clear()
        self._write_provenance(prov_items)
        self._all_provenance_items.append(prov_items)

        # Read IOBUF where possible (that should be everywhere)
        iobuf = ChipIOBufExtractor()
        try:
            errors, warnings = iobuf(
                self._txrx, executable_targets, self._executable_finder,
                self._app_provenance_file_path,
                self._system_provenance_file_path,
                self._mapping_outputs["BinaryToExecutableType"],
                self._config.get("Reports", "extract_iobuf_from_cores"),
                self._config.get("Reports", "extract_iobuf_from_binary_types")
            )
        except Exception:
            logger.exception("Could not get iobuf")
            errors, warnings = [], []

        # Print the IOBUFs
        self._print_iobuf(errors, warnings)

    @staticmethod
    def _print_iobuf(errors, warnings):
        for warning in warnings:
            logger.warning(warning)
        for error in errors:
            logger.error(error)

    def reset(self):
        """ Code that puts the simulation back at time zero
        """

        logger.info("Resetting")

        # rewind the buffers from the buffer manager, to start at the beginning
        # of the simulation again and clear buffered out
        if self._buffer_manager is not None:
            self._buffer_manager.reset()

        # reset the current count of how many milliseconds the application
        # has ran for over multiple calls to run
        self._current_run_timesteps = 0

        # sets the reset last flag to true, so that when run occurs, the tools
        # know to update the vertices which need to know a reset has occurred
        self._has_reset_last = True

        # Reset the graph off the machine, to set things to time 0
        self.__reset_graph_elements()

    def _create_xml_paths(self, extra_algorithm_xml_paths):
        # add the extra xml files from the config file
        xml_paths = self._config.get("Mapping", "extra_xmls_paths")
        if xml_paths == "None":
            xml_paths = list()
        else:
            xml_paths = xml_paths.split(",")

        xml_paths.extend(get_front_end_common_pacman_xml_paths())

        if extra_algorithm_xml_paths is not None:
            xml_paths.extend(extra_algorithm_xml_paths)

        return xml_paths

    def _detect_if_graph_has_changed(self, reset_flags=True):
        """ Iterates though the original graphs and look for changes
        """
        changed = False
        data_changed = False
        if self._vertices_or_edges_added:
            self._vertices_or_edges_added = False
            # Set changed - note that we can't return yet as we still have to
            # mark vertices as not changed, otherwise they will keep reporting
            # that they have changed when they haven't
            changed = True

        # if application graph is filled, check their changes
        if self._original_application_graph.n_vertices:
            for vertex in self._original_application_graph.vertices:
                if isinstance(vertex, AbstractChangableAfterRun):
                    if vertex.requires_mapping:
                        changed = True
                    if vertex.requires_data_generation:
                        data_changed = True
                    if reset_flags:
                        vertex.mark_no_changes()
            for partition in \
                    self._original_application_graph.outgoing_edge_partitions:
                for edge in partition.edges:
                    if isinstance(edge, AbstractChangableAfterRun):
                        if edge.requires_mapping:
                            changed = True
                        if edge.requires_data_generation:
                            data_changed = True
                        if reset_flags:
                            edge.mark_no_changes()

        # if no application, but a machine graph, check for changes there
        elif self._original_machine_graph.n_vertices:
            for machine_vertex in self._original_machine_graph.vertices:
                if isinstance(machine_vertex, AbstractChangableAfterRun):
                    if machine_vertex.requires_mapping:
                        changed = True
                    if machine_vertex.requires_data_generation:
                        data_changed = True
                    if reset_flags:
                        machine_vertex.mark_no_changes()
            for partition in \
                    self._original_machine_graph.outgoing_edge_partitions:
                for machine_edge in partition.edges:
                    if isinstance(machine_edge, AbstractChangableAfterRun):
                        if machine_edge.requires_mapping:
                            changed = True
                        if machine_edge.requires_data_generation:
                            data_changed = True
                        if reset_flags:
                            machine_edge.mark_no_changes()
        return changed, data_changed

    @property
    @overrides(SimulatorInterface.has_ran)
    def has_ran(self):
        return self._has_ran

    @property
    @overrides(SimulatorInterface.machine)
    def machine(self):
        return self._get_machine()

    @property
    @overrides(SimulatorInterface.no_machine_time_steps)
    def no_machine_time_steps(self):
        return self._no_machine_time_steps

    @property
    def machine_graph(self):
        return self._machine_graph

    @property
    def original_machine_graph(self):
        return self._original_machine_graph

    @property
    def original_application_graph(self):
        return self._original_application_graph

    @property
    def application_graph(self):
        """ The application graph used to derive the runtime machine \
            configuration.
        """
        return self._application_graph

    @property
    def routing_infos(self):
        return self._routing_infos

    @property
    def fixed_routes(self):
        return self._fixed_routes

    @property
    def placements(self):
        return self._placements

    @property
    @overrides(SimulatorInterface.transceiver)
    def transceiver(self):
        return self._txrx

    @property
    def graph_mapper(self):
        return self._graph_mapper

    @property
    def tags(self):
        return self._tags

    @property
    @overrides(SimulatorInterface.buffer_manager)
    def buffer_manager(self):
        return self._buffer_manager

    @property
    def dsg_algorithm(self):
        """ The DSG algorithm used by the tools
        """
        return self._dsg_algorithm

    @dsg_algorithm.setter
    def dsg_algorithm(self, new_dsg_algorithm):
        """ Set the DSG algorithm to be used by the tools

        :param new_dsg_algorithm: the new DSG algorithm name
        :rtype: None
        """
        self._dsg_algorithm = new_dsg_algorithm

    @property
    def none_labelled_edge_count(self):
        """ The number of times edges have not been labelled.
        """
        return self._none_labelled_edge_count

    def increment_none_labelled_edge_count(self):
        """ Increment the number of new edges which have not been labelled.
        """
        self._none_labelled_edge_count += 1

    @property
    def use_virtual_board(self):
        """ True if this run is using a virtual machine
        """
        return self._use_virtual_board

    def get_current_time(self):
        """ Get the current simulation time.

        :rtype: float
        """
        if self._has_ran:
            return (
                float(self._current_run_timesteps) *
                (self.machine_time_step / MICRO_TO_MILLISECOND_CONVERSION))
        return 0.0

    def get_generated_output(self, name_of_variable):
        """ Get the value of an inter-algorithm variable.

        :param name_of_variable: The variable to retrieve
        :type name_of_variable: str
        :return: The value (of arbitrary type), or None if the variable is \
            not found.
        """
        if self._has_ran:
            if name_of_variable in self._last_run_outputs:
                return self._last_run_outputs[name_of_variable]
            return None
        raise ConfigurationException(
            "Cannot call this function until after a simulation has ran.")

    def __repr__(self):
        return "general front end instance for machine {}".format(
            self._hostname)

    def add_application_vertex(self, vertex):
        """
        :param vertex: the vertex to add to the graph
        :type: ApplicationVertex
        :rtype: None
        :raises ConfigurationException: when both graphs contain vertices
        :raises PacmanConfigurationException:
            If there is an attempt to add the same vertex more than once
        """
        if (self._original_machine_graph.n_vertices > 0 and
                self._graph_mapper is None):
            raise ConfigurationException(
                "Cannot add vertices to both the machine and application"
                " graphs")
        self._original_application_graph.add_vertex(vertex)
        self._vertices_or_edges_added = True

    def add_machine_vertex(self, vertex):
        """
        :param vertex: the vertex to add to the graph
        :type: MachineVertex
        :rtype: None
        :raises ConfigurationException: when both graphs contain vertices
        :raises PacmanConfigurationException:
            If there is an attempt to add the same vertex more than once
        """
        # check that there's no application vertices added so far
        if self._original_application_graph.n_vertices > 0:
            raise ConfigurationException(
                "Cannot add vertices to both the machine and application"
                " graphs")
        self._original_machine_graph.add_vertex(vertex)
        self._vertices_or_edges_added = True

    def add_application_edge(self, edge_to_add, partition_identifier):
        """
        :param edge_to_add:
        :type: ApplicationEdge
        :param partition_identifier: \
            the partition identifier for the outgoing edge partition
        :type partition_identifier: str
        :rtype: None
        """
        self._original_application_graph.add_edge(
            edge_to_add, partition_identifier)
        self._vertices_or_edges_added = True

    def add_machine_edge(self, edge, partition_id):
        """
        :param edge: the edge to add to the graph
        :type: MachineEdge
        :param partition_id: \
            the partition identifier for the outgoing edge partition
        :type partition_id: str
        :rtype: None
        """
        self._original_machine_graph.add_edge(edge, partition_id)
        self._vertices_or_edges_added = True

    def _shutdown(
            self, turn_off_machine=None, clear_routing_tables=None,
            clear_tags=None):
        self._state = Simulator_State.SHUTDOWN

        # if on a virtual machine then shut down not needed
        if self._use_virtual_board:
            return

        if self._machine_is_turned_off is not None:
            logger.info("Shutdown skipped as board is off for power save")
            return

        if turn_off_machine is None:
            turn_off_machine = self._config.getboolean(
                "Machine", "turn_off_machine")

        if clear_routing_tables is None:
            clear_routing_tables = self._config.getboolean(
                "Machine", "clear_routing_tables")

        if clear_tags is None:
            clear_tags = self._config.getboolean("Machine", "clear_tags")

        if self._txrx is not None:
            # if stopping on machine, clear IP tags and routing table
            self.__clear(clear_tags, clear_routing_tables)

        # Fully stop the application
        self.__stop_app()

        # stop the transceiver and allocation controller
        self.__close_transceiver(turn_off_machine)
        self.__close_allocation_controller()
        self._state = Simulator_State.SHUTDOWN

        try:
            if self._last_run_outputs and \
                    "NotificationInterface" in self._last_run_outputs:
                self._last_run_outputs["NotificationInterface"].close()
        except Exception:
            logger.exception(
                "Error when closing Notifications")

    def __clear(self, clear_tags, clear_routing_tables):
        # if stopping on machine, clear IP tags and
        if clear_tags:
            for ip_tag in self._tags.ip_tags:
                self._txrx.clear_ip_tag(
                    ip_tag.tag, board_address=ip_tag.board_address)
            for reverse_ip_tag in self._tags.reverse_ip_tags:
                self._txrx.clear_ip_tag(
                    reverse_ip_tag.tag,
                    board_address=reverse_ip_tag.board_address)

        # if clearing routing table entries, clear
        if clear_routing_tables:
            for router_table in self._router_tables.routing_tables:
                if not self._machine.get_chip_at(
                        router_table.x, router_table.y).virtual:
                    self._txrx.clear_multicast_routes(
                        router_table.x, router_table.y)

        # clear values
        self._no_sync_changes = 0

    def __stop_app(self):
        if self._txrx is not None and self._app_id is not None:
            self._txrx.stop_application(self._app_id)

    def __close_transceiver(self, turn_off_machine):
        if self._txrx is not None:
            if turn_off_machine:
                logger.info("Turning off machine")

            self._txrx.close(power_off_machine=turn_off_machine)
            self._txrx = None

    def __close_allocation_controller(self):
        if self._machine_allocation_controller is not None:
            self._machine_allocation_controller.close()
            self._machine_allocation_controller = None

    @overrides(SimulatorInterface.stop,
               extend_defaults=True, additional_arguments=(
                   "turn_off_machine", "clear_routing_tables", "clear_tags"))
    def stop(self, turn_off_machine=None,  # pylint: disable=arguments-differ
             clear_routing_tables=None, clear_tags=None):
        """
        :param turn_off_machine: decides if the machine should be powered down\
            after running the execution. Note that this powers down all boards\
            connected to the BMP connections given to the transceiver
        :type turn_off_machine: bool
        :param clear_routing_tables: informs the tool chain if it\
            should turn off the clearing of the routing tables
        :type clear_routing_tables: bool
        :param clear_tags: informs the tool chain if it should clear the tags\
            off the machine at stop
        :type clear_tags: boolean
        :rtype: None
        """
        if self._state in [Simulator_State.SHUTDOWN]:
            raise ConfigurationException("Simulator has already been shutdown")
        self._state = Simulator_State.SHUTDOWN

        # Keep track of any exception to be re-raised
        exc_info = None

        # If we have run forever, stop the binaries
        if (self._has_ran and self._current_run_timesteps is None and
                not self._use_virtual_board):
            executor = self._create_stop_workflow()
            run_complete = False
            try:
                executor.execute_mapping()
                self._pacman_provenance.extract_provenance(executor)
                run_complete = True

                # write provenance to file if necessary
                if self._config.getboolean("Reports", "write_provenance_data"):
                    prov_items = list()
                    if self._version_provenance is not None:
                        prov_items.extend(self._version_provenance)
                    prov_items.extend(self._pacman_provenance.data_items)
                    prov_item = executor.get_item("GraphProvenanceItems")
                    if prov_item is not None:
                        prov_items.extend(prov_item)
                    prov_item = executor.get_item("PlacementsProvenanceItems")
                    if prov_item is not None:
                        prov_items.extend(prov_item)
                    prov_item = executor.get_item("RouterProvenanceItems")
                    if prov_item is not None:
                        prov_items.extend(prov_item)
                    self._pacman_provenance.clear()
                    self._version_provenance = list()
                    self._write_provenance(prov_items)
                    self._all_provenance_items.append(prov_items)
            except Exception as e:
                exc_info = sys.exc_info()

                # If an exception occurs during a run, attempt to get
                # information out of the simulation before shutting down
                try:
                    # Only do this if the error occurred in the run
                    if not run_complete and not self._use_virtual_board:
                        self._recover_from_error(
                            e, exc_info[2], executor.get_item(
                                "ExecutableTargets"))
                except Exception:
                    logger.exception(
                        "Error when attempting to recover from error")

        if not self._use_virtual_board:
            if self._config.getboolean("Reports", "write_energy_report"):
                self._do_energy_report()

            # handle iobuf extraction
            if self._config.getboolean("Reports", "extract_iobuf"):
                self._extract_iobufs()

        # shut down the machine properly
        self._shutdown(turn_off_machine, clear_routing_tables, clear_tags)

        # display any provenance data gathered
        for i, provenance_items in enumerate(self._all_provenance_items):
            message = None
            if len(self._all_provenance_items) > 1:
                message = "Provenance from run {}".format(i)
            self._check_provenance(provenance_items, message)

            # Reset provenance
            self._all_provenance_items = list()

        if exc_info is not None:
            reraise(*exc_info)
        self.write_finished_file()

    def _create_stop_workflow(self):
        inputs = self._last_run_outputs
        tokens = self._last_run_tokens
        algorithms = []
        outputs = []

        # stop any binaries that need to be notified of the simulation
        # stopping if in infinite run
        if ExecutableType.USES_SIMULATION_INTERFACE in self._executable_types:
            algorithms.append("ApplicationFinisher")

        # Add the buffer extractor just in case
        algorithms.append("BufferExtractor")

        write_prov = self._config.getboolean("Reports", "writeProvenanceData")

        # add extractor of iobuf if needed
        if self._config.getboolean("Reports", "extract_iobuf") and \
                self._config.getboolean("Reports", "extract_iobuf_during_run"):
            algorithms.append("ChipIOBufExtractor")

        # add extractor of provenance if needed
        if write_prov:
            algorithms.append("PlacementsProvenanceGatherer")
            algorithms.append("RouterProvenanceGatherer")
            algorithms.append("ProfileDataGatherer")
        if (self._config.getboolean("Reports", "write_energy_report") and
                not self._use_virtual_board):
            algorithms.append("ComputeEnergyUsed")
            if write_prov:
                algorithms.append("EnergyProvenanceReporter")

        # Assemble how to run the algorithms
        return PACMANAlgorithmExecutor(
            algorithms=algorithms, optional_algorithms=[], inputs=inputs,
            tokens=tokens, required_output_tokens=[],
            xml_paths=self._xml_paths,
            required_outputs=outputs, do_timings=self._do_timings,
            print_timings=self._print_timings,
            provenance_path=self._pacman_executor_provenance_path,
            provenance_name="stopping")

    def _do_energy_report(self):
        # create energy reporter
        energy_reporter = EnergyReport(
            self._report_default_directory,
            self._read_config_int("Machine", "version"), self._spalloc_server,
            self._remote_spinnaker_url, self.time_scale_factor)

        if self._buffer_manager is None or self._last_run_outputs is None:
            return
        # acquire provenance items
<<<<<<< HEAD
        router_provenance = None
        pacman_provenance = None
        if len(self._last_run_outputs) != 0:
            router_provenance = self._last_run_outputs.get(
                "RouterProvenanceItems", None)
            if router_provenance is None:
                return
            pacman_provenance = self._pacman_provenance.data_items
=======
        router_provenance = self._last_run_outputs.get(
            "RouterProvenanceItems", None)
        power_used = self._last_run_outputs.get("PowerUsed", None)
        if router_provenance is None or power_used is None:
            return
>>>>>>> bf1d0a10

        # run energy report
        energy_reporter.write_energy_report(
            self._placements, self._machine, self._current_run_timesteps,
            self._buffer_manager, power_used)

    def _extract_iobufs(self):
        if self._config.getboolean("Reports", "extract_iobuf_during_run"):
            return
        if self._config.getboolean("Reports", "clear_iobuf_during_run"):
            return
        extractor = ChipIOBufExtractor()
        extractor(
            transceiver=self._txrx,
            executable_targets=self._last_run_outputs["ExecutableTargets"],
            executable_finder=self._executable_finder,
            app_provenance_file_path=self._app_provenance_file_path,
            system_provenance_file_path=self._system_provenance_file_path,
            binary_executable_types=(
                self._mapping_outputs["BinaryToExecutableType"]))

    @overrides(SimulatorInterface.add_socket_address)
    def add_socket_address(self, socket_address):
        """
        :param socket_address: The address of the database socket
        :type socket_address: ~spinn_utilities.socket_address.SocketAddress
        :rtype: None
        """
        self._database_socket_addresses.add(socket_address)

    @staticmethod
    def _check_provenance(items, initial_message=None):
        """ Display any errors from provenance data.
        """
        initial_message_printed = False
        for item in items:
            if item.report:
                if not initial_message_printed and initial_message is not None:
                    print(initial_message)
                    initial_message_printed = True
                logger.warning(item.message)

    def _turn_off_on_board_to_save_power(self, config_flag):
        """ Executes the power saving mode of either on or off of the\
            SpiNNaker machine.

        :param config_flag: Flag read from the configuration file
        :type config_flag: str
        :rtype: None
        """
        # check if machine should be turned off
        turn_off = self._read_config_boolean("EnergySavings", config_flag)
        if turn_off is None:
            return

        # if a mode is set, execute
        if turn_off:
            if self._turn_off_board_to_save_power():
                logger.info("Board turned off based on: {}", config_flag)
        else:
            if self._turn_on_board_if_saving_power():
                logger.info("Board turned on based on: {}", config_flag)

    def _turn_off_board_to_save_power(self):
        """ Executes the power saving mode of turning off the SpiNNaker\
            machine.

        :return: true when successful, false otherwise
        :rtype: bool
        """
        # already off or no machine to turn off
        if self._machine_is_turned_off is not None or self._use_virtual_board:
            return False

        if self._machine_allocation_controller is not None:
            # switch power state if needed
            if self._machine_allocation_controller.power:
                self._machine_allocation_controller.set_power(False)
        else:
            self._txrx.power_off_machine()

        self._machine_is_turned_off = time.time()
        return True

    def _turn_on_board_if_saving_power(self):
        # Only required if previously turned off which never happens
        # on virtual machine
        if self._machine_is_turned_off is None:
            return False

        # Ensure the machine is completely powered down and
        # all residual electrons have gone
        already_off = time.time() - self._machine_is_turned_off
        if already_off < MINIMUM_OFF_STATE_TIME:
            delay = MINIMUM_OFF_STATE_TIME - already_off
            logger.warning(
                "Delaying turning machine back on for {} seconds. Consider "
                "disabling turn_off_board_after_discovery for scripts that "
                "have short preparation time.".format(delay))
            time.sleep(delay)

        if self._machine_allocation_controller is not None:
            # switch power state if needed
            if not self._machine_allocation_controller.power:
                self._machine_allocation_controller.set_power(True)
        else:
            self._txrx.power_on_machine()

        self._txrx.ensure_board_is_ready()
        self._machine_is_turned_off = None
        return True

    @property
    def has_reset_last(self):
        return self._has_reset_last

    @property
    @overrides(SimulatorInterface.config)
    def config(self):
        return self._config

    @property
    def get_number_of_available_cores_on_machine(self):
        """ The number of available cores on the machine after taking\
            into account preallocated resources.

        :return: number of available cores
        :rtype: int
        """
        # get machine if not got already
        if self._machine is None:
            self._get_machine()

        # get cores of machine
        cores = self._machine.total_available_user_cores
        take_into_account_chip_power_monitor = self._read_config_boolean(
            "Reports", "write_energy_report")
        if take_into_account_chip_power_monitor:
            cores -= self._machine.n_chips
        take_into_account_extra_monitor_cores = (self._config.getboolean(
            "Machine", "enable_advanced_monitor_support") or
                self._config.getboolean("Machine", "enable_reinjection"))
        if take_into_account_extra_monitor_cores:
            cores -= self._machine.n_chips
            cores -= len(self._machine.ethernet_connected_chips)
        return cores

    def stop_run(self):
        """ Request that the current infinite run stop.

        .. note::
            This will need to be called from another thread as the infinite \
            run call is blocking.
        """
        if self._state is not Simulator_State.IN_RUN:
            return
        with self._state_condition:
            self._state = Simulator_State.STOP_REQUESTED
            self._state_condition.notify_all()

    @staticmethod
    def __reset_object(obj):
        # Reset an object if appropriate
        if isinstance(obj, AbstractCanReset):
            obj.reset_to_first_timestep()

    def __reset_graph_elements(self):
        # Reset any object that can reset
        if self._original_application_graph.n_vertices:
            for vertex in self._original_application_graph.vertices:
                self.__reset_object(vertex)
            for p in self._original_application_graph.outgoing_edge_partitions:
                for edge in p.edges:
                    self.__reset_object(edge)
        elif self._original_machine_graph.n_vertices:
            for machine_vertex in self._original_machine_graph.vertices:
                self.__reset_object(machine_vertex)
            for p in self._original_machine_graph.outgoing_edge_partitions:
                for machine_edge in p.edges:
                    self.__reset_object(machine_edge)<|MERGE_RESOLUTION|>--- conflicted
+++ resolved
@@ -2749,22 +2749,11 @@
         if self._buffer_manager is None or self._last_run_outputs is None:
             return
         # acquire provenance items
-<<<<<<< HEAD
-        router_provenance = None
-        pacman_provenance = None
-        if len(self._last_run_outputs) != 0:
-            router_provenance = self._last_run_outputs.get(
-                "RouterProvenanceItems", None)
-            if router_provenance is None:
-                return
-            pacman_provenance = self._pacman_provenance.data_items
-=======
         router_provenance = self._last_run_outputs.get(
             "RouterProvenanceItems", None)
         power_used = self._last_run_outputs.get("PowerUsed", None)
         if router_provenance is None or power_used is None:
             return
->>>>>>> bf1d0a10
 
         # run energy report
         energy_reporter.write_energy_report(
