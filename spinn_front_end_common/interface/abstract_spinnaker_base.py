# Copyright (c) 2017-2019 The University of Manchester
#
# This program is free software: you can redistribute it and/or modify
# it under the terms of the GNU General Public License as published by
# the Free Software Foundation, either version 3 of the License, or
# (at your option) any later version.
#
# This program is distributed in the hope that it will be useful,
# but WITHOUT ANY WARRANTY; without even the implied warranty of
# MERCHANTABILITY or FITNESS FOR A PARTICULAR PURPOSE.  See the
# GNU General Public License for more details.
#
# You should have received a copy of the GNU General Public License
# along with this program.  If not, see <http://www.gnu.org/licenses/>.

"""
main interface for the SpiNNaker tools
"""
from __future__ import division
from collections import defaultdict
import logging
import math
import signal
import sys
import time
import threading
from threading import Condition
from six import iteritems, reraise
from numpy import __version__ as numpy_version
from spinn_utilities.timer import Timer
from spinn_utilities.log import FormatAdapter
from spinn_utilities.overrides import overrides
from spinn_utilities import __version__ as spinn_utils_version
from spinn_machine import CoreSubsets
from spinn_machine import __version__ as spinn_machine_version
from spinn_machine.ignores import IgnoreChip, IgnoreCore, IgnoreLink
from spinnman.model.enums.cpu_state import CPUState
from spinnman import __version__ as spinnman_version
from spinnman.exceptions import SpiNNManCoresNotInStateException
from spinnman.model.cpu_infos import CPUInfos
from spinn_storage_handlers import __version__ as spinn_storage_version
from data_specification import __version__ as data_spec_version
from spalloc import __version__ as spalloc_version
from pacman.model.graphs.common import GraphMapper
from pacman.model.placements import Placements
from pacman.executor import PACMANAlgorithmExecutor
from pacman.exceptions import PacmanAlgorithmFailedToCompleteException
from pacman.model.graphs.application import (
    ApplicationGraph, ApplicationEdge, ApplicationVertex)
from pacman.model.graphs.machine import MachineGraph, MachineVertex
from pacman.model.resources import (PreAllocatedResourceContainer)
from pacman import __version__ as pacman_version
from spinn_front_end_common.abstract_models import (
    AbstractSendMeMulticastCommandsVertex,
    AbstractVertexWithEdgeToDependentVertices, AbstractChangableAfterRun,
    AbstractCanReset)
from spinn_front_end_common.utilities import (
    globals_variables, SimulatorInterface)
from spinn_front_end_common.utilities.constants import (
    MICRO_TO_MILLISECOND_CONVERSION)
from spinn_front_end_common.utilities.exceptions import ConfigurationException
from spinn_front_end_common.utilities.function_list import (
    get_front_end_common_pacman_xml_paths)
from spinn_front_end_common.utilities.helpful_functions import (
    convert_time_diff_to_total_milliseconds)
from spinn_front_end_common.utilities.report_functions import EnergyReport
from spinn_front_end_common.utilities.utility_objs import (
    ExecutableType, ProvenanceDataItem)
from spinn_front_end_common.utility_models import (
    CommandSender, CommandSenderMachineVertex,
    DataSpeedUpPacketGatherMachineVertex)
from spinn_front_end_common.interface.java_caller import JavaCaller
from spinn_front_end_common.interface.config_handler import ConfigHandler
from spinn_front_end_common.interface.provenance import (
    PacmanProvenanceExtractor)
from spinn_front_end_common.interface.simulator_state import Simulator_State
from spinn_front_end_common.interface.interface_functions import (
    ProvenanceJSONWriter, ProvenanceSQLWriter, ProvenanceXMLWriter,
    ChipProvenanceUpdater,  PlacementsProvenanceGatherer,
    RouterProvenanceGatherer, ChipIOBufExtractor)
from spinn_front_end_common import __version__ as fec_version
try:
    from scipy import __version__ as scipy_version
except ImportError:
    scipy_version = "scipy not installed"

logger = FormatAdapter(logging.getLogger(__name__))

#: Number of cores to be used when using a Virtual Machine and not specified
DEFAULT_N_VIRTUAL_CORES = 16

#: The minimum time a board is kept in the off state, in seconds
MINIMUM_OFF_STATE_TIME = 20

# 0-15 are reserved for system use (per lplana)
ALANS_DEFAULT_RANDOM_APP_ID = 16

# Number of provenace items before auto changes to sql format
PROVENANCE_TYPE_CUTOFF = 20000


class AbstractSpinnakerBase(ConfigHandler, SimulatorInterface):
    """ Main interface into the tools logic flow
    """
    # pylint: disable=broad-except

    __slots__ = [
        # the object that contains a set of file paths, which should encompass
        # all locations where binaries are for this simulation.
        "_executable_finder",

        # the number of chips required for this simulation to run, mainly tied
        # to the spalloc system
        "_n_chips_required",

        # the number of boards required for this simulation to run, mainly tied
        # to the spalloc system
        "_n_boards_required",

        # The IP-address of the SpiNNaker machine
        "_hostname",

        # the ip_address of the spalloc server
        "_spalloc_server",

        # the URL for the HBP platform interface
        "_remote_spinnaker_url",

        # the algorithm used for allocating machines from the HBP platform
        #  interface
        "_machine_allocation_controller",

        # the human readable label for the application graph.
        "_graph_label",

        # the pacman application graph, used to hold vertices which need to be
        # split to core sizes
        "_application_graph",

        # the end user application graph, used to hold vertices which need to
        # be split to core sizes
        "_original_application_graph",

        # the pacman machine graph, used to hold vertices which represent cores
        "_machine_graph",

        # the end user pacman machine graph, used to hold vertices which
        # represent cores.
        "_original_machine_graph",

        # boolean for empty graphs
        "_empty_graphs",

        # the mapping interface between application and machine graphs.
        "_graph_mapper",

        # The holder for where machine graph vertices are placed.
        "_placements",

        # The holder for the routing table entries for all used routers in this
        # simulation
        "_router_tables",

        # the holder for the keys used by the machine vertices for
        # communication
        "_routing_infos",

        # the holder for the fixed routes generated, if there are any
        "_fixed_routes",

        # The holder for the IP tags and reverse IP tags used by the simulation
        "_tags",

        # The python representation of the SpiNNaker machine that this
        # simulation is going to run on
        "_machine",

        # The SpiNNMan interface instance.
        "_txrx",

        # The manager of streaming buffered data in and out of the SpiNNaker
        # machine
        "_buffer_manager",

        # Handler for keep all the calls to Java in a single space.
        # May be null is configs request not to use Java
        "_java_caller",

        #
        "_ip_address",

        #
        "_machine_outputs",

        #
        "_machine_tokens",

        #
        "_mapping_outputs",

        #
        "_mapping_tokens",

        #
        "_load_outputs",

        #
        "_load_tokens",

        #
        "_last_run_outputs",

        #
        "_last_run_tokens",

        #
        "_pacman_provenance",

        #
        "_xml_paths",

        #
        "_extra_mapping_algorithms",

        #
        "_extra_mapping_inputs",

        #
        "_extra_inputs",

        #
        "_extra_pre_run_algorithms",

        #
        "_extra_post_run_algorithms",

        #
        "_extra_load_algorithms",

        #
        "_dsg_algorithm",

        #
        "_none_labelled_edge_count",

        #
        "_database_socket_addresses",

        #
        "_database_interface",

        #
        "_create_database",

        #
        "_has_ran",

        #
        "_state",

        #
        "_state_condition",

        #
        "_has_reset_last",

        #
        "_current_run_timesteps",

        #
        "_no_sync_changes",

        #
        "_max_run_time_steps",

        #
        "_no_machine_time_steps",

        # The lowest values auto pause resume may use as steps
        "_minimum_auto_time_steps",

        #
        "_app_id",

        #
        "_do_timings",

        #
        "_print_timings",

        #
        "_provenance_format",

        #
        "_raise_keyboard_interrupt",

        #
        "_n_calls_to_run",

        #
        "_command_sender",

        # iobuf cores
        "_cores_to_read_iobuf",

        #
        "_all_provenance_items",

        #
        "_executable_types",

        # mapping between parameters and the vertices which need to talk to
        # them
        "_live_packet_recorder_params",

        # place holder for checking the vertices being added to the recorders
        # tracker are all of the same vertex type.
        "_live_packet_recorders_associated_vertex_type",

        # the time the process takes to do mapping
        "_mapping_time",

        # the time the process takes to do load
        "_load_time",

        # the time takes to execute the simulation
        "_execute_time",

        # time takes to do data generation
        "_dsg_time",

        # time taken by the front end extracting things
        "_extraction_time",

        # power save mode. time board turned off or None if not turned off
        "_machine_is_turned_off",

        # Version information from the front end
        "_front_end_versions",

        "_last_except_hook",

        "_vertices_or_edges_added",

        # Version provenance
        "_version_provenance"
    ]

    def __init__(
            self, configfile, executable_finder, graph_label=None,
            database_socket_addresses=None, extra_algorithm_xml_paths=None,
            n_chips_required=None, n_boards_required=None,
            default_config_paths=None,
            validation_cfg=None, front_end_versions=None):
        """
        :param configfile: What the configuration file is called
        :type configfile: str
        :param executable_finder: How to find APLX files to deploy to SpiNNaker
        :type executable_finder: \
            ~spinn_utilities.executable_finder.ExecutableFinder
        :param graph_label: A label for the overall application graph
        :type graph_label: str
        :param database_socket_addresses: How to talk to notification databases
        :type database_socket_addresses: \
            iterable(~spinn_utilities.socket_address.SocketAddress)
        :param extra_algorithm_xml_paths: \
            Where to load definitions of extra algorithms from
        :type extra_algorithm_xml_paths: iterable(str)
        :param n_chips_required: \
            Overrides the number of chips to allocate from spalloc
        :type n_chips_required: int
        :param n_boards_required: \
            Overrides the number of boards to allocate from spalloc
        :type n_boards_required: int
        :param default_config_paths: Directories to load configurations from
        :type default_config_paths: list(str)
        :param validation_cfg: How to validate configuration files
        :type validation_cfg: str
        :param front_end_versions: information about what software is in use
        :type front_end_versions: list(tuple(str,str))
        """
        # pylint: disable=too-many-arguments
        ConfigHandler.__init__(
            self, configfile, default_config_paths, validation_cfg)

        # timings
        self._mapping_time = 0.0
        self._load_time = 0.0
        self._execute_time = 0.0
        self._dsg_time = 0.0
        self._extraction_time = 0.0

        self._executable_finder = executable_finder

        # output locations of binaries to be searched for end user info
        logger.info(
            "Will search these locations for binaries: {}",
            self._executable_finder.binary_paths)

        if n_chips_required is None or n_boards_required is None:
            self._n_chips_required = n_chips_required
            self._n_boards_required = n_boards_required
        else:
            raise ConfigurationException(
                "Please use at most one of n_chips_required or "
                "n_boards_required")
        self._hostname = None
        self._spalloc_server = None
        self._remote_spinnaker_url = None
        self._machine_allocation_controller = None

        # command sender vertex
        self._command_sender = None

        # store for Live Packet Gatherers
        self._live_packet_recorder_params = defaultdict(list)
        self._live_packet_recorders_associated_vertex_type = None

        # update graph label if needed
        if graph_label is None:
            self._graph_label = "Application_graph"
        else:
            self._graph_label = graph_label

        # pacman objects
        self._original_application_graph = \
            ApplicationGraph(label=self._graph_label)
        self._original_machine_graph = MachineGraph(label=self._graph_label)
        self._empty_graphs = False

        self._graph_mapper = None
        self._placements = None
        self._router_tables = None
        self._routing_infos = None
        self._fixed_routes = None
        self._application_graph = None
        self._machine_graph = None
        self._tags = None
        self._machine = None
        self._txrx = None
        self._buffer_manager = None
        self._java_caller = None
        self._ip_address = None
        self._executable_types = None

        # pacman executor objects
        self._machine_outputs = None
        self._machine_tokens = None
        self._mapping_outputs = None
        self._mapping_tokens = None
        self._load_outputs = None
        self._load_tokens = None
        self._last_run_outputs = list()
        self._last_run_tokens = list()
        self._pacman_provenance = PacmanProvenanceExtractor()
        self._all_provenance_items = list()
        self._version_provenance = list()
        self._xml_paths = self._create_xml_paths(extra_algorithm_xml_paths)

        # extra algorithms and inputs for runs, should disappear in future
        #  releases
        self._extra_mapping_algorithms = list()
        self._extra_mapping_inputs = dict()
        self._extra_inputs = dict()
        self._extra_pre_run_algorithms = list()
        self._extra_post_run_algorithms = list()
        self._extra_load_algorithms = list()

        self._dsg_algorithm = "GraphDataSpecificationWriter"

        # vertex label safety (used by reports mainly)
        self._none_labelled_edge_count = 0

        # database objects
        self._database_socket_addresses = set()
        if database_socket_addresses is not None:
            self._database_socket_addresses.update(database_socket_addresses)
        self._database_interface = None
        self._create_database = None

        # holder for timing related values
        self._has_ran = False
        self._state = Simulator_State.INIT
        self._state_condition = Condition()
        self._has_reset_last = False
        self._n_calls_to_run = 1
        self._current_run_timesteps = 0
        self._no_sync_changes = 0
        self._max_run_time_steps = None
        self._no_machine_time_steps = None
        self._minimum_auto_time_steps = self._config.getint(
                "Buffers", "minimum_auto_time_steps")

        self._app_id = self._read_config_int("Machine", "app_id")

        # folders
        self._pacman_executor_provenance_path = None
        self._set_up_output_folders(self._n_calls_to_run)

        # timing provenance elements
        self._do_timings = self._config.getboolean(
            "Reports", "write_algorithm_timings")
        self._print_timings = self._config.getboolean(
            "Reports", "display_algorithm_timings")
        self._provenance_format = self._config.get(
            "Reports", "provenance_format")
        if self._provenance_format not in ["xml", "json", "sql", "auto"]:
            raise Exception("Unknown provenance format: {}".format(
                self._provenance_format))

        # Setup for signal handling
        self._raise_keyboard_interrupt = False

        # By default board is kept on once started later
        self._machine_is_turned_off = None

        globals_variables.set_simulator(self)

        # Front End version information
        self._front_end_versions = front_end_versions

        self._last_except_hook = sys.excepthook
        self._vertices_or_edges_added = False

    def set_n_boards_required(self, n_boards_required):
        """
        Sets the machine requirements.

        Warning: This method should not be called after the machine
        requirements have be computed based on the graph.

        :param n_boards_required: The number of boards required
        :raises: ConfigurationException
            If any machine requirements have already been set
        """
        # Catch the unchanged case including leaving it None
        if n_boards_required == self._n_boards_required:
            return
        if self._n_boards_required is not None:
            raise ConfigurationException(
                "Illegal attempt to change previously set value.")
        if self._n_chips_required is not None:
            raise ConfigurationException(
                "Clash with n_chips_required.")
        self._n_boards_required = n_boards_required

    def update_extra_mapping_inputs(self, extra_mapping_inputs):
        """ Supply extra inputs to the mapping algorithms. Mappings are from\
            known names (the logical type names) to the values to bind to them.

        :param extra_inputs: The additional inputs to provide
        :type extra_inputs: dict(str,any)
        """
        if self.has_ran:
            raise ConfigurationException(
                "Changing mapping inputs is not supported after run")
        if extra_mapping_inputs is not None:
            self._extra_mapping_inputs.update(extra_mapping_inputs)

    def update_extra_inputs(self, extra_inputs):
        """ Supply extra inputs to the runtime algorithms. Mappings are from\
            known names (the logical type names) to the values to bind to them.

        :param extra_inputs: The additional inputs to provide
        :type extra_inputs: dict(str,any)
        """
        if self.has_ran:
            raise ConfigurationException(
                "Changing inputs is not supported after run")
        if extra_inputs is not None:
            self._extra_inputs.update(extra_inputs)

    def extend_extra_mapping_algorithms(self, extra_mapping_algorithms):
        """ Add custom mapping algorithms to the end of the sequence of \
            mapping algorithms to be run.

        :param extra_mapping_algorithms: Algorithms to add
        :type extra_mapping_algorithms: list
        """
        if self.has_ran:
            raise ConfigurationException(
                "Changing algorithms is not supported after run")
        if extra_mapping_algorithms is not None:
            self._extra_mapping_algorithms.extend(extra_mapping_algorithms)

    def prepend_extra_pre_run_algorithms(self, extra_pre_run_algorithms):
        """ Add custom pre-execution algorithms to the front of the sequence \
            of algorithms to be run.

        :param extra_pre_run_algorithms: Algorithms to add
        :type extra_pre_run_algorithms: list
        """
        if self.has_ran:
            raise ConfigurationException(
                "Changing algorithms is not supported after run")
        if extra_pre_run_algorithms is not None:
            self._extra_pre_run_algorithms[0:0] = extra_pre_run_algorithms

    def extend_extra_post_run_algorithms(self, extra_post_run_algorithms):
        """ Add custom post-execution algorithms to the sequence of \
            such algorithms to be run.

        :param extra_post_run_algorithms: Algorithms to add
        :type extra_post_run_algorithms: list
        """
        if self.has_ran:
            raise ConfigurationException(
                "Changing algorithms is not supported after run")
        if extra_post_run_algorithms is not None:
            self._extra_post_run_algorithms.extend(extra_post_run_algorithms)

    def extend_extra_load_algorithms(self, extra_load_algorithms):
        """ Add custom data-loading algorithms to the sequence of \
            such algorithms to be run.

        :param extra_load_algorithms: Algorithms to add
        :type extra_load_algorithms: list
        """
        if self.has_ran:
            raise ConfigurationException(
                "Changing algorithms is not supported after run")
        if extra_load_algorithms is not None:
            self._extra_load_algorithms.extend(extra_load_algorithms)

    def add_extraction_timing(self, timing):
        """ Record the time taken for doing data extraction.
        """
        ms = convert_time_diff_to_total_milliseconds(timing)
        self._extraction_time += ms

    def add_live_packet_gatherer_parameters(
            self, live_packet_gatherer_params, vertex_to_record_from,
            partition_ids):
        """ Adds params for a new LPG if needed, or adds to the tracker for\
            same params.

        :param live_packet_gatherer_params: params to look for a LPG
        :param vertex_to_record_from: \
            the vertex that needs to send to a given LPG
        :param partition_ids: \
            the IDs of the partitions to connect from the vertex
        :rtype: None
        """
        self._live_packet_recorder_params[live_packet_gatherer_params].append(
            (vertex_to_record_from, partition_ids))

        # verify that the vertices being added are of one vertex type.
        if self._live_packet_recorders_associated_vertex_type is None:
            if isinstance(vertex_to_record_from, ApplicationVertex):
                self._live_packet_recorders_associated_vertex_type = \
                    ApplicationVertex
            else:
                self._live_packet_recorders_associated_vertex_type = \
                    MachineVertex
        elif not isinstance(
                vertex_to_record_from,
                self._live_packet_recorders_associated_vertex_type):
            raise ConfigurationException(
                "Only one type of graph can be used during live output. "
                "Please fix and try again")

    # options names are all lower without _ inside config
    _DEBUG_ENABLE_OPTS = frozenset([
        "reportsenabled",
        "clear_iobuf_during_run", "extract_iobuf", "extract_iobuf_during_run"])
    _REPORT_DISABLE_OPTS = frozenset([
        "clear_iobuf_during_run", "extract_iobuf", "extract_iobuf_during_run"])

    def set_up_machine_specifics(self, hostname):
        """ Adds machine specifics for the different modes of execution

        :param hostname: machine name
        :type hostname: str
        :rtype: None
        """
        if hostname is not None:
            self._hostname = hostname
            logger.warning("The machine name from setup call is overriding "
                           "the machine name defined in the config file")
        else:
            self._hostname = self._read_config("Machine", "machine_name")
            self._spalloc_server = self._read_config(
                "Machine", "spalloc_server")
            self._remote_spinnaker_url = self._read_config(
                "Machine", "remote_spinnaker_url")

        if (self._hostname is None and self._spalloc_server is None and
                self._remote_spinnaker_url is None and
                not self._use_virtual_board):
            raise Exception(
                "A SpiNNaker machine must be specified your configuration"
                " file")

        n_items_specified = sum([
            1 if item is not None else 0
            for item in [
                self._hostname, self._spalloc_server,
                self._remote_spinnaker_url]])

        if (n_items_specified > 1 or
                (n_items_specified == 1 and self._use_virtual_board)):
            raise Exception(
                "Only one of machineName, spalloc_server, "
                "remote_spinnaker_url and virtual_board should be specified "
                "in your configuration files")

        if self._spalloc_server is not None:
            if self._read_config("Machine", "spalloc_user") is None:
                raise Exception(
                    "A spalloc_user must be specified with a spalloc_server")

    def __signal_handler(self, _signal, _frame):
        """ Handles closing down of script via keyboard interrupt

        :param _signal: the signal received (ignored)
        :param _frame: frame executed in (ignored)
        :return: None
        """
        # If we are to raise the keyboard interrupt, do so
        if self._raise_keyboard_interrupt:
            raise KeyboardInterrupt

        logger.error("User has cancelled simulation")
        self._shutdown()

    def exception_handler(self, exctype, value, traceback_obj):
        """ Handler of exceptions

        :param exctype:  the type of execution received
        :param value: the value of the exception
        :param traceback_obj: the trace back stuff
        """
        logger.error("Shutdown on exception")
        self._shutdown()
        return self._last_except_hook(exctype, value, traceback_obj)

    @overrides(SimulatorInterface.verify_not_running)
    def verify_not_running(self):
        if self._state in [Simulator_State.IN_RUN,
                           Simulator_State.RUN_FOREVER]:
            raise ConfigurationException(
                "Illegal call while a simulation is already running")
        if self._state in [Simulator_State.SHUTDOWN]:
            raise ConfigurationException(
                "Illegal call after simulation is shutdown")

    def run_until_complete(self):
        """ Run a simulation until it completes
        """
        self._run(None, run_until_complete=True)

    @overrides(SimulatorInterface.run)
    def run(self, run_time):
        """ Run a simulation for a fixed amount of time

        :param run_time: the run duration in milliseconds.
        """
        self._run(run_time)

    def _build_graphs_for_usage(self):
        # sort out app graph
        self._application_graph = ApplicationGraph(
            label=self._original_application_graph.label)
        for vertex in self._original_application_graph.vertices:
            self._application_graph.add_vertex(vertex)
        for outgoing_partition in \
                self._original_application_graph.outgoing_edge_partitions:
            for edge in outgoing_partition.edges:
                self._application_graph.add_edge(
                    edge, outgoing_partition.identifier)

        # sort out machine graph
        self._machine_graph = MachineGraph(
            label=self._original_machine_graph.label)
        for vertex in self._original_machine_graph.vertices:
            self._machine_graph.add_vertex(vertex)
        for outgoing_partition in \
                self._original_machine_graph.outgoing_edge_partitions:
            self._machine_graph.add_outgoing_edge_partition(outgoing_partition)
            for edge in outgoing_partition.edges:
                self._machine_graph.add_edge(
                    edge, outgoing_partition.identifier)

    def _calc_run_time(self, run_time):
        """
        Calculates n_machine_time_steps and total_run_time based on run_time\
        and machine_time_step

        This method rounds the run up to the next timestep as discussed in\
        https://github.com/SpiNNakerManchester/sPyNNaker/issues/149

        If run_time is None (run forever) both values will be None

        :param run_time: time user requested to run for in milliseconds
        :type run_time: float or None
        :return: n_machine_time_steps as a whole int and\
            total_run_time in milliseconds
        :rtype: (int,float) or (None, None)
        """
        if run_time is None:
            return None, None
        machine_time_step_ms = (
            self.machine_time_step / MICRO_TO_MILLISECOND_CONVERSION)
        n_machine_time_steps = math.ceil(run_time / machine_time_step_ms)
        calc_run_time = n_machine_time_steps * machine_time_step_ms

        # Allow for minor float errors
        if abs(run_time - calc_run_time) > 0.00001:
            logger.warning(
                "Your requested runtime of {}ms "
                "is not a multiple of the machine time step of {}ms "
                "and has therefor been rounded up to {}ms",
                run_time, machine_time_step_ms, calc_run_time)

        total_run_timesteps = (
            self._current_run_timesteps + n_machine_time_steps)
        total_run_time = (
            total_run_timesteps * machine_time_step_ms *
            self.time_scale_factor)

        # Convert dt into microseconds and divide by
        # realtime proportion to get hardware timestep
        hardware_timestep_us = int(round(
            float(self.machine_time_step) / float(self.time_scale_factor)))

        logger.info(
            "Simulating for {} {}ms timesteps "
            "using a hardware timestep of {}us",
            n_machine_time_steps,  machine_time_step_ms, hardware_timestep_us)

        return n_machine_time_steps, total_run_time

    def _run(self, run_time, run_until_complete=False):
        """ The main internal run function

        :param run_time: the run duration in milliseconds.
        """
        self.verify_not_running()

        # verify that we can keep doing auto pause and resume
        if self._has_ran:
            can_keep_running = all(
                executable_type.supports_auto_pause_and_resume
                for executable_type in self._executable_types)
            if not can_keep_running:
                raise NotImplementedError(
                    "Only binaries that use the simulation interface can be"
                    " run more than once")

        self._state = Simulator_State.IN_RUN

        self._adjust_config(
            run_time, self._DEBUG_ENABLE_OPTS, self._REPORT_DISABLE_OPTS)

        # Install the Control-C handler
        if isinstance(threading.current_thread(), threading._MainThread):
            signal.signal(signal.SIGINT, self.__signal_handler)
            self._raise_keyboard_interrupt = True
            sys.excepthook = self._last_except_hook

        logger.info("Starting execution process")

        n_machine_time_steps, total_run_time = self._calc_run_time(run_time)
        if self._machine_allocation_controller is not None:
            self._machine_allocation_controller.extend_allocation(
                total_run_time)

        # If we have never run before, or the graph has changed,
        # start by performing mapping
        graph_changed, data_changed = self._detect_if_graph_has_changed(True)
        if graph_changed and self._has_ran and not self._has_reset_last:
            self.stop()
            raise NotImplementedError(
                "The network cannot be changed between runs without"
                " resetting")

        # If we have reset and the graph has changed, stop any running
        # application
        if (graph_changed or data_changed) and self._has_ran:
            if self._txrx is not None:
                self._txrx.stop_application(self._app_id)

            # change number of resets as loading the binary again resets the
            # sync to 0
            self._no_sync_changes = 0

            # create new sub-folder for reporting data
            self._set_up_output_folders(self._n_calls_to_run)

        # build the graphs to modify with system requirements
        if not self._has_ran or graph_changed:
            self._build_graphs_for_usage()
            self._add_dependent_verts_and_edges_for_application_graph()
            self._add_commands_to_command_sender()

            # Reset the machine graph if there is an application graph
            if self._application_graph.n_vertices:
                self._machine_graph = MachineGraph(self._graph_label)
                self._graph_mapper = None

            # Reset the machine if the graph has changed
            if not self._use_virtual_board and self._n_calls_to_run > 1:

                # wipe out stuff associated with a given machine, as these need
                # to be rebuilt.
                self._machine = None
                self._buffer_manager = None
                self._java_caller = None
                if self._txrx is not None:
                    self._txrx.close()
                    self._app_id = None
                if self._machine_allocation_controller is not None:
                    self._machine_allocation_controller.close()
                self._max_run_time_steps = None

            if self._machine is None:
                self._get_machine(total_run_time, n_machine_time_steps)
            self._do_mapping(run_time, total_run_time)

        # Check if anything has per-timestep SDRAM usage
        is_per_timestep_sdram = self._is_per_timestep_sdram()

        # Disable auto pause and resume if the binary can't do it
        for executable_type in self._executable_types:
            if not executable_type.supports_auto_pause_and_resume:
                self._config.set("Buffers",
                                 "use_auto_pause_and_resume", "False")

        # Work out the maximum run duration given all recordings
        if self._max_run_time_steps is None:
            self._max_run_time_steps = self._deduce_data_n_timesteps()

        # Work out an array of timesteps to perform
        steps = None
        if (not self._config.getboolean("Buffers", "use_auto_pause_and_resume")
                or not is_per_timestep_sdram):

            # Runs should only be in units of max_run_time_steps at most
            if (is_per_timestep_sdram and
                    (self._max_run_time_steps < n_machine_time_steps or
                        n_machine_time_steps is None)):
                self._state = Simulator_State.FINISHED
                raise ConfigurationException(
                    "The SDRAM required by one or more vertices is based on"
                    " the run time, so the run time is limited to"
                    " {} time steps".format(self._max_run_time_steps))

            steps = [n_machine_time_steps]
        elif run_time is not None:

            # With auto pause and resume, any time step is possible but run
            # time more than the first will guarantee that run will be called
            # more than once
            steps = self._generate_steps(
                n_machine_time_steps, self._max_run_time_steps)

        # If we have never run before, or the graph has changed, or data has
        # been changed, generate and load the data
        if not self._has_ran or graph_changed or data_changed:
            self._do_data_generation(self._max_run_time_steps)

            # If we are using a virtual board, don't load
            if not self._use_virtual_board:
                self._do_load(graph_changed, data_changed)

        # Run for each of the given steps
        if run_time is not None:
            logger.info("Running for {} steps for a total of {}ms",
                        len(steps), run_time)
            for i, step in enumerate(steps):
                logger.info("Run {} of {}", i + 1, len(steps))
                self._do_run(step, graph_changed, run_until_complete)
        elif run_time is None and run_until_complete:
            logger.info("Running until complete")
            self._do_run(None, graph_changed, True)
        elif (not self._config.getboolean(
                "Buffers", "use_auto_pause_and_resume") or
                not is_per_timestep_sdram):
            logger.info("Running forever")
            self._do_run(None, graph_changed, run_until_complete)
            logger.info("Waiting for stop request")
            with self._state_condition:
                while self._state != Simulator_State.STOP_REQUESTED:
                    self._state_condition.wait()
        else:
            logger.info("Running forever in steps of {}ms".format(
                self._max_run_time_steps))
            i = 0
            while self._state != Simulator_State.STOP_REQUESTED:
                logger.info("Run {}".format(i + 1))
                self._do_run(
                    self._max_run_time_steps, graph_changed,
                    run_until_complete)
                i += 1

        # Indicate that the signal handler needs to act
        if isinstance(threading.current_thread(), threading._MainThread):
            self._raise_keyboard_interrupt = False
            self._last_except_hook = sys.excepthook
            sys.excepthook = self.exception_handler

        # update counter for runs (used by reports and app data)
        self._n_calls_to_run += 1
        if run_time is not None:
            self._state = Simulator_State.FINISHED
        else:
            self._state = Simulator_State.RUN_FOREVER

    def _is_per_timestep_sdram(self):
        for placement in self._placements.placements:
            if placement.vertex.resources_required.sdram.per_timestep:
                return True
        return False

    def _add_commands_to_command_sender(self):
        vertices = self._application_graph.vertices
        graph = self._application_graph
        command_sender_vertex = CommandSender
        if len(vertices) == 0:
            vertices = self._machine_graph.vertices
            graph = self._machine_graph
            command_sender_vertex = CommandSenderMachineVertex
        for vertex in vertices:
            if isinstance(vertex, AbstractSendMeMulticastCommandsVertex):
                # if there's no command sender yet, build one
                if self._command_sender is None:
                    self._command_sender = command_sender_vertex(
                        "auto_added_command_sender", None)
                    graph.add_vertex(self._command_sender)

                # allow the command sender to create key to partition map
                self._command_sender.add_commands(
                    vertex.start_resume_commands,
                    vertex.pause_stop_commands,
                    vertex.timed_commands, vertex)

        # add the edges from the command sender to the dependent vertices
        if self._command_sender is not None:
            edges, partition_ids = self._command_sender.edges_and_partitions()
            for edge, partition_id in zip(edges, partition_ids):
                graph.add_edge(edge, partition_id)

    def _add_dependent_verts_and_edges_for_application_graph(self):
        for vertex in self._application_graph.vertices:
            # add any dependent edges and vertices if needed
            if isinstance(vertex, AbstractVertexWithEdgeToDependentVertices):
                for dependant_vertex in vertex.dependent_vertices():
                    self._application_graph.add_vertex(dependant_vertex)
                    edge_partition_ids = vertex.\
                        edge_partition_identifiers_for_dependent_vertex(
                            dependant_vertex)
                    for edge_identifier in edge_partition_ids:
                        dependant_edge = ApplicationEdge(
                            pre_vertex=vertex,
                            post_vertex=dependant_vertex)
                        self._application_graph.add_edge(
                            dependant_edge, edge_identifier)

    def _deduce_data_n_timesteps(self):
        """ Operates the auto pause and resume functionality by figuring out\
            how many timer ticks a simulation can run before SDRAM runs out,\
            and breaks simulation into chunks of that long.

        :return: max time a simulation can run.
        """
        # Go through the placements and find how much SDRAM is used
        # on each chip
        usage_by_chip = dict()

        for placement in self._placements.placements:
            sdram_required = placement.vertex.resources_required.sdram
            if (placement.x, placement.y) in usage_by_chip:
                usage_by_chip[placement.x, placement.y] += sdram_required
            else:
                usage_by_chip[placement.x, placement.y] = sdram_required

        # Go through the chips and divide up the remaining SDRAM, finding
        # the minimum number of machine timesteps to assign
        max_time_steps = sys.maxsize
        for (x, y), sdram in usage_by_chip.items():
            size = self._machine.get_chip_at(x, y).sdram.size
            if sdram.per_timestep:
                max_this_chip = int((size - sdram.fixed) // sdram.per_timestep)
                max_time_steps = min(max_time_steps, max_this_chip)

        return max_time_steps

    @staticmethod
    def _generate_steps(n_steps, n_steps_per_segment):
        """ Generates the list of "timer" runs. These are usually in terms of\
            time steps, but need not be.

        :param n_steps: the total runtime in machine time steps
        :type n_steps: int
        :param n_steps_per_segment: the minimum allowed per chunk
        :type n_steps_per_segment: int
        :return: list of time steps
        """
        if n_steps == 0:
            return [0]
        n_full_iterations = int(math.floor(n_steps / n_steps_per_segment))
        left_over_steps = n_steps - n_full_iterations * n_steps_per_segment
        steps = [int(n_steps_per_segment)] * n_full_iterations
        if left_over_steps:
            steps.append(int(left_over_steps))
        return steps

    def _calculate_number_of_machine_time_steps(self, next_run_timesteps):
        if next_run_timesteps is not None:
            total_timesteps = next_run_timesteps + self._current_run_timesteps
            self._no_machine_time_steps = total_timesteps
            return total_timesteps

        self._no_machine_time_steps = None
        return None

    def _run_algorithms(
            self, inputs, algorithms, outputs, tokens, required_tokens,
            provenance_name, optional_algorithms=None):
        """ Runs getting a SpiNNaker machine logic

        :param inputs: the inputs
        :param algorithms: algorithms to call
        :param outputs: outputs to get
        :param tokens: The tokens to start with
        :param required_tokens: The tokens that must be generated
        :param optional_algorithms: optional algorithms to use
        :param provenance_name: the name for provenance
        :return: None
        """
        # pylint: disable=too-many-arguments
        optional = optional_algorithms
        if optional is None:
            optional = []

        # Execute the algorithms
        executor = PACMANAlgorithmExecutor(
            algorithms=algorithms, optional_algorithms=optional,
            inputs=inputs, tokens=tokens,
            required_output_tokens=required_tokens, xml_paths=self._xml_paths,
            required_outputs=outputs, do_timings=self._do_timings,
            print_timings=self._print_timings,
            provenance_name=provenance_name,
            provenance_path=self._pacman_executor_provenance_path)

        try:
            executor.execute_mapping()
            self._pacman_provenance.extract_provenance(executor)
            return executor
        except Exception:
            self._txrx = executor.get_item("MemoryTransceiver")
            self._machine_allocation_controller = executor.get_item(
                "MachineAllocationController")
            exc_info = sys.exc_info()
            try:
                self._shutdown()
            except Exception:
                logger.warning("problem when shutting down", exc_info=True)
            reraise(*exc_info)

    def _get_machine(self, total_run_time=0.0, n_machine_time_steps=None):
        if self._machine is not None:
            return self._machine

        # If we are using a directly connected machine, add the details to get
        # the machine and transceiver
        if self._hostname is not None:
            self._machine_by_hostname(n_machine_time_steps, total_run_time)

        elif self._use_virtual_board:
            self._machine_by_virtual(n_machine_time_steps, total_run_time)
        else:
            # must be remote due to set_up_machine_specifics()
            self._machine_by_remote(n_machine_time_steps, total_run_time)

        if self._app_id is None:
            if self._txrx is None:
                self._app_id = ALANS_DEFAULT_RANDOM_APP_ID
            else:
                self._app_id = self._txrx.app_id_tracker.get_new_id()

        self._turn_off_on_board_to_save_power("turn_off_board_after_discovery")

        if self._n_chips_required:
            if self._machine.n_chips < self._n_chips_required:
                raise ConfigurationException(
                    "Failure to detect machine of with {} chips as requested. "
                    "Only found {}".format(self._n_chips_required,
                                           self._machine))
        if self._n_boards_required:
            if len(self._machine.ethernet_connected_chips) \
                    < self._n_boards_required:
                raise ConfigurationException(
                    "Failure to detect machine with {} boards as requested. "
                    "Only found {}".format(self._n_boards_required,
                                           self._machine))

        return self._machine

    def _machine_by_hostname(self, n_machine_time_steps, total_run_time):
        inputs, algorithms = self._get_machine_common(
            n_machine_time_steps, total_run_time)
        outputs = list()
        inputs["IPAddress"] = self._hostname
        inputs["BMPDetails"] = self._read_config("Machine", "bmp_names")
        inputs["AutoDetectBMPFlag"] = self._config.getboolean(
            "Machine", "auto_detect_bmp")
        inputs["ScampConnectionData"] = self._read_config(
            "Machine", "scamp_connections_data")
        inputs['ReportFolder'] = self._report_default_directory
        algorithms.append("MachineGenerator")

        outputs.append("MemoryMachine")
        outputs.append("MemoryTransceiver")

        executor = self._run_algorithms(
            inputs, algorithms, outputs, [], [], "machine_generation")
        self._machine = executor.get_item("MemoryMachine")
        self._txrx = executor.get_item("MemoryTransceiver")
        self._machine_outputs = executor.get_items()
        self._machine_tokens = executor.get_completed_tokens()

    def _machine_by_virtual(self, n_machine_time_steps, total_run_time):
        inputs, algorithms = self._get_machine_common(
            n_machine_time_steps, total_run_time)
        outputs = list()

        inputs["IPAddress"] = "virtual"
        inputs["NumberOfBoards"] = self._read_config_int(
            "Machine", "number_of_boards")
        inputs["MachineWidth"] = self._read_config_int(
            "Machine", "width")
        inputs["MachineHeight"] = self._read_config_int(
            "Machine", "height")
        inputs["MachineJsonPath"] = self._read_config(
            "Machine", "json_path")
        inputs["BMPDetails"] = None
        inputs["AutoDetectBMPFlag"] = False
        inputs["ScampConnectionData"] = None
        inputs["RouterTableEntriesPerRouter"] = \
            self._read_config_int("Machine", "RouterTableEntriesPerRouter")

        algorithms.append("VirtualMachineGenerator")

        outputs.append("MemoryMachine")

        executor = self._run_algorithms(
            inputs, algorithms, outputs, [], [], "machine_generation")
        self._machine_outputs = executor.get_items()
        self._machine_tokens = executor.get_completed_tokens()
        self._machine = executor.get_item("MemoryMachine")

    def _machine_by_remote(self, n_machine_time_steps, total_run_time):
        """
        Gets a machine when we know one of self._spalloc_server or\
            self._remote_spinnaker_url is defined
        """
        inputs, algorithms = self._get_machine_common(
            n_machine_time_steps, total_run_time)
        outputs = list()

        do_partitioning = self._machine_by_size(inputs, algorithms, outputs)
        inputs['ReportFolder'] = self._report_default_directory

        # if using spalloc system
        if self._spalloc_server is not None:
            inputs["SpallocServer"] = self._spalloc_server
            inputs["SpallocPort"] = self._read_config_int(
                "Machine", "spalloc_port")
            inputs["SpallocUser"] = self._read_config(
                "Machine", "spalloc_user")
            inputs["SpallocMachine"] = self._read_config(
                "Machine", "spalloc_machine")
        else:
            # must be using HBP server system
            inputs["RemoteSpinnakerUrl"] = self._remote_spinnaker_url

        if self._spalloc_server is not None:
            algorithms.append("SpallocAllocator")
        elif self._remote_spinnaker_url is not None:
            algorithms.append("HBPAllocator")

        algorithms.append("MachineGenerator")

        outputs.append("MemoryMachine")
        outputs.append("IPAddress")
        outputs.append("MemoryTransceiver")
        outputs.append("MachineAllocationController")

        executor = self._run_algorithms(
            inputs, algorithms, outputs, [], [], "machine_generation")

        self._machine_outputs = executor.get_items()
        self._machine_tokens = executor.get_completed_tokens()
        self._machine = executor.get_item("MemoryMachine")
        self._ip_address = executor.get_item("IPAddress")
        self._txrx = executor.get_item("MemoryTransceiver")
        self._machine_allocation_controller = executor.get_item(
            "MachineAllocationController")

        if do_partitioning:
            self._machine_graph = executor.get_item(
                "MemoryMachineGraph")
            self._graph_mapper = executor.get_item(
                "MemoryGraphMapper")

    def _machine_by_size(self, inputs, algorithms, outputs):
        """
        Checks if we can get a remote machine by size of if we have to use a\
        virtual machine to get the size

        Adds the requires info to inputs, algorithms, outputs

        :param inputs: Data to go into executor
        :param algorithms: Algorithms to execute
        :param outputs: Data needed after execution
        :return: True if and only if the required steps included partitioning
        """
        # If we are using an allocation server but have been told how
        # many chips to use, just use that as an input
        if self._n_chips_required:
            inputs["NChipsRequired"] = self._n_chips_required
            return False
        if self._n_boards_required:
            inputs["NBoardsRequired"] = self._n_boards_required
            return False

        # only add machine graph is it has vertices.
        if (self._machine_graph is not None and
                self._machine_graph.n_vertices != 0):
            inputs["MemoryMachineGraph"] = self._machine_graph
            algorithms.append("GraphMeasurer")
            do_partitioning = False
        # If we are using an allocation server, and we need a virtual
        # board, we need to use the virtual board to get the number of
        # chips to be allocated either by partitioning, or by measuring
        # the graph
        elif (self._application_graph is not None and
                self._application_graph.n_vertices > 0):
            inputs["MemoryApplicationGraph"] = self._application_graph
            algorithms.extend(self._config.get(
                "Mapping",
                "application_to_machine_graph_algorithms").split(","))
            outputs.append("MemoryMachineGraph")
            outputs.append("MemoryGraphMapper")
            do_partitioning = True
        else:
            # No way to decided size so default to one board
            logger.warning(
                "Your graph has no vertices in it. "
                "Will default to a machine with 1 board.")
            inputs["NBoardsRequired"] = 1
            return False

        # Ok we do need a virtual machine
        if self._spalloc_server is not None:
            algorithms.append("SpallocMaxMachineGenerator")
        else:
            algorithms.append("HBPMaxMachineGenerator")

        return do_partitioning

    def _get_machine_common(self, n_machine_time_steps, total_run_time):
        inputs = dict(self._extra_inputs)
        algorithms = list()

        self._create_version_provenance()
        inputs["UsingAdvancedMonitorSupport"] = self._config.getboolean(
            "Machine", "enable_advanced_monitor_support")
        inputs["DisableAdvancedMonitorUsageForDataIn"] = \
            self._config.getboolean(
                "Machine", "disable_advanced_monitor_usage_for_data_in")

        if self._config.getboolean("Buffers", "use_auto_pause_and_resume"):
            inputs["PlanNTimeSteps"] = self._minimum_auto_time_steps
        else:
            inputs["PlanNTimeSteps"] = n_machine_time_steps

        # add max SDRAM size and n_cores which we're going to allow
        # (debug purposes)
        inputs["MaxSDRAMSize"] = self._read_config_int(
            "Machine", "max_sdram_allowed_per_chip")
        # Set the total run time
        inputs["TotalRunTime"] = total_run_time
        inputs["MaxMachineCoreReduction"] = self._read_config_int(
            "Machine", "max_machine_core_reduction")
        inputs["MachineTimeStep"] = self.machine_time_step
        inputs["TimeScaleFactor"] = self.time_scale_factor

        inputs["DownedChipsDetails"] = IgnoreChip.parse_string(
            self._config.get("Machine", "down_chips"))
        inputs["DownedCoresDetails"] = IgnoreCore.parse_string(
            self._config.get("Machine", "down_cores"))
        inputs["DownedLinksDetails"] = IgnoreLink.parse_string(
            self._config.get("Machine", "down_links"))
        inputs["BoardVersion"] = self._read_config_int(
            "Machine", "version")
        inputs["ResetMachineOnStartupFlag"] = self._config.getboolean(
            "Machine", "reset_machine_on_startup")
        inputs["BootPortNum"] = self._read_config_int(
            "Machine", "boot_connection_port_num")
        inputs["RepairMachine"] = self._config.getboolean(
            "Machine", "repair_machine")
        inputs["IgnoreBadEthernets"] = self._config.getboolean(
            "Machine", "ignore_bad_ethernets")

        # add algorithms for handling LPG placement and edge insertion
        if self._live_packet_recorder_params:
            algorithms.append("PreAllocateResourcesForLivePacketGatherers")
            inputs['LivePacketRecorderParameters'] = \
                self._live_packet_recorder_params

        if self._config.getboolean("Reports", "write_energy_report"):
            algorithms.append("PreAllocateResourcesForChipPowerMonitor")
            inputs['MemorySamplingFrequency'] = self._config.getint(
                "EnergyMonitor", "sampling_frequency")
            inputs['MemoryNumberSamplesPerRecordingEntry'] = \
                self._config.getint(
                    "EnergyMonitor", "n_samples_per_recording_entry")

        # add algorithms for handling extra monitor code
        if (self._config.getboolean("Machine",
                                    "enable_advanced_monitor_support") or
                self._config.getboolean("Machine", "enable_reinjection")):
            algorithms.append("PreAllocateResourcesForExtraMonitorSupport")

        # add the application and machine graphs as needed
        if (self._application_graph is not None and
                self._application_graph.n_vertices > 0):
            inputs["MemoryApplicationGraph"] = self._application_graph
        elif (self._machine_graph is not None and
                self._machine_graph.n_vertices > 0):
            inputs["MemoryMachineGraph"] = self._machine_graph

        return inputs, algorithms

    def _create_version_provenance(self):
        # Add the version information to the provenance data at the start
        version_provenance = list()
        version_provenance.append(ProvenanceDataItem(
            ["version_data", "spinn_utilities_version"], spinn_utils_version))
        version_provenance.append(ProvenanceDataItem(
            ["version_data", "spinn_machine_version"], spinn_machine_version))
        version_provenance.append(ProvenanceDataItem(
            ["version_data", "spinn_storage_handlers_version"],
            spinn_storage_version))
        version_provenance.append(ProvenanceDataItem(
            ["version_data", "spalloc_version"], spalloc_version))
        version_provenance.append(ProvenanceDataItem(
            ["version_data", "spinnman_version"], spinnman_version))
        version_provenance.append(ProvenanceDataItem(
            ["version_data", "pacman_version"], pacman_version))
        version_provenance.append(ProvenanceDataItem(
            ["version_data", "data_specification_version"], data_spec_version))
        version_provenance.append(ProvenanceDataItem(
            ["version_data", "front_end_common_version"], fec_version))
        version_provenance.append(ProvenanceDataItem(
            ["version_data", "numpy_version"], numpy_version))
        version_provenance.append(ProvenanceDataItem(
            ["version_data", "scipy_version"], scipy_version))
        if self._front_end_versions is not None:
            for name, value in self._front_end_versions:
                version_provenance.append(ProvenanceDataItem(
                    names=["version_data", name], value=value))
        self._version_provenance = version_provenance

    def _do_mapping(self, run_time, total_run_time):

        # time the time it takes to do all pacman stuff
        mapping_total_timer = Timer()
        mapping_total_timer.start_timing()

        # update inputs with extra mapping inputs if required
        inputs = dict(self._machine_outputs)
        tokens = list(self._machine_tokens)
        if self._extra_mapping_inputs is not None:
            inputs.update(self._extra_mapping_inputs)

        # runtime full runtime from pynn
        inputs["RunTime"] = run_time
        inputs["TotalRunTime"] = total_run_time

        inputs["PostSimulationOverrunBeforeError"] = self._config.getint(
            "Machine", "post_simulation_overrun_before_error")

        # handle graph additions
        if (self._application_graph.n_vertices > 0 and
                self._graph_mapper is None):
            inputs["MemoryApplicationGraph"] = self._application_graph
        elif self._machine_graph.n_vertices > 0:
            inputs['MemoryMachineGraph'] = self._machine_graph
            if self._graph_mapper is not None:
                inputs["MemoryGraphMapper"] = self._graph_mapper
        else:
            self._empty_graphs = True
            logger.warning(
                "Your graph has no vertices in it.")
            inputs["MemoryApplicationGraph"] = self._application_graph
            inputs["MemoryGraphMapper"] = GraphMapper()
            inputs['MemoryMachineGraph'] = self._machine_graph

        inputs['ReportFolder'] = self._report_default_directory
        inputs["ApplicationDataFolder"] = self._app_data_runtime_folder
        inputs["ProvenanceFilePath"] = self._provenance_file_path
        inputs["AppProvenanceFilePath"] = self._app_provenance_file_path
        inputs["SystemProvenanceFilePath"] = self._system_provenance_file_path
<<<<<<< HEAD
=======
        inputs["JsonFolder"] = self._json_folder
>>>>>>> 8b857856
        inputs["APPID"] = self._app_id
        inputs["TimeScaleFactor"] = self.time_scale_factor
        inputs["MachineTimeStep"] = self.machine_time_step
        inputs["DatabaseSocketAddresses"] = self._database_socket_addresses
        inputs["DatabaseWaitOnConfirmationFlag"] = self._config.getboolean(
            "Database", "wait_on_confirmation")
        inputs["WriteCheckerFlag"] = self._config.getboolean(
            "Mode", "verify_writes")
        inputs["WriteTextSpecsFlag"] = self._config.getboolean(
            "Reports", "write_text_specs")
        inputs["ExecutableFinder"] = self._executable_finder
        inputs["UserCreateDatabaseFlag"] = self._config.get(
            "Database", "create_database")
        inputs["SendStartNotifications"] = True
        inputs["SendStopNotifications"] = True
        inputs["WriteDataSpeedUpReportsFlag"] = self._config.getboolean(
            "Reports", "write_data_speed_up_reports")
        inputs["UsingReinjection"] = \
            (self._config.getboolean("Machine", "enable_reinjection") and
             self._config.getboolean(
                 "Machine", "enable_advanced_monitor_support"))

        algorithms = list()

        if self._live_packet_recorder_params:
            algorithms.append(
                "InsertLivePacketGatherersToGraphs")
            algorithms.append("InsertEdgesToLivePacketGatherers")
            inputs['LivePacketRecorderParameters'] = \
                self._live_packet_recorder_params

        if self._config.getboolean("Reports", "write_energy_report"):
            algorithms.append(
                "InsertChipPowerMonitorsToGraphs")
            inputs['MemorySamplingFrequency'] = self._config.getint(
                "EnergyMonitor", "sampling_frequency")
            inputs['MemoryNumberSamplesPerRecordingEntry'] = \
                self._config.getint(
                    "EnergyMonitor", "n_samples_per_recording_entry")

        # handle extra monitor functionality
        add_data_speed_up = (self._config.getboolean(
            "Machine", "enable_advanced_monitor_support") or
            self._config.getboolean("Machine", "enable_reinjection"))
        if add_data_speed_up:
            algorithms.append("InsertExtraMonitorVerticesToGraphs")
            algorithms.append("InsertEdgesToExtraMonitorFunctionality")
            algorithms.append("SystemMulticastRoutingGenerator")
            algorithms.append("FixedRouteRouter")
            inputs['FixedRouteDestinationClass'] = \
                DataSpeedUpPacketGatherMachineVertex

        # handle extra mapping algorithms if required
        if self._extra_mapping_algorithms is not None:
            algorithms.extend(self._extra_mapping_algorithms)

        optional_algorithms = list()

        # Add reports
        if self._config.getboolean("Reports", "reports_enabled"):
            if self._config.getboolean("Reports",
                                       "write_tag_allocation_reports"):
                algorithms.append("TagReport")
            if self._config.getboolean("Reports", "write_router_info_report"):
                algorithms.append("routingInfoReports")
            if self._config.getboolean("Reports", "write_router_reports"):
                algorithms.append("RouterReports")
            if self._config.getboolean(
                    "Reports", "write_router_summary_report"):
                algorithms.append("RouterSummaryReport")

            # only add board chip report if requested
            if self._config.getboolean("Reports", "write_board_chip_report"):
                algorithms.append("BoardChipReport")

            # only add partitioner report if using an application graph
            if (self._config.getboolean(
                    "Reports", "write_partitioner_reports") and
                    self._application_graph.n_vertices != 0):
                algorithms.append("PartitionerReport")

            # only add write placer report with application graph when
            # there's application vertices
            if (self._config.getboolean(
                    "Reports", "write_application_graph_placer_report") and
                    self._application_graph.n_vertices != 0):
                algorithms.append("PlacerReportWithApplicationGraph")

            if self._config.getboolean(
                    "Reports", "write_machine_graph_placer_report"):
                algorithms.append("PlacerReportWithoutApplicationGraph")

            if self._config.getboolean(
                    "Reports", "write_json_machine"):
                algorithms.append("WriteJsonMachine")

            if self._config.getboolean(
                    "Reports", "write_json_machine_graph"):
                algorithms.append("WriteJsonMachineGraph")

            if self._config.getboolean(
                    "Reports", "write_json_placements"):
                algorithms.append("WriteJsonPlacements")

            if self._config.getboolean(
                    "Reports", "write_json_routing_tables"):
                algorithms.append("WriteJsonRoutingTables")

            if self._config.getboolean(
                    "Reports", "write_json_partition_n_keys_map"):
                algorithms.append("WriteJsonPartitionNKeysMap")

            # only add network specification report if there's
            # application vertices.
            if (self._config.getboolean(
                    "Reports", "write_network_specification_report")):
                algorithms.append("NetworkSpecificationReport")

        # only add the partitioner if there isn't already a machine graph
        algorithms.append("MallocBasedChipIDAllocator")
        if (self._application_graph.n_vertices and
                not self._machine_graph.n_vertices):
            full = self._config.get(
                "Mapping", "application_to_machine_graph_algorithms")
            algorithms.extend(full.replace(" ", "").split(","))
            inputs['MemoryPreviousAllocatedResources'] = \
                PreAllocatedResourceContainer()

        if self._use_virtual_board:
            full = self._config.get(
                "Mapping", "machine_graph_to_virtual_machine_algorithms")
        else:
            full = self._config.get(
                "Mapping", "machine_graph_to_machine_algorithms")
        algorithms.extend(full.replace(" ", "").split(","))

        # add check for algorithm start type
        algorithms.append("LocateExecutableStartType")

        # handle outputs
        outputs = [
            "MemoryPlacements", "MemoryRoutingTables",
            "MemoryTags", "MemoryRoutingInfos",
            "MemoryMachineGraph", "ExecutableTypes"
        ]

        if add_data_speed_up:
            outputs.append("MemoryFixedRoutes")

        if self._application_graph.n_vertices > 0:
            outputs.append("MemoryGraphMapper")

        # Create a buffer manager if there isn't one already
        if not self._use_virtual_board:
            if self._buffer_manager is None:
                algorithms.append("BufferManagerCreator")
                outputs.append("BufferManager")
            else:
                inputs["BufferManager"] = self._buffer_manager
            if self._java_caller is None:
                if self._config.getboolean("Java", "use_java"):
                    java_call = self._config.get("Java", "java_call")
                    java_spinnaker_path = self._config.get_str(
                        "Java", "java_spinnaker_path")
                    java_properties = self._config.get_str(
                        "Java", "java_properties")
                    self._java_caller = JavaCaller(
                        self._json_folder, java_call, java_spinnaker_path,
                        java_properties)
            inputs["JavaCaller"] = self._java_caller

        # Execute the mapping algorithms
        executor = self._run_algorithms(
            inputs, algorithms, outputs, tokens, [], "mapping",
            optional_algorithms)

        # get result objects from the pacman executor
        self._mapping_outputs = executor.get_items()
        self._mapping_tokens = executor.get_completed_tokens()

        # Get the outputs needed
        self._placements = executor.get_item("MemoryPlacements")
        self._router_tables = executor.get_item("MemoryRoutingTables")
        self._tags = executor.get_item("MemoryTags")
        self._routing_infos = executor.get_item("MemoryRoutingInfos")
        self._graph_mapper = executor.get_item("MemoryGraphMapper")
        self._machine_graph = executor.get_item("MemoryMachineGraph")
        self._executable_types = executor.get_item("ExecutableTypes")

        if add_data_speed_up:
            self._fixed_routes = executor.get_item("MemoryFixedRoutes")

        if not self._use_virtual_board:
            self._buffer_manager = executor.get_item("BufferManager")

        self._mapping_time += convert_time_diff_to_total_milliseconds(
            mapping_total_timer.take_sample())

    def _do_data_generation(self, n_machine_time_steps):

        # set up timing
        data_gen_timer = Timer()
        data_gen_timer.start_timing()

        # The initial inputs are the mapping outputs
        inputs = dict(self._mapping_outputs)
        tokens = list(self._mapping_tokens)
        inputs["RunUntilTimeSteps"] = n_machine_time_steps

        inputs["FirstMachineTimeStep"] = self._current_run_timesteps
        inputs["RunTimeMachineTimeSteps"] = n_machine_time_steps
        inputs["DataNTimeSteps"] = self._max_run_time_steps

        # Run the data generation algorithms
        outputs = []
        algorithms = [self._dsg_algorithm]

        executor = self._run_algorithms(
            inputs, algorithms, outputs, tokens, [], "data_generation")
        self._mapping_outputs = executor.get_items()
        self._mapping_tokens = executor.get_completed_tokens()

        self._dsg_time += convert_time_diff_to_total_milliseconds(
            data_gen_timer.take_sample())

    def _do_load(self, graph_changed, data_changed):
        # set up timing
        load_timer = Timer()
        load_timer.start_timing()

        self._turn_on_board_if_saving_power()

        # The initial inputs are the mapping outputs
        inputs = dict(self._mapping_outputs)
        tokens = list(self._mapping_tokens)
        inputs["WriteMemoryMapReportFlag"] = (
            self._config.getboolean("Reports", "write_memory_map_report") and
            graph_changed
        )
        inputs["NoSyncChanges"] = self._no_sync_changes

        if not graph_changed and self._has_ran:
            inputs["ExecutableTargets"] = self._last_run_outputs[
                "ExecutableTargets"]

        algorithms = list()

        # add report for extracting routing table from machine report if needed
        # Add algorithm to clear routing tables and set up routing
        if not self._use_virtual_board and graph_changed:
            # only clear routing tables if we've not loaded them by now
            found = False
            for token in self._mapping_tokens:
                if token.name == "DataLoaded":
                    if token.part == "MulticastRoutesLoaded":
                        found = True
            if not found:
                algorithms.append("RoutingSetup")

            # Get the executable targets
            algorithms.append("GraphBinaryGatherer")

        loading_algorithm = self._read_config("Mapping", "loading_algorithms")
        if loading_algorithm is not None and (graph_changed or data_changed):
            algorithms.extend(loading_algorithm.split(","))
        algorithms.extend(self._extra_load_algorithms)

        write_memory_report = self._config.getboolean(
            "Reports", "write_memory_map_report")
        if write_memory_report and graph_changed:
            algorithms.append("MemoryMapOnHostReport")
            algorithms.append("MemoryMapOnHostChipReport")

        # Add reports that depend on compression
        routing_tables_needed = False
        if graph_changed:
            if self._config.getboolean(
                    "Reports", "write_routing_table_reports"):
                routing_tables_needed = True
                algorithms.append("unCompressedRoutingTableReports")

                if self._config.getboolean(
                        "Reports",
                        "write_routing_tables_from_machine_reports"):
                    algorithms.append("ReadRoutingTablesFromMachine")
                    algorithms.append("compressedRoutingTableReports")
                    algorithms.append("comparisonOfRoutingTablesReport")
                    algorithms.append("CompressedRouterSummaryReport")
                    algorithms.append("RoutingTableFromMachineReport")
            if self._config.getboolean(
                    "Reports", "write_routing_compression_checker_report"):
                routing_tables_needed = True
                algorithms.append("routingCompressionCheckerReport")
            if self._config.getboolean(
                    "Reports",
                    "write_routing_table_compression_bit_field_summary"):
                algorithms.append("BitFieldCompressorReport")

        # handle extra monitor functionality
        enable_advanced_monitor = self._config.getboolean(
            "Machine", "enable_advanced_monitor_support")
        if enable_advanced_monitor and (graph_changed or not self._has_ran):
            algorithms.append("LoadFixedRoutes")
            algorithms.append("FixedRouteFromMachineReport")

        # add optional algorithms
        optional_algorithms = list()

        if graph_changed or data_changed:
            optional_algorithms.append("RoutingTableLoader")
            optional_algorithms.append("TagsLoader")

        optional_algorithms.append("WriteMemoryIOData")
        optional_algorithms.append("HostExecuteApplicationDataSpecification")

        # Get the executable targets
        optional_algorithms.append("GraphBinaryGatherer")

        # algorithms needed for loading the binaries to the SpiNNaker machine
        optional_algorithms.append("LoadApplicationExecutableImages")
        algorithms.append("HostExecuteSystemDataSpecification")
        algorithms.append("LoadSystemExecutableImages")

        # Something probably a report needs the routing tables
        # This report is one way to get them if done on machine
        if routing_tables_needed:
            optional_algorithms.append("RoutingTableFromMachineReport")

        # Decide what needs to be done
        required_tokens = ["DataLoaded", "BinariesLoaded"]

        executor = self._run_algorithms(
            inputs, algorithms, [], tokens, required_tokens, "loading",
            optional_algorithms)
        self._no_sync_changes = executor.get_item("NoSyncChanges")
        self._load_outputs = executor.get_items()
        self._load_tokens = executor.get_completed_tokens()

        self._load_time += convert_time_diff_to_total_milliseconds(
            load_timer.take_sample())

    def _do_run(self, n_machine_time_steps, graph_changed, run_until_complete):
        # start timer
        run_timer = Timer()
        run_timer.start_timing()

        run_complete = False
        executor, self._current_run_timesteps = self._create_execute_workflow(
            n_machine_time_steps, graph_changed, run_until_complete)
        try:
            executor.execute_mapping()
            self._pacman_provenance.extract_provenance(executor)
            run_complete = True

            # write provenance to file if necessary
            if (self._config.getboolean("Reports", "write_provenance_data") and
                    n_machine_time_steps is not None):
                prov_items = list()
                if self._version_provenance is not None:
                    prov_items.extend(self._version_provenance)
                if self._pacman_provenance is not None:
                    if self._pacman_provenance.data_items is not None:
                        prov_items.extend(self._pacman_provenance.data_items)
                prov_item = executor.get_item("GraphProvenanceItems")
                if prov_item is not None:
                    prov_items.extend(prov_item)
                prov_item = executor.get_item("PlacementsProvenanceItems")
                if prov_item is not None:
                    prov_items.extend(prov_item)
                prov_item = executor.get_item("RouterProvenanceItems")
                if prov_item is not None:
                    prov_items.extend(prov_item)
                self._pacman_provenance.clear()
                self._version_provenance = list()
                self._write_provenance(prov_items)
                self._all_provenance_items.append(prov_items)

            # move data around
            self._last_run_outputs = executor.get_items()
            self._last_run_tokens = executor.get_completed_tokens()
            self._no_sync_changes = executor.get_item("NoSyncChanges")
            self._has_reset_last = False
            self._has_ran = True

            self._execute_time += convert_time_diff_to_total_milliseconds(
                run_timer.take_sample())

        except KeyboardInterrupt:
            logger.error("User has aborted the simulation")
            self._shutdown()
            sys.exit(1)
        except Exception as e:
            e_inf = sys.exc_info()

            # If an exception occurs during a run, attempt to get
            # information out of the simulation before shutting down
            try:
                if executor is not None:
                    # Only do this if the error occurred in the run
                    if not run_complete and not self._use_virtual_board:
                        self._last_run_outputs = executor.get_items()
                        self._last_run_tokens = executor.get_completed_tokens()
                        self._recover_from_error(
                            e, e_inf, executor.get_item("ExecutableTargets"))
                else:
                    logger.error(
                        "The PACMAN executor crashing during initialisation,"
                        " please read previous error message to locate its"
                        " error")
            except Exception:
                logger.exception("Error when attempting to recover from error")

            # if in debug mode, do not shut down machine
            if self._config.get("Mode", "mode") != "Debug":
                try:
                    self.stop(
                        turn_off_machine=False, clear_routing_tables=False,
                        clear_tags=False)
                except Exception:
                    logger.exception("Error when attempting to stop")

            # reraise exception
            reraise(*e_inf)

    def _create_execute_workflow(
            self, n_machine_time_steps, graph_changed, run_until_complete):
        # calculate number of machine time steps
        run_until_timesteps = self._calculate_number_of_machine_time_steps(
            n_machine_time_steps)
        run_time = None
        if n_machine_time_steps is not None:
            run_time = (
                n_machine_time_steps * self.machine_time_step /
                MICRO_TO_MILLISECOND_CONVERSION)

        # if running again, load the outputs from last load or last mapping
        if self._load_outputs is not None:
            inputs = dict(self._load_outputs)
            tokens = list(self._load_tokens)
        else:
            inputs = dict(self._mapping_outputs)
            tokens = list(self._mapping_tokens)

        inputs["RanToken"] = self._has_ran
        inputs["NoSyncChanges"] = self._no_sync_changes
        inputs["RunTimeMachineTimeSteps"] = n_machine_time_steps
        inputs["RunUntilTimeSteps"] = run_until_timesteps
        inputs["RunTime"] = run_time
        inputs["FirstMachineTimeStep"] = self._current_run_timesteps
        if run_until_complete:
            inputs["RunUntilCompleteFlag"] = True

        inputs["ExtractIobufFromCores"] = self._config.get(
            "Reports", "extract_iobuf_from_cores")
        inputs["ExtractIobufFromBinaryTypes"] = self._read_config(
            "Reports", "extract_iobuf_from_binary_types")

        # update algorithm list with extra pre algorithms if needed
        if self._extra_pre_run_algorithms is not None:
            algorithms = list(self._extra_pre_run_algorithms)
        else:
            algorithms = list()

        if self._config.getboolean(
                "Reports", "write_sdram_usage_report_per_chip"):
            algorithms.append("SdramUsageReportPerChip")

        # clear iobuf if we are in multirun mode
        if (self._has_ran and not graph_changed and
                not self._use_virtual_board and not self._empty_graphs and
                self._config.getboolean("Reports", "clear_iobuf_during_run")):
            algorithms.append("ChipIOBufClearer")

        # Reload any parameters over the loaded data if we have already
        # run and not using a virtual board and the data hasn't already
        # been regenerated
        if self._has_ran and not self._use_virtual_board and not graph_changed:
            algorithms.append("DSGRegionReloader")

        # Update the run time if not using a virtual board
        if (not self._use_virtual_board and
                ExecutableType.USES_SIMULATION_INTERFACE in
                self._executable_types):
            algorithms.append("ChipRuntimeUpdater")

        # Add the database writer in case it is needed
        if not self._has_ran or graph_changed:
            algorithms.append("DatabaseInterface")
        else:
            inputs["DatabaseFilePath"] = (
                self._last_run_outputs["DatabaseFilePath"])
        if not self._use_virtual_board:
            algorithms.append("NotificationProtocol")

        outputs = [
            "NoSyncChanges"
        ]

        if self._use_virtual_board:
            logger.warning(
                "Application will not actually be run as on a virtual board")
        elif (len(self._executable_types) == 1 and
                ExecutableType.NO_APPLICATION in self._executable_types):
            logger.warning(
                "Application will not actually be run as there is nothing to "
                "actually run")
        else:
            algorithms.append("ApplicationRunner")

        # ensure we exploit the parallel of data extraction by running it at\
        # end regardless of multirun, but only run if using a real machine
        if (not self._use_virtual_board and
                (run_until_complete or n_machine_time_steps is not None)):
            algorithms.append("BufferExtractor")

        if self._config.getboolean("Reports", "write_provenance_data"):
            algorithms.append("GraphProvenanceGatherer")

        # add any extra post algorithms as needed
        if self._extra_post_run_algorithms is not None:
            algorithms += self._extra_post_run_algorithms

        # add extractor of iobuf if needed
        if (self._config.getboolean("Reports", "extract_iobuf") and
                self._config.getboolean(
                    "Reports", "extract_iobuf_during_run") and
                not self._use_virtual_board and
                n_machine_time_steps is not None):
            algorithms.append("ChipIOBufExtractor")

        # add extractor of provenance if needed
        if (self._config.getboolean("Reports", "write_provenance_data") and
                not self._use_virtual_board and
                n_machine_time_steps is not None):
            algorithms.append("PlacementsProvenanceGatherer")
            algorithms.append("RouterProvenanceGatherer")
            algorithms.append("ProfileDataGatherer")

        # Decide what needs done
        required_tokens = []
        if not self._use_virtual_board:
            required_tokens = ["ApplicationRun"]

        return PACMANAlgorithmExecutor(
            algorithms=algorithms, optional_algorithms=[], inputs=inputs,
            tokens=tokens, required_output_tokens=required_tokens,
            xml_paths=self._xml_paths, required_outputs=outputs,
            do_timings=self._do_timings, print_timings=self._print_timings,
            provenance_path=self._pacman_executor_provenance_path,
            provenance_name="Execution"), run_until_timesteps

    def _write_provenance(self, provenance_data_items):
        """ Write provenance to disk
        """
        writer = None
        if self._provenance_format == "xml":
            writer = ProvenanceXMLWriter()
        elif self._provenance_format == "json":
            writer = ProvenanceJSONWriter()
        elif self._provenance_format == "sql":
            writer = ProvenanceSQLWriter()
        elif len(provenance_data_items) < PROVENANCE_TYPE_CUTOFF:
            writer = ProvenanceXMLWriter()
        else:
            writer = ProvenanceSQLWriter()
        writer(provenance_data_items, self._provenance_file_path)

    def _recover_from_error(self, exception, exc_info, executable_targets):
        # if exception has an exception, print to system
        logger.error("An error has occurred during simulation")
        # Print the detail including the traceback
        real_exception = exception
        if isinstance(exception, PacmanAlgorithmFailedToCompleteException):
            logger.error(exception.exception, exc_info=exc_info)
            real_exception = exception.exception
        else:
            logger.error(exception, exc_info=exc_info)

        logger.info("\n\nAttempting to extract data\n\n")

        # Extract router provenance
        extra_monitor_vertices = None
        prov_items = list()
        try:
            if (self._config.getboolean("Machine",
                                        "enable_advanced_monitor_support") or
                    self._config.getboolean("Machine", "enable_reinjection")):
                extra_monitor_vertices = self._last_run_outputs[
                    "MemoryExtraMonitorVertices"]
            router_provenance = RouterProvenanceGatherer()
            prov_item = router_provenance(
                transceiver=self._txrx, machine=self._machine,
                router_tables=self._router_tables,
                extra_monitor_vertices=extra_monitor_vertices,
<<<<<<< HEAD
                placements=self._placements,
                using_reinjection=self._config.getboolean(
                    "Machine", "enable_reinjection"))
=======
                placements=self._placements)
            if prov_item is not None:
                prov_items.extend(prov_item)
>>>>>>> 8b857856
        except Exception:
            logger.exception("Error reading router provenance")

        # Find the cores that are not in an expected state
        unsuccessful_cores = CPUInfos()
        if isinstance(real_exception, SpiNNManCoresNotInStateException):
            unsuccessful_cores = real_exception.failed_core_states()

        # If there are no cores in a bad state, find those not yet in
        # their finished state
        if not unsuccessful_cores:
            for executable_type in self._executable_types:
                failed_cores = self._txrx.get_cores_not_in_state(
                    self._executable_types[executable_type],
                    executable_type.end_state)
                for (x, y, p) in failed_cores:
                    unsuccessful_cores.add_processor(
                        x, y, p, failed_cores.get_cpu_info(x, y, p))

        # Print the details of error cores
        for (x, y, p), core_info in iteritems(unsuccessful_cores):
            state = core_info.state
            rte_state = ""
            if state == CPUState.RUN_TIME_EXCEPTION:
                rte_state = " ({})".format(core_info.run_time_error.name)
            logger.error("{}, {}, {}: {}{} {}".format(
                x, y, p, state.name, rte_state, core_info.application_name))
            if core_info.state == CPUState.RUN_TIME_EXCEPTION:
                logger.error(
                    "r0=0x{:08X} r1=0x{:08X} r2=0x{:08X} r3=0x{:08X}".format(
                        core_info.registers[0], core_info.registers[1],
                        core_info.registers[2], core_info.registers[3]))
                logger.error(
                    "r4=0x{:08X} r5=0x{:08X} r6=0x{:08X} r7=0x{:08X}".format(
                        core_info.registers[4], core_info.registers[5],
                        core_info.registers[6], core_info.registers[7]))
                logger.error("PSR=0x{:08X} SR=0x{:08X} LR=0x{:08X}".format(
                    core_info.processor_state_register,
                    core_info.stack_pointer, core_info.link_register))

        # Find the cores that are not in RTE i.e. that can still be read
        non_rte_cores = [
            (x, y, p)
            for (x, y, p), core_info in iteritems(unsuccessful_cores)
            if (core_info.state != CPUState.RUN_TIME_EXCEPTION and
                core_info.state != CPUState.WATCHDOG)]

        # If there are any cores that are not in RTE, extract data from them
        if (non_rte_cores and
                ExecutableType.USES_SIMULATION_INTERFACE in
                self._executable_types):
            placements = Placements()
            non_rte_core_subsets = CoreSubsets()
            for (x, y, p) in non_rte_cores:
                vertex = self._placements.get_vertex_on_processor(x, y, p)
                placements.add_placement(
                    self._placements.get_placement_of_vertex(vertex))
                non_rte_core_subsets.add_processor(x, y, p)

            # Attempt to force the cores to write provenance and exit
            try:
                updater = ChipProvenanceUpdater()
                updater(self._txrx, self._app_id, non_rte_core_subsets)
            except Exception:
                logger.exception("Could not update provenance on chip")

            # Extract any written provenance data
            try:
                extractor = PlacementsProvenanceGatherer()
                prov_item = extractor(self._txrx, placements)
                if prov_item is not None:
                    prov_items.extend(prov_item)
            except Exception:
                logger.exception("Could not read provenance")

        # Finish getting the provenance
        if self._pacman_provenance is not None:
            if self._pacman_provenance.data_items is not None:
                prov_items.extend(self._pacman_provenance.data_items)
        self._pacman_provenance.clear()
        self._write_provenance(prov_items)
        self._all_provenance_items.append(prov_items)

        # Read IOBUF where possible (that should be everywhere)
        iobuf = ChipIOBufExtractor()
        try:
            errors, warnings = iobuf(
                self._txrx, executable_targets, self._executable_finder,
                self._app_provenance_file_path,
<<<<<<< HEAD
=======
                self._system_provenance_file_path,
                self._mapping_outputs["BinaryToExecutableType"],
>>>>>>> 8b857856
                self._config.get("Reports", "extract_iobuf_from_cores"),
                self._config.get("Reports", "extract_iobuf_from_binary_types")
            )
        except Exception:
            logger.exception("Could not get iobuf")
            errors, warnings = [], []

        # Print the IOBUFs
        self._print_iobuf(errors, warnings)

    @staticmethod
    def _print_iobuf(errors, warnings):
        for warning in warnings:
            logger.warning(warning)
        for error in errors:
            logger.error(error)

    def reset(self):
        """ Code that puts the simulation back at time zero
        """

        logger.info("Resetting")

        # rewind the buffers from the buffer manager, to start at the beginning
        # of the simulation again and clear buffered out
        if self._buffer_manager is not None:
            self._buffer_manager.reset()

        # reset the current count of how many milliseconds the application
        # has ran for over multiple calls to run
        self._current_run_timesteps = 0

        # sets the reset last flag to true, so that when run occurs, the tools
        # know to update the vertices which need to know a reset has occurred
        self._has_reset_last = True

        # Reset the graph off the machine, to set things to time 0
        self.__reset_graph_elements()

    def _create_xml_paths(self, extra_algorithm_xml_paths):
        # add the extra xml files from the config file
        xml_paths = self._config.get("Mapping", "extra_xmls_paths")
        if xml_paths == "None":
            xml_paths = list()
        else:
            xml_paths = xml_paths.split(",")

        xml_paths.extend(get_front_end_common_pacman_xml_paths())

        if extra_algorithm_xml_paths is not None:
            xml_paths.extend(extra_algorithm_xml_paths)

        return xml_paths

    def _detect_if_graph_has_changed(self, reset_flags=True):
        """ Iterates though the original graphs and look for changes
        """
        changed = False
        data_changed = False
        if self._vertices_or_edges_added:
            self._vertices_or_edges_added = False
            # Set changed - note that we can't return yet as we still have to
            # mark vertices as not changed, otherwise they will keep reporting
            # that they have changed when they haven't
            changed = True

        # if application graph is filled, check their changes
        if self._original_application_graph.n_vertices:
            for vertex in self._original_application_graph.vertices:
                if isinstance(vertex, AbstractChangableAfterRun):
                    if vertex.requires_mapping:
                        changed = True
                    if vertex.requires_data_generation:
                        data_changed = True
                    if reset_flags:
                        vertex.mark_no_changes()
            for partition in \
                    self._original_application_graph.outgoing_edge_partitions:
                for edge in partition.edges:
                    if isinstance(edge, AbstractChangableAfterRun):
                        if edge.requires_mapping:
                            changed = True
                        if edge.requires_data_generation:
                            data_changed = True
                        if reset_flags:
                            edge.mark_no_changes()

        # if no application, but a machine graph, check for changes there
        elif self._original_machine_graph.n_vertices:
            for machine_vertex in self._original_machine_graph.vertices:
                if isinstance(machine_vertex, AbstractChangableAfterRun):
                    if machine_vertex.requires_mapping:
                        changed = True
                    if machine_vertex.requires_data_generation:
                        data_changed = True
                    if reset_flags:
                        machine_vertex.mark_no_changes()
            for partition in \
                    self._original_machine_graph.outgoing_edge_partitions:
                for machine_edge in partition.edges:
                    if isinstance(machine_edge, AbstractChangableAfterRun):
                        if machine_edge.requires_mapping:
                            changed = True
                        if machine_edge.requires_data_generation:
                            data_changed = True
                        if reset_flags:
                            machine_edge.mark_no_changes()
        return changed, data_changed

    @property
    @overrides(SimulatorInterface.has_ran)
    def has_ran(self):
        return self._has_ran

    @property
    @overrides(SimulatorInterface.machine)
    def machine(self):
        return self._get_machine()

    @property
    @overrides(SimulatorInterface.no_machine_time_steps)
    def no_machine_time_steps(self):
        return self._no_machine_time_steps

    @property
    def machine_graph(self):
        return self._machine_graph

    @property
    def original_machine_graph(self):
        return self._original_machine_graph

    @property
    def original_application_graph(self):
        return self._original_application_graph

    @property
    def application_graph(self):
        """ The application graph used to derive the runtime machine \
            configuration.
        """
        return self._application_graph

    @property
    def routing_infos(self):
        return self._routing_infos

    @property
    def fixed_routes(self):
        return self._fixed_routes

    @property
    def placements(self):
        return self._placements

    @property
    @overrides(SimulatorInterface.transceiver)
    def transceiver(self):
        return self._txrx

    @property
    def graph_mapper(self):
        return self._graph_mapper

    @property
    def tags(self):
        return self._tags

    @property
    @overrides(SimulatorInterface.buffer_manager)
    def buffer_manager(self):
        return self._buffer_manager

    @property
    def dsg_algorithm(self):
        """ The DSG algorithm used by the tools
        """
        return self._dsg_algorithm

    @dsg_algorithm.setter
    def dsg_algorithm(self, new_dsg_algorithm):
        """ Set the DSG algorithm to be used by the tools

        :param new_dsg_algorithm: the new DSG algorithm name
        :rtype: None
        """
        self._dsg_algorithm = new_dsg_algorithm

    @property
    def none_labelled_edge_count(self):
        """ The number of times edges have not been labelled.
        """
        return self._none_labelled_edge_count

    def increment_none_labelled_edge_count(self):
        """ Increment the number of new edges which have not been labelled.
        """
        self._none_labelled_edge_count += 1

    @property
    def use_virtual_board(self):
        """ True if this run is using a virtual machine
        """
        return self._use_virtual_board

    def get_current_time(self):
        """ Get the current simulation time.

        :rtype: float
        """
        if self._has_ran:
            return (
                float(self._current_run_timesteps) *
                (self.machine_time_step / MICRO_TO_MILLISECOND_CONVERSION))
        return 0.0

    def get_generated_output(self, name_of_variable):
        """ Get the value of an inter-algorithm variable.

        :param name_of_variable: The variable to retrieve
        :type name_of_variable: str
        :return: The value (of arbitrary type), or None if the variable is \
            not found.
        """
        if self._has_ran:
            if name_of_variable in self._last_run_outputs:
                return self._last_run_outputs[name_of_variable]
            return None
        raise ConfigurationException(
            "Cannot call this function until after a simulation has ran.")

    def __repr__(self):
        return "general front end instance for machine {}".format(
            self._hostname)

    def add_application_vertex(self, vertex):
        """
        :param vertex: the vertex to add to the graph
        :type: ApplicationVertex
        :rtype: None
        :raises ConfigurationException: when both graphs contain vertices
        :raises PacmanConfigurationException:
            If there is an attempt to add the same vertex more than once
        """
        if (self._original_machine_graph.n_vertices > 0 and
                self._graph_mapper is None):
            raise ConfigurationException(
                "Cannot add vertices to both the machine and application"
                " graphs")
        self._original_application_graph.add_vertex(vertex)
        self._vertices_or_edges_added = True

    def add_machine_vertex(self, vertex):
        """
        :param vertex: the vertex to add to the graph
        :type: MachineVertex
        :rtype: None
        :raises ConfigurationException: when both graphs contain vertices
        :raises PacmanConfigurationException:
            If there is an attempt to add the same vertex more than once
        """
        # check that there's no application vertices added so far
        if self._original_application_graph.n_vertices > 0:
            raise ConfigurationException(
                "Cannot add vertices to both the machine and application"
                " graphs")
        self._original_machine_graph.add_vertex(vertex)
        self._vertices_or_edges_added = True

    def add_application_edge(self, edge_to_add, partition_identifier):
        """
        :param edge_to_add:
        :type: ApplicationEdge
        :param partition_identifier: \
            the partition identifier for the outgoing edge partition
        :type partition_identifier: str
        :rtype: None
        """
        self._original_application_graph.add_edge(
            edge_to_add, partition_identifier)
        self._vertices_or_edges_added = True

    def add_machine_edge(self, edge, partition_id):
        """
        :param edge: the edge to add to the graph
        :type: MachineEdge
        :param partition_id: \
            the partition identifier for the outgoing edge partition
        :type partition_id: str
        :rtype: None
        """
        self._original_machine_graph.add_edge(edge, partition_id)
        self._vertices_or_edges_added = True

    def _shutdown(
            self, turn_off_machine=None, clear_routing_tables=None,
            clear_tags=None):
        self._state = Simulator_State.SHUTDOWN

        # if on a virtual machine then shut down not needed
        if self._use_virtual_board:
            return

        if self._machine_is_turned_off is not None:
            logger.info("Shutdown skipped as board is off for power save")
            return

        if turn_off_machine is None:
            turn_off_machine = self._config.getboolean(
                "Machine", "turn_off_machine")

        if clear_routing_tables is None:
            clear_routing_tables = self._config.getboolean(
                "Machine", "clear_routing_tables")

        if clear_tags is None:
            clear_tags = self._config.getboolean("Machine", "clear_tags")

        if self._txrx is not None:
            # if stopping on machine, clear IP tags and routing table
            self.__clear(clear_tags, clear_routing_tables)

        # Fully stop the application
        self.__stop_app()

        # stop the transceiver and allocation controller
        self.__close_transceiver(turn_off_machine)
        self.__close_allocation_controller()
        self._state = Simulator_State.SHUTDOWN

    def __clear(self, clear_tags, clear_routing_tables):
        # if stopping on machine, clear IP tags and
        if clear_tags:
            for ip_tag in self._tags.ip_tags:
                self._txrx.clear_ip_tag(
                    ip_tag.tag, board_address=ip_tag.board_address)
            for reverse_ip_tag in self._tags.reverse_ip_tags:
                self._txrx.clear_ip_tag(
                    reverse_ip_tag.tag,
                    board_address=reverse_ip_tag.board_address)

        # if clearing routing table entries, clear
        if clear_routing_tables:
            for router_table in self._router_tables.routing_tables:
                if not self._machine.get_chip_at(
                        router_table.x, router_table.y).virtual:
                    self._txrx.clear_multicast_routes(
                        router_table.x, router_table.y)

        # clear values
        self._no_sync_changes = 0

    def __stop_app(self):
        if self._txrx is not None and self._app_id is not None:
            self._txrx.stop_application(self._app_id)

    def __close_transceiver(self, turn_off_machine):
        if self._txrx is not None:
            if turn_off_machine:
                logger.info("Turning off machine")

            self._txrx.close(power_off_machine=turn_off_machine)
            self._txrx = None

    def __close_allocation_controller(self):
        if self._machine_allocation_controller is not None:
            self._machine_allocation_controller.close()
            self._machine_allocation_controller = None

    @overrides(SimulatorInterface.stop,
               extend_defaults=True, additional_arguments=(
                   "turn_off_machine", "clear_routing_tables", "clear_tags"))
    def stop(self, turn_off_machine=None,  # pylint: disable=arguments-differ
             clear_routing_tables=None, clear_tags=None):
        """
        :param turn_off_machine: decides if the machine should be powered down\
            after running the execution. Note that this powers down all boards\
            connected to the BMP connections given to the transceiver
        :type turn_off_machine: bool
        :param clear_routing_tables: informs the tool chain if it\
            should turn off the clearing of the routing tables
        :type clear_routing_tables: bool
        :param clear_tags: informs the tool chain if it should clear the tags\
            off the machine at stop
        :type clear_tags: boolean
        :rtype: None
        """
        if self._state in [Simulator_State.SHUTDOWN]:
            raise ConfigurationException("Simulator has already been shutdown")
        self._state = Simulator_State.SHUTDOWN

        # Keep track of any exception to be re-raised
        exc_info = None

        # If we have run forever, stop the binaries
        if (self._has_ran and self._current_run_timesteps is None and
                not self._use_virtual_board):
            executor = self._create_stop_workflow()
            run_complete = False
            try:
                executor.execute_mapping()
                self._pacman_provenance.extract_provenance(executor)
                run_complete = True

                # write provenance to file if necessary
                if self._config.getboolean("Reports", "write_provenance_data"):
                    prov_items = list()
                    if self._version_provenance is not None:
                        prov_items.extend(self._version_provenance)
                    if self._pacman_provenance is not None:
                        if self._pacman_provenance.data_items is not None:
                            prov_items.extend(
                                self._pacman_provenance.data_items)
                    prov_item = executor.get_item("GraphProvenanceItems")
                    if prov_item is not None:
                        prov_items.extend(prov_item)
                    prov_item = executor.get_item("PlacementsProvenanceItems")
                    if prov_item is not None:
                        prov_items.extend(prov_item)
                    prov_item = executor.get_item("RouterProvenanceItems")
                    if prov_item is not None:
                        prov_items.extend(prov_item)
                    self._pacman_provenance.clear()
                    self._version_provenance = list()
                    self._write_provenance(prov_items)
                    self._all_provenance_items.append(prov_items)
            except Exception as e:
                exc_info = sys.exc_info()

                # If an exception occurs during a run, attempt to get
                # information out of the simulation before shutting down
                try:
                    # Only do this if the error occurred in the run
                    if not run_complete and not self._use_virtual_board:
                        self._recover_from_error(
                            e, exc_info[2], executor.get_item(
                                "ExecutableTargets"))
                except Exception:
                    logger.exception(
                        "Error when attempting to recover from error")

        if not self._use_virtual_board:
            if self._config.getboolean("Reports", "write_energy_report"):
                self._do_energy_report()

            # handle iobuf extraction
            if self._config.getboolean("Reports", "extract_iobuf"):
                self._extract_iobufs()

        # shut down the machine properly
        self._shutdown(turn_off_machine, clear_routing_tables, clear_tags)

        # display any provenance data gathered
        for i, provenance_items in enumerate(self._all_provenance_items):
            message = None
            if len(self._all_provenance_items) > 1:
                message = "Provenance from run {}".format(i)
            self._check_provenance(provenance_items, message)

            # Reset provenance
            self._all_provenance_items = list()

        if exc_info is not None:
            reraise(*exc_info)
        self.write_finished_file()

    def _create_stop_workflow(self):
        inputs = self._last_run_outputs
        tokens = self._last_run_tokens
        algorithms = []
        outputs = []

        # stop any binaries that need to be notified of the simulation
        # stopping if in infinite run
        if ExecutableType.USES_SIMULATION_INTERFACE in self._executable_types:
            algorithms.append("ApplicationFinisher")

        # Add the buffer extractor just in case
        algorithms.append("BufferExtractor")

        # add extractor of iobuf if needed
        if self._config.getboolean("Reports", "extract_iobuf") and \
                self._config.getboolean("Reports", "extract_iobuf_during_run"):
            algorithms.append("ChipIOBufExtractor")

        # add extractor of provenance if needed
        if self._config.getboolean("Reports", "writeProvenanceData"):
            algorithms.append("PlacementsProvenanceGatherer")
            algorithms.append("RouterProvenanceGatherer")
            algorithms.append("ProfileDataGatherer")

        # Assemble how to run the algorithms
        return PACMANAlgorithmExecutor(
            algorithms=algorithms, optional_algorithms=[], inputs=inputs,
            tokens=tokens, required_output_tokens=[],
            xml_paths=self._xml_paths,
            required_outputs=outputs, do_timings=self._do_timings,
            print_timings=self._print_timings,
            provenance_path=self._pacman_executor_provenance_path,
            provenance_name="stopping")

    def _do_energy_report(self):
        if self._buffer_manager is None or self._last_run_outputs is None:
            return

        # create energy report
        energy_report = EnergyReport()

        # acquire provenance items
<<<<<<< HEAD
        if len(self._last_run_outputs) != 0:
            prov_items = self._last_run_outputs["ProvenanceItems"]
            pacman_provenance = list()
            router_provenance = list()

            # group them by name type
            grouped_items = sorted(
                prov_items, key=lambda item: item.names[0])
            for element in grouped_items:
                if element.names[0] == 'pacman':
                    pacman_provenance.append(element)
                if element.names[0] == 'router_provenance':
                    router_provenance.append(element)

            # run energy report
            energy_report(
                self._placements, self._machine,
                self._report_default_directory,
                self._read_config_int("Machine", "version"),
                self._spalloc_server, self._remote_spinnaker_url,
                self.time_scale_factor, self.machine_time_step,
                pacman_provenance, router_provenance, self._machine_graph,
                self._current_run_timesteps, self._buffer_manager,
                self._mapping_time, self._load_time, self._execute_time,
                self._dsg_time, self._extraction_time,
                self._machine_allocation_controller)
=======
        router_provenance = self._last_run_outputs.get(
            "RouterProvenanceItems", None)
        if router_provenance is None:
            return
        pacman_provenance = self._pacman_provenance.data_items

        # run energy report
        energy_report(
            self._placements, self._machine,
            self._report_default_directory,
            self._read_config_int("Machine", "version"),
            self._spalloc_server, self._remote_spinnaker_url,
            self.time_scale_factor, self.machine_time_step,
            pacman_provenance, router_provenance, self._machine_graph,
            self._current_run_timesteps, self._buffer_manager,
            self._mapping_time, self._load_time, self._execute_time,
            self._dsg_time, self._extraction_time,
            self._machine_allocation_controller)
>>>>>>> 8b857856

    def _extract_iobufs(self):
        if self._config.getboolean("Reports", "extract_iobuf_during_run"):
            return
        if self._config.getboolean("Reports", "clear_iobuf_during_run"):
            return
        extractor = ChipIOBufExtractor()
        extractor(
            transceiver=self._txrx,
            executable_targets=self._last_run_outputs["ExecutableTargets"],
            executable_finder=self._executable_finder,
<<<<<<< HEAD
            provenance_file_path=self._app_provenance_file_path)
=======
            app_provenance_file_path=self._app_provenance_file_path,
            system_provenance_file_path=self._system_provenance_file_path,
            binary_executable_types=(
                self._mapping_outputs["BinaryToExecutableType"]))
>>>>>>> 8b857856

    @overrides(SimulatorInterface.add_socket_address)
    def add_socket_address(self, socket_address):
        """
        :param socket_address: The address of the database socket
        :type socket_address: ~spinn_utilities.socket_address.SocketAddress
        :rtype: None
        """
        self._database_socket_addresses.add(socket_address)

    @staticmethod
    def _check_provenance(items, initial_message=None):
        """ Display any errors from provenance data.
        """
        initial_message_printed = False
        for item in items:
            if item.report:
                if not initial_message_printed and initial_message is not None:
                    print(initial_message)
                    initial_message_printed = True
                logger.warning(item.message)

    def _turn_off_on_board_to_save_power(self, config_flag):
        """ Executes the power saving mode of either on or off of the\
            SpiNNaker machine.

        :param config_flag: Flag read from the configuration file
        :type config_flag: str
        :rtype: None
        """
        # check if machine should be turned off
        turn_off = self._read_config_boolean("EnergySavings", config_flag)
        if turn_off is None:
            return

        # if a mode is set, execute
        if turn_off:
            if self._turn_off_board_to_save_power():
                logger.info("Board turned off based on: {}", config_flag)
        else:
            if self._turn_on_board_if_saving_power():
                logger.info("Board turned on based on: {}", config_flag)

    def _turn_off_board_to_save_power(self):
        """ Executes the power saving mode of turning off the SpiNNaker\
            machine.

        :return: true when successful, false otherwise
        :rtype: bool
        """
        # already off or no machine to turn off
        if self._machine_is_turned_off is not None or self._use_virtual_board:
            return False

        if self._machine_allocation_controller is not None:
            # switch power state if needed
            if self._machine_allocation_controller.power:
                self._machine_allocation_controller.set_power(False)
        else:
            self._txrx.power_off_machine()

        self._machine_is_turned_off = time.time()
        return True

    def _turn_on_board_if_saving_power(self):
        # Only required if previously turned off which never happens
        # on virtual machine
        if self._machine_is_turned_off is None:
            return False

        # Ensure the machine is completely powered down and
        # all residual electrons have gone
        already_off = time.time() - self._machine_is_turned_off
        if already_off < MINIMUM_OFF_STATE_TIME:
            delay = MINIMUM_OFF_STATE_TIME - already_off
            logger.warning(
                "Delaying turning machine back on for {} seconds. Consider "
                "disabling turn_off_board_after_discovery for scripts that "
                "have short preparation time.".format(delay))
            time.sleep(delay)

        if self._machine_allocation_controller is not None:
            # switch power state if needed
            if not self._machine_allocation_controller.power:
                self._machine_allocation_controller.set_power(True)
        else:
            self._txrx.power_on_machine()

        self._txrx.ensure_board_is_ready()
        self._machine_is_turned_off = None
        return True

    @property
    def has_reset_last(self):
        return self._has_reset_last

    @property
    @overrides(SimulatorInterface.config)
    def config(self):
        return self._config

    @property
    def get_number_of_available_cores_on_machine(self):
        """ The number of available cores on the machine after taking\
            into account preallocated resources.

        :return: number of available cores
        :rtype: int
        """
        # get machine if not got already
        if self._machine is None:
            self._get_machine()

        # get cores of machine
        cores = self._machine.total_available_user_cores
        take_into_account_chip_power_monitor = self._read_config_boolean(
            "Reports", "write_energy_report")
        if take_into_account_chip_power_monitor:
            cores -= self._machine.n_chips
        take_into_account_extra_monitor_cores = (self._config.getboolean(
            "Machine", "enable_advanced_monitor_support") or
                self._config.getboolean("Machine", "enable_reinjection"))
        if take_into_account_extra_monitor_cores:
            cores -= self._machine.n_chips
            cores -= len(self._machine.ethernet_connected_chips)
        return cores

    def stop_run(self):
        """ Request that the current infinite run stop.

        .. note::
            This will need to be called from another thread as the infinite \
            run call is blocking.
        """
        if self._state is not Simulator_State.IN_RUN:
            return
        with self._state_condition:
            self._state = Simulator_State.STOP_REQUESTED
            self._state_condition.notify_all()

    @staticmethod
    def __reset_object(obj):
        # Reset an object if appropriate
        if isinstance(obj, AbstractCanReset):
            obj.reset_to_first_timestep()

    def __reset_graph_elements(self):
        # Reset any object that can reset
        if self._original_application_graph.n_vertices:
            for vertex in self._original_application_graph.vertices:
                self.__reset_object(vertex)
            for p in self._original_application_graph.outgoing_edge_partitions:
                for edge in p.edges:
                    self.__reset_object(edge)
        elif self._original_machine_graph.n_vertices:
            for machine_vertex in self._original_machine_graph.vertices:
                self.__reset_object(machine_vertex)
            for p in self._original_machine_graph.outgoing_edge_partitions:
                for machine_edge in p.edges:
                    self.__reset_object(machine_edge)<|MERGE_RESOLUTION|>--- conflicted
+++ resolved
@@ -1504,10 +1504,7 @@
         inputs["ProvenanceFilePath"] = self._provenance_file_path
         inputs["AppProvenanceFilePath"] = self._app_provenance_file_path
         inputs["SystemProvenanceFilePath"] = self._system_provenance_file_path
-<<<<<<< HEAD
-=======
         inputs["JsonFolder"] = self._json_folder
->>>>>>> 8b857856
         inputs["APPID"] = self._app_id
         inputs["TimeScaleFactor"] = self.time_scale_factor
         inputs["MachineTimeStep"] = self.machine_time_step
@@ -2102,15 +2099,11 @@
                 transceiver=self._txrx, machine=self._machine,
                 router_tables=self._router_tables,
                 extra_monitor_vertices=extra_monitor_vertices,
-<<<<<<< HEAD
                 placements=self._placements,
                 using_reinjection=self._config.getboolean(
                     "Machine", "enable_reinjection"))
-=======
-                placements=self._placements)
             if prov_item is not None:
                 prov_items.extend(prov_item)
->>>>>>> 8b857856
         except Exception:
             logger.exception("Error reading router provenance")
 
@@ -2200,11 +2193,8 @@
             errors, warnings = iobuf(
                 self._txrx, executable_targets, self._executable_finder,
                 self._app_provenance_file_path,
-<<<<<<< HEAD
-=======
                 self._system_provenance_file_path,
                 self._mapping_outputs["BinaryToExecutableType"],
->>>>>>> 8b857856
                 self._config.get("Reports", "extract_iobuf_from_cores"),
                 self._config.get("Reports", "extract_iobuf_from_binary_types")
             )
@@ -2714,39 +2704,14 @@
         energy_report = EnergyReport()
 
         # acquire provenance items
-<<<<<<< HEAD
+        router_provenance = None
+        pacman_provenance = None
         if len(self._last_run_outputs) != 0:
-            prov_items = self._last_run_outputs["ProvenanceItems"]
-            pacman_provenance = list()
-            router_provenance = list()
-
-            # group them by name type
-            grouped_items = sorted(
-                prov_items, key=lambda item: item.names[0])
-            for element in grouped_items:
-                if element.names[0] == 'pacman':
-                    pacman_provenance.append(element)
-                if element.names[0] == 'router_provenance':
-                    router_provenance.append(element)
-
-            # run energy report
-            energy_report(
-                self._placements, self._machine,
-                self._report_default_directory,
-                self._read_config_int("Machine", "version"),
-                self._spalloc_server, self._remote_spinnaker_url,
-                self.time_scale_factor, self.machine_time_step,
-                pacman_provenance, router_provenance, self._machine_graph,
-                self._current_run_timesteps, self._buffer_manager,
-                self._mapping_time, self._load_time, self._execute_time,
-                self._dsg_time, self._extraction_time,
-                self._machine_allocation_controller)
-=======
-        router_provenance = self._last_run_outputs.get(
-            "RouterProvenanceItems", None)
-        if router_provenance is None:
-            return
-        pacman_provenance = self._pacman_provenance.data_items
+            router_provenance = self._last_run_outputs.get(
+                "RouterProvenanceItems", None)
+            if router_provenance is None:
+                return
+            pacman_provenance = self._pacman_provenance.data_items
 
         # run energy report
         energy_report(
@@ -2760,7 +2725,6 @@
             self._mapping_time, self._load_time, self._execute_time,
             self._dsg_time, self._extraction_time,
             self._machine_allocation_controller)
->>>>>>> 8b857856
 
     def _extract_iobufs(self):
         if self._config.getboolean("Reports", "extract_iobuf_during_run"):
@@ -2772,14 +2736,10 @@
             transceiver=self._txrx,
             executable_targets=self._last_run_outputs["ExecutableTargets"],
             executable_finder=self._executable_finder,
-<<<<<<< HEAD
-            provenance_file_path=self._app_provenance_file_path)
-=======
             app_provenance_file_path=self._app_provenance_file_path,
             system_provenance_file_path=self._system_provenance_file_path,
             binary_executable_types=(
                 self._mapping_outputs["BinaryToExecutableType"]))
->>>>>>> 8b857856
 
     @overrides(SimulatorInterface.add_socket_address)
     def add_socket_address(self, socket_address):
