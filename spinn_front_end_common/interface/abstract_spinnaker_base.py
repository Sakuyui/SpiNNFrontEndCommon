"""
main interface for the SpiNNaker tools
"""
from collections import defaultdict
import logging
import math
import os
import signal
import sys
from six import iteritems, iterkeys, reraise
from numpy import __version__ as numpy_version
import spinn_utilities.conf_loader as conf_loader
from spinn_utilities.timer import Timer
from spinn_utilities.log import FormatAdapter
from spinn_utilities import __version__ as spinn_utils_version
from spinn_machine import CoreSubsets
from spinn_machine import __version__ as spinn_machine_version
from spinnman.model.enums.cpu_state import CPUState
from spinnman import __version__ as spinnman_version
from spinn_storage_handlers import __version__ as spinn_storage_version
from data_specification import __version__ as data_spec_version
from spalloc import __version__ as spalloc_version
from pacman.executor.injection_decorator import (
    provide_injectables, clear_injectables)
from pacman.model.graphs.common import GraphMapper
from pacman.model.placements import Placements
from pacman.executor import PACMANAlgorithmExecutor
from pacman.exceptions import PacmanAlgorithmFailedToCompleteException
from pacman.model.graphs.application import (
    ApplicationGraph, ApplicationEdge, ApplicationVertex)
from pacman.model.graphs.machine import MachineGraph, MachineVertex
from pacman.model.resources import PreAllocatedResourceContainer
from pacman import __version__ as pacman_version
from spinn_front_end_common.abstract_models import (
    AbstractSendMeMulticastCommandsVertex, AbstractRecordable,
    AbstractVertexWithEdgeToDependentVertices, AbstractChangableAfterRun)
from spinn_front_end_common.utilities import (
    globals_variables, SimulatorInterface)
from spinn_front_end_common.utilities.exceptions import ConfigurationException
from spinn_front_end_common.utilities.function_list import (
    get_front_end_common_pacman_xml_paths)
from spinn_front_end_common.utilities.helpful_functions import (
    convert_time_diff_to_total_milliseconds,
    read_config, read_config_boolean, read_config_int,
    set_up_report_specifics, set_up_output_application_data_specifics,
    sort_out_downed_chips_cores_links, write_finished_file)
from spinn_front_end_common.utilities.report_functions import EnergyReport
from spinn_front_end_common.utilities.utility_objs import (
    ExecutableType, ProvenanceDataItem)
from spinn_front_end_common.utility_models import (
    CommandSender, CommandSenderMachineVertex,
    DataSpeedUpPacketGatherMachineVertex)
from spinn_front_end_common.interface.buffer_management.buffer_models import (
    AbstractReceiveBuffersToHost)
from spinn_front_end_common.interface.provenance import (
    PacmanProvenanceExtractor)
from spinn_front_end_common.interface.simulator_state import Simulator_State
from spinn_front_end_common.interface.interface_functions import (
    ProvenanceXMLWriter, ProvenanceJSONWriter, ChipProvenanceUpdater,
    PlacementsProvenanceGatherer, RouterProvenanceGatherer, ChipIOBufExtractor)
from spinn_front_end_common import __version__ as fec_version
try:
    from scipy import __version__ as scipy_version
except ImportError:
    scipy_version = "scipy not installed"

logger = FormatAdapter(logging.getLogger(__name__))
CONFIG_FILE = "spinnaker.cfg"

# Number of cores to be used when using a Virtual Machine and not specified
DEFAULT_N_VIRTUAL_CORES = 16


class AbstractSpinnakerBase(SimulatorInterface):
    """ Main interface into the tools logic flow
    """

    __slots__ = [
        # the interface to the cfg files. supports get get_int etc
        "_config",

        # the object that contains a set of file paths, which should encompass
        # all locations where binaries are for this simulation.
        "_executable_finder",

        # the number of chips required for this simulation to run, mainly tied
        # to the spalloc system
        "_n_chips_required",

        # The IP-address of the SpiNNaker machine
        "_hostname",

        # the ip_address of the spalloc server
        "_spalloc_server",

        # the URL for the HBP platform interface
        "_remote_spinnaker_url",

        # the algorithm used for allocating machines from the HBP platform
        #  interface
        "_machine_allocation_controller",

        # the human readable label for the application graph.
        "_graph_label",

        # the pacman application graph, used to hold vertices which need to be
        # split to core sizes
        "_application_graph",

        # the end user application graph, used to hold vertices which need to
        # be split to core sizes
        "_original_application_graph",

        # the pacman machine graph, used to hold vertices which represent cores
        "_machine_graph",

        # the end user pacman machine graph, used to hold vertices which
        # represent cores.
        "_original_machine_graph",

        # the mapping interface between application and machine graphs.
        "_graph_mapper",

        # The holder for where machine graph vertices are placed.
        "_placements",

        # The holder for the routing table entries for all used routers in this
        # simulation
        "_router_tables",

        # the holder for the keys used by the machine vertices for
        # communication
        "_routing_infos",

        # the holder for the fixed routes generated, if there are any
        "_fixed_routes",

        # The holder for the IP tags and reverse IP tags used by the simulation
        "_tags",

        # The python representation of the SpiNNaker machine that this
        # simulation is going to run on
        "_machine",

        # The SpiNNMan interface instance.
        "_txrx",

        # The manager of streaming buffered data in and out of the SpiNNaker
        # machine
        "_buffer_manager",

        #
        "_ip_address",

        #
        "_machine_outputs",

        #
        "_machine_tokens",

        #
        "_mapping_outputs",

        #
        "_mapping_tokens",

        #
        "_load_outputs",

        #
        "_load_tokens",

        #
        "_last_run_outputs",

        #
        "_last_run_tokens",

        #
        "_pacman_provenance",

        #
        "_xml_paths",

        #
        "_extra_mapping_algorithms",

        #
        "_extra_mapping_inputs",

        #
        "_extra_inputs",

        #
        "_extra_pre_run_algorithms",

        #
        "_extra_post_run_algorithms",

        #
        "_extra_load_algorithms",

        #
        "_dsg_algorithm",

        #
        "_none_labelled_vertex_count",

        #
        "_none_labelled_edge_count",

        #
        "_database_socket_addresses",

        #
        "_database_interface",

        #
        "_create_database",

        #
        "_has_ran",

        #
        "_state",

        #
        "_has_reset_last",

        #
        "_current_run_timesteps",

        #
        "_no_sync_changes",

        #
        "_minimum_step_generated",

        #
        "_no_machine_time_steps",

        #
        "_machine_time_step",

        #
        "_time_scale_factor",

        #
        "_app_id",

        #
        "_report_default_directory",

        # If not None path to append pacman exutor provenance info to
        "_pacman_executor_provenance_path",

        #
        "_app_data_runtime_folder",

        #
        "_json_folder",

        #
        "_provenance_file_path",

        #
        "_do_timings",

        #
        "_print_timings",

        #
        "_provenance_format",

        #
        "_exec_dse_on_host",

        #
        "_use_virtual_board",

        #
        "_raise_keyboard_interrupt",

        #
        "_n_calls_to_run",

        #
        "_this_run_time_string",

        #
        "_report_simulation_top_directory",

        #
        "_app_data_top_simulation_folder",

        #
        "_command_sender",

        # Run for infinite time
        "_infinite_run",

        # iobuf cores
        "_cores_to_read_iobuf",

        #
        "_all_provenance_items",

        #
        "_executable_types",

        # mapping between parameters and the vertices which need to talk to
        # them
        "_live_packet_recorder_params",

        # place holder for checking the vertices being added to the recorders
        # tracker are all of the same vertex type.
        "_live_packet_recorders_associated_vertex_type",

        # the time the process takes to do mapping
        "_mapping_time",

        # the time the process takes to do load
        "_load_time",

        # the time takes to execute the simulation
        "_execute_time",

        # time takes to do data generation
        "_dsg_time",

        # time taken by the front end extracting things
        "_extraction_time",

        # power save mode. Only True if power saver has turned off board
        "_machine_is_turned_off",

        # Version information from the front end
        "_front_end_versions",

        "_last_except_hook"
    ]

    def __init__(
            self, configfile, executable_finder, graph_label=None,
            database_socket_addresses=None, extra_algorithm_xml_paths=None,
            n_chips_required=None, default_config_paths=None,
            validation_cfg=None, front_end_versions=None):
        # pylint: disable=too-many-arguments

        # global params
        if default_config_paths is None:
            default_config_paths = []
        default_config_paths.insert(0, os.path.join(
            os.path.dirname(__file__), CONFIG_FILE))

        self._load_config(filename=configfile, defaults=default_config_paths,
                          validation_cfg=validation_cfg)

        # timings
        self._mapping_time = 0.0
        self._load_time = 0.0
        self._execute_time = 0.0
        self._dsg_time = 0.0
        self._extraction_time = 0.0

        self._executable_finder = executable_finder

        # output locations of binaries to be searched for end user info
        logger.info(
            "Will search these locations for binaries: {}",
            self._executable_finder.binary_paths)

        self._n_chips_required = n_chips_required
        self._hostname = None
        self._spalloc_server = None
        self._remote_spinnaker_url = None
        self._machine_allocation_controller = None

        # command sender vertex
        self._command_sender = None

        # store for Live Packet Gatherers
        self._live_packet_recorder_params = defaultdict(list)
        self._live_packet_recorders_associated_vertex_type = None

        # update graph label if needed
        if graph_label is None:
            self._graph_label = "Application_graph"
        else:
            self._graph_label = graph_label

        # pacman objects
        self._original_application_graph = \
            ApplicationGraph(label=self._graph_label)
        self._original_machine_graph = MachineGraph(label=self._graph_label)

        self._graph_mapper = None
        self._placements = None
        self._router_tables = None
        self._routing_infos = None
        self._fixed_routes = None
        self._application_graph = None
        self._machine_graph = None
        self._tags = None
        self._machine = None
        self._txrx = None
        self._buffer_manager = None
        self._ip_address = None
        self._executable_types = None

        # pacman executor objects
        self._machine_outputs = None
        self._machine_tokens = None
        self._mapping_outputs = None
        self._mapping_tokens = None
        self._load_outputs = None
        self._load_tokens = None
        self._last_run_outputs = None
        self._last_run_tokens = None
        self._pacman_provenance = PacmanProvenanceExtractor()
        self._all_provenance_items = list()
        self._xml_paths = self._create_xml_paths(extra_algorithm_xml_paths)

        # extra algorithms and inputs for runs, should disappear in future
        #  releases
        self._extra_mapping_algorithms = list()
        self._extra_mapping_inputs = dict()
        self._extra_inputs = dict()
        self._extra_pre_run_algorithms = list()
        self._extra_post_run_algorithms = list()
        self._extra_load_algorithms = list()

        self._dsg_algorithm = "GraphDataSpecificationWriter"

        # vertex label safety (used by reports mainly)
        self._none_labelled_vertex_count = 0
        self._none_labelled_edge_count = 0

        # database objects
        self._database_socket_addresses = set()
        if database_socket_addresses is not None:
            self._database_socket_addresses.update(database_socket_addresses)
        self._database_interface = None
        self._create_database = None

        # holder for timing related values
        self._has_ran = False
        self._state = Simulator_State.INIT
        self._has_reset_last = False
        self._n_calls_to_run = 1
        self._current_run_timesteps = 0
        self._no_sync_changes = 0
        self._minimum_step_generated = None
        self._no_machine_time_steps = None
        self._machine_time_step = None
        self._time_scale_factor = None
        self._this_run_time_string = None
        self._infinite_run = False

        self._app_id = read_config_int(self._config, "Machine", "app_id")

        # folders
        self._report_default_directory = None
        self._report_simulation_top_directory = None
        self._app_data_runtime_folder = None
        self._app_data_top_simulation_folder = None
        self._pacman_executor_provenance_path = None
        self._set_up_output_folders()

        self._json_folder = os.path.join(
            self._report_default_directory, "json_files")
        if not os.path.exists(self._json_folder):
            os.makedirs(self._json_folder)

        # make a folder for the provenance data storage
        self._provenance_file_path = os.path.join(
            self._report_default_directory, "provenance_data")
        if not os.path.exists(self._provenance_file_path):
            os.makedirs(self._provenance_file_path)

        # timing provenance elements
        self._do_timings = self._config.getboolean(
            "Reports", "write_algorithm_timings")
        self._print_timings = self._config.getboolean(
            "Reports", "display_algorithm_timings")
        self._provenance_format = self._config.get(
            "Reports", "provenance_format")
        if self._provenance_format not in ["xml", "json"]:
            raise Exception("Unknown provenance format: {}".format(
                self._provenance_format))
        self._exec_dse_on_host = self._config.getboolean(
            "SpecExecution", "spec_exec_on_host")

        # set up machine targeted data
        self._use_virtual_board = self._config.getboolean(
            "Machine", "virtual_board")

        # Setup for signal handling
        self._raise_keyboard_interrupt = False

        # By default board is kept on once started later
        self._machine_is_turned_off = False

        globals_variables.set_simulator(self)

        # Front End version information
        self._front_end_versions = front_end_versions

        self._last_except_hook = sys.excepthook

    def update_extra_mapping_inputs(self, extra_mapping_inputs):
        if self.has_ran:
            msg = "Changing mapping inputs is not supported after run"
            raise ConfigurationException(msg)
        if extra_mapping_inputs is not None:
            self._extra_mapping_inputs.update(extra_mapping_inputs)

    def update_extra_inputs(self, extra_inputs):
        if self.has_ran:
            msg = "Changing inputs is not supported after run"
            raise ConfigurationException(msg)
        if extra_inputs is not None:
            self._extra_inputs.update(extra_inputs)

    def extend_extra_mapping_algorithms(self, extra_mapping_algorithms):
        if self.has_ran:
            msg = "Changing algorithms is not supported after run"
            raise ConfigurationException(msg)
        if extra_mapping_algorithms is not None:
            self._extra_mapping_algorithms.extend(extra_mapping_algorithms)

    def prepend_extra_pre_run_algorithms(self, extra_pre_run_algorithms):
        if self.has_ran:
            msg = "Changing algorithms is not supported after run"
            raise ConfigurationException(msg)
        if extra_pre_run_algorithms is not None:
            self._extra_pre_run_algorithms[0:0] = extra_pre_run_algorithms

    def extend_extra_post_run_algorithms(self, extra_post_run_algorithms):
        if self.has_ran:
            msg = "Changing algorithms is not supported after run"
            raise ConfigurationException(msg)
        if extra_post_run_algorithms is not None:
            self._extra_post_run_algorithms.extend(extra_post_run_algorithms)

    def extend_extra_load_algorithms(self, extra_load_algorithms):
        if self.has_ran:
            msg = "Changing algorithms is not supported after run"
            raise ConfigurationException(msg)
        if extra_load_algorithms is not None:
            self._extra_load_algorithms.extend(extra_load_algorithms)

    def set_n_chips_required(self, n_chips_required):
        if self.has_ran:
            msg = "Setting n_chips_required is not supported after run"
            raise ConfigurationException(msg)
        self._n_chips_required = n_chips_required

    def add_extraction_timing(self, timing):
        ms = convert_time_diff_to_total_milliseconds(timing)
        self._extraction_time += ms

    def add_live_packet_gatherer_parameters(
            self, live_packet_gatherer_params, vertex_to_record_from):
        """ Adds params for a new LPG if needed, or adds to the tracker for\
            same params.

        :param live_packet_gatherer_params: params to look for a LPG
        :param vertex_to_record_from: \
            the vertex that needs to send to a given LPG
        :rtype: None
        """
        self._live_packet_recorder_params[live_packet_gatherer_params].append(
            vertex_to_record_from)

        # verify that the vertices being added are of one vertex type.
        if self._live_packet_recorders_associated_vertex_type is None:
            if isinstance(vertex_to_record_from, ApplicationVertex):
                self._live_packet_recorders_associated_vertex_type = \
                    ApplicationVertex
            else:
                self._live_packet_recorders_associated_vertex_type = \
                    MachineVertex
        else:
            if not isinstance(
                    vertex_to_record_from,
                    self._live_packet_recorders_associated_vertex_type):
                raise ConfigurationException(
                    "Only one type of graph can be used during live output. "
                    "Please fix and try again")

    def _load_config(self, filename, defaults, validation_cfg):
        self._config = conf_loader.load_config(
            filename=filename, defaults=defaults,
            validation_cfg=validation_cfg)

    # options names are all lower without _ inside config
    DEBUG_ENABLE_OPTS = frozenset([
        "reportsenabled", "displayalgorithmtimings",
        "clear_iobuf_during_run", "extract_iobuf", "extract_iobuf_during_run"])
    REPORT_DISABLE_OPTS = frozenset([
        "displayalgorithmtimings",
        "clear_iobuf_during_run", "extract_iobuf", "extract_iobuf_during_run"])

    def _adjust_config(self, runtime):
        """ Adjust and checks config based on runtime and mode

        :param runtime:
        :type runtime: int or bool
        :raises ConfigurationException
        """
        if self._config.get("Mode", "mode") == "Debug":
            for option in self._config.options("Reports"):
                # options names are all lower without _ inside config
                if option in self.DEBUG_ENABLE_OPTS or option[:5] == "write":
                    try:
                        if not self._config.get_bool("Reports", option):
                            self._config.set("Reports", option, "True")
                            logger.info("As mode == \"Debug\", [Reports] {} "
                                        "has been set to True", option)
                    except ValueError:
                        pass
        elif not self._config.getboolean("Reports", "reportsEnabled"):
            for option in self._config.options("Reports"):
                # options names are all lower without _ inside config
                if option in self.REPORT_DISABLE_OPTS or option[:5] == "write":
                    try:
                        if not self._config.get_bool("Reports", option):
                            self._config.set("Reports", option, "False")
                            logger.info(
                                "As reportsEnabled == \"False\", [Reports] {} "
                                "has been set to False", option)
                    except ValueError:
                        pass

        if runtime is None:
            if self._config.getboolean(
                    "Reports", "write_energy_report") is True:
                self._config.set("Reports", "write_energy_report", "False")
                logger.info("[Reports]write_energy_report has been set to "
                            "False as runtime is set to forever")
            if self._config.get_bool(
                    "EnergySavings", "turn_off_board_after_discovery") is True:
                self._config.set(
                    "EnergySavings", "turn_off_board_after_discovery", "False")
                logger.info("[EnergySavings]turn_off_board_after_discovery has"
                            " been set to False as runtime is set to forever")

        if self._use_virtual_board:
            if self._config.getboolean(
                    "Reports", "write_energy_report") is True:
                self._config.set("Reports", "write_energy_report", "False")
                logger.info("[Reports]write_energy_report has been set to "
                            "False as using virtual boards")
            if self._config.get_bool(
                    "EnergySavings", "turn_off_board_after_discovery") is True:
                self._config.set(
                    "EnergySavings", "turn_off_board_after_discovery", "False")
                logger.info("[EnergySavings]turn_off_board_after_discovery has"
                            " been set to False as s using virtual boards")
            if self._config.getboolean(
                    "Reports", "write_board_chip_report") is True:
                self._config.set("Reports", "write_board_chip_report", "False")
                logger.info("[Reports]write_board_chip_report has been set to"
                            " False as using virtual boards")

    def _set_up_output_folders(self):
        """ Sets up the outgoing folders (reports and app data) by creating\
            a new timestamp folder for each and clearing

        :rtype: None
        """

        # set up reports default folder
        (self._report_default_directory, self._report_simulation_top_directory,
         self._this_run_time_string) = set_up_report_specifics(
             default_report_file_path=self._config.get(
                 "Reports", "default_report_file_path"),
             max_reports_kept=self._config.getint(
                 "Reports", "max_reports_kept"),
             n_calls_to_run=self._n_calls_to_run,
             this_run_time_string=self._this_run_time_string)

        # set up application report folder
        self._app_data_runtime_folder, self._app_data_top_simulation_folder = \
            set_up_output_application_data_specifics(
                max_application_binaries_kept=self._config.getint(
                    "Reports", "max_application_binaries_kept"),
                where_to_write_application_data_files=self._config.get(
                    "Reports", "default_application_data_file_path"),
                n_calls_to_run=self._n_calls_to_run,
                this_run_time_string=self._this_run_time_string)

        if self._read_config_boolean("Reports",
                                     "writePacmanExecutorProvenance"):
            self._pacman_executor_provenance_path = os.path.join(
                self._report_default_directory,
                "pacman_executor_provenance.rpt")

    def set_up_timings(self, machine_time_step=None, time_scale_factor=None):
        """ Set up timings of the machine

        :param machine_time_step:\
            An explicitly specified time step for the machine.  If None,\
            the value is read from the config
        :param time_scale_factor:\
            An explicitly specified time scale factor for the simulation.\
            If None, the value is read from the config
        """

        # set up timings
        if machine_time_step is None:
            self._machine_time_step = \
                self._config.getint("Machine", "machine_time_step")
        else:
            self._machine_time_step = machine_time_step

        if self._machine_time_step <= 0:
            raise ConfigurationException(
                "invalid machine_time_step {}: must greater than zero".format(
                    self._machine_time_step))

        if time_scale_factor is None:
            self._time_scale_factor = self._read_config_int(
                "Machine", "time_scale_factor")
        else:
            self._time_scale_factor = time_scale_factor

    def set_up_machine_specifics(self, hostname):
        """ Adds machine specifics for the different modes of execution

        :param hostname: machine name
        :rtype: None
        """
        if hostname is not None:
            self._hostname = hostname
            logger.warning("The machine name from setup call is overriding "
                           "the machine name defined in the config file")
        else:
            self._hostname = self._read_config("Machine", "machine_name")
            self._spalloc_server = self._read_config(
                "Machine", "spalloc_server")
            self._remote_spinnaker_url = self._read_config(
                "Machine", "remote_spinnaker_url")
        if (self._hostname is None and self._spalloc_server is None and
                self._remote_spinnaker_url is None and
                not self._use_virtual_board):
            raise Exception(
                "A SpiNNaker machine must be specified your configuration"
                " file")

        n_items_specified = sum([
            1 if item is not None else 0
            for item in [
                self._hostname, self._spalloc_server,
                self._remote_spinnaker_url]])

        if (n_items_specified > 1 or
                (n_items_specified == 1 and self._use_virtual_board)):
            raise Exception(
                "Only one of machineName, spalloc_server, "
                "remote_spinnaker_url and virtual_board should be specified "
                "in your configuration files")

        if self._spalloc_server is not None:
            if self._read_config("Machine", "spalloc_user") is None:
                raise Exception(
                    "A spalloc_user must be specified with a spalloc_server")

    def signal_handler(self, _signal, _frame):
        """ Handles closing down of script via keyboard interrupt

        :param _signal: the signal received (ignored)
        :param _frame: frame executed in (ignored)
        :return: None
        """
        # If we are to raise the keyboard interrupt, do so
        if self._raise_keyboard_interrupt:
            raise KeyboardInterrupt

        logger.error("User has cancelled simulation")
        self._shutdown()

    def exception_handler(self, exctype, value, traceback_obj):
        """ Handler of exceptions

        :param exctype:  the type of execution received
        :param value: the value of the exception
        :param traceback_obj: the trace back stuff
        """
        logger.error("Shutdown on exception")
        self._shutdown()
        return self._last_except_hook(exctype, value, traceback_obj)

    def verify_not_running(self):
        if self._state in [Simulator_State.IN_RUN,
                           Simulator_State.RUN_FOREVER]:
            msg = "Illegal call while a simulation is already running"
            raise ConfigurationException(msg)
        if self._state in [Simulator_State.SHUTDOWN]:
            msg = "Illegal call after simulation is shutdown"
            raise ConfigurationException(msg)

    def run_until_complete(self):
        """ Run a simulation until it completes
        """
        self._run(None, run_until_complete=True)

    def run(self, run_time):
        """ Run a simulation for a fixed amount of time

        :param run_time: the run duration in milliseconds.
        """
        self._run(run_time)

    def _build_graphs_for_usege(self):
        # sort out app graph
        self._application_graph = ApplicationGraph(
            label=self._original_application_graph.label)
        for vertex in self._original_application_graph.vertices:
            self._application_graph.add_vertex(vertex)
        for outgoing_partition in \
                self._original_application_graph.outgoing_edge_partitions:
            for edge in outgoing_partition.edges:
                self._application_graph.add_edge(
                    edge, outgoing_partition.identifier)
        # sort out machine graph
        self._machine_graph = MachineGraph(
            label=self._original_machine_graph.label)
        for vertex in self._original_machine_graph.vertices:
            self._machine_graph.add_vertex(vertex)
        for outgoing_partition in \
                self._original_machine_graph.outgoing_edge_partitions:
            self._machine_graph.add_outgoing_edge_partition(outgoing_partition)
            for edge in outgoing_partition.edges:
                self._machine_graph.add_edge(
                    edge, outgoing_partition.identifier)

    def _run(self, run_time, run_until_complete=False):
        """ The main internal run function

        :param run_time: the run duration in milliseconds.
        """
        self.verify_not_running()

        # verify that we can keep doing auto pause and resume
        can_keep_running = True
        if self._has_ran:
            can_keep_running = all(
                executable_type.supports_auto_pause_and_resume
                for executable_type in self._executable_types)

        if self._has_ran and not can_keep_running:
            raise NotImplementedError(
                "Only binaries that use the simulation interface can be run"
                " more than once")

        self._state = Simulator_State.IN_RUN

        self._adjust_config(run_time)

        # Install the Control-C handler
        signal.signal(signal.SIGINT, self.signal_handler)
        self._raise_keyboard_interrupt = True
        sys.excepthook = self._last_except_hook

        logger.info("Starting execution process")

        n_machine_time_steps = None
        total_run_time = None
        self._infinite_run = True
        if run_time is not None:
            n_machine_time_steps = int(
                (run_time * 1000.0) / self._machine_time_step)
            total_run_timesteps = (
                self._current_run_timesteps + n_machine_time_steps)
            total_run_time = (
                total_run_timesteps *
                (float(self._machine_time_step) / 1000.0) *
                self._time_scale_factor)
            self._infinite_run = False
        if self._machine_allocation_controller is not None:
            self._machine_allocation_controller.extend_allocation(
                total_run_time)

        # If we have never run before, or the graph has changed,
        # start by performing mapping
        application_graph_changed = self._detect_if_graph_has_changed(True)

        # build the graphs to modify with system requirements
        if (self._has_reset_last or not self._has_ran or
                application_graph_changed):
            self._build_graphs_for_usege()
            self._add_dependent_verts_and_edges_for_application_graph()
            self._add_commands_to_command_sender()

        # create new sub-folder for reporting data if the graph has changed and
        # reset has been called.
        if (self._has_ran and application_graph_changed and
                self._has_reset_last):
            self._set_up_output_folders()

        # verify that the if graph has changed, and has ran, that a reset has
        # been called, otherwise system go boom boom
        if not self._has_ran or application_graph_changed:
            if (application_graph_changed and self._has_ran and
                    not self._has_reset_last):
                self.stop()
                raise NotImplementedError(
                    "The network cannot be changed between runs without"
                    " resetting")

            # Reset the machine graph if there is an application graph
            if self._application_graph.n_vertices:
                self._machine_graph = MachineGraph(self._graph_label)
                self._graph_mapper = None

            # Reset the machine if the graph has changed
            if (self._has_ran and application_graph_changed and
                    not self._use_virtual_board):

                # wipe out stuff associated with a given machine, as these need
                # to be rebuilt.
                self._machine = None
                self._buffer_manager = None
                if self._txrx is not None:
                    self._txrx.close()
                    self._app_id = None
                if self._machine_allocation_controller is not None:
                    self._machine_allocation_controller.close()

            if self._machine is None:
                self._get_machine(total_run_time, n_machine_time_steps)
            self._do_mapping(run_time, n_machine_time_steps, total_run_time)

        # Check if anything is recording and buffered
        is_buffered_recording = self._is_buffered_recording()

        # Disable auto pause and resume if the binary can't do it
        for executable_type in self._executable_types:
            if not executable_type.supports_auto_pause_and_resume:
                self._config.set("Buffers",
                                 "use_auto_pause_and_resume", "False")

        # Work out an array of timesteps to perform
        if (not self._config.getboolean("Buffers", "use_auto_pause_and_resume")
                or not is_buffered_recording):

            # Not currently possible to run the second time for more than the
            # first time without auto pause and resume
            if (is_buffered_recording and
                    self._minimum_step_generated is not None and
                    (self._minimum_step_generated < n_machine_time_steps or
                        n_machine_time_steps is None)):
                self._state = Simulator_State.FINISHED
                raise ConfigurationException(
                    "Second and subsequent run time must be less than or equal"
                    " to the first run time")

            steps = [n_machine_time_steps]
            self._minimum_step_generated = steps[0]
        else:
            if run_time is None:
                self._state = Simulator_State.FINISHED
                raise Exception(
                    "Cannot use automatic pause and resume with an infinite "
                    "run time")

            # With auto pause and resume, any time step is possible but run
            # time more than the first will guarantee that run will be called
            # more than once
            if self._minimum_step_generated is not None:
                steps = self._generate_steps(
                    n_machine_time_steps, self._minimum_step_generated)
            else:
                steps = self._deduce_number_of_iterations(n_machine_time_steps)
                self._minimum_step_generated = steps[0]

        # Keep track of if loading was done; if loading is done before run,
        # run doesn't need to rewrite data again
        loading_done = False

        # If we have never run before, or the graph has changed, or a reset
        # has been requested, load the data
        if (not self._has_ran or application_graph_changed or
                self._has_reset_last):

            # Data generation needs to be done if not already done
            if not self._has_ran or application_graph_changed:
                self._do_data_generation(steps[0])

            # If we are using a virtual board, don't load
            if not self._use_virtual_board:
                self._do_load(application_graph_changed)
                loading_done = True

        # Run for each of the given steps
        if run_time is not None:
            logger.info("Running for {} steps for a total of {}ms",
                        len(steps), run_time)
        else:
            logger.info("Running forever")
        for i, step in enumerate(steps):
            logger.info("Run {} of {}", i + 1, len(steps))
            self._do_run(step, loading_done, run_until_complete)

        # Indicate that the signal handler needs to act
        self._raise_keyboard_interrupt = False
        self._last_except_hook = sys.excepthook
        sys.excepthook = self.exception_handler

        # update counter for runs (used by reports and app data)
        self._n_calls_to_run += 1
        if run_time is not None:
            self._state = Simulator_State.FINISHED
        else:
            self._state = Simulator_State.RUN_FOREVER

    def _is_buffered_recording(self):
        for placement in self._placements.placements:
            vertex = placement.vertex
            if (isinstance(vertex, AbstractReceiveBuffersToHost) and
                    isinstance(vertex, AbstractRecordable) and
                    vertex.is_recording()):
                return True
        return False

    def _add_commands_to_command_sender(self):
        vertices = self._application_graph.vertices
        graph = self._application_graph
        command_sender_vertex = CommandSender
        if len(vertices) == 0:
            vertices = self._machine_graph.vertices
            graph = self._machine_graph
            command_sender_vertex = CommandSenderMachineVertex
        for vertex in vertices:
            if isinstance(vertex, AbstractSendMeMulticastCommandsVertex):
                # if there's no command sender yet, build one
                if self._command_sender is None:
                    self._command_sender = command_sender_vertex(
                        "auto_added_command_sender", None)
                    graph.add_vertex(self._command_sender)

                # allow the command sender to create key to partition map
                self._command_sender.add_commands(
                    vertex.start_resume_commands,
                    vertex.pause_stop_commands,
                    vertex.timed_commands, vertex)

        # add the edges from the command sender to the dependent vertices
        if self._command_sender is not None:
            edges, partition_ids = self._command_sender.edges_and_partitions()
            for edge, partition_id in zip(edges, partition_ids):
                graph.add_edge(edge, partition_id)

    def _add_dependent_verts_and_edges_for_application_graph(self):
        for vertex in self._application_graph.vertices:
            # add any dependent edges and vertices if needed
            if isinstance(vertex, AbstractVertexWithEdgeToDependentVertices):
                for dependant_vertex in vertex.dependent_vertices():
                    self._application_graph.add_vertex(dependant_vertex)
                    edge_partition_ids = vertex.\
                        edge_partition_identifiers_for_dependent_vertex(
                            dependant_vertex)
                    for edge_identifier in edge_partition_ids:
                        dependant_edge = ApplicationEdge(
                            pre_vertex=vertex,
                            post_vertex=dependant_vertex)
                        self._application_graph.add_edge(
                            dependant_edge, edge_identifier)

    def _deduce_number_of_iterations(self, n_machine_time_steps):
        """ Operates the auto pause and resume functionality by figuring out\
            how many timer ticks a simulation can run before SDRAM runs out,\
            and breaks simulation into chunks of that long.

        :param n_machine_time_steps: the total timer ticks to be ran
        :type n_machine_time_steps: int
        :return: list of timer steps.
        """
        # Go through the placements and find how much SDRAM is available
        # on each chip
        sdram_tracker = dict()
        vertex_by_chip = defaultdict(list)

        # horrible hack. This needs to be fixed somehow
        provide_injectables({
            "MachineTimeStep": self._machine_time_step,
            "TotalMachineTimeSteps": n_machine_time_steps,
            "TimeScaleFactor": self._time_scale_factor})

        for placement in self._placements.placements:
            vertex = placement.vertex
            resources = vertex.resources_required
            if (placement.x, placement.y) not in sdram_tracker:
                sdram_tracker[placement.x, placement.y] = \
                    self._machine.get_chip_at(
                        placement.x, placement.y).sdram.size
            sdram = resources.sdram.get_value()
            if isinstance(vertex, AbstractReceiveBuffersToHost):
                sdram -= vertex.get_minimum_buffer_sdram_usage()
                vertex_by_chip[placement.x, placement.y].append(vertex)
            sdram_tracker[placement.x, placement.y] -= sdram

        # Go through the chips and divide up the remaining SDRAM, finding
        # the minimum number of machine timesteps to assign
        min_time_steps = n_machine_time_steps
        for x, y in vertex_by_chip:
            vertices_on_chip = vertex_by_chip[x, y]
            sdram_per_vertex = int(sdram_tracker[x, y] / len(vertices_on_chip))
<<<<<<< HEAD
            min_time_steps_this_chip = min(
                int(vertex.get_n_timesteps_in_buffer_space(
                    sdram_per_vertex, self._machine_time_step))
                for vertex in vertices_on_chip)
            if min_time_steps is None:
                min_time_steps = min_time_steps_this_chip
            else:
                min_time_steps = min(
                    (min_time_steps, min_time_steps_this_chip))
=======
            min_time_steps = min(min_time_steps, min(
                int(vertex.get_n_timesteps_in_buffer_space(
                    sdram_per_vertex, self._machine_time_step))
                for vertex in vertices_on_chip))
>>>>>>> 60eab204

        # clear injectable
        clear_injectables()

        return self._generate_steps(n_machine_time_steps, min_time_steps)

    @staticmethod
    def _generate_steps(n_steps, n_steps_per_segment):
        """ Generates the list of "timer" runs. These are usually in terms of\
            time steps, but need not be.

        :param n_steps: the total runtime in machine time steps
        :type n_steps: int
        :param n_steps_per_segment: the minimum allowed per chunk
        :type n_steps_per_segment: int
        :return: list of time steps
        """
        n_full_iterations = int(math.floor(n_steps / n_steps_per_segment))
        left_over_steps = n_steps - n_full_iterations * n_steps_per_segment

        steps = [int(n_steps_per_segment)] * n_full_iterations
        if left_over_steps:
            steps.append(int(left_over_steps))
        return steps

    def _calculate_number_of_machine_time_steps(self, next_run_timesteps):
        if next_run_timesteps is not None:
            total_timesteps = next_run_timesteps + self._current_run_timesteps
            self._no_machine_time_steps = total_timesteps
            return total_timesteps

        self._no_machine_time_steps = None
        for vtx in self._application_graph.vertices:
            if isinstance(vtx, AbstractRecordable) and vtx.is_recording():
                raise ConfigurationException(
                    "recording a vertex when set to infinite runtime "
                    "is not currently supported")
        for vtx in self._machine_graph.vertices:
            if isinstance(vtx, AbstractRecordable) and vtx.is_recording():
                raise ConfigurationException(
                    "recording a vertex when set to infinite runtime "
                    "is not currently supported")
        return None

    def _run_algorithms(
            self, inputs, algorithms, outputs, tokens, required_tokens,
            provenance_name, optional_algorithms=None):
        """ Runs getting a SpiNNaker machine logic

        :param inputs: the inputs
        :param algorithms: algorithms to call
        :param outputs: outputs to get
        :param tokens: The tokens to start with
        :param required_tokens: The tokens that must be generated
        :param optional_algorithms: optional algorithms to use
        :param provenance_name: the name for provenance
        :return:  None
        """
        # pylint: disable=too-many-arguments
        optional = optional_algorithms
        if optional is None:
            optional = []

        # Execute the algorithms
        executor = PACMANAlgorithmExecutor(
            algorithms=algorithms, optional_algorithms=optional,
            inputs=inputs, tokens=tokens,
            required_output_tokens=required_tokens, xml_paths=self._xml_paths,
            required_outputs=outputs, do_timings=self._do_timings,
            print_timings=self._print_timings,
            provenance_name=provenance_name,
            provenance_path=self._pacman_executor_provenance_path)

        try:
            executor.execute_mapping()
            self._pacman_provenance.extract_provenance(executor)
            return executor
        except Exception:
            self._txrx = executor.get_item("MemoryTransceiver")
            self._machine_allocation_controller = executor.get_item(
                "MachineAllocationController")
            exc_info = sys.exc_info()
            try:
                self._shutdown()
                write_finished_file(
                    self._app_data_top_simulation_folder,
                    self._report_simulation_top_directory)
            except Exception:
                logger.warning("problem when shutting down", exc_info=True)
            reraise(*exc_info)

    def _get_machine(self, total_run_time=0.0, n_machine_time_steps=None):
        if self._machine is not None:
            return self._machine

        inputs = dict(self._extra_inputs)
        algorithms = list()
        outputs = list()

        # Add the version information to the provenance data at the start
        version_provenance = list()
        version_provenance.append(ProvenanceDataItem(
            ["version_data", "spinn_utilities_version"], spinn_utils_version))
        version_provenance.append(ProvenanceDataItem(
            ["version_data", "spinn_machine_version"], spinn_machine_version))
        version_provenance.append(ProvenanceDataItem(
            ["version_data", "spinn_storage_handlers_version"],
            spinn_storage_version))
        version_provenance.append(ProvenanceDataItem(
            ["version_data", "spalloc_version"], spalloc_version))
        version_provenance.append(ProvenanceDataItem(
            ["version_data", "spinnman_version"], spinnman_version))
        version_provenance.append(ProvenanceDataItem(
            ["version_data", "pacman_version"], pacman_version))
        version_provenance.append(ProvenanceDataItem(
            ["version_data", "data_specification_version"], data_spec_version))
        version_provenance.append(ProvenanceDataItem(
            ["version_data", "front_end_common_version"], fec_version))
        version_provenance.append(ProvenanceDataItem(
            ["version_data", "numpy_version"], numpy_version))
        version_provenance.append(ProvenanceDataItem(
            ["version_data", "scipy_version"], scipy_version))
        if self._front_end_versions is not None:
            for name, value in self._front_end_versions:
                version_provenance.append(ProvenanceDataItem(
                    names=["version_data", name], value=value))
        inputs["ProvenanceItems"] = version_provenance
        inputs["UsingAdvancedMonitorSupport"] = self._config.getboolean(
            "Machine", "enable_advanced_monitor_support")

        # add algorithms for handling LPG placement and edge insertion
        if self._live_packet_recorder_params:
            algorithms.append("PreAllocateResourcesForLivePacketGatherers")
            inputs['LivePacketRecorderParameters'] = \
                self._live_packet_recorder_params

        if self._config.getboolean("Reports", "write_energy_report"):
            algorithms.append("PreAllocateResourcesForChipPowerMonitor")
            inputs['MemorySamplingFrequency'] = self._config.getint(
                "EnergyMonitor", "sampling_frequency")
            inputs['MemoryNumberSamplesPerRecordingEntry'] = \
                self._config.getint(
                    "EnergyMonitor", "n_samples_per_recording_entry")

        # add algorithms for handling extra monitor code
        if (self._config.getboolean("Machine",
                                    "enable_advanced_monitor_support") or
                self._config.getboolean("Machine", "enable_reinjection")):
            algorithms.append("PreAllocateResourcesForExtraMonitorSupport")

        # add the application and machine graphs as needed
        if (self._application_graph is not None and
                self._application_graph.n_vertices > 0):
            inputs["MemoryApplicationGraph"] = self._application_graph
        elif (self._machine_graph is not None and
                self._machine_graph.n_vertices > 0):
            inputs["MemoryMachineGraph"] = self._machine_graph

        # add max SDRAM size and n_cores which we're going to allow
        # (debug purposes)
        inputs["MaxSDRAMSize"] = self._read_config_int(
            "Machine", "max_sdram_allowed_per_chip")
        inputs["MaxCoreID"] = self._read_config_int(
            "Machine", "core_limit")

        # Set the total run time
        inputs["TotalRunTime"] = total_run_time
        inputs["TotalMachineTimeSteps"] = n_machine_time_steps
        inputs["MachineTimeStep"] = self._machine_time_step
        inputs["TimeScaleFactor"] = self._time_scale_factor

        # Set up common machine details
        self._handle_machine_common_config(inputs)

        # If we are using a directly connected machine, add the details to get
        # the machine and transceiver
        if self._hostname is not None:
            inputs["IPAddress"] = self._hostname
            inputs["BMPDetails"] = self._read_config("Machine", "bmp_names")
            inputs["AutoDetectBMPFlag"] = self._config.getboolean(
                "Machine", "auto_detect_bmp")
            inputs["ScampConnectionData"] = self._read_config(
                "Machine", "scamp_connections_data")

            algorithms.append("MachineGenerator")

            outputs.append("MemoryMachine")
            outputs.append("MemoryTransceiver")

            executor = self._run_algorithms(
                inputs, algorithms, outputs, [], [], "machine_generation")
            self._machine = executor.get_item("MemoryMachine")
            self._txrx = executor.get_item("MemoryTransceiver")
            self._machine_outputs = executor.get_items()
            self._machine_tokens = executor.get_completed_tokens()

        if self._use_virtual_board:
            inputs["IPAddress"] = "virtual"
            inputs["NumberOfBoards"] = self._read_config_int(
                "Machine", "number_of_boards")
            inputs["MachineWidth"] = self._read_config_int(
                "Machine", "width")
            inputs["MachineHeight"] = self._read_config_int(
                "Machine", "height")
            inputs["MachineHasWrapAroundsFlag"] = self._read_config_boolean(
                "Machine", "requires_wrap_arounds")
            inputs["BMPDetails"] = None
            inputs["AutoDetectBMPFlag"] = False
            inputs["ScampConnectionData"] = None
            inputs["RouterTableEntriesPerRouter"] = \
                self._read_config_int("Machine", "RouterTableEntriesPerRouter")
            if inputs["MaxCoreID"] is None:
                inputs["MaxCoreID"] = DEFAULT_N_VIRTUAL_CORES

            algorithms.append("VirtualMachineGenerator")

            outputs.append("MemoryMachine")

            executor = self._run_algorithms(
                inputs, algorithms, outputs, [], [], "machine_generation")
            self._machine_outputs = executor.get_items()
            self._machine_tokens = executor.get_completed_tokens()
            self._machine = executor.get_item("MemoryMachine")

        if (self._spalloc_server is not None or
                self._remote_spinnaker_url is not None):

            need_virtual_board = False

            # if using spalloc system
            if self._spalloc_server is not None:
                inputs["SpallocServer"] = self._spalloc_server
                inputs["SpallocPort"] = self._read_config_int(
                    "Machine", "spalloc_port")
                inputs["SpallocUser"] = self._read_config(
                    "Machine", "spalloc_user")
                inputs["SpallocMachine"] = self._read_config(
                    "Machine", "spalloc_machine")
                if self._n_chips_required is None:
                    algorithms.append("SpallocMaxMachineGenerator")
                    need_virtual_board = True

            # if using HBP server system
            if self._remote_spinnaker_url is not None:
                inputs["RemoteSpinnakerUrl"] = self._remote_spinnaker_url
                if self._n_chips_required is None:
                    algorithms.append("HBPMaxMachineGenerator")
                    need_virtual_board = True

            if (self._application_graph is not None and
                    self._application_graph.n_vertices == 0 and
                    self._machine_graph is not None and
                    self._machine_graph.n_vertices == 0 and
                    need_virtual_board):
                if self._config.getboolean(
                        "Mode", "violate_no_vertex_in_graphs_restriction"):
                    logger.warning(
                        "you graph has no vertices in it, but you have "
                        "requested that we still execute.")
                else:
                    raise ConfigurationException(
                        "A allocated machine has been requested but there are "
                        "no vertices to work out the size of the machine "
                        "required and n_chips_required has not been set")

            inputs["MaxCoreID"] = DEFAULT_N_VIRTUAL_CORES

            do_partitioning = False
            if need_virtual_board:

                # If we are using an allocation server, and we need a virtual
                # board, we need to use the virtual board to get the number of
                # chips to be allocated either by partitioning, or by measuring
                # the graph

                # if the end user has requested violating the no vertex check,
                # add the app graph and let the rest work out.
                if (self._application_graph.n_vertices != 0 or (
                        self._config.getboolean(
                            "Mode",
                            "violate_no_vertex_in_graphs_restriction") and
                        self._machine_graph.n_vertices == 0)):
                    inputs["MemoryApplicationGraph"] = self._application_graph
                    algorithms.extend(self._config.get(
                        "Mapping",
                        "application_to_machine_graph_algorithms").split(","))
                    outputs.append("MemoryMachineGraph")
                    outputs.append("MemoryGraphMapper")
                    do_partitioning = True

                # only add machine graph is it has vertices. as the check for
                # no vertices in both graphs is checked above.
                elif self._machine_graph.n_vertices != 0:
                    inputs["MemoryMachineGraph"] = self._machine_graph
                    algorithms.append("GraphMeasurer")
            else:

                # If we are using an allocation server but have been told how
                # many chips to use, just use that as an input
                inputs["NChipsRequired"] = self._n_chips_required

            if self._spalloc_server is not None:
                algorithms.append("SpallocAllocator")
            elif self._remote_spinnaker_url is not None:
                algorithms.append("HBPAllocator")

            algorithms.append("MachineGenerator")

            outputs.append("MemoryMachine")
            outputs.append("IPAddress")
            outputs.append("MemoryTransceiver")
            outputs.append("MachineAllocationController")

            executor = self._run_algorithms(
                inputs, algorithms, outputs, [], [], "machine_generation")

            self._machine_outputs = executor.get_items()
            self._machine_tokens = executor.get_completed_tokens()
            self._machine = executor.get_item("MemoryMachine")
            self._ip_address = executor.get_item("IPAddress")
            self._txrx = executor.get_item("MemoryTransceiver")
            self._machine_allocation_controller = executor.get_item(
                "MachineAllocationController")

            if do_partitioning:
                self._machine_graph = executor.get_item(
                    "MemoryMachineGraph")
                self._graph_mapper = executor.get_item(
                    "MemoryGraphMapper")

        if self._txrx is not None and self._app_id is None:
            self._app_id = self._txrx.app_id_tracker.get_new_id()

        self._turn_off_on_board_to_save_power("turn_off_board_after_discovery")

        if self._n_chips_required:
            if self._machine.n_chips < self._n_chips_required:
                raise ConfigurationException(
                    "Failure to detect machine of with {} chips as requested. "
                    "Only found {}".format(self._n_chips_required,
                                           self._machine))

        return self._machine

    def _handle_machine_common_config(self, inputs):
        """ Adds common parts of the machine configuration

        :param inputs: the input dict
        :rtype: None
        """
        down_chips, down_cores, down_links = sort_out_downed_chips_cores_links(
            self._config.get("Machine", "down_chips"),
            self._config.get("Machine", "down_cores"),
            self._config.get("Machine", "down_links"))
        inputs["DownedChipsDetails"] = down_chips
        inputs["DownedCoresDetails"] = down_cores
        inputs["DownedLinksDetails"] = down_links
        inputs["BoardVersion"] = self._read_config_int(
            "Machine", "version")
        inputs["ResetMachineOnStartupFlag"] = self._config.getboolean(
            "Machine", "reset_machine_on_startup")
        inputs["BootPortNum"] = self._read_config_int(
            "Machine", "boot_connection_port_num")

    def generate_file_machine(self):
        inputs = {
            "MemoryMachine": self.machine,
            "FileMachineFilePath": os.path.join(
                self._json_folder, "machine.json")
        }
        outputs = ["FileMachine"]
        executor = PACMANAlgorithmExecutor(
            algorithms=[], optional_algorithms=[], inputs=inputs, tokens=[],
            xml_paths=self._xml_paths,
            required_outputs=outputs, required_output_tokens=[],
            do_timings=self._do_timings, print_timings=self._print_timings,
            provenance_path=self._pacman_executor_provenance_path)
        executor.execute_mapping()

    def _do_mapping(self, run_time, n_machine_time_steps, total_run_time):

        # time the time it takes to do all pacman stuff
        mapping_total_timer = Timer()
        mapping_total_timer.start_timing()

        # update inputs with extra mapping inputs if required
        inputs = dict(self._machine_outputs)
        tokens = list(self._machine_tokens)
        if self._extra_mapping_inputs is not None:
            inputs.update(self._extra_mapping_inputs)

        inputs["RunTime"] = run_time
        inputs["TotalRunTime"] = total_run_time
        inputs["TotalMachineTimeSteps"] = n_machine_time_steps
        inputs["PostSimulationOverrunBeforeError"] = self._config.getint(
            "Machine", "post_simulation_overrun_before_error")

        # handle graph additions
        if (self._application_graph.n_vertices > 0 and
                self._graph_mapper is None):
            inputs["MemoryApplicationGraph"] = self._application_graph
        elif self._machine_graph.n_vertices > 0:
            inputs['MemoryMachineGraph'] = self._machine_graph
            if self._graph_mapper is not None:
                inputs["MemoryGraphMapper"] = self._graph_mapper
        elif self._config.getboolean(
                "Mode", "violate_no_vertex_in_graphs_restriction"):
            logger.warning(
                "you graph has no vertices in it, but you have requested that"
                " we still execute.")
            inputs["MemoryApplicationGraph"] = self._application_graph
            inputs["MemoryGraphMapper"] = GraphMapper()
            inputs['MemoryMachineGraph'] = self._machine_graph
        else:
            raise ConfigurationException(
                "There needs to be a graph which contains at least one vertex"
                " for the tool chain to map anything.")

        inputs['ReportFolder'] = self._report_default_directory
        inputs["ApplicationDataFolder"] = self._app_data_runtime_folder
        inputs["ProvenanceFilePath"] = self._provenance_file_path
        inputs["APPID"] = self._app_id
        inputs["ExecDSEOnHostFlag"] = self._exec_dse_on_host
        inputs["TimeScaleFactor"] = self._time_scale_factor
        inputs["MachineTimeStep"] = self._machine_time_step
        inputs["DatabaseSocketAddresses"] = self._database_socket_addresses
        inputs["DatabaseWaitOnConfirmationFlag"] = self._config.getboolean(
            "Database", "wait_on_confirmation")
        inputs["WriteCheckerFlag"] = self._config.getboolean(
            "Mode", "verify_writes")
        inputs["WriteTextSpecsFlag"] = self._config.getboolean(
            "Reports", "write_text_specs")
        inputs["ExecutableFinder"] = self._executable_finder
        inputs["UserCreateDatabaseFlag"] = self._config.get(
            "Database", "create_database")
        inputs["SendStartNotifications"] = self._config.getboolean(
            "Database", "send_start_notification")
        inputs["SendStopNotifications"] = self._config.getboolean(
            "Database", "send_stop_notification")
        inputs["WriteDataSpeedUpReportFlag"] = self._config.getboolean(
            "Reports", "write_data_speed_up_report")

        # add paths for each file based version
        inputs["FileCoreAllocationsFilePath"] = os.path.join(
            self._json_folder, "core_allocations.json")
        inputs["FileSDRAMAllocationsFilePath"] = os.path.join(
            self._json_folder, "sdram_allocations.json")
        inputs["FileMachineFilePath"] = os.path.join(
            self._json_folder, "machine.json")
        inputs["FileMachineGraphFilePath"] = os.path.join(
            self._json_folder, "machine_graph.json")
        inputs["FilePlacementFilePath"] = os.path.join(
            self._json_folder, "placements.json")
        inputs["FileRoutingPathsFilePath"] = os.path.join(
            self._json_folder, "routing_paths.json")
        inputs["FileConstraintsFilePath"] = os.path.join(
            self._json_folder, "constraints.json")

        algorithms = list()

        if self._live_packet_recorder_params:
            algorithms.append(
                "InsertLivePacketGatherersToGraphs")
            algorithms.append("InsertEdgesToLivePacketGatherers")
            inputs['LivePacketRecorderParameters'] = \
                self._live_packet_recorder_params

        if self._config.getboolean("Reports", "write_energy_report"):
            algorithms.append(
                "InsertChipPowerMonitorsToGraphs")
            inputs['MemorySamplingFrequency'] = self._config.getint(
                "EnergyMonitor", "sampling_frequency")
            inputs['MemoryNumberSamplesPerRecordingEntry'] = \
                self._config.getint(
                    "EnergyMonitor", "n_samples_per_recording_entry")

        # handle extra monitor functionality
        add_data_speed_up = (self._config.getboolean(
            "Machine", "enable_advanced_monitor_support") or
            self._config.getboolean("Machine", "enable_reinjection"))
        if add_data_speed_up:
            algorithms.append("InsertExtraMonitorVerticesToGraphs")
            algorithms.append("InsertEdgesToExtraMonitorFunctionality")
            algorithms.append("FixedRouteRouter")
            inputs['FixedRouteDestinationClass'] = \
                DataSpeedUpPacketGatherMachineVertex

        # handle extra mapping algorithms if required
        if self._extra_mapping_algorithms is not None:
            algorithms.extend(self._extra_mapping_algorithms)

        optional_algorithms = list()

        # Add reports
        if self._config.getboolean("Reports", "reports_enabled"):
            if self._config.getboolean("Reports",
                                       "write_tag_allocation_reports"):
                algorithms.append("TagReport")
            if self._config.getboolean("Reports", "write_router_info_report"):
                algorithms.append("routingInfoReports")
            if self._config.getboolean("Reports", "write_router_reports"):
                algorithms.append("RouterReports")
            if self._config.getboolean("Reports",
                                       "write_routing_table_reports"):
                optional_algorithms.append("unCompressedRoutingTableReports")
                optional_algorithms.append("compressedRoutingTableReports")
                optional_algorithms.append("comparisonOfRoutingTablesReport")
            if self._config.getboolean(
                    "Reports", "write_routing_tables_from_machine_report"):
                optional_algorithms.append(
                    "RoutingTableFromMachineReport")

            # only add board chip report if requested
            if self._config.getboolean("Reports", "write_board_chip_report"):
                algorithms.append("BoardChipReport")

            # only add partitioner report if using an application graph
            if (self._config.getboolean(
                    "Reports", "write_partitioner_reports") and
                    self._application_graph.n_vertices != 0):
                algorithms.append("PartitionerReport")

            # only add write placer report with application graph when
            # there's application vertices
            if (self._config.getboolean(
                    "Reports", "write_application_graph_placer_report") and
                    self._application_graph.n_vertices != 0):
                algorithms.append("PlacerReportWithApplicationGraph")

            if self._config.getboolean(
                    "Reports", "write_machine_graph_placer_report"):
                algorithms.append("PlacerReportWithoutApplicationGraph")

            # only add network specification report if there's
            # application vertices.
            if (self._config.getboolean(
                    "Reports", "write_network_specification_report")):
                algorithms.append("NetworkSpecificationReport")

        # only add the partitioner if there isn't already a machine graph
        algorithms.append("MallocBasedChipIDAllocator")
        if (self._application_graph.n_vertices and
                not self._machine_graph.n_vertices):
            full = self._config.get(
                "Mapping", "application_to_machine_graph_algorithms")
            algorithms.extend(full.replace(" ", "").split(","))
            inputs['MemoryPreviousAllocatedResources'] = \
                PreAllocatedResourceContainer()

        if self._use_virtual_board:
            full = self._config.get(
                "Mapping", "machine_graph_to_virtual_machine_algorithms")
        else:
            full = self._config.get(
                "Mapping", "machine_graph_to_machine_algorithms")
        algorithms.extend(full.replace(" ", "").split(","))

        # add check for algorithm start type
        algorithms.append("LocateExecutableStartType")

        # handle outputs
        outputs = [
            "MemoryPlacements", "MemoryRoutingTables",
            "MemoryTags", "MemoryRoutingInfos",
            "MemoryMachineGraph", "ExecutableTypes"
        ]

        if add_data_speed_up:
            outputs.append("MemoryFixedRoutes")

        if self._application_graph.n_vertices > 0:
            outputs.append("MemoryGraphMapper")

        # Create a buffer manager if there isn't one already
        if not self._use_virtual_board:
            if self._buffer_manager is None:
                inputs["StoreBufferDataInFile"] = self._config.getboolean(
                    "Buffers", "store_buffer_data_in_file")
                algorithms.append("BufferManagerCreator")
                outputs.append("BufferManager")
            else:
                inputs["BufferManager"] = self._buffer_manager

        # Execute the mapping algorithms
        executor = self._run_algorithms(
            inputs, algorithms, outputs, tokens, [], "mapping",
            optional_algorithms)

        # get result objects from the pacman executor
        self._mapping_outputs = executor.get_items()
        self._mapping_tokens = executor.get_completed_tokens()

        # Get the outputs needed
        self._placements = executor.get_item("MemoryPlacements")
        self._router_tables = executor.get_item("MemoryRoutingTables")
        self._tags = executor.get_item("MemoryTags")
        self._routing_infos = executor.get_item("MemoryRoutingInfos")
        self._graph_mapper = executor.get_item("MemoryGraphMapper")
        self._machine_graph = executor.get_item("MemoryMachineGraph")
        self._executable_types = executor.get_item("ExecutableTypes")

        if add_data_speed_up:
            self._fixed_routes = executor.get_item("MemoryFixedRoutes")

        if not self._use_virtual_board:
            self._buffer_manager = executor.get_item("BufferManager")

        self._mapping_time += convert_time_diff_to_total_milliseconds(
            mapping_total_timer.take_sample())

    def _do_data_generation(self, n_machine_time_steps):

        # set up timing
        data_gen_timer = Timer()
        data_gen_timer.start_timing()

        # The initial inputs are the mapping outputs
        inputs = dict(self._mapping_outputs)
        tokens = list(self._mapping_tokens)
        inputs["TotalMachineTimeSteps"] = n_machine_time_steps
        inputs["FirstMachineTimeStep"] = self._current_run_timesteps
        inputs["RunTimeMachineTimeSteps"] = n_machine_time_steps

        # Run the data generation algorithms
        outputs = []
        algorithms = [self._dsg_algorithm]

        executor = self._run_algorithms(
            inputs, algorithms, outputs, tokens, [], "data_generation")
        self._mapping_outputs = executor.get_items()
        self._mapping_tokens = executor.get_completed_tokens()

        self._dsg_time += convert_time_diff_to_total_milliseconds(
            data_gen_timer.take_sample())

    def _do_load(self, application_graph_changed):
        # set up timing
        load_timer = Timer()
        load_timer.start_timing()

        self._turn_on_board_if_saving_power()

        # The initial inputs are the mapping outputs
        inputs = dict(self._mapping_outputs)
        tokens = list(self._mapping_tokens)
        inputs["WriteMemoryMapReportFlag"] = (
            self._config.getboolean("Reports", "write_memory_map_report") and
            application_graph_changed
        )

        if not application_graph_changed and self._has_ran:
            inputs["ExecutableTargets"] = self._last_run_outputs[
                "ExecutableTargets"]

        algorithms = list()

        # add report for extracting routing table from machine report if needed
        # Add algorithm to clear routing tables and set up routing
        if not self._use_virtual_board and application_graph_changed:
            algorithms.append("RoutingSetup")
            # Get the executable targets
            algorithms.append("GraphBinaryGatherer")

        loading_algorithm = read_config(
            self._config, "Mapping", "loading_algorithms")
        if loading_algorithm is not None and application_graph_changed:
            algorithms.extend(loading_algorithm.split(","))
        algorithms.extend(self._extra_load_algorithms)

        write_memory_report = self._config.getboolean(
            "Reports", "write_memory_map_report")
        if write_memory_report and application_graph_changed:
            if self._exec_dse_on_host:
                algorithms.append("MemoryMapOnHostReport")
                algorithms.append("MemoryMapOnHostChipReport")
            else:
                algorithms.append("MemoryMapOnChipReport")

        # Add reports that depend on compression
        routing_tables_needed = False
        if application_graph_changed:
            if self._config.getboolean("Reports",
                                       "write_routing_table_reports"):
                routing_tables_needed = True
                algorithms.append("unCompressedRoutingTableReports")
                algorithms.append("compressedRoutingTableReports")
                algorithms.append("comparisonOfRoutingTablesReport")
            if self._config.getboolean(
                    "Reports", "write_routing_compression_checker_report"):
                routing_tables_needed = True
                algorithms.append("routingCompressionCheckerReport")

        # handle extra monitor functionality
        enable_advanced_monitor = self._config.getboolean(
            "Machine", "enable_advanced_monitor_support")
        if (enable_advanced_monitor and
                (application_graph_changed or not self._has_ran)):
            algorithms.append("LoadFixedRoutes")
            algorithms.append("FixedRouteFromMachineReport")

        # add optional algorithms
        optional_algorithms = list()
        optional_algorithms.append("RoutingTableLoader")
        optional_algorithms.append("TagsLoader")
        optional_algorithms.append("WriteMemoryIOData")

        if self._exec_dse_on_host:
            optional_algorithms.append("HostExecuteDataSpecification")
        else:
            optional_algorithms.append("MachineExecuteDataSpecification")

        # Reload any parameters over the loaded data if we have already
        # run and not using a virtual board
        if self._has_ran and not self._use_virtual_board:
            optional_algorithms.append("DSGRegionReloader")

        # Get the executable targets
        optional_algorithms.append("GraphBinaryGatherer")

        # algorithms needed for loading the binaries to the SpiNNaker machine
        optional_algorithms.append("LoadExecutableImages")

        # Something probably a report needs the routing tables
        # This report is one way to get them if done on machine
        if routing_tables_needed:
            optional_algorithms.append("RoutingTableFromMachineReport")

        # Decide what needs to be done
        required_tokens = ["DataLoaded", "BinariesLoaded"]

        executor = self._run_algorithms(
            inputs, algorithms, [], tokens, required_tokens, "loading",
            optional_algorithms)
        self._load_outputs = executor.get_items()
        self._load_tokens = executor.get_completed_tokens()

        self._load_time += convert_time_diff_to_total_milliseconds(
            load_timer.take_sample())

    def _do_run(self, n_machine_time_steps, loading_done, run_until_complete):
        # start timer
        run_timer = Timer()
        run_timer.start_timing()

        run_complete = False
        executor, total_run_timesteps = self._create_execute_workflow(
            n_machine_time_steps, loading_done, run_until_complete)
        try:
            executor.execute_mapping()
            self._pacman_provenance.extract_provenance(executor)
            run_complete = True

            # write provenance to file if necessary
            if (self._config.getboolean(
                    "Reports", "write_provenance_data") and
                    not self._use_virtual_board and
                    n_machine_time_steps is not None):
                prov_items = executor.get_item("ProvenanceItems")
                prov_items.extend(self._pacman_provenance.data_items)
                self._pacman_provenance.clear()
                self._write_provenance(prov_items)
                self._all_provenance_items.append(prov_items)

            # move data around
            self._last_run_outputs = executor.get_items()
            self._last_run_tokens = executor.get_completed_tokens()
            self._current_run_timesteps = total_run_timesteps
            self._no_sync_changes = executor.get_item("NoSyncChanges")
            self._has_reset_last = False
            self._has_ran = True

            self._execute_time += convert_time_diff_to_total_milliseconds(
                run_timer.take_sample())

        except KeyboardInterrupt:
            logger.error("User has aborted the simulation")
            self._shutdown()
            sys.exit(1)
        except Exception as e:
            e_inf = sys.exc_info()

            # If an exception occurs during a run, attempt to get
            # information out of the simulation before shutting down
            try:
                if executor is not None:
                    # Only do this if the error occurred in the run
                    if not run_complete and not self._use_virtual_board:
                        self._last_run_outputs = executor.get_items()
                        self._last_run_tokens = executor.get_completed_tokens()
                        self._recover_from_error(
                            e, e_inf, executor.get_item("ExecutableTargets"))
                else:
                    logger.error(
                        "The PACMAN executor crashing during initialisation,"
                        " please read previous error message to locate its"
                        " error")
            except Exception:
                logger.error("Error when attempting to recover from error",
                             exc_info=True)

            # if in debug mode, do not shut down machine
            if self._config.get("Mode", "mode") != "Debug":
                try:
                    self.stop(
                        turn_off_machine=False, clear_routing_tables=False,
                        clear_tags=False)
                except Exception:
                    logger.error("Error when attempting to stop",
                                 exc_info=True)

            # reraise exception
            reraise(*e_inf)

    def _create_execute_workflow(
            self, n_machine_time_steps, loading_done, run_until_complete):
        # calculate number of machine time steps
        total_run_timesteps = self._calculate_number_of_machine_time_steps(
            n_machine_time_steps)
        run_time = None
        if n_machine_time_steps is not None:
            run_time = n_machine_time_steps * self._machine_time_step / 1000.0

        # if running again, load the outputs from last load or last mapping
        if self._load_outputs is not None:
            inputs = dict(self._load_outputs)
            tokens = list(self._load_tokens)
        else:
            inputs = dict(self._mapping_outputs)
            tokens = list(self._mapping_tokens)

        inputs["RanToken"] = self._has_ran
        inputs["NoSyncChanges"] = self._no_sync_changes
        inputs["RunTimeMachineTimeSteps"] = n_machine_time_steps
        inputs["TotalMachineTimeSteps"] = total_run_timesteps
        inputs["RunTime"] = run_time
        inputs["FirstMachineTimeStep"] = self._current_run_timesteps
        if run_until_complete:
            inputs["RunUntilCompleteFlag"] = True

        inputs["ExtractIobufFromCores"] = self._config.get(
            "Reports", "extract_iobuf_from_cores")
        inputs["ExtractIobufFromBinaryTypes"] = self._config.get(
            "Reports", "extract_iobuf_from_binary_types")

        # update algorithm list with extra pre algorithms if needed
        if self._extra_pre_run_algorithms is not None:
            algorithms = list(self._extra_pre_run_algorithms)
        else:
            algorithms = list()

        # clear iobuf if were in multirun mode
        if (self._has_ran and not self._has_reset_last and
                not self._use_virtual_board and
                self._config.getboolean("Reports", "clear_iobuf_during_run")):
            algorithms.append("ChipIOBufClearer")

        # Reload any parameters over the loaded data if we have already
        # run and not using a virtual board and the data hasn't already
        # been regenerated during a load
        if (self._has_ran and not self._use_virtual_board and
                not loading_done):
            algorithms.append("DSGRegionReloader")

        # Update the run time if not using a virtual board
        if (not self._use_virtual_board and
                ExecutableType.USES_SIMULATION_INTERFACE in
                self._executable_types):
            algorithms.append("ChipRuntimeUpdater")

        # Add the database writer in case it is needed
        algorithms.append("DatabaseInterface")
        if not self._use_virtual_board:
            algorithms.append("NotificationProtocol")

        # Sort out reload if needed
        if self._config.getboolean("Reports", "write_reload_steps"):
            logger.warning("Reload script is not supported in this version")

        outputs = [
            "NoSyncChanges"
        ]

        if self._use_virtual_board:
            logger.warning(
                "Application will not actually be run as on a virtual board")
        elif (len(self._executable_types) == 1 and
                ExecutableType.NO_APPLICATION in self._executable_types):
            logger.warning(
                "Application will not actually be run as there is nothing to "
                "actually run")
        else:
            algorithms.append("ApplicationRunner")

        # ensure we exploit the parallel of data extraction by running it at\
        # end regardless of multirun, but only run if using a real machine
        if not self._use_virtual_board and run_time is not None:
            algorithms.append("BufferExtractor")

        if self._config.getboolean("Reports", "write_provenance_data"):
            algorithms.append("GraphProvenanceGatherer")

        # add any extra post algorithms as needed
        if self._extra_post_run_algorithms is not None:
            algorithms += self._extra_post_run_algorithms

        # add extractor of iobuf if needed
        if (self._config.getboolean("Reports", "extract_iobuf") and
                self._config.getboolean(
                    "Reports", "extract_iobuf_during_run") and
                not self._use_virtual_board and
                n_machine_time_steps is not None):
            algorithms.append("ChipIOBufExtractor")

        # add extractor of provenance if needed
        if (self._config.getboolean("Reports", "write_provenance_data") and
                not self._use_virtual_board and
                n_machine_time_steps is not None):
            algorithms.append("PlacementsProvenanceGatherer")
            algorithms.append("RouterProvenanceGatherer")
            algorithms.append("ProfileDataGatherer")
            outputs.append("ProvenanceItems")

        # Decide what needs done
        required_tokens = []
        if not self._use_virtual_board:
            required_tokens = ["ApplicationRun"]

        return PACMANAlgorithmExecutor(
            algorithms=algorithms, optional_algorithms=[], inputs=inputs,
            tokens=tokens, required_output_tokens=required_tokens,
            xml_paths=self._xml_paths, required_outputs=outputs,
            do_timings=self._do_timings, print_timings=self._print_timings,
            provenance_path=self._pacman_executor_provenance_path,
            provenance_name="Execution"), total_run_timesteps

    def _write_provenance(self, provenance_data_items):
        """ Write provenance to disk
        """
        writer = None
        if self._provenance_format == "xml":
            writer = ProvenanceXMLWriter()
        elif self._provenance_format == "json":
            writer = ProvenanceJSONWriter()
        writer(provenance_data_items, self._provenance_file_path)

    def _recover_from_error(self, exception, exc_info, executable_targets):
        # if exception has an exception, print to system
        logger.error("An error has occurred during simulation")
        # Print the detail including the traceback
        if isinstance(exception, PacmanAlgorithmFailedToCompleteException):
            logger.error(exception.exception, exc_info=exc_info)
        else:
            logger.error(exception, exc_info=exc_info)

        logger.info("\n\nAttempting to extract data\n\n")

        # Extract router provenance
        extra_monitor_vertices = None
        prov_items = list()
        try:
            if (self._config.getboolean("Machine",
                                        "enable_advanced_monitor_support") or
                    self._config.getboolean("Machine", "enable_reinjection")):
                extra_monitor_vertices = self._last_run_outputs[
                    "MemoryExtraMonitorVertices"]
            router_provenance = RouterProvenanceGatherer()
            prov_items = router_provenance(
                transceiver=self._txrx, machine=self._machine,
                router_tables=self._router_tables,
                extra_monitor_vertices=extra_monitor_vertices,
                placements=self._placements)
        except Exception:
            logger.exception("Error reading router provenance")

        # Find the cores that are not in an expected state
        unsuccessful_cores = self._txrx.get_cores_not_in_state(
            executable_targets.all_core_subsets,
            {CPUState.RUNNING, CPUState.PAUSED, CPUState.FINISHED})

        # If there are no cores in a bad state, find those not yet in
        # their finished state
        unsuccessful_core_subset = CoreSubsets()
        if not unsuccessful_cores:
            for executable_type in self._executable_types:
                unsuccessful_cores = self._txrx.get_cores_not_in_state(
                    self._executable_types[executable_type],
                    executable_type.end_state)
                for x, y, p in iterkeys(unsuccessful_cores):
                    unsuccessful_core_subset.add_processor(x, y, p)

        # Print the details of error cores
        for (x, y, p), core_info in iteritems(unsuccessful_cores):
            state = core_info.state
            rte_state = ""
            if state == CPUState.RUN_TIME_EXCEPTION:
                rte_state = " ({})".format(core_info.run_time_error.name)
            logger.error("{}, {}, {}: {}{} {}".format(
                x, y, p, state.name, rte_state, core_info.application_name))
            if core_info.state == CPUState.RUN_TIME_EXCEPTION:
                logger.error(
                    "r0=0x{:08X} r1=0x{:08X} r2=0x{:08X} r3=0x{:08X}".format(
                        core_info.registers[0], core_info.registers[1],
                        core_info.registers[2], core_info.registers[3]))
                logger.error(
                    "r4=0x{:08X} r5=0x{:08X} r6=0x{:08X} r7=0x{:08X}".format(
                        core_info.registers[4], core_info.registers[5],
                        core_info.registers[6], core_info.registers[7]))
                logger.error("PSR=0x{:08X} SR=0x{:08X} LR=0x{:08X}".format(
                    core_info.processor_state_register,
                    core_info.stack_pointer, core_info.link_register))

        # Find the cores that are not in RTE i.e. that can still be read
        non_rte_cores = [
            (x, y, p)
            for (x, y, p), core_info in iteritems(unsuccessful_cores)
            if (core_info.state != CPUState.RUN_TIME_EXCEPTION and
                core_info.state != CPUState.WATCHDOG)]

        # If there are any cores that are not in RTE, extract data from them
        if (non_rte_cores and
                ExecutableType.USES_SIMULATION_INTERFACE in
                self._executable_types):
            placements = Placements()
            non_rte_core_subsets = CoreSubsets()
            for (x, y, p) in non_rte_cores:
                vertex = self._placements.get_vertex_on_processor(x, y, p)
                placements.add_placement(
                    self._placements.get_placement_of_vertex(vertex))
                non_rte_core_subsets.add_processor(x, y, p)

            # Attempt to force the cores to write provenance and exit
            try:
                updater = ChipProvenanceUpdater()
                updater(self._txrx, self._app_id, non_rte_core_subsets)
            except Exception:
                logger.exception("Could not update provenance on chip")

            # Extract any written provenance data
            try:
                extracter = PlacementsProvenanceGatherer()
                extracter(self._txrx, placements, prov_items)
            except Exception:
                logger.exception("Could not read provenance")

        # Finish getting the provenance
        prov_items.extend(self._pacman_provenance.data_items)
        self._pacman_provenance.clear()
        self._write_provenance(prov_items)
        self._all_provenance_items.append(prov_items)

        # Read IOBUF where possible (that should be everywhere)
        iobuf = ChipIOBufExtractor()
        try:
            errors, warnings = iobuf(
                self._txrx, executable_targets, self._executable_finder,
                self._provenance_file_path,
                self._config.get("Reports", "extract_iobuf_from_cores"),
                self._config.get("Reports", "extract_iobuf_from_binary_types")
            )
        except Exception:
            logger.exception("Could not get iobuf")
            errors, warnings = [], []

        # Print the IOBUFs
        self._print_iobuf(errors, warnings)

    @staticmethod
    def _print_iobuf(errors, warnings):
        for warning in warnings:
            logger.warning(warning)
        for error in errors:
            logger.error(error)

    def reset(self):
        """ Code that puts the simulation back at time zero
        """

        logger.info("Resetting")
        if self._txrx is not None:

            # Stop the application
            self._txrx.stop_application(self._app_id)

        # rewind the buffers from the buffer manager, to start at the beginning
        # of the simulation again and clear buffered out
        if self._buffer_manager is not None:
            self._buffer_manager.reset()

        # reset the current count of how many milliseconds the application
        # has ran for over multiple calls to run
        self._current_run_timesteps = 0

        # change number of resets as loading the binary again resets the sync\
        # to 0
        self._no_sync_changes = 0

        # sets the reset last flag to true, so that when run occurs, the tools
        # know to update the vertices which need to know a reset has occurred
        self._has_reset_last = True

    def _create_xml_paths(self, extra_algorithm_xml_paths):
        # add the extra xml files from the config file
        xml_paths = self._config.get("Mapping", "extra_xmls_paths")
        if xml_paths == "None":
            xml_paths = list()
        else:
            xml_paths = xml_paths.split(",")

        xml_paths.extend(get_front_end_common_pacman_xml_paths())

        if extra_algorithm_xml_paths is not None:
            xml_paths.extend(extra_algorithm_xml_paths)

        return xml_paths

    def _detect_if_graph_has_changed(self, reset_flags=True):
        """ Iterates though the original graphs and look for changes
        """
        changed = False

        # if application graph is filled, check their changes
        if self._original_application_graph.n_vertices:
            for vertex in self._original_application_graph.vertices:
                if isinstance(vertex, AbstractChangableAfterRun):
                    if vertex.requires_mapping:
                        changed = True
                    if reset_flags:
                        vertex.mark_no_changes()
            for partition in \
                    self._original_application_graph.outgoing_edge_partitions:
                for edge in partition.edges:
                    if isinstance(edge, AbstractChangableAfterRun):
                        if edge.requires_mapping:
                            changed = True
                        if reset_flags:
                            edge.mark_no_changes()

        # if no application, but a machine graph, check for changes there
        elif self._original_machine_graph.n_vertices:
            for machine_vertex in self._original_machine_graph.vertices:
                if isinstance(machine_vertex, AbstractChangableAfterRun):
                    if machine_vertex.requires_mapping:
                        changed = True
                    if reset_flags:
                        machine_vertex.mark_no_changes()
            for partition in \
                    self._original_machine_graph.outgoing_edge_partitions:
                for machine_edge in partition.edges:
                    if isinstance(machine_edge, AbstractChangableAfterRun):
                        if machine_edge.requires_mapping:
                            changed = True
                        if reset_flags:
                            machine_edge.mark_no_changes()
        return changed

    @property
    def has_ran(self):
        return self._has_ran

    @property
    def machine_time_step(self):
        return self._machine_time_step

    @property
    def machine(self):
        """ The python machine object

        :rtype: :py:class:`spinn_machine.Machine`
        """
        return self._get_machine()

    @property
    def no_machine_time_steps(self):
        return self._no_machine_time_steps

    @property
    def timescale_factor(self):
        return self._time_scale_factor

    @property
    def machine_graph(self):
        return self._machine_graph

    @property
    def original_machine_graph(self):
        return self._original_machine_graph

    @property
    def original_application_graph(self):
        return self._original_application_graph

    @property
    def application_graph(self):
        return self._application_graph

    @property
    def routing_infos(self):
        return self._routing_infos

    @property
    def fixed_routes(self):
        return self._fixed_routes

    @property
    def placements(self):
        return self._placements

    @property
    def transceiver(self):
        return self._txrx

    @property
    def graph_mapper(self):
        return self._graph_mapper

    @property
    def tags(self):
        return self._tags

    @property
    def buffer_manager(self):
        """ The buffer manager being used for loading/extracting buffers

        """
        return self._buffer_manager

    @property
    def dsg_algorithm(self):
        """ The DSG algorithm used by the tools

        """
        return self._dsg_algorithm

    @dsg_algorithm.setter
    def dsg_algorithm(self, new_dsg_algorithm):
        """ Set the DSG algorithm to be used by the tools

        :param new_dsg_algorithm: the new DSG algorithm name
        :rtype: None
        """
        self._dsg_algorithm = new_dsg_algorithm

    @property
    def none_labelled_vertex_count(self):
        """ The number of times vertices have not been labelled.
        """
        return self._none_labelled_vertex_count

    def increment_none_labelled_vertex_count(self):
        """ Increment the number of new vertices which have not been labelled.
        """
        self._none_labelled_vertex_count += 1

    @property
    def none_labelled_edge_count(self):
        """ The number of times edges have not been labelled.
        """
        return self._none_labelled_edge_count

    def increment_none_labelled_edge_count(self):
        """ Increment the number of new edges which have not been labelled.
        """
        self._none_labelled_edge_count += 1

    @property
    def use_virtual_board(self):
        """ True if this run is using a virtual machine
        """
        return self._use_virtual_board

    def get_current_time(self):
        if self._has_ran:
            return (
                float(self._current_run_timesteps) *
                (self._machine_time_step / 1000.0))
        return 0.0

    def get_generated_output(self, name_of_variable):
        if name_of_variable in self._last_run_outputs:
            return self._last_run_outputs[name_of_variable]
        return None

    def __repr__(self):
        return "general front end instance for machine {}"\
            .format(self._hostname)

    def add_application_vertex(self, vertex_to_add):
        """
        :param vertex_to_add: the vertex to add to the graph
        :rtype: None
        :raises: ConfigurationException when both graphs contain vertices
        """
        if (self._original_machine_graph.n_vertices > 0 and
                self._graph_mapper is None):
            raise ConfigurationException(
                "Cannot add vertices to both the machine and application"
                " graphs")
        self._original_application_graph.add_vertex(vertex_to_add)

    def add_machine_vertex(self, vertex):
        """
        :param vertex: the vertex to add to the graph
        :rtype: None
        :raises: ConfigurationException when both graphs contain vertices
        """
        # check that there's no application vertices added so far
        if self._original_application_graph.n_vertices > 0:
            raise ConfigurationException(
                "Cannot add vertices to both the machine and application"
                " graphs")
        self._original_machine_graph.add_vertex(vertex)

    def add_application_edge(self, edge_to_add, partition_identifier):
        """
        :param edge_to_add:
        :param partition_identifier: \
            the partition identifier for the outgoing edge partition
        :rtype: None
        """

        self._original_application_graph.add_edge(
            edge_to_add, partition_identifier)

    def add_machine_edge(self, edge, partition_id):
        """
        :param edge: the edge to add to the graph
        :param partition_id: \
            the partition identifier for the outgoing edge partition
        :rtype: None
        """
        self._original_machine_graph.add_edge(edge, partition_id)

    def _shutdown(
            self, turn_off_machine=None, clear_routing_tables=None,
            clear_tags=None):
        self._state = Simulator_State.SHUTDOWN

        # if on a virtual machine then shut down not needed
        if self._use_virtual_board:
            return

        if self._machine_is_turned_off:
            logger.info("Shutdown skipped as board is off for power save")
            return

        if turn_off_machine is None:
            turn_off_machine = self._config.getboolean(
                "Machine", "turn_off_machine")

        if clear_routing_tables is None:
            clear_routing_tables = self._config.getboolean(
                "Machine", "clear_routing_tables")

        if clear_tags is None:
            clear_tags = self._config.getboolean("Machine", "clear_tags")

        if self._txrx is not None:
            # if stopping on machine, clear IP tags and routing table
            self.__clear(clear_tags, clear_routing_tables)

        # Fully stop the application
        self.__stop_app()

        # stop the transceiver and allocation controller
        self.__close_transceiver(turn_off_machine)
        self.__close_allocation_controller()
        self._state = Simulator_State.SHUTDOWN

    def __clear(self, clear_tags, clear_routing_tables):
        # if stopping on machine, clear IP tags and
        if clear_tags:
            for ip_tag in self._tags.ip_tags:
                self._txrx.clear_ip_tag(
                    ip_tag.tag, board_address=ip_tag.board_address)
            for reverse_ip_tag in self._tags.reverse_ip_tags:
                self._txrx.clear_ip_tag(
                    reverse_ip_tag.tag,
                    board_address=reverse_ip_tag.board_address)

        # if clearing routing table entries, clear
        if clear_routing_tables:
            for router_table in self._router_tables.routing_tables:
                if not self._machine.get_chip_at(
                        router_table.x, router_table.y).virtual:
                    self._txrx.clear_multicast_routes(
                        router_table.x, router_table.y)

        # clear values
        self._no_sync_changes = 0

    def __stop_app(self):
        if self._txrx is not None and self._app_id is not None:
            self._txrx.stop_application(self._app_id)

    def __close_transceiver(self, turn_off_machine):
        if self._txrx is not None:
            if turn_off_machine:
                logger.info("Turning off machine")

            self._txrx.close(power_off_machine=turn_off_machine)
            self._txrx = None

    def __close_allocation_controller(self):
        if self._machine_allocation_controller is not None:
            self._machine_allocation_controller.close()
            self._machine_allocation_controller = None

    def stop(self, turn_off_machine=None, clear_routing_tables=None,
             clear_tags=None):
        """
        :param turn_off_machine: decides if the machine should be powered down\
            after running the execution. Note that this powers down all boards\
            connected to the BMP connections given to the transceiver
        :type turn_off_machine: bool
        :param clear_routing_tables: informs the tool chain if it\
            should turn off the clearing of the routing tables
        :type clear_routing_tables: bool
        :param clear_tags: informs the tool chain if it should clear the tags\
            off the machine at stop
        :type clear_tags: boolean
        :rtype: None
        """
        if self._state in [Simulator_State.SHUTDOWN]:
            raise ConfigurationException("Simulator has already been shutdown")
        self._state = Simulator_State.SHUTDOWN

        # Keep track of any exception to be re-raised
        exc_info = None

        # If we have run forever, stop the binaries
        if (self._has_ran and self._current_run_timesteps is None and
                not self._use_virtual_board):
            executor = self._create_stop_workflow()
            run_complete = False
            try:
                executor.execute_mapping()
                self._pacman_provenance.extract_provenance(executor)
                run_complete = True

                # write provenance to file if necessary
                if self._config.getboolean("Reports", "writeProvenanceData"):
                    prov_items = executor.get_item("ProvenanceItems")
                    prov_items.extend(self._pacman_provenance.data_items)
                    self._pacman_provenance.clear()
                    self._write_provenance(prov_items)
                    self._all_provenance_items.append(prov_items)
            except Exception as e:
                exc_info = sys.exc_info()

                # If an exception occurs during a run, attempt to get
                # information out of the simulation before shutting down
                try:
                    # Only do this if the error occurred in the run
                    if not run_complete and not self._use_virtual_board:
                        self._recover_from_error(
                            e, exc_info[2], executor.get_item(
                                "ExecutableTargets"))
                except Exception:
                    logger.exception(
                        "Error when attempting to recover from error")

        if self._config.getboolean("Reports", "write_energy_report"):
            self._do_energy_report()

        # handle iobuf extraction if never extracted it yet but requested to
        if self._config.getboolean("Reports", "extract_iobuf"):
            self._extract_iobufs()

        # shut down the machine properly
        self._shutdown(turn_off_machine, clear_routing_tables, clear_tags)

        # display any provenance data gathered
        for i, provenance_items in enumerate(self._all_provenance_items):
            message = None
            if len(self._all_provenance_items) > 1:
                message = "Provenance from run {}".format(i)
            self._check_provenance(provenance_items, message)

        write_finished_file(
            self._app_data_top_simulation_folder,
            self._report_simulation_top_directory)

        if exc_info is not None:
            reraise(*exc_info)

    def _create_stop_workflow(self):
        inputs = self._last_run_outputs
        tokens = self._last_run_tokens
        algorithms = []
        outputs = []

        # stop any binaries that need to be notified of the simulation
        # stopping if in infinite run
        if ExecutableType.USES_SIMULATION_INTERFACE in self._executable_types:
            algorithms.append("ApplicationFinisher")

        # add extractor of iobuf if needed
        if self._config.getboolean("Reports", "extract_iobuf") and \
                self._config.getboolean("Reports", "extract_iobuf_during_run"):
            algorithms.append("ChipIOBufExtractor")

        # add extractor of provenance if needed
        if self._config.getboolean("Reports", "writeProvenanceData"):
            algorithms.append("PlacementsProvenanceGatherer")
            algorithms.append("RouterProvenanceGatherer")
            algorithms.append("ProfileDataGatherer")
            outputs.append("ProvenanceItems")

        # Assemble how to run the algorithms
        return PACMANAlgorithmExecutor(
            algorithms=algorithms, optional_algorithms=[], inputs=inputs,
            tokens=tokens, required_output_tokens=[],
            xml_paths=self._xml_paths,
            required_outputs=outputs, do_timings=self._do_timings,
            print_timings=self._print_timings,
            provenance_path=self._pacman_executor_provenance_path,
            provenance_name="stopping")

    def _do_energy_report(self):
        if self._buffer_manager is None:
            return
        # create energy report
        energy_report = EnergyReport()

        # acquire provenance items
        if self._last_run_outputs is not None:
            prov_items = self._last_run_outputs["ProvenanceItems"]
            pacman_provenance = list()
            router_provenance = list()

            # group them by name type
            grouped_items = sorted(
                prov_items, key=lambda item: item.names[0])
            for element in grouped_items:
                if element.names[0] == 'pacman':
                    pacman_provenance.append(element)
                if element.names[0] == 'router_provenance':
                    router_provenance.append(element)

            # run energy report
            energy_report(
                self._placements, self._machine,
                self._report_default_directory,
                self._read_config_int("Machine", "version"),
                self._spalloc_server, self._remote_spinnaker_url,
                self._time_scale_factor, self._machine_time_step,
                pacman_provenance, router_provenance, self._machine_graph,
                self._current_run_timesteps, self._buffer_manager,
                self._mapping_time, self._load_time, self._execute_time,
                self._dsg_time, self._extraction_time,
                self._machine_allocation_controller)

    def _extract_iobufs(self):
        if self._config.getboolean("Reports", "extract_iobuf_during_run"):
            return
        if self._config.getboolean("Reports", "clear_iobuf_during_run"):
            return
        extractor = ChipIOBufExtractor()
        extractor(
            transceiver=self._txrx,
            executable_targets=self._last_run_outputs["ExecutableTargets"],
            executable_finder=self._executable_finder,
            provenance_file_path=self._provenance_file_path)

    def add_socket_address(self, socket_address):
        """
        :param socket_address:
        :rtype: None
        """
        self._database_socket_addresses.add(socket_address)

    @staticmethod
    def _check_provenance(items, initial_message=None):
        """ Display any errors from provenance data
        """
        initial_message_printed = False
        for item in items:
            if item.report:
                if not initial_message_printed and initial_message is not None:
                    print(initial_message)
                    initial_message_printed = True
                logger.warning(item.message)

    def _read_config(self, section, item):
        return read_config(self._config, section, item)

    def _read_config_int(self, section, item):
        return read_config_int(self._config, section, item)

    def _read_config_boolean(self, section, item):
        return read_config_boolean(
            self._config, section, item)

    def _turn_off_on_board_to_save_power(self, config_flag):
        """ Executes the power saving mode of either on or off of the\
            SpiNNaker machine.

        :param config_flag: Flag read from the configuration file
        :type config_flag: str
        :rtype: None
        """
        # check if machine should be turned off
        turn_off = read_config_boolean(
            self._config, "EnergySavings", config_flag)
        if turn_off is None:
            return

        # if a mode is set, execute
        if turn_off:
            if self._turn_off_board_to_save_power():
                logger.info("Board turned off based on: {}", config_flag)
        else:
            if self._turn_on_board_if_saving_power():
                logger.info("Board turned on based on: {}", config_flag)

    def _turn_off_board_to_save_power(self):
        """ Executes the power saving mode of turning off the SpiNNaker\
            machine.

        :return: bool when successful, false otherwise
        :rtype: bool
        """
        # already off or no machine to turn off
        if self._machine_is_turned_off or self._use_virtual_board:
            return False

        if self._machine_allocation_controller is not None:
            # switch power state if needed
            if self._machine_allocation_controller.power:
                self._machine_allocation_controller.set_power(False)

        self._txrx.power_off_machine()

        self._machine_is_turned_off = True
        return True

    def _turn_on_board_if_saving_power(self):
        # Only required if previously turned off which never happens
        # on virtual machine
        if not self._machine_is_turned_off:
            return False

        if self._machine_allocation_controller is not None:
            # switch power state if needed
            if not self._machine_allocation_controller.power:
                self._machine_allocation_controller.set_power(True)
        else:
            self._txrx.power_on_machine()

        self._txrx.ensure_board_is_ready()
        self._machine_is_turned_off = False
        return True

    @property
    def has_reset_last(self):
        return self._has_reset_last

    @property
    def config(self):
        """ Helper method for the front end implementations until we remove\
            config
        """
        return self._config

    @property
    def get_number_of_available_cores_on_machine(self):
        """ Returns the number of available cores on the machine after taking\
            into account preallocated resources

        :return: number of available cores
        :rtype: int
        """

        # get machine if not got already
        if self._machine is None:
            self._get_machine()

        # get cores of machine
        cores = self._machine.total_available_user_cores
        take_into_account_chip_power_monitor = self._read_config_boolean(
            "Reports", "write_energy_report")
        if take_into_account_chip_power_monitor:
            cores -= self._machine.n_chips
        take_into_account_extra_monitor_cores = (self._config.getboolean(
            "Machine", "enable_advanced_monitor_support") or
                self._config.getboolean("Machine", "enable_reinjection"))
        if take_into_account_extra_monitor_cores:
            cores -= self._machine.n_chips
            cores -= len(self._machine.ethernet_connected_chips)
        return cores<|MERGE_RESOLUTION|>--- conflicted
+++ resolved
@@ -1108,7 +1108,6 @@
         for x, y in vertex_by_chip:
             vertices_on_chip = vertex_by_chip[x, y]
             sdram_per_vertex = int(sdram_tracker[x, y] / len(vertices_on_chip))
-<<<<<<< HEAD
             min_time_steps_this_chip = min(
                 int(vertex.get_n_timesteps_in_buffer_space(
                     sdram_per_vertex, self._machine_time_step))
@@ -1118,12 +1117,6 @@
             else:
                 min_time_steps = min(
                     (min_time_steps, min_time_steps_this_chip))
-=======
-            min_time_steps = min(min_time_steps, min(
-                int(vertex.get_n_timesteps_in_buffer_space(
-                    sdram_per_vertex, self._machine_time_step))
-                for vertex in vertices_on_chip))
->>>>>>> 60eab204
 
         # clear injectable
         clear_injectables()
