"""
main interface for the spinnaker tools
"""

# pacman imports
from pacman.model.graphs import AbstractVirtualVertex
from pacman.model.placements import Placements
from pacman.executor import PACMANAlgorithmExecutor
from pacman.exceptions import PacmanAlgorithmFailedToCompleteException
from pacman.model.graphs.application import ApplicationGraph
from pacman.model.graphs.application import ApplicationEdge
from pacman.model.graphs.application import ApplicationVertex
from pacman.model.graphs.machine import MachineGraph, MachineVertex
from pacman.model.resources import PreAllocatedResourceContainer

# common front end imports
from spinn_front_end_common.abstract_models import \
    AbstractSendMeMulticastCommandsVertex, AbstractRecordable
from spinn_front_end_common.abstract_models import \
    AbstractVertexWithEdgeToDependentVertices, AbstractChangableAfterRun
from spinn_front_end_common.utilities.exceptions import ConfigurationException
from spinn_front_end_common.utilities \
    import helpful_functions, globals_variables, SimulatorInterface
from spinn_front_end_common.utilities import function_list
from spinn_front_end_common.utilities.utility_objs import ExecutableStartType
from spinn_front_end_common.utility_models import CommandSender
from spinn_front_end_common.interface.buffer_management.buffer_models \
    import AbstractReceiveBuffersToHost
from spinn_front_end_common.interface.provenance \
    import PacmanProvenanceExtractor

from spinn_front_end_common.interface.interface_functions \
    import ProvenanceXMLWriter
from spinn_front_end_common.interface.interface_functions \
    import ProvenanceJSONWriter
from spinn_front_end_common.interface.interface_functions \
    import ChipProvenanceUpdater
from spinn_front_end_common.interface.interface_functions \
    import PlacementsProvenanceGatherer
from spinn_front_end_common.interface.interface_functions \
    import RouterProvenanceGatherer
from spinn_front_end_common.interface.interface_functions \
    import ChipIOBufExtractor

# spinnman imports
from spinnman.model.enums import CPUState

# spinnmachine imports
from spinn_machine import CoreSubsets

# general imports
from collections import defaultdict
import logging
import math
import os
import sys
import traceback
import signal


logger = logging.getLogger(__name__)


class AbstractSpinnakerBase(SimulatorInterface):
    """ Main interface into the tools logic flow
    """

    __slots__ = [
        # the interface to the cfg files. supports get get_int etc
        "_config",

        # the object that contains a set of file paths, which should encompass
        # all locations where binaries are for this simulation.
        "_executable_finder",

        # the number of chips required for this simulation to run, mainly tied
        # to the spalloc system
        "_n_chips_required",

        # The ip-address of the SpiNNaker machine
        "_hostname",

        # the ip_address of the spalloc server
        "_spalloc_server",

        # the URL for the HBP platform interface
        "_remote_spinnaker_url",

        # the algorithm used for allocating machines from the HBP platform
        #  interface
        "_machine_allocation_controller",

        # the human readable label for the application graph.
        "_graph_label",

        # the pacman application graph, used to hold vertices which need to be
        # split to core sizes
        "_application_graph",

        # the pacman machine graph, used to hold vertices which represent cores
        "_machine_graph",

        # the mapping interface between application and machine graphs.
        "_graph_mapper",

        # The holder for where machine graph vertices are placed.
        "_placements",

        # The holder for the routing table entries for all used routers in this
        # simulation
        "_router_tables",

        # the holder for the keys used by the machine vertices for
        # communication
        "_routing_infos",

        # The holder for the ip and reverse iptags used by the simulation
        "_tags",

        # The python representation of the SpiNNaker machine that this
        # simulation is going to run on
        "_machine",

        # The SpiNNMan interface instance.
        "_txrx",

        # The manager of streaming buffered data in and out of the SpiNNaker
        # machine
        "_buffer_manager",

        #
        "_ip_address",

        #
        "_machine_outputs",

        #
        "_mapping_outputs",

        #
        "_load_outputs",

        #
        "_last_run_outputs",

        #
        "_pacman_provenance",

        #
        "_xml_paths",

        #
        "_extra_mapping_algorithms",

        #
        "_extra_mapping_inputs",

        #
        "_extra_pre_run_algorithms",

        #
        "_extra_post_run_algorithms",

        #
        "_extra_load_algorithms",

        #
        "_dsg_algorithm",

        #
        "_none_labelled_vertex_count",

        #
        "_none_labelled_edge_count",

        #
        "_database_socket_addresses",

        #
        "_database_interface",

        #
        "_create_database",

        #
        "_database_file_path",

        #
        "_has_ran",

        #
        "_has_reset_last",

        #
        "_current_run_timesteps",

        #
        "_no_sync_changes",

        #
        "_minimum_step_generated",

        #
        "_no_machine_time_steps",

        #
        "_machine_time_step",

        #
        "_time_scale_factor",

        #
        "_app_id",

        #
        "_report_default_directory",

        #
        "_app_data_runtime_folder",

        #
        "_json_folder",

        #
        "_provenance_file_path",

        #
        "_do_timings",

        #
        "_print_timings",

        #
        "_provenance_format",

        #
        "_exec_dse_on_host",

        #
        "_use_virtual_board",

        #
        "_raise_keyboard_interrupt",

        #
        "_n_calls_to_run",

        #
        "_this_run_time_string",

        #
        "_report_simulation_top_directory",

        #
        "_app_data_top_simulation_folder",

        #
        "_command_sender",

        # Run for infinite time
        "_infinite_run",

        # iobuf cores
        "_cores_to_read_iobuf",

        #
        "_all_provenance_items",

        #
        "_executable_start_type",

        # mapping between parameters and the vertices which need to talk to
        # them
        "_live_packet_recorder_params",

        # place holder for checking the vertices being added to the recorders
        # tracker are all of the same vertex type.
        "_live_packet_recorders_associated_vertex_type"

    ]

    def __init__(
            self, config, executable_finder, graph_label=None,
            database_socket_addresses=None, extra_algorithm_xml_paths=None,
            extra_mapping_inputs=None, extra_mapping_algorithms=None,
            extra_pre_run_algorithms=None, extra_post_run_algorithms=None,
            n_chips_required=None, extra_load_algorithms=None):

        # global params
        self._config = config

        self._executable_finder = executable_finder

        # output locations of binaries to be searched for end user info
        logger.info(
            "Will search these locations for binaries: {}"
            .format(self._executable_finder.binary_paths))

        self._n_chips_required = n_chips_required
        self._hostname = None
        self._spalloc_server = None
        self._remote_spinnaker_url = None
        self._machine_allocation_controller = None

        # command sender vertex
        self._command_sender = None

        # store for Live Packet Gatherers
        self._live_packet_recorder_params = defaultdict(list)
        self._live_packet_recorders_associated_vertex_type = None

        # update graph label if needed
        if graph_label is None:
            self._graph_label = "Application_graph"
        else:
            self._graph_label = graph_label

        # pacman objects
        self._application_graph = ApplicationGraph(label=self._graph_label)
        self._machine_graph = MachineGraph(label=self._graph_label)
        self._graph_mapper = None
        self._placements = None
        self._router_tables = None
        self._routing_infos = None
        self._tags = None
        self._machine = None
        self._txrx = None
        self._buffer_manager = None
        self._ip_address = None
        self._executable_start_type = None

        # pacman executor objects
        self._machine_outputs = None
        self._mapping_outputs = None
        self._load_outputs = None
        self._last_run_outputs = None
        self._pacman_provenance = PacmanProvenanceExtractor()
        self._all_provenance_items = list()
        self._xml_paths = self._create_xml_paths(extra_algorithm_xml_paths)

        # extra algorithms and inputs for runs, should disappear in future
        #  releases
        self._extra_mapping_algorithms = list()
        if extra_mapping_algorithms is not None:
            self._extra_mapping_algorithms.extend(extra_mapping_algorithms)
        self._extra_mapping_inputs = dict()
        if extra_mapping_inputs is not None:
            self._extra_mapping_inputs.update(extra_mapping_inputs)
        self._extra_pre_run_algorithms = list()
        if extra_pre_run_algorithms is not None:
            self._extra_pre_run_algorithms = \
                extra_pre_run_algorithms + self._extra_pre_run_algorithms
        self._extra_post_run_algorithms = list()
        if extra_post_run_algorithms is not None:
            self._extra_post_run_algorithms.extend(extra_post_run_algorithms)
        self._extra_load_algorithms = list()
        if extra_load_algorithms is not None:
            self._extra_load_algorithms.extend(extra_load_algorithms)

<<<<<<< HEAD
        self._dsg_algorithm = "GraphDataSpecificationWriter"
=======
        self._dsg_algorithm = "FrontEndCommonGraphDataSpecificationWriter"
>>>>>>> 45360c31

        # vertex label safety (used by reports mainly)
        self._none_labelled_vertex_count = 0
        self._none_labelled_edge_count = 0

        # database objects
        self._database_socket_addresses = set()
        if database_socket_addresses is not None:
            self._database_socket_addresses.update(database_socket_addresses)
        self._database_interface = None
        self._create_database = None
        self._database_file_path = None

        # holder for timing related values
        self._has_ran = False
        self._has_reset_last = False
        self._n_calls_to_run = 1
        self._current_run_timesteps = 0
        self._no_sync_changes = 0
        self._minimum_step_generated = None
        self._no_machine_time_steps = None
        self._machine_time_step = None
        self._time_scale_factor = None
        self._this_run_time_string = None
        self._infinite_run = False

        self._app_id = helpful_functions.read_config_int(
            config, "Machine", "appID")

        # folders
        self._report_default_directory = None
        self._report_simulation_top_directory = None
        self._app_data_runtime_folder = None
        self._app_data_top_simulation_folder = None

        self._set_up_output_folders()

        self._json_folder = os.path.join(
            self._report_default_directory, "json_files")
        if not os.path.exists(self._json_folder):
            os.makedirs(self._json_folder)

        # make a folder for the provenance data storage
        self._provenance_file_path = os.path.join(
            self._report_default_directory, "provenance_data")
        if not os.path.exists(self._provenance_file_path):
            os.makedirs(self._provenance_file_path)

        # timing provenance elements
        self._do_timings = self._config.getboolean(
            "Reports", "writeAlgorithmTimings")
        self._print_timings = self._config.getboolean(
            "Reports", "display_algorithm_timings")
        self._provenance_format = self._config.get(
            "Reports", "provenance_format")
        if self._provenance_format not in ["xml", "json"]:
            raise Exception("Unknown provenance format: {}".format(
                self._provenance_format))
        self._exec_dse_on_host = self._config.getboolean(
            "SpecExecution", "specExecOnHost")

        # set up machine targeted data
        self._use_virtual_board = self._config.getboolean(
            "Machine", "virtual_board")

        # Setup for signal handling
        self._raise_keyboard_interrupt = False

        globals_variables.set_simulator(self)

    def add_live_packet_gatherer_parameters(
            self, live_packet_gatherer_params, vertex_to_record_from):
        """ adds params for a new LPG if needed, or adds to the tracker for\
         same params.

        :param live_packet_gatherer_params: params to look for a LPG
        :param vertex_to_record_from: the vertex that needs to send to a\
         given LPG
        :rtype: None
        """
        self._live_packet_recorder_params[live_packet_gatherer_params].append(
            vertex_to_record_from)

        # verify that the vertices being added are of one vertex type.
        if self._live_packet_recorders_associated_vertex_type is None:
            if isinstance(vertex_to_record_from, ApplicationVertex):
                self._live_packet_recorders_associated_vertex_type = \
                    ApplicationVertex
            else:
                self._live_packet_recorders_associated_vertex_type = \
                    MachineVertex
        else:
            if not isinstance(
                    vertex_to_record_from,
                    self._live_packet_recorders_associated_vertex_type):
                raise ConfigurationException(
                    "Only one type of graph can be used during live output. "
                    "Please fix and try again")

    def _set_up_output_folders(self):
        """ Sets up the outgoing folders (reports and app data) by creating\
            a new timestamp folder for each and clearing

        :rtype: None
        """

        # set up reports default folder
        (self._report_default_directory, self._report_simulation_top_directory,
         self._this_run_time_string) = \
            helpful_functions.set_up_report_specifics(
                default_report_file_path=self._config.get(
                    "Reports", "defaultReportFilePath"),
                max_reports_kept=self._config.getint(
                    "Reports", "max_reports_kept"),
                n_calls_to_run=self._n_calls_to_run,
                this_run_time_string=self._this_run_time_string)

        # set up application report folder
        self._app_data_runtime_folder, self._app_data_top_simulation_folder = \
            helpful_functions.set_up_output_application_data_specifics(
                max_application_binaries_kept=self._config.getint(
                    "Reports", "max_application_binaries_kept"),
                where_to_write_application_data_files=self._config.get(
                    "Reports", "defaultApplicationDataFilePath"),
                n_calls_to_run=self._n_calls_to_run,
                this_run_time_string=self._this_run_time_string)

    def set_up_machine_specifics(self, hostname):
        """ Adds machine specifics for the different modes of execution

        :param hostname: machine name
        :rtype: None
        """
        if hostname is not None:
            self._hostname = hostname
            logger.warn("The machine name from setup call is overriding the "
                        "machine name defined in the config file")
        else:
            self._hostname = self._read_config("Machine", "machineName")
            self._spalloc_server = self._read_config(
                "Machine", "spalloc_server")
            self._remote_spinnaker_url = self._read_config(
                "Machine", "remote_spinnaker_url")
        if (self._hostname is None and self._spalloc_server is None and
                self._remote_spinnaker_url is None and
                not self._use_virtual_board):
            raise Exception(
                "A SpiNNaker machine must be specified your configuration"
                " file")

        n_items_specified = sum([
            1 if item is not None else 0
            for item in [
                self._hostname, self._spalloc_server,
                self._remote_spinnaker_url]])

        if (n_items_specified > 1 or
                (n_items_specified == 1 and self._use_virtual_board)):
            raise Exception(
                "Only one of machineName, spalloc_server, "
                "remote_spinnaker_url and virtual_board should be specified "
                "in your configuration files")

        if self._spalloc_server is not None:
            if self._read_config("Machine", "spalloc_user") is None:
                raise Exception(
                    "A spalloc_user must be specified with a spalloc_server")

    def signal_handler(self, signal, frame):  # @UnusedVariable
        """ handles closing down of script via keyboard interrupt

        :param signal: the signal received
        :param frame: frame executed in
        :return:  None
        """
        # If we are to raise the keyboard interrupt, do so
        if self._raise_keyboard_interrupt:
            raise KeyboardInterrupt

        logger.error("User has cancelled simulation")
        self._shutdown()

    def exception_handler(self, exctype, value, traceback_obj):
        """ handler of exceptions

        :param exctype:  the type of execution received
        :param value: the value of the exception
        :param traceback_obj: the trace back stuff
        """
        self._shutdown()
        return sys.__excepthook__(exctype, value, traceback_obj)

    def run_until_complete(self):
        """ Run a simulation until it completes
        """
        self._run(None, run_until_complete=True)

    def run(self, run_time):
        """ Run a simulation for a fixed amount of time

        :param run_time: the run duration in milliseconds.
        """
        self._run(run_time)

    def _run(self, run_time, run_until_complete=False):
        """ The main internal run function

        :param run_time: the run duration in milliseconds.
        """
        if (self._has_ran and
                self._executable_start_type !=
                ExecutableStartType.USES_SIMULATION_INTERFACE):
            raise NotImplementedError(
                "Only binaries that use the simulation interface can be run"
                " more than once")

        # Install the Control-C handler
        signal.signal(signal.SIGINT, self.signal_handler)
        self._raise_keyboard_interrupt = True
        sys.excepthook = sys.__excepthook__

        logger.info("Starting execution process")

        n_machine_time_steps = None
        total_run_time = None
        self._infinite_run = True
        if run_time is not None:
            n_machine_time_steps = int(
                (run_time * 1000.0) / self._machine_time_step)
            total_run_timesteps = (
                self._current_run_timesteps + n_machine_time_steps)
            total_run_time = (
                total_run_timesteps *
                (float(self._machine_time_step) / 1000.0) *
                self._time_scale_factor)
            self._infinite_run = False
        if self._machine_allocation_controller is not None:
            self._machine_allocation_controller.extend_allocation(
                total_run_time)

        # If we have never run before, or the graph has changed,
        # start by performing mapping
        application_graph_changed = self._detect_if_graph_has_changed(True)

        # create new sub-folder for reporting data if the graph has changed and
        # reset has been called.
        if (self._has_ran and application_graph_changed and
                self._has_reset_last):
            self._set_up_output_folders()

        # verify that the if graph has changed, and has ran, that a reset has
        # been called, otherwise system go boom boom
        if not self._has_ran or application_graph_changed:
            if (application_graph_changed and self._has_ran and
                    not self._has_reset_last):
                self.stop()
                raise NotImplementedError(
                    "The network cannot be changed between runs without"
                    " resetting")

            if not self._has_ran:
                self._add_dependent_verts_and_edges_for_application_graph()
                self._add_commands_to_command_sender()

            # Reset the machine graph if there is an application graph
            if self._application_graph.n_vertices > 0:
                self._machine_graph = MachineGraph(self._graph_label)
                self._graph_mapper = None

            # Reset the machine if the machine is a spalloc machine and the
            # graph has changed
            if (self._has_ran and application_graph_changed and
                    self._hostname is None and not self._use_virtual_board):

                # wipe out stuff associated with a given machine, as these need
                # to be rebuilt.
                self._machine = None
                if self._buffer_manager is not None:
                    self._buffer_manager.stop()
                    self._buffer_manager = None
                if self._txrx is not None:
                    self._txrx.close()
                if self._machine_allocation_controller is not None:
                    self._machine_allocation_controller.close()

            if self._machine is None:
                self._get_machine(total_run_time, n_machine_time_steps)
            self._do_mapping(run_time, n_machine_time_steps, total_run_time)

        # Check if anything is recording and buffered
        is_buffered_recording = False
        for placement in self._placements.placements:
            vertex = placement.vertex
            if (isinstance(vertex, AbstractReceiveBuffersToHost) and
                    isinstance(vertex, AbstractRecordable)):
                if vertex.is_recording():
                    is_buffered_recording = True
                    break

        # Disable auto pause and resume if the binary can't do it
        if (self._executable_start_type !=
                ExecutableStartType.USES_SIMULATION_INTERFACE):
            self._config.set("Buffers", "use_auto_pause_and_resume", "False")

        # Work out an array of timesteps to perform
        if (not self._config.getboolean(
                "Buffers", "use_auto_pause_and_resume") or
                not is_buffered_recording):

            # Not currently possible to run the second time for more than the
            # first time without auto pause and resume
            if (is_buffered_recording and
                    self._minimum_step_generated is not None and
                    (self._minimum_step_generated < n_machine_time_steps or
                        n_machine_time_steps is None)):
                raise ConfigurationException(
                    "Second and subsequent run time must be less than or equal"
                    " to the first run time")

            steps = [n_machine_time_steps]
            self._minimum_step_generated = steps[0]
        else:

            if run_time is None:
                raise Exception(
                    "Cannot use automatic pause and resume with an infinite "
                    "run time")

            # With auto pause and resume, any time step is possible but run
            # time more than the first will guarantee that run will be called
            # more than once
            if self._minimum_step_generated is not None:
                steps = self._generate_steps(
                    n_machine_time_steps, self._minimum_step_generated)
            else:
                steps = self._deduce_number_of_iterations(n_machine_time_steps)
                self._minimum_step_generated = steps[0]

        # Keep track of if loading was done; if loading is done before run,
        # run doesn't need to rewrite data again
        loading_done = False

        # If we have never run before, or the graph has changed, or a reset
        # has been requested, load the data
        if (not self._has_ran or application_graph_changed or
                self._has_reset_last):

            # Data generation needs to be done if not already done
            if not self._has_ran or application_graph_changed:
                self._do_data_generation(steps[0])

            # If we are using a virtual board, don't load
            if not self._use_virtual_board:
                self._do_load()
                loading_done = True

        # Run for each of the given steps
        logger.info("Running for {} steps for a total of {} ms".format(
            len(steps), run_time))
        for i, step in enumerate(steps):
            logger.info("Run {} of {}".format(i + 1, len(steps)))
            self._do_run(step, loading_done, run_until_complete)

        # Indicate that the signal handler needs to act
        self._raise_keyboard_interrupt = False
        sys.excepthook = self.exception_handler

        # update counter for runs (used by reports and app data)
        self._n_calls_to_run += 1

    def _add_commands_to_command_sender(self):
        for vertex in self._application_graph.vertices:
            if isinstance(vertex, AbstractSendMeMulticastCommandsVertex):
                # if there's no command sender yet, build one
                if self._command_sender is None:
                    self._command_sender = CommandSender(
                        "auto_added_command_sender", None)
                    self.add_application_vertex(self._command_sender)

                # allow the command sender to create key to partition map
                self._command_sender.add_commands(
                    vertex.start_resume_commands,
                    vertex.pause_stop_commands,
                    vertex.timed_commands, vertex)

        # add the edges from the command sender to the dependent vertices
        if self._command_sender is not None:
            edges, partition_ids = \
                self._command_sender.edges_and_partitions()
            for edge, partition_id in zip(edges, partition_ids):
                self.add_application_edge(edge, partition_id)

    def _add_dependent_verts_and_edges_for_application_graph(self):
        for vertex in self._application_graph.vertices:
            # add any dependent edges and vertices if needed
            if isinstance(vertex, AbstractVertexWithEdgeToDependentVertices):
                for dependant_vertex in vertex.dependent_vertices():
                    self.add_application_vertex(dependant_vertex)
                    edge_partition_identifiers = vertex.\
                        edge_partition_identifiers_for_dependent_vertex(
                            dependant_vertex)
                    for edge_identifier in edge_partition_identifiers:
                        dependant_edge = ApplicationEdge(
                            pre_vertex=vertex,
                            post_vertex=dependant_vertex)
                        self.add_application_edge(
                            dependant_edge, edge_identifier)

    def _deduce_number_of_iterations(self, n_machine_time_steps):
        """ operates the auto pause and resume functionality by figuring out\
            how many timer ticks a simulation can run before sdram runs out,\
            and breaks simulation into chunks of that long.

        :param n_machine_time_steps: the total timer ticks to be ran
        :return: list of timer steps.
        """
        # Go through the placements and find how much SDRAM is available
        # on each chip
        sdram_tracker = dict()
        vertex_by_chip = defaultdict(list)
        for placement in self._placements.placements:
            vertex = placement.vertex
            if isinstance(vertex, AbstractReceiveBuffersToHost):
                resources = vertex.resources_required
                if (placement.x, placement.y) not in sdram_tracker:
                    sdram_tracker[placement.x, placement.y] = \
                        self._machine.get_chip_at(
                            placement.x, placement.y).sdram.size
                sdram = (
                    resources.sdram.get_value() -
                    vertex.get_minimum_buffer_sdram_usage())
                sdram_tracker[placement.x, placement.y] -= sdram
                vertex_by_chip[placement.x, placement.y].append(vertex)

        # Go through the chips and divide up the remaining SDRAM, finding
        # the minimum number of machine timesteps to assign
        min_time_steps = None
        for x, y in vertex_by_chip:
            vertices_on_chip = vertex_by_chip[x, y]
            sdram = sdram_tracker[x, y]
            sdram_per_vertex = int(sdram / len(vertices_on_chip))
            for vertex in vertices_on_chip:
                n_time_steps = vertex.get_n_timesteps_in_buffer_space(
                    sdram_per_vertex, self._machine_time_step)
                if min_time_steps is None or n_time_steps < min_time_steps:
                    min_time_steps = n_time_steps
        if min_time_steps is None:
            return [n_machine_time_steps]
        else:
            return self._generate_steps(n_machine_time_steps, min_time_steps)

    @staticmethod
    def _generate_steps(n_machine_time_steps, min_machine_time_steps):
        """ generates the list of timer runs

        :param n_machine_time_steps: the total runtime in machine time steps
        :param min_machine_time_steps: the min allowed per chunk
        :return: list of time steps
        """
        number_of_full_iterations = int(math.floor(
            n_machine_time_steps / min_machine_time_steps))
        left_over_time_steps = int(
            n_machine_time_steps -
            (number_of_full_iterations * min_machine_time_steps))

        steps = [int(min_machine_time_steps)] * number_of_full_iterations
        if left_over_time_steps != 0:
            steps.append(int(left_over_time_steps))
        return steps

    def _calculate_number_of_machine_time_steps(self, next_run_timesteps):
        total_run_timesteps = next_run_timesteps
        if next_run_timesteps is not None:
            total_run_timesteps += self._current_run_timesteps
            machine_time_steps = (
                (total_run_timesteps * 1000.0) / self._machine_time_step)
            if machine_time_steps != int(machine_time_steps):
                logger.warn(
                    "The runtime and machine time step combination result in "
                    "a fractional number of machine time steps")
            self._no_machine_time_steps = int(math.ceil(machine_time_steps))
        else:
            self._no_machine_time_steps = None
            for vertex in self._application_graph.vertices:
                if (isinstance(vertex, AbstractRecordable) and
                        vertex.is_recording()):
                    raise ConfigurationException(
                        "recording a vertex when set to infinite runtime "
                        "is not currently supported")
            for vertex in self._machine_graph.vertices:
                if (isinstance(vertex, AbstractRecordable) and
                        vertex.is_recording()):
                    raise ConfigurationException(
                        "recording a vertex when set to infinite runtime "
                        "is not currently supported")
        return total_run_timesteps

    def _run_algorithms(
            self, inputs, algorithms, outputs, optional_algorithms=None):
        """ runs getting a spinnaker machine logic

        :param inputs: the inputs
        :param algorithms: algorithms to call
        :param outputs: outputs to get
        :param optional_algorithms: optional algorithms to use
        :return:  None
        """

        optional = optional_algorithms
        if optional is None:
            optional = []

        # Execute the algorithms
        executor = PACMANAlgorithmExecutor(
            algorithms=algorithms, optional_algorithms=optional,
            inputs=inputs, xml_paths=self._xml_paths, required_outputs=outputs,
            do_timings=self._do_timings, print_timings=self._print_timings)

        try:
            executor.execute_mapping()
            self._pacman_provenance.extract_provenance(executor)
            return executor
        except:
            self._txrx = executor.get_item("MemoryTransceiver")
            self._machine_allocation_controller = executor.get_item(
                "MachineAllocationController")
            self._shutdown()
            helpful_functions.write_finished_file(
                self._app_data_top_simulation_folder,
                self._report_simulation_top_directory)

            ex_type, ex_value, ex_traceback = sys.exc_info()
            raise ex_type, ex_value, ex_traceback

    def _get_machine(self, total_run_time=0, n_machine_time_steps=None):
        if self._machine is not None:
            return self._machine

        inputs = dict()
        algorithms = list()
        outputs = list()

        # add algorithms for handling LPG placement and edge insertion
        if len(self._live_packet_recorder_params) != 0:
            algorithms.append("PreAllocateResourcesForLivePacketGatherers")
            inputs['LivePacketRecorderParameters'] = \
                self._live_packet_recorder_params

        # add the application and machine graphs as needed
        if self._application_graph.n_vertices > 0:
            inputs["MemoryApplicationGraph"] = self._application_graph
        elif self._machine_graph.n_vertices > 0:
            inputs["MemoryMachineGraph"] = self._machine_graph

        # add reinjection flag
        inputs["EnableReinjectionFlag"] = self._config.getboolean(
            "Machine", "enable_reinjection")

        # add max sdram size which we're going to allow (debug purposes)
        inputs["MaxSDRAMSize"] = self._read_config_int(
            "Machine", "max_sdram_allowed_per_chip")

        # Set the total run time
        inputs["TotalRunTime"] = total_run_time
        inputs["TotalMachineTimeSteps"] = n_machine_time_steps
        inputs["MachineTimeStep"] = self._machine_time_step

        # If we are using a directly connected machine, add the details to get
        # the machine and transceiver
        if self._hostname is not None:
            self._handle_machine_common_config(inputs)
            inputs["IPAddress"] = self._hostname
            inputs["BMPDetails"] = self._read_config("Machine", "bmp_names")
            inputs["AutoDetectBMPFlag"] = self._config.getboolean(
                "Machine", "auto_detect_bmp")
            inputs["ScampConnectionData"] = self._read_config(
                "Machine", "scamp_connections_data")
            inputs["MaxCoreId"] = self._read_config_int(
                "Machine", "core_limit")

            algorithms.append("MachineGenerator")
            algorithms.append("MallocBasedChipIDAllocator")

            outputs.append("MemoryExtendedMachine")
            outputs.append("MemoryTransceiver")

            executor = self._run_algorithms(
                inputs, algorithms, outputs)
            self._machine = executor.get_item("MemoryExtendedMachine")
            self._txrx = executor.get_item("MemoryTransceiver")
            self._machine_outputs = executor.get_items()

        if self._use_virtual_board:
            self._handle_machine_common_config(inputs)
            inputs["IPAddress"] = "virtual"
            inputs["NumberOfBoards"] = self._read_config_int(
                "Machine", "number_of_boards")
            inputs["MachineWidth"] = self._read_config_int(
                "Machine", "width")
            inputs["MachineHeight"] = self._read_config_int(
                "Machine", "height")
            inputs["MachineHasWrapAroundsFlag"] = self._read_config_boolean(
                "Machine", "requires_wrap_arounds")
            inputs["BMPDetails"] = None
            inputs["AutoDetectBMPFlag"] = False
            inputs["ScampConnectionData"] = None
            if self._config.getboolean("Machine", "enable_reinjection"):
                inputs["CPUsPerVirtualChip"] = 15
            else:
                inputs["CPUsPerVirtualChip"] = 16

            algorithms.append("VirtualMachineGenerator")
            algorithms.append("MallocBasedChipIDAllocator")

            outputs.append("MemoryExtendedMachine")

            executor = self._run_algorithms(
                inputs, algorithms, outputs)
            self._machine_outputs = executor.get_items()
            self._machine = executor.get_item("MemoryExtendedMachine")

        if (self._spalloc_server is not None or
                self._remote_spinnaker_url is not None):

            need_virtual_board = False

            # if using spalloc system
            if self._spalloc_server is not None:
                inputs["SpallocServer"] = self._spalloc_server
                inputs["SpallocPort"] = self._read_config_int(
                    "Machine", "spalloc_port")
                inputs["SpallocUser"] = self._read_config(
                    "Machine", "spalloc_user")
                inputs["SpallocMachine"] = self._read_config(
                    "Machine", "spalloc_machine")
                if self._n_chips_required is None:
                    algorithms.append("SpallocMaxMachineGenerator")
                    need_virtual_board = True

            # if using HBP server system
            if self._remote_spinnaker_url is not None:
                inputs["RemoteSpinnakerUrl"] = self._remote_spinnaker_url
                if self._n_chips_required is None:
                    algorithms.append("HBPMaxMachineGenerator")
                    need_virtual_board = True

            if (self._application_graph.n_vertices == 0 and
                    self._machine_graph.n_vertices == 0 and
                    need_virtual_board):
                raise ConfigurationException(
                    "A allocated machine has been requested but there are no"
                    " vertices to work out the size of the machine required"
                    " and n_chips_required has not been set")

            if self._config.getboolean("Machine", "enable_reinjection"):
                inputs["CPUsPerVirtualChip"] = 15
            else:
                inputs["CPUsPerVirtualChip"] = 16

            do_partitioning = False
            if need_virtual_board:
                algorithms.append("VirtualMachineGenerator")
                algorithms.append("MallocBasedChipIDAllocator")

                # If we are using an allocation server, and we need a virtual
                # board, we need to use the virtual board to get the number of
                # chips to be allocated either by partitioning, or by measuring
                # the graph
                if self._application_graph.n_vertices != 0:
                    inputs["MemoryApplicationGraph"] = self._application_graph
                    algorithms.extend(self._config.get(
                        "Mapping",
                        "application_to_machine_graph_algorithms").split(","))
                    outputs.append("MemoryMachineGraph")
                    outputs.append("MemoryGraphMapper")
                    do_partitioning = True
                elif self._machine_graph.n_vertices != 0:
                    inputs["MemoryMachineGraph"] = self._machine_graph
                    algorithms.append("GraphMeasurer")
            else:

                # If we are using an allocation server but have been told how
                # many chips to use, just use that as an input
                inputs["NChipsRequired"] = self._n_chips_required

            if self._spalloc_server is not None:
                algorithms.append("SpallocAllocator")
            elif self._remote_spinnaker_url is not None:
                algorithms.append("HBPAllocator")

            algorithms.append("MachineGenerator")
            algorithms.append("MallocBasedChipIDAllocator")

            outputs.append("MemoryExtendedMachine")
            outputs.append("IPAddress")
            outputs.append("MemoryTransceiver")
            outputs.append("MachineAllocationController")

            executor = self._run_algorithms(
                inputs, algorithms, outputs)

            self._machine_outputs = executor.get_items()
            self._machine = executor.get_item("MemoryExtendedMachine")
            self._ip_address = executor.get_item("IPAddress")
            self._txrx = executor.get_item("MemoryTransceiver")
            self._machine_allocation_controller = executor.get_item(
                "MachineAllocationController")

            if do_partitioning:
                self._machine_graph = executor.get_item(
                    "MemoryMachineGraph")
                self._graph_mapper = executor.get_item(
                    "MemoryGraphMapper")

        if self._txrx is not None and self._app_id is None:
            self._app_id = self._txrx.app_id_tracker.get_new_id()

        return self._machine

    def _handle_machine_common_config(self, inputs):
        """ adds common parts of the machine configuration

        :param inputs: the input dict
        :rtype: None
        """
        down_chips, down_cores, down_links = \
            helpful_functions.sort_out_downed_chips_cores_links(
                self._config.get("Machine", "down_chips"),
                self._config.get("Machine", "down_cores"),
                self._config.get("Machine", "down_links"))
        inputs["DownedChipsDetails"] = down_chips
        inputs["DownedCoresDetails"] = down_cores
        inputs["DownedLinksDetails"] = down_links
        inputs["BoardVersion"] = self._read_config_int(
            "Machine", "version")
        inputs["ResetMachineOnStartupFlag"] = self._config.getboolean(
            "Machine", "reset_machine_on_startup")
        inputs["BootPortNum"] = self._read_config_int(
            "Machine", "boot_connection_port_num")

    def generate_file_machine(self):
        inputs = {
            "MemoryExtendedMachine": self.machine,
            "FileMachineFilePath": os.path.join(
                self._json_folder, "machine.json")
        }
        outputs = ["FileMachine"]
        executor = PACMANAlgorithmExecutor(
            algorithms=[], optional_algorithms=[], inputs=inputs,
            xml_paths=self._xml_paths, required_outputs=outputs,
            do_timings=self._do_timings, print_timings=self._print_timings)
        executor.execute_mapping()

    def _do_mapping(self, run_time, n_machine_time_steps, total_run_time):

        # update inputs with extra mapping inputs if required
        inputs = dict(self._machine_outputs)
        if self._extra_mapping_inputs is not None:
            inputs.update(self._extra_mapping_inputs)

        inputs["RunTime"] = run_time
        inputs["TotalRunTime"] = total_run_time
        inputs["TotalMachineTimeSteps"] = n_machine_time_steps
        inputs["PostSimulationOverrunBeforeError"] = self._config.getint(
            "Machine", "post_simulation_overrun_before_error")

        # handle graph additions
        if (self._application_graph.n_vertices > 0 and
                self._graph_mapper is None):
            inputs["MemoryApplicationGraph"] = self._application_graph
        elif self._machine_graph.n_vertices > 0:
            inputs['MemoryMachineGraph'] = self._machine_graph
            if self._graph_mapper is not None:
                inputs["MemoryGraphMapper"] = self._graph_mapper
        else:
            raise ConfigurationException(
                "There needs to be a graph which contains at least one vertex"
                " for the tool chain to map anything.")

        inputs['ReportFolder'] = self._report_default_directory
        inputs["ApplicationDataFolder"] = self._app_data_runtime_folder
        inputs["ProvenanceFilePath"] = self._provenance_file_path
        inputs["APPID"] = self._app_id
        inputs["ExecDSEOnHostFlag"] = self._exec_dse_on_host
        inputs["TimeScaleFactor"] = self._time_scale_factor
        inputs["MachineTimeStep"] = self._machine_time_step
        inputs["DatabaseSocketAddresses"] = self._database_socket_addresses
        inputs["DatabaseWaitOnConfirmationFlag"] = self._config.getboolean(
            "Database", "wait_on_confirmation")
        inputs["WriteCheckerFlag"] = self._config.getboolean(
            "Mode", "verify_writes")
        inputs["WriteTextSpecsFlag"] = self._config.getboolean(
            "Reports", "writeTextSpecs")
        inputs["ExecutableFinder"] = self._executable_finder
        inputs["UserCreateDatabaseFlag"] = self._config.get(
            "Database", "create_database")
        inputs["SendStartNotifications"] = self._config.getboolean(
            "Database", "send_start_notification")
        inputs["SendStopNotifications"] = self._config.getboolean(
            "Database", "send_stop_notification")

        # add paths for each file based version
        inputs["FileCoreAllocationsFilePath"] = os.path.join(
            self._json_folder, "core_allocations.json")
        inputs["FileSDRAMAllocationsFilePath"] = os.path.join(
            self._json_folder, "sdram_allocations.json")
        inputs["FileMachineFilePath"] = os.path.join(
            self._json_folder, "machine.json")
        inputs["FileMachineGraphFilePath"] = os.path.join(
            self._json_folder, "machine_graph.json")
        inputs["FilePlacementFilePath"] = os.path.join(
            self._json_folder, "placements.json")
        inputs["FileRoutingPathsFilePath"] = os.path.join(
            self._json_folder, "routing_paths.json")
        inputs["FileConstraintsFilePath"] = os.path.join(
            self._json_folder, "constraints.json")

        algorithms = list()

        if len(self._live_packet_recorder_params) != 0:
            algorithms.append(
                "InsertLivePacketGatherersToGraphs")
            algorithms.append("InsertEdgesToLivePacketGatherers")
            inputs['LivePacketRecorderParameters'] = \
                self._live_packet_recorder_params

        # handle extra mapping algorithms if required
        if self._extra_mapping_algorithms is not None:
            algorithms.extend(self._extra_mapping_algorithms)

        optional_algorithms = list()

        # Add reports
        if self._config.getboolean("Reports", "reportsEnabled"):
            if self._config.getboolean("Reports", "writeTagAllocationReports"):
                algorithms.append("TagReport")
            if self._config.getboolean("Reports", "writeRouterInfoReport"):
                algorithms.append("routingInfoReports")
            if self._config.getboolean("Reports", "writeRouterReports"):
                algorithms.append("RouterReports")
            if self._config.getboolean("Reports", "writeRoutingTableReports"):
                optional_algorithms.append("unCompressedRoutingTableReports")
                optional_algorithms.append("compressedRoutingTableReports")
                optional_algorithms.append("comparisonOfRoutingTablesReport")
            if self._config.getboolean(
                    "Reports", "writeRoutingTablesFromMachineReport"):
                optional_algorithms.append(
                    "RoutingTableFromMachineReport")

            # only add partitioner report if using an application graph
            if (self._config.getboolean(
                    "Reports", "writePartitionerReports") and
                    self._application_graph.n_vertices != 0):
                algorithms.append("PartitionerReport")

            # only add write placer report with application graph when
            # there's application vertices
            if (self._config.getboolean(
                    "Reports", "writeApplicationGraphPlacerReport") and
                    self._application_graph.n_vertices != 0):
                algorithms.append("PlacerReportWithApplicationGraph")

            if self._config.getboolean(
                    "Reports", "writeMachineGraphPlacerReport"):
                algorithms.append("PlacerReportWithoutApplicationGraph")

            # only add network specification report if there's
            # application vertices.
            if (self._config.getboolean(
                    "Reports", "writeNetworkSpecificationReport")):
                algorithms.append("NetworkSpecificationReport")

        # Add algorithm to clear routing tables and set up routing
        if not self._use_virtual_board:
            algorithms.append("RoutingSetup")

        # only add the partitioner if there isn't already a machine graph
        if (self._application_graph.n_vertices > 0 and
                self._machine_graph.n_vertices == 0):
            algorithms.extend(self._config.get(
                "Mapping",
                "application_to_machine_graph_algorithms").split(","))
            inputs['MemoryPreviousAllocatedResources'] = \
                PreAllocatedResourceContainer()

        if self._use_virtual_board:
            algorithms.extend(self._config.get(
                "Mapping", "machine_graph_to_virtual_machine_algorithms").
                split(","))
        else:
            algorithms.extend(self._config.get(
                "Mapping", "machine_graph_to_machine_algorithms").split(","))

        # handle outputs
        outputs = [
            "MemoryPlacements", "MemoryRoutingTables",
            "MemoryTags", "MemoryRoutingInfos",
            "MemoryMachineGraph"
        ]

        if self._application_graph.n_vertices > 0:
            outputs.append("MemoryGraphMapper")

        # Create a buffer manager if there isn't one already
        if not self._use_virtual_board:
            if self._buffer_manager is None:
                algorithms.append("BufferManagerCreator")
                outputs.append("BufferManager")
            else:
                inputs["BufferManager"] = self._buffer_manager

        # Get the executable targets
        optional_algorithms.append("GraphBinaryGatherer")

        outputs.append("ExecutableTargets")
        outputs.append("ExecutableStartType")

        # Execute the mapping algorithms
        executor = self._run_algorithms(
            inputs, algorithms, outputs, optional_algorithms)

        # get result objects from the pacman executor
        self._mapping_outputs = executor.get_items()

        # Get the outputs needed
        self._placements = executor.get_item("MemoryPlacements")
        self._router_tables = executor.get_item("MemoryRoutingTables")
        self._tags = executor.get_item("MemoryTags")
        self._routing_infos = executor.get_item("MemoryRoutingInfos")
        self._graph_mapper = executor.get_item("MemoryGraphMapper")
        self._machine_graph = executor.get_item("MemoryMachineGraph")
        self._executable_start_type = executor.get_item("ExecutableStartType")

        if not self._use_virtual_board:
            self._buffer_manager = executor.get_item("BufferManager")

    def _do_data_generation(self, n_machine_time_steps):

        # The initial inputs are the mapping outputs
        inputs = dict(self._mapping_outputs)
        inputs["TotalMachineTimeSteps"] = n_machine_time_steps
        inputs["FirstMachineTimeStep"] = self._current_run_timesteps
        inputs["RunTimeMachineTimeSteps"] = n_machine_time_steps

        # Run the data generation algorithms
        outputs = []
        algorithms = [self._dsg_algorithm]

        if (self._config.getboolean("Reports", "reportsEnabled") and
                self._config.getboolean("Reports", "writeProvenanceData")):
            algorithms.append("GraphProvenanceGatherer")
            outputs.append("ProvenanceItems")

        executor = self._run_algorithms(inputs, algorithms, outputs)
        self._mapping_outputs = executor.get_items()

        # write provenance to file if necessary
        if (self._config.getboolean("Reports", "reportsEnabled") and
                self._config.getboolean("Reports", "writeProvenanceData") and
                not self._use_virtual_board):
            prov_items = executor.get_item("ProvenanceItems")
            self._write_provenance(prov_items)
            self._check_provenance(prov_items)

    def _do_load(self):

        # The initial inputs are the mapping outputs
        inputs = dict(self._mapping_outputs)
        inputs["WriteMemoryMapReportFlag"] = (
            self._config.getboolean("Reports", "reportsEnabled") and
            self._config.getboolean("Reports", "writeMemoryMapReport")
        )

        # add report for extracting routing table from machine report if needed
        algorithms = list(self._extra_load_algorithms)

        optional_algorithms = list()
        optional_algorithms.append("RoutingTableLoader")
        optional_algorithms.append("TagsLoader")
        if self._exec_dse_on_host:
            optional_algorithms.append("HostExecuteDataSpecification")
            if self._config.getboolean("Reports", "writeMemoryMapReport"):
                optional_algorithms.append(
                    "MemoryMapOnHostReport")
                optional_algorithms.append(
                    "MemoryMapOnHostChipReport")
        else:
            optional_algorithms.append("MachineExecuteDataSpecification")
            if self._config.getboolean("Reports", "writeMemoryMapReport"):
                optional_algorithms.append(
                    "MemoryMapOnChipReport")

        # Reload any parameters over the loaded data if we have already
        # run and not using a virtual board
        if self._has_ran and not self._use_virtual_board:
            optional_algorithms.append("DSGRegionReloader")

        # algorithms needed for loading the binaries to the SpiNNaker machine
        optional_algorithms.append("LoadExecutableImages")

        # expected outputs from this phase
        outputs = [
            "LoadedReverseIPTagsToken", "LoadedIPTagsToken",
            "LoadedRoutingTablesToken", "LoadBinariesToken",
            "LoadedApplicationDataToken"
        ]

        executor = self._run_algorithms(
            inputs, algorithms, outputs, optional_algorithms)
        self._load_outputs = executor.get_items()

    def _do_run(self, n_machine_time_steps, loading_done, run_until_complete):

        # calculate number of machine time steps
        total_run_timesteps = self._calculate_number_of_machine_time_steps(
            n_machine_time_steps)
        run_time = None
        if n_machine_time_steps is not None:
            run_time = (
                n_machine_time_steps *
                (float(self._machine_time_step) / 1000.0)
            )

        # if running again, load the outputs from last load or last mapping
        if self._load_outputs is not None:
            inputs = dict(self._load_outputs)
        else:
            inputs = dict(self._mapping_outputs)

        inputs["RanToken"] = self._has_ran
        inputs["NoSyncChanges"] = self._no_sync_changes
        inputs["RunTimeMachineTimeSteps"] = n_machine_time_steps
        inputs["TotalMachineTimeSteps"] = total_run_timesteps
        inputs["RunTime"] = run_time
        inputs["FirstMachineTimeStep"] = self._current_run_timesteps
        if run_until_complete:
            inputs["RunUntilCompleteFlag"] = True

        if not self._use_virtual_board:
            inputs["CoresToExtractIOBufFrom"] = \
                helpful_functions.translate_iobuf_extraction_elements(
                    self._config.get(
                        "Reports", "extract_iobuf_from_cores"),
                    self._config.get(
                        "Reports", "extract_iobuf_from_binary_types"),
                    self._load_outputs["ExecutableTargets"],
                    self._executable_finder)

        # update algorithm list with extra pre algorithms if needed
        if self._extra_pre_run_algorithms is not None:
            algorithms = list(self._extra_pre_run_algorithms)
        else:
            algorithms = list()

        # If we have run before, make sure to extract the data before the next
        # run
        if (self._has_ran and not self._has_reset_last and
                not self._use_virtual_board):
            algorithms.append("BufferExtractor")

            # check if we need to clear the iobuf during runs
            if self._config.getboolean("Reports", "clear_iobuf_during_run"):
                algorithms.append("ChipIOBufClearer")

        # Reload any parameters over the loaded data if we have already
        # run and not using a virtual board and the data hasn't already
        # been regenerated during a load
        if (self._has_ran and not self._use_virtual_board and
                not loading_done):
            algorithms.append("DSGRegionReloader")

        # Update the run time if not using a virtual board
        if (not self._use_virtual_board and
                self._executable_start_type ==
                ExecutableStartType.USES_SIMULATION_INTERFACE):
            algorithms.append("ChipRuntimeUpdater")

        # Add the database writer in case it is needed
        algorithms.append("DatabaseInterface")
        if not self._use_virtual_board:
            algorithms.append("NotificationProtocol")

        # Sort out reload if needed
        if self._config.getboolean("Reports", "writeReloadSteps"):
            logger.warn("Reload script is not supported in this version")

        outputs = [
            "NoSyncChanges"
        ]

        if not self._use_virtual_board:
            algorithms.append("ApplicationRunner")

        # add any extra post algorithms as needed
        if self._extra_post_run_algorithms is not None:
            algorithms += self._extra_post_run_algorithms

        # add extractor of iobuf if needed
        if (self._config.getboolean("Reports", "extract_iobuf") and
                self._config.getboolean(
                    "Reports", "extract_iobuf_during_run") and
                not self._use_virtual_board and
                n_machine_time_steps is not None):
            algorithms.append("ChipIOBufExtractor")
            outputs.append("IOBuffers")

        # add extractor of provenance if needed
        if (self._config.getboolean("Reports", "reportsEnabled") and
                self._config.getboolean("Reports", "writeProvenanceData") and
                not self._use_virtual_board and
                n_machine_time_steps is not None):
            algorithms.append("PlacementsProvenanceGatherer")
            algorithms.append("RouterProvenanceGatherer")
            outputs.append("ProvenanceItems")

        run_complete = False
        executor = PACMANAlgorithmExecutor(
            algorithms=algorithms, optional_algorithms=[], inputs=inputs,
            xml_paths=self._xml_paths, required_outputs=outputs,
            do_timings=self._do_timings, print_timings=self._print_timings)
        try:
            executor.execute_mapping()
            self._pacman_provenance.extract_provenance(executor)
            run_complete = True

            # write iobuf to file if necessary
            if (self._config.getboolean("Reports", "extract_iobuf") and
                    self._config.getboolean(
                        "Reports", "extract_iobuf_during_run") and
                    not self._use_virtual_board and
                    n_machine_time_steps is not None):
                self._write_iobuf(executor.get_item("IOBuffers"))

            # write provenance to file if necessary
            if (self._config.getboolean("Reports", "reportsEnabled") and
                    self._config.getboolean(
                        "Reports", "writeProvenanceData") and
                    not self._use_virtual_board and
                    n_machine_time_steps is not None):
                prov_items = executor.get_item("ProvenanceItems")
                prov_items.extend(self._pacman_provenance.data_items)
                self._pacman_provenance.clear()
                self._write_provenance(prov_items)
                self._all_provenance_items.append(prov_items)

            # move data around
            self._last_run_outputs = executor.get_items()
            self._current_run_timesteps = total_run_timesteps
            self._last_run_outputs = executor.get_items()
            self._no_sync_changes = executor.get_item("NoSyncChanges")
            self._has_reset_last = False
            self._has_ran = True

        except KeyboardInterrupt:
            logger.error("User has aborted the simulation")
            self._shutdown()
            sys.exit(1)
        except Exception as e:
            ex_type, ex_value, ex_traceback = sys.exc_info()

            # If an exception occurs during a run, attempt to get
            # information out of the simulation before shutting down
            try:
                if executor is not None:
                    # Only do this if the error occurred in the run
                    if not run_complete and not self._use_virtual_board:
                        self._recover_from_error(
                            e, ex_traceback, executor.get_item(
                                "ExecutableTargets"))
                else:
                    logger.error(
                        "The PACMAN executor crashing during initialisation,"
                        " please read previous error message to locate its"
                        " error")
            except Exception:
                logger.error("Error when attempting to recover from error")
                traceback.print_exc()

            # if in debug mode, do not shut down machine
            in_debug_mode = self._config.get("Mode", "mode") == "Debug"
            if not in_debug_mode:
                self.stop(
                    turn_off_machine=False, clear_routing_tables=False,
                    clear_tags=False)

            # raise exception
            raise ex_type, ex_value, ex_traceback

    def _write_provenance(self, provenance_data_items):
        """ Write provenance to disk
        """
        writer = None
        if self._provenance_format == "xml":
            writer = ProvenanceXMLWriter()
        elif self._provenance_format == "json":
            writer = ProvenanceJSONWriter()
        writer(provenance_data_items, self._provenance_file_path)

    def _recover_from_error(self, exception, ex_traceback, executable_targets):

        # if exception has an exception, print to system
        logger.error("An error has occurred during simulation")
        if isinstance(exception, PacmanAlgorithmFailedToCompleteException):
            logger.error(exception.exception)
        else:
            logger.error(exception)

        # Now print the traceback
        for line in traceback.format_tb(ex_traceback):
            logger.error(line.strip())

        logger.info("\n\nAttempting to extract data\n\n")

        # Extract router provenance
        router_provenance = RouterProvenanceGatherer()
        prov_items = router_provenance(
            self._txrx, self._machine, self._router_tables, True)

        # Find the cores that are not in an expected state
        unsuccessful_cores = self._txrx.get_cores_not_in_state(
            executable_targets.all_core_subsets,
            {CPUState.RUNNING, CPUState.PAUSED, CPUState.FINISHED})

        # If there are no cores in a bad state, find those not yet finished
        if len(unsuccessful_cores) == 0:
            unsuccessful_cores = self._txrx.get_cores_not_in_state(
                executable_targets.all_core_subsets,
                {CPUState.PAUSED, CPUState.FINISHED})
        unsuccessful_core_subset = CoreSubsets()
        for (x, y, p), _ in unsuccessful_cores.iteritems():
            unsuccessful_core_subset.add_processor(x, y, p)

        # Find the cores that are not in RTE i.e. that can still be read
        non_rte_cores = [
            (x, y, p)
            for (x, y, p), core_info in unsuccessful_cores.iteritems()
            if (core_info.state != CPUState.RUN_TIME_EXCEPTION and
                core_info.state != CPUState.WATCHDOG)
        ]

        # If there are any cores that are not in RTE, extract data from them
        if (len(non_rte_cores) > 0 and
                self._executable_start_type ==
                ExecutableStartType.USES_SIMULATION_INTERFACE):
            placements = Placements()
            non_rte_core_subsets = CoreSubsets()
            for (x, y, p) in non_rte_cores:
                vertex = self._placements.get_vertex_on_processor(x, y, p)
                placements.add_placement(
                    self._placements.get_placement_of_vertex(vertex))
                non_rte_core_subsets.add_processor(x, y, p)

            # Attempt to force the cores to write provenance and exit
            updater = ChipProvenanceUpdater()
            updater(self._txrx, self._app_id, non_rte_core_subsets)

            # Extract any written provenance data
            extracter = PlacementsProvenanceGatherer()
            extracter(self._txrx, placements, True, prov_items)

        # Finish getting the provenance
        prov_items.extend(self._pacman_provenance.data_items)
        self._pacman_provenance.clear()
        self._write_provenance(prov_items)
        self._all_provenance_items.append(prov_items)

        # Read IOBUF where possible (that should be everywhere)
        iobuf = ChipIOBufExtractor()
        iobufs, errors, warnings = iobuf(
            self._txrx, True, unsuccessful_core_subset)
        self._write_iobuf(iobufs)

        # Print the details of error cores
        for (x, y, p), core_info in unsuccessful_cores.iteritems():
            state = core_info.state
            if state == CPUState.RUN_TIME_EXCEPTION:
                state = core_info.run_time_error
            logger.error("{}, {}, {}: {} {}".format(
                x, y, p, state.name, core_info.application_name))
            if core_info.state == CPUState.RUN_TIME_EXCEPTION:
                logger.error(
                    "r0=0x{:08X} r1=0x{:08X} r2=0x{:08X} r3=0x{:08X}".format(
                        core_info.registers[0], core_info.registers[1],
                        core_info.registers[2], core_info.registers[3]))
                logger.error(
                    "r4=0x{:08X} r5=0x{:08X} r6=0x{:08X} r7=0x{:08X}".format(
                        core_info.registers[4], core_info.registers[5],
                        core_info.registers[6], core_info.registers[7]))
                logger.error("PSR=0x{:08X} SR=0x{:08X} LR=0x{:08X}".format(
                    core_info.processor_state_register,
                    core_info.stack_pointer, core_info.link_register))

        # Print the IOBUFs
        self._print_iobuf(errors, warnings)

    def _write_iobuf(self, io_buffers):
        for iobuf in io_buffers:
            file_name = os.path.join(
                self._provenance_file_path,
                "{}_{}_{}.txt".format(iobuf.x, iobuf.y, iobuf.p))

            # set mode of the file based off if the file already exists
            mode = "w"
            if os.path.exists(file_name):
                mode = "a"

            # write iobuf to file.
            with open(file_name, mode) as writer:
                writer.write(iobuf.iobuf)

    @staticmethod
    def _print_iobuf(errors, warnings):
        for warning in warnings:
            logger.warn(warning)
        for error in errors:
            logger.error(error)

    def reset(self):
        """ Code that puts the simulation back at time zero
        """

        logger.info("Resetting")
        if self._txrx is not None:

            # Stop the application
            self._txrx.stop_application(self._app_id)

        # rewind the buffers from the buffer manager, to start at the beginning
        # of the simulation again and clear buffered out
        if self._buffer_manager is not None:
            self._buffer_manager.reset()

        # reset the current count of how many milliseconds the application
        # has ran for over multiple calls to run
        self._current_run_timesteps = 0

        # change number of resets as loading the binary again resets the sync\
        # to 0
        self._no_sync_changes = 0

        # sets the reset last flag to true, so that when run occurs, the tools
        # know to update the vertices which need to know a reset has occurred
        self._has_reset_last = True

    def _create_xml_paths(self, extra_algorithm_xml_paths):

        # add the extra xml files from the config file
        xml_paths = self._config.get("Mapping", "extra_xmls_paths")
        if xml_paths == "None":
            xml_paths = list()
        else:
            xml_paths = xml_paths.split(",")

        xml_paths.extend(
            function_list.get_front_end_common_pacman_xml_paths())

        if extra_algorithm_xml_paths is not None:
            xml_paths.extend(extra_algorithm_xml_paths)

        return xml_paths

    def _detect_if_graph_has_changed(self, reset_flags=True):
        """ Iterates though the graph and looks changes
        """
        changed = False

        # if application graph is filled, check their changes
        if self._application_graph.n_vertices != 0:
            for vertex in self._application_graph.vertices:
                if isinstance(vertex, AbstractChangableAfterRun):
                    if vertex.requires_mapping:
                        changed = True
                    if reset_flags:
                        vertex.mark_no_changes()
            for partition in self._application_graph.outgoing_edge_partitions:
                for edge in partition.edges:
                    if isinstance(edge, AbstractChangableAfterRun):
                        if edge.requires_mapping:
                            changed = True
                        if reset_flags:
                            edge.mark_no_changes()

        # if no application, but a machine graph, check for changes there
        elif self._machine_graph.n_vertices != 0:
            for machine_vertex in self._machine_graph.vertices:
                if isinstance(machine_vertex, AbstractChangableAfterRun):
                    if machine_vertex.requires_mapping:
                        changed = True
                    if reset_flags:
                        machine_vertex.mark_no_changes()
            for partition in self._machine_graph.outgoing_edge_partitions:
                for machine_edge in partition.edges:
                    if isinstance(machine_edge, AbstractChangableAfterRun):
                        if machine_edge.requires_mapping:
                            changed = True
                        if reset_flags:
                            machine_edge.mark_no_changes()
        return changed

    @property
    def has_ran(self):
        return self._has_ran

    @property
    def machine_time_step(self):
        return self._machine_time_step

    @property
    def machine(self):
        """ The python machine object

        :rtype: :py:class:`spinn_machine.Machine`
        """
        return self._get_machine()

    @property
    def no_machine_time_steps(self):
        return self._no_machine_time_steps

    @property
    def timescale_factor(self):
        return self._time_scale_factor

    @property
    def machine_graph(self):
        return self._machine_graph

    @property
    def application_graph(self):
        return self._application_graph

    @property
    def routing_infos(self):
        return self._routing_infos

    @property
    def placements(self):
        return self._placements

    @property
    def transceiver(self):
        return self._txrx

    @property
    def graph_mapper(self):
        return self._graph_mapper

    @property
    def buffer_manager(self):
        """ The buffer manager being used for loading/extracting buffers

        """
        return self._buffer_manager

    @property
    def dsg_algorithm(self):
        """ The dsg algorithm used by the tools

        """
        return self._dsg_algorithm

    @dsg_algorithm.setter
    def dsg_algorithm(self, new_dsg_algorithm):
        """ Set the dsg algorithm to be used by the tools

        :param new_dsg_algorithm: the new dsg algorithm name
        :rtype: None
        """
        self._dsg_algorithm = new_dsg_algorithm

    @property
    def none_labelled_vertex_count(self):
        """ The number of times vertices have not been labelled.
        """
        return self._none_labelled_vertex_count

    def increment_none_labelled_vertex_count(self):
        """ Increment the number of new vertices which have not been labelled.
        """
        self._none_labelled_vertex_count += 1

    @property
    def none_labelled_edge_count(self):
        """ The number of times edges have not been labelled.
        """
        return self._none_labelled_edge_count

    def increment_none_labelled_edge_count(self):
        """ Increment the number of new edges which have not been labelled.
        """
        self._none_labelled_edge_count += 1

    @property
    def use_virtual_board(self):
        """ True if this run is using a virtual machine
        """
        return self._use_virtual_board

    def get_current_time(self):
        if self._has_ran:
            return (
                float(self._current_run_timesteps) *
                (float(self._machine_time_step) / 1000.0))
        return 0.0

    def __repr__(self):
        return "general front end instance for machine {}"\
            .format(self._hostname)

    def add_application_vertex(self, vertex_to_add):
        """

        :param vertex_to_add: the vertex to add to the graph
        :rtype: None
        :raises: ConfigurationException when both graphs contain vertices
        """
        if (self._machine_graph.n_vertices > 0 and
                self._graph_mapper is None):
            raise ConfigurationException(
                "Cannot add vertices to both the machine and application"
                " graphs")
        if (isinstance(vertex_to_add, AbstractVirtualVertex) and
                self._machine is not None):
            raise ConfigurationException(
                "A Virtual Vertex cannot be added after the machine has been"
                " created")
        self._application_graph.add_vertex(vertex_to_add)

    def add_machine_vertex(self, vertex):
        """

        :param vertex: the vertex to add to the graph
        :rtype: None
        :raises: ConfigurationException when both graphs contain vertices
        """
        # check that there's no application vertices added so far
        if self._application_graph.n_vertices > 0:
            raise ConfigurationException(
                "Cannot add vertices to both the machine and application"
                " graphs")
        if (isinstance(vertex, AbstractVirtualVertex) and
                self._machine is not None):
            raise ConfigurationException(
                "A Virtual Vertex cannot be added after the machine has been"
                " created")
        self._machine_graph.add_vertex(vertex)

    def add_application_edge(self, edge_to_add, partition_identifier):
        """

        :param edge_to_add:
        :param partition_identifier: the partition identifier for the outgoing
                    edge partition
        :rtype: None
        """

        self._application_graph.add_edge(
            edge_to_add, partition_identifier)

    def add_machine_edge(self, edge, partition_id):
        """

        :param edge: the edge to add to the graph
        :param partition_id: the partition identifier for the outgoing
                    edge partition
        :rtype: None
        """
        self._machine_graph.add_edge(edge, partition_id)

    def _shutdown(
            self, turn_off_machine=None, clear_routing_tables=None,
            clear_tags=None):

        # if not a virtual machine then shut down stuff on the board
        if not self._use_virtual_board:

            if turn_off_machine is None:
                turn_off_machine = self._config.getboolean(
                    "Machine", "turn_off_machine")

            if clear_routing_tables is None:
                clear_routing_tables = self._config.getboolean(
                    "Machine", "clear_routing_tables")

            if clear_tags is None:
                clear_tags = self._config.getboolean(
                    "Machine", "clear_tags")

            if self._txrx is not None:

                if self._config.getboolean("Machine", "enable_reinjection"):
                    self._txrx.enable_reinjection(multicast=False)

                # if stopping on machine, clear iptags and
                if clear_tags:
                    for ip_tag in self._tags.ip_tags:
                        self._txrx.clear_ip_tag(
                            ip_tag.tag, board_address=ip_tag.board_address)
                    for reverse_ip_tag in self._tags.reverse_ip_tags:
                        self._txrx.clear_ip_tag(
                            reverse_ip_tag.tag,
                            board_address=reverse_ip_tag.board_address)

                # if clearing routing table entries, clear
                if clear_routing_tables:
                    for router_table in self._router_tables.routing_tables:
                        if not self._machine.get_chip_at(
                                router_table.x, router_table.y).virtual:
                            self._txrx.clear_multicast_routes(
                                router_table.x, router_table.y)

                # clear values
                self._no_sync_changes = 0

                # app stop command
                self._txrx.stop_application(self._app_id)

            if self._buffer_manager is not None:
                self._buffer_manager.stop()

            # stop the transceiver
            if self._txrx is not None:
                if turn_off_machine:
                    logger.info("Turning off machine")

                self._txrx.close(power_off_machine=turn_off_machine)
                self._txrx = None

            if self._machine_allocation_controller is not None:
                self._machine_allocation_controller.close()
                self._machine_allocation_controller = None

    def stop(self, turn_off_machine=None, clear_routing_tables=None,
             clear_tags=None):
        """
        :param turn_off_machine: decides if the machine should be powered down\
            after running the execution. Note that this powers down all boards\
            connected to the BMP connections given to the transceiver
        :type turn_off_machine: bool
        :param clear_routing_tables: informs the tool chain if it\
            should turn off the clearing of the routing tables
        :type clear_routing_tables: bool
        :param clear_tags: informs the tool chain if it should clear the tags\
            off the machine at stop
        :type clear_tags: boolean
        :rtype: None
        """

        # If we have run forever, stop the binaries
        if (self._has_ran and self._current_run_timesteps is None and
                not self._use_virtual_board):
            inputs = self._last_run_outputs
            algorithms = []
            outputs = []

            # stop any binaries that need to be notified of the simulation
            # stopping if in infinite run
            if (self._executable_start_type ==
                    ExecutableStartType.USES_SIMULATION_INTERFACE):
                algorithms.append("ApplicationFinisher")

            # add extractor of iobuf if needed
            if (self._config.getboolean("Reports", "extract_iobuf") and
                    self._config.getboolean(
                        "Reports", "extract_iobuf_during_run")):
                algorithms.append("ChipIOBufExtractor")
                outputs.append("IOBuffers")

            # add extractor of provenance if needed
            if (self._config.getboolean("Reports", "reportsEnabled") and
                    self._config.getboolean("Reports", "writeProvenanceData")):
                algorithms.append("PlacementsProvenanceGatherer")
                algorithms.append("RouterProvenanceGatherer")
                outputs.append("ProvenanceItems")

            # Run the algorithms
            executor = PACMANAlgorithmExecutor(
                algorithms=algorithms, optional_algorithms=[], inputs=inputs,
                xml_paths=self._xml_paths, required_outputs=outputs,
                do_timings=self._do_timings, print_timings=self._print_timings)
            run_complete = False
            try:
                executor.execute_mapping()
                self._pacman_provenance.extract_provenance(executor)
                run_complete = True

                # write iobuf to file if necessary
                if (self._config.getboolean("Reports", "extract_iobuf") and
                        self._config.getboolean(
                            "Reports", "extract_iobuf_during_run")):
                    self._write_iobuf(executor.get_item("IOBuffers"))

                # write provenance to file if necessary
                if (self._config.getboolean("Reports", "reportsEnabled") and
                        self._config.getboolean(
                            "Reports", "writeProvenanceData")):
                    prov_items = executor.get_item("ProvenanceItems")
                    prov_items.extend(self._pacman_provenance.data_items)
                    self._pacman_provenance.clear()
                    self._write_provenance(prov_items)
                    self._all_provenance_items.append(prov_items)
            except Exception as e:
                _, _, ex_traceback = sys.exc_info()

                # If an exception occurs during a run, attempt to get
                # information out of the simulation before shutting down
                try:

                    # Only do this if the error occurred in the run
                    if not run_complete and not self._use_virtual_board:
                        self._recover_from_error(
                            e, ex_traceback, executor.get_item(
                                "ExecutableTargets"))
                except Exception:
                    logger.error("Error when attempting to recover from error")
                    traceback.print_exc()

        # shut down the machine properly
        self._shutdown(
            turn_off_machine, clear_routing_tables, clear_tags)

        # display any provenance data gathered
        for i, provenance_items in enumerate(self._all_provenance_items):
            message = None
            if len(self._all_provenance_items) > 1:
                message = "Provenance from run {}".format(i)
            self._check_provenance(provenance_items, message)

        helpful_functions.write_finished_file(
            self._app_data_top_simulation_folder,
            self._report_simulation_top_directory)

    def add_socket_address(self, socket_address):
        """

        :param socket_address:
        :rtype: None
        """
        self._database_socket_addresses.add(socket_address)

    @staticmethod
    def _check_provenance(items, initial_message=None):
        """ Display any errors from provenance data
        """
        initial_message_printed = False
        for item in items:
            if item.report:
                if not initial_message_printed and initial_message is not None:
                    print initial_message
                    initial_message_printed = True
                logger.warn(item.message)

    def _read_config(self, section, item):
        return helpful_functions.read_config(self._config, section, item)

    def _read_config_int(self, section, item):
        return helpful_functions.read_config_int(self._config, section, item)

    def _read_config_boolean(self, section, item):
        return helpful_functions.read_config_boolean(
            self._config, section, item)

    @property
    def has_reset_last(self):
        return self._has_reset_last

    @property
    def config(self):
        """ helper method for the front end implementations until we remove\
            config
        """
        return self._config<|MERGE_RESOLUTION|>--- conflicted
+++ resolved
@@ -357,11 +357,7 @@
         if extra_load_algorithms is not None:
             self._extra_load_algorithms.extend(extra_load_algorithms)
 
-<<<<<<< HEAD
         self._dsg_algorithm = "GraphDataSpecificationWriter"
-=======
-        self._dsg_algorithm = "FrontEndCommonGraphDataSpecificationWriter"
->>>>>>> 45360c31
 
         # vertex label safety (used by reports mainly)
         self._none_labelled_vertex_count = 0
