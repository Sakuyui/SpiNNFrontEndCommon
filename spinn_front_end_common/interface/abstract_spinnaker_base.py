# Copyright (c) 2017-2019 The University of Manchester
#
# This program is free software: you can redistribute it and/or modify
# it under the terms of the GNU General Public License as published by
# the Free Software Foundation, either version 3 of the License, or
# (at your option) any later version.
#
# This program is distributed in the hope that it will be useful,
# but WITHOUT ANY WARRANTY; without even the implied warranty of
# MERCHANTABILITY or FITNESS FOR A PARTICULAR PURPOSE.  See the
# GNU General Public License for more details.
#
# You should have received a copy of the GNU General Public License
# along with this program.  If not, see <http://www.gnu.org/licenses/>.

"""
main interface for the SpiNNaker tools
"""
import logging
import math
import os
import signal
import sys
import threading
from threading import Condition
from numpy import __version__ as numpy_version

from spinn_utilities import __version__ as spinn_utils_version
from spinn_utilities.config_holder import (
    get_config_bool, get_config_int, get_config_str, set_config)
from spinn_utilities.log import FormatAdapter
from spinn_utilities.timer import Timer

from spinn_machine import __version__ as spinn_machine_version
from spinn_machine import CoreSubsets, Machine

from spinnman import __version__ as spinnman_version
from spinnman.exceptions import SpiNNManCoresNotInStateException
from spinnman.model.cpu_infos import CPUInfos
from spinnman.model.enums.cpu_state import CPUState

from data_specification import __version__ as data_spec_version

from spalloc import __version__ as spalloc_version

from pacman import __version__ as pacman_version
from pacman.model.graphs.application import ApplicationEdge
from pacman.model.partitioner_splitters.splitter_reset import splitter_reset
from pacman.model.placements import Placements
from pacman.model.resources import (
    ConstantSDRAM, PreAllocatedResourceContainer)
from pacman.operations.chip_id_allocator_algorithms import (
    malloc_based_chip_id_allocator)
from pacman.operations.fixed_route_router import fixed_route_router
from pacman.operations.partition_algorithms import splitter_partitioner
from pacman.operations.placer_algorithms import (
    connective_based_placer, one_to_one_placer, radial_placer, spreader_placer)
from pacman.operations.router_algorithms import (
    basic_dijkstra_routing, ner_route, ner_route_traffic_aware)
from pacman.operations.router_compressors import (
    pair_compressor, range_compressor)
from pacman.operations.router_compressors.ordered_covering_router_compressor \
    import ordered_covering_compressor
from pacman.operations.routing_info_allocator_algorithms.\
    malloc_based_routing_allocator import malloc_based_routing_info_allocator
from pacman.operations.routing_info_allocator_algorithms.\
    zoned_routing_info_allocator import (flexible_allocate, global_allocate)
from pacman.operations.routing_table_generators import (
    basic_routing_table_generator)
from pacman.operations.tag_allocator_algorithms import basic_tag_allocator

from spinn_front_end_common import __version__ as fec_version
from spinn_front_end_common import common_model_binaries
from spinn_front_end_common.abstract_models import (
    AbstractSendMeMulticastCommandsVertex,
    AbstractVertexWithEdgeToDependentVertices, AbstractChangableAfterRun,
    AbstractCanReset)
from spinn_front_end_common.data import FecTimer
from spinn_front_end_common.interface.config_handler import ConfigHandler
from spinn_front_end_common.interface.interface_functions import (
    application_finisher, application_runner, buffer_extractor,
    buffer_manager_creator, chip_io_buf_clearer, chip_io_buf_extractor,
    chip_provenance_updater, chip_runtime_updater, compute_energy_used,
    create_notification_protocol, database_interface,
    dsg_region_reloader, edge_to_n_keys_mapper, energy_provenance_reporter,
    execute_application_data_specs, execute_system_data_specs,
    graph_binary_gatherer, graph_data_specification_writer,
    graph_measurer, graph_provenance_gatherer,
    host_based_bit_field_router_compressor,
    hbp_allocator, hbp_max_machine_generator,
    insert_chip_power_monitors_to_graphs,
    insert_edges_to_extra_monitor_functionality,
    insert_edges_to_live_packet_gatherers,
    insert_extra_monitor_vertices_to_graphs,
    insert_live_packet_gatherers_to_graphs,
    load_app_images, load_fixed_routes, load_sys_images,
    local_tdma_builder, locate_executable_start_type, machine_generator,
    preallocate_resources_for_chip_power_monitor,
    preallocate_resources_for_live_packet_gatherers,
    pre_allocate_resources_for_extra_monitor_support,
    placements_provenance_gatherer,
    profile_data_gatherer, process_partition_constraints,
    read_routing_tables_from_machine,
    router_provenance_gatherer, routing_setup, routing_table_loader,
    sdram_outgoing_partition_allocator, spalloc_allocator,
    spalloc_max_machine_generator,
    system_multicast_routing_generator,
    tags_loader, virtual_machine_generator)
from spinn_front_end_common.interface.interface_functions.\
    machine_bit_field_router_compressor import (
        machine_bit_field_ordered_covering_compressor,
        machine_bit_field_pair_router_compressor)
from spinn_front_end_common.interface.interface_functions.\
    host_no_bitfield_router_compression import (
        ordered_covering_compression, pair_compression)
from spinn_front_end_common.interface.splitter_selectors import (
    splitter_selector)
from spinn_front_end_common.interface.provenance import (
    APPLICATION_RUNNER, DATA_GENERATION, GET_MACHINE, LOADING,
    ProvenanceWriter, MAPPING, RUN_LOOP)
from spinn_front_end_common.interface.simulator_status import (
    RUNNING_STATUS, SHUTDOWN_STATUS, Simulator_Status)
from spinn_front_end_common.interface.java_caller import JavaCaller
from spinn_front_end_common.utilities import globals_variables
from spinn_front_end_common.utilities.constants import (
    SARK_PER_MALLOC_SDRAM_USAGE)
from spinn_front_end_common.utilities.exceptions import ConfigurationException
from spinn_front_end_common.utilities.report_functions import (
    bitfield_compressor_report, board_chip_report, EnergyReport,
    fixed_route_from_machine_report, memory_map_on_host_report,
    memory_map_on_host_chip_report, network_specification,
    router_collision_potential_report,
    routing_table_from_machine_report, tags_from_machine_report,
    write_json_machine, write_json_partition_n_keys_map, write_json_placements,
    write_json_routing_tables)
from spinn_front_end_common.utilities.iobuf_extractor import IOBufExtractor
from spinn_front_end_common.utilities.utility_objs import (
    ExecutableType)
from spinn_front_end_common.utility_models import (
    CommandSender, CommandSenderMachineVertex,
    DataSpeedUpPacketGatherMachineVertex)
from spinn_front_end_common.utilities.report_functions.reports import (
    generate_comparison_router_report, partitioner_report,
    placer_reports_with_application_graph,
    placer_reports_without_application_graph,
    router_compressed_summary_report, routing_info_report,
    router_report_from_compressed_router_tables,
    router_report_from_paths,
    router_report_from_router_tables, router_summary_report,
    sdram_usage_report_per_chip,
    tag_allocator_report)

try:
    from scipy import __version__ as scipy_version
except ImportError:
    scipy_version = "scipy not installed"

logger = FormatAdapter(logging.getLogger(__name__))


class AbstractSpinnakerBase(ConfigHandler):
    """ Main interface into the tools logic flow.
    """
    # pylint: disable=broad-except

    __slots__ = [
        # The IP-address of the SpiNNaker machine

        # the connection to allocted spalloc and HBP machines
        "_machine_allocation_controller",

        # Set of addresses.
        # Set created at init. Added to but never new object
        "_database_socket_addresses",

        # status flag
        "_has_ran",

        # Status enum
        "_status",

        # Condition object used for waiting for stop
        # Set during init and the used but never new object
        "_state_condition",

        # status flag
        "_has_reset_last",

        # flag to say user has been give machine info
        "_user_accessed_machine",

        # Set when run_until_complete is specified by the user
        "_run_until_complete",

        #
        "_do_timings",

        #
        "_print_timings",

        #
        "_raise_keyboard_interrupt",

        # The run number for the this/next end_user call to run
        "_n_calls_to_run",

        # The loop number for the this/next loop in the end_user run
        "_n_loops",

        # the timer used to log the execute time
        # TODO energy report cleanup
        "_run_timer",

        # Used in exception handling and control c
        "_last_except_hook",

        # status flag
        "_vertices_or_edges_added",

        # All beyond this point new for no extractor
        # The data is not new but now it is held direct and not via inputs

        # Routing tables
        "_routing_table_by_partition",

        # Flag to say is compressed routing tables are on machine
        # TODO remove this when the data change only algorithms are done
        "_multicast_routes_loaded",

        # Flag to say if current machine is a temporary max machine
        # the temp /max machine is held in the "machine" slot
        "_max_machine",

        # Notification interface if needed
        "_notification_interface",
    ]

    def __init__(
            self, graph_label=None, database_socket_addresses=None,
            data_writer_cls=None):
        """
        :param str graph_label: A label for the overall application graph
        :param database_socket_addresses: How to talk to notification databases
        :type database_socket_addresses:
            iterable(~spinn_utilities.socket_address.SocketAddress) or None
        :param int n_chips_required:
            Overrides the number of chips to allocate from spalloc
        :param int n_boards_required:
            Overrides the number of boards to allocate from spalloc
        :param FecDataWriter data_writer_cls:
            The Global data writer class
        """
        # pylint: disable=too-many-arguments
        super().__init__(data_writer_cls)

        # output locations of binaries to be searched for end user info
        logger.info(
            "Will search these locations for binaries: {}",
            self._data_writer.get_executable_finder().binary_paths)

        self._data_writer.create_graphs(graph_label)
        self._machine_allocation_controller = None
        self._has_ran = False
        self._new_run_clear()

        # database objects
        self._database_socket_addresses = set()
        if database_socket_addresses is not None:
            self._database_socket_addresses.update(database_socket_addresses)

        # holder for timing and running related values
        self._run_until_complete = False
        self._status = Simulator_Status.INIT
        self._state_condition = Condition()
        self._has_reset_last = False
        self._user_accessed_machine = False
        self._n_calls_to_run = 1
        self._n_loops = None

        # folders
        self._set_up_report_specifics()

        # Setup for signal handling
        self._raise_keyboard_interrupt = False

        globals_variables.set_simulator(self)

        self._create_version_provenance()

        self._last_except_hook = sys.excepthook
        self._vertices_or_edges_added = False

        FecTimer.setup(self)

        self._data_writer.get_executable_finder().add_path(
            os.path.dirname(common_model_binaries.__file__))

    def _new_run_clear(self):
        """
        This clears all data that if no longer valid after a hard reset

        """
        if self._has_ran:
            self._data_writer.get_transceiver().stop_application(
                self._data_writer.get_app_id())
        self._data_writer.hard_reset()
        self._notification_interface = None
        self._max_machine = False
        self._multicast_routes_loaded = False
        self._routing_table_by_partition = None
        self._data_writer.clear_app_id()
        self.__close_allocation_controller()

    def _machine_clear(self):
        pass

    def check_machine_specifics(self):
        """ Checks machine specifics for the different modes of execution.

        Not this can only be called from a class that sets the config file
        to read this data from.
        """
        n_items_specified = 0
        if get_config_str("Machine", "machine_name"):
            n_items_specified += 1
        if get_config_str("Machine", "spalloc_server"):
            if get_config_str("Machine", "spalloc_user") is None:
                raise Exception(
                    "A spalloc_user must be specified with a spalloc_server")
            n_items_specified += 1
        if get_config_str("Machine", "remote_spinnaker_url"):
            n_items_specified += 1
        if get_config_bool("Machine", "virtual_board"):
            n_items_specified += 1

        if n_items_specified == 0:
            raise ConfigurationException(
                "See http://spinnakermanchester.github.io/spynnaker/"
                "PyNNOnSpinnakerInstall.html Configuration Section")

        if n_items_specified > 1:
            raise Exception(
                "Only one of machineName, spalloc_server, "
                "remote_spinnaker_url and virtual_board should be specified "
                "in your configuration files")

    def _setup_java_caller(self):
        if get_config_bool("Java", "use_java"):
            self._data_writer.set_java_caller(JavaCaller())

    def __signal_handler(self, _signal, _frame):
        """ Handles closing down of script via keyboard interrupt

        :param _signal: the signal received (ignored)
        :param _frame: frame executed in (ignored)
        :return: None
        """
        # If we are to raise the keyboard interrupt, do so
        if self._raise_keyboard_interrupt:
            raise KeyboardInterrupt

        logger.error("User has cancelled simulation")
        self._shutdown()

    def exception_handler(self, exctype, value, traceback_obj):
        """ Handler of exceptions

        :param type exctype: the type of exception received
        :param Exception value: the value of the exception
        :param traceback traceback_obj: the trace back stuff
        """
        logger.error("Shutdown on exception")
        self._shutdown()
        return self._last_except_hook(exctype, value, traceback_obj)

    def verify_not_running(self):
        """ Verify that the simulator is in a state where it can start running.
        """
        if self._status in RUNNING_STATUS:
            raise ConfigurationException(
                "Illegal call while a simulation is already running")
        if self._status in SHUTDOWN_STATUS:
            raise ConfigurationException(
                "Illegal call after simulation is shutdown")

    def _should_run(self):
        """
        Checks if the simulation should run.

        Will warn the user if there is no need to run

        :return: True if and only if one of the graphs has vertices in it
        :raises ConfigurationException: If the current state does not
            support a new run call
        """
        if self._data_writer.get_graph().n_vertices:
            return True
        if self._data_writer.get_machine_graph().n_vertices:
            return True
        logger.warning(
            "Your graph has no vertices in it. "
            "Therefor the run call will exit immediately.")
        return False

    def run_until_complete(self, n_steps=None):
        """ Run a simulation until it completes

        :param int n_steps:
            If not None, this specifies that the simulation should be
            requested to run for the given number of steps.  The host will
            still wait until the simulation itself says it has completed
        """
        self._run_until_complete = True
        self._run(n_steps, sync_time=0)

    def run(self, run_time, sync_time=0):
        """ Run a simulation for a fixed amount of time

        :param int run_time: the run duration in milliseconds.
        :param float sync_time:
            If not 0, this specifies that the simulation should pause after
            this duration.  The continue_simulation() method must then be
            called for the simulation to continue.
        """
        self._run(run_time, sync_time)

    def __timesteps(self, time_in_ms):
        """ Get a number of timesteps for a given time in milliseconds.

        :return: The number of timesteps
        :rtype: int
        """
        time_step_ms = self._data_writer.get_simulation_time_step_ms()
        n_time_steps = int(math.ceil(time_in_ms / time_step_ms))
        calc_time = n_time_steps * time_step_ms

        # Allow for minor float errors
        if abs(time_in_ms - calc_time) > 0.00001:
            logger.warning(
                "Time of {}ms "
                "is not a multiple of the machine time step of {}ms "
                "and has therefore been rounded up to {}ms",
                time_in_ms, time_step_ms, calc_time)
        return n_time_steps

    def _calc_run_time(self, run_time):
        """
        Calculates n_machine_time_steps and total_run_time based on run_time\
        and machine_time_step

        This method rounds the run up to the next timestep as discussed in\
        https://github.com/SpiNNakerManchester/sPyNNaker/issues/149

        If run_time is None (run forever) both values will be None

        :param run_time: time user requested to run for in milliseconds
        :type run_time: float or None
        :return: n_machine_time_steps as a whole int and
            total_run_time in milliseconds
        :rtype: tuple(int,float) or tuple(None,None)
        """
        if run_time is None:
            return None, None
        n_machine_time_steps = self.__timesteps(run_time)
        total_run_timesteps = (
            self._data_writer.get_current_run_timesteps() +
            n_machine_time_steps)
        total_run_time = (
            total_run_timesteps *
            self._data_writer.get_hardware_time_step_ms())

        logger.info(
            f"Simulating for {n_machine_time_steps} "
            f"{self._data_writer.get_simulation_time_step_ms()} ms timesteps "
            f"using a hardware timestep of "
            f"{self._data_writer.get_hardware_time_step_us()} us")
        return n_machine_time_steps, total_run_time

    def _run(self, run_time, sync_time):
        self.verify_not_running()

        self._status = Simulator_Status.IN_RUN
        self._data_writer.start_run()

        try:
            self.__run(run_time, sync_time)
        finally:
            self._status = Simulator_Status.FINISHED
            self._data_writer.finish_run()
            self._has_ran = True

    def __run(self, run_time, sync_time):
        """ The main internal run function.

        :param int run_time: the run duration in milliseconds.
        :param int sync_time:
            the time in ms between synchronisations, or 0 to disable.
        """
        if not self._should_run():
            return

        # verify that we can keep doing auto pause and resume
        if self._has_ran and not get_config_bool("Machine", "virtual_board"):
            can_keep_running = all(
                executable_type.supports_auto_pause_and_resume
                for executable_type in
                self._data_writer.get_executable_types())
            if not can_keep_running:
                raise NotImplementedError(
                    "Only binaries that use the simulation interface can be"
                    " run more than once")

        self._adjust_config(run_time)

        # Install the Control-C handler
        if isinstance(threading.current_thread(), threading._MainThread):
            signal.signal(signal.SIGINT, self.__signal_handler)
            self._raise_keyboard_interrupt = True
            sys.excepthook = self._last_except_hook

        logger.info("Starting execution process")

        n_machine_time_steps, total_run_time = self._calc_run_time(run_time)
        if self._machine_allocation_controller is not None:
            self._machine_allocation_controller.extend_allocation(
                total_run_time)

        n_sync_steps = self.__timesteps(sync_time)

        # If we have never run before, or the graph has changed,
        # start by performing mapping
        graph_changed, data_changed = self._detect_if_graph_has_changed()
        if graph_changed and self._has_ran:
            if not self._has_reset_last:
                self.stop()
                raise NotImplementedError(
                    "The network cannot be changed between runs without"
                    " resetting")

        # If we have reset and the graph has changed, stop any running
        # application
        if (graph_changed or data_changed) and self._has_ran:
            if not self.has_reset_last or not self._user_accessed_machine:
                self._data_writer.get_transceiver().stop_application(
                    self._data_writer.get_app_id())

            self._data_writer.reset_sync_signal()
        # build the graphs to modify with system requirements
        if not self._has_ran or graph_changed:
            # Reset the machine if the graph has changed
            if (not get_config_bool("Machine", "virtual_board") and
                    self._n_calls_to_run > 1):

                # wipe out stuff associated with a given machine, as these need
                # to be rebuilt.
                if not self._user_accessed_machine:
                    self._new_run_clear()
            FecTimer.setup(self)

            self._data_writer.clone_graphs()
            self._add_dependent_verts_and_edges_for_application_graph()
            self._add_commands_to_command_sender()

            if get_config_bool("Buffers", "use_auto_pause_and_resume"):
                self._data_writer.set_plan_n_timesteps(get_config_int(
                    "Buffers", "minimum_auto_time_steps"))
            else:
                self._data_writer.set_plan_n_timesteps(n_machine_time_steps)

            self._get_known_machine(total_run_time)
            if not self._data_writer.has_machine():
                self._execute_get_max_machine(total_run_time)
            self._do_mapping(total_run_time)

        # Check if anything has per-timestep SDRAM usage
        is_per_timestep_sdram = self._is_per_timestep_sdram()

        # Disable auto pause and resume if the binary can't do it
        if not get_config_bool("Machine", "virtual_board"):
            for executable_type in self._data_writer.get_executable_types():
                if not executable_type.supports_auto_pause_and_resume:
                    set_config(
                        "Buffers", "use_auto_pause_and_resume", "False")

        # Work out the maximum run duration given all recordings
        if not self._data_writer.has_max_run_time_steps():
            self._data_writer.set_max_run_time_steps(
                self._deduce_data_n_timesteps())

        # Work out an array of timesteps to perform
        steps = None
        if (not get_config_bool("Buffers", "use_auto_pause_and_resume")
                or not is_per_timestep_sdram):

            # Runs should only be in units of max_run_time_steps at most
            if (is_per_timestep_sdram and
                    (self._data_writer.get_max_run_time_steps()
                        < n_machine_time_steps or
                        n_machine_time_steps is None)):
                self._status = Simulator_Status.FINISHED
                raise ConfigurationException(
                    "The SDRAM required by one or more vertices is based on "
                    "the run time, so the run time is limited to "
                    f"{self._data_writer.get_max_run_time_steps()} time steps")

            steps = [n_machine_time_steps]
        elif run_time is not None:

            # With auto pause and resume, any time step is possible but run
            # time more than the first will guarantee that run will be called
            # more than once
            steps = self._generate_steps(n_machine_time_steps)

        # If we have never run before, or the graph has changed, or data has
        # been changed, generate and load the data
        if not self._has_ran or graph_changed or data_changed:
            self._do_data_generation()

            self._do_load(graph_changed)

        # Run for each of the given steps
        if run_time is not None:
            logger.info("Running for {} steps for a total of {}ms",
                        len(steps), run_time)
            for self._n_loops, step in enumerate(steps):
                logger.info("Run {} of {}", self._n_loops + 1, len(steps))
                self._do_run(step, graph_changed, n_sync_steps)
            self._n_loops = None
        elif run_time is None and self._run_until_complete:
            logger.info("Running until complete")
            self._do_run(None, graph_changed, n_sync_steps)
        elif (not get_config_bool(
                "Buffers", "use_auto_pause_and_resume") or
                not is_per_timestep_sdram):
            logger.info("Running forever")
            self._do_run(None, graph_changed, n_sync_steps)
            logger.info("Waiting for stop request")
            with self._state_condition:
                while self._status != Simulator_Status.STOP_REQUESTED:
                    self._state_condition.wait()
        else:
            logger.info("Running forever in steps of {}ms".format(
                self._data_writer.get_max_run_time_steps()))
            self._n_loops = 1
            while self._status != Simulator_Status.STOP_REQUESTED:
                logger.info("Run {}".format(self._n_loops))
                self._do_run(
                    self._data_writer.get_max_run_time_steps(), graph_changed,
                    n_sync_steps)
                self._n_loops += 1

        # Indicate that the signal handler needs to act
        if isinstance(threading.current_thread(), threading._MainThread):
            self._raise_keyboard_interrupt = False
            self._last_except_hook = sys.excepthook
            sys.excepthook = self.exception_handler

        # update counter for runs (used by reports and app data)
        self._n_calls_to_run += 1
        self._n_loops = None

    def _is_per_timestep_sdram(self):
        for placement in self._data_writer.get_placements():
            if placement.vertex.resources_required.sdram.per_timestep:
                return True
        return False

    def _add_commands_to_command_sender(self):
        command_sender = None
        graph = self._data_writer.get_runtime_graph()
        vertices = graph.vertices
        command_sender_vertex = CommandSender
        if len(vertices) > 0:
            graph = self._data_writer.get_runtime_machine_graph()
            vertices = graph.vertices
            command_sender_vertex = CommandSenderMachineVertex
        for vertex in vertices:
            if isinstance(vertex, AbstractSendMeMulticastCommandsVertex):
                # if there's no command sender yet, build one
                if command_sender is None:
                    command_sender = command_sender_vertex(
                        "auto_added_command_sender", None)
                    graph.add_vertex(command_sender)

                # allow the command sender to create key to partition map
                command_sender.add_commands(
                    vertex.start_resume_commands,
                    vertex.pause_stop_commands,
                    vertex.timed_commands, vertex)

        # add the edges from the command sender to the dependent vertices
        if command_sender is not None:
            edges, partition_ids = command_sender.edges_and_partitions()
            for edge, partition_id in zip(edges, partition_ids):
                graph.add_edge(edge, partition_id)

    def _add_dependent_verts_and_edges_for_application_graph(self):
        graph = self._data_writer.get_runtime_graph()
        for vertex in graph.vertices:
            # add any dependent edges and vertices if needed
            if isinstance(vertex, AbstractVertexWithEdgeToDependentVertices):
                for dependant_vertex in vertex.dependent_vertices():
                    graph.add_vertex(dependant_vertex)
                    edge_partition_ids = vertex.\
                        edge_partition_identifiers_for_dependent_vertex(
                            dependant_vertex)
                    for edge_identifier in edge_partition_ids:
                        dependant_edge = ApplicationEdge(
                            pre_vertex=vertex, post_vertex=dependant_vertex)
                        graph.add_edge(dependant_edge, edge_identifier)

    def _deduce_data_n_timesteps(self):
        """ Operates the auto pause and resume functionality by figuring out\
            how many timer ticks a simulation can run before SDRAM runs out,\
            and breaks simulation into chunks of that long.

        :return: max time a simulation can run.
        """
        # Go through the placements and find how much SDRAM is used
        # on each chip
        usage_by_chip = dict()
        seen_partitions = set()

        for placement in self._data_writer.get_placements():
            sdram_required = placement.vertex.resources_required.sdram
            if (placement.x, placement.y) in usage_by_chip:
                usage_by_chip[placement.x, placement.y] += sdram_required
            else:
                usage_by_chip[placement.x, placement.y] = sdram_required

            # add sdram partitions
            machine_graph = self._data_writer.get_runtime_machine_graph()
            sdram_partitions = (
                machine_graph.get_sdram_edge_partitions_starting_at_vertex(
                    placement.vertex))
            for partition in sdram_partitions:
                if partition not in seen_partitions:
                    usage_by_chip[placement.x, placement.y] += (
                        ConstantSDRAM(
                            partition.total_sdram_requirements() +
                            SARK_PER_MALLOC_SDRAM_USAGE))
                    seen_partitions.add(partition)

        # Go through the chips and divide up the remaining SDRAM, finding
        # the minimum number of machine timesteps to assign
        max_time_steps = sys.maxsize
        for (x, y), sdram in usage_by_chip.items():
            size = self._data_writer.get_chip_at(x, y).sdram.size
            if sdram.per_timestep:
                max_this_chip = int((size - sdram.fixed) // sdram.per_timestep)
                max_time_steps = min(max_time_steps, max_this_chip)

        return max_time_steps

    def _generate_steps(self, n_steps):
        """ Generates the list of "timer" runs. These are usually in terms of\
            time steps, but need not be.

        :param int n_steps: the total runtime in machine time steps
        :return: list of time step lengths
        :rtype: list(int)
        """
        if n_steps == 0:
            return [0]
        n_steps_per_segment = self._data_writer.get_max_run_time_steps()
        n_full_iterations = int(math.floor(n_steps / n_steps_per_segment))
        left_over_steps = n_steps - n_full_iterations * n_steps_per_segment
        steps = [int(n_steps_per_segment)] * n_full_iterations
        if left_over_steps:
            steps.append(int(left_over_steps))
        return steps

    def _execute_get_virtual_machine(self):
        """
        Runs, times and logs the VirtualMachineGenerator if required

        May set then "machine" value
        """
        with FecTimer(GET_MACHINE, "Virtual machine generator"):
            self._data_writer.set_machine(virtual_machine_generator())
            self._data_writer.set_ipaddress("virtual")

    def _execute_allocator(self, category, total_run_time):
        """
        Runs, times and logs the SpallocAllocator or HBPAllocator if required

        :param str category: Algorithm category for provenance
        :param total_run_time: The total run time to request
        type total_run_time: int or None
        :return: machine name, machine version, BMP details (if any),
            reset on startup flag, auto-detect BMP, SCAMP connection details,
            boot port, allocation controller
        :rtype: tuple(str, int, object, bool, bool, object, object,
            MachineAllocationController)
        """
        if self._data_writer.has_machine():
            return None
        if (not self._data_writer.has_n_boards_required() and
                not self._data_writer.has_n_chips_needed()):
            return
        if get_config_str("Machine", "spalloc_server") is not None:
            with FecTimer(category, "SpallocAllocator"):
                return spalloc_allocator()
        if get_config_str("Machine", "remote_spinnaker_url") is not None:
            with FecTimer(category, "HBPAllocator"):
                return hbp_allocator(total_run_time)

    def _execute_machine_generator(self, category, allocator_data):
        """
        Runs, times and logs the MachineGenerator if required

        May set the "machine" value if not already set

        :param str category: Algorithm category for provenance
        :allocator_data: None or
            (machine name, machine version, BMP details (if any),
            reset on startup flag, auto-detect BMP, SCAMP connection details,
            boot port, allocation controller)
        :type allocator_data: None or
            tuple(str, int, object, bool, bool, object, object,
            MachineAllocationController)
        """
        if self._data_writer.has_machine():
            return
        machine_name = get_config_str("Machine", "machine_name")
        if machine_name is not None:
            self._data_writer.set_ipaddress(machine_name)
            bmp_details = get_config_str("Machine", "bmp_names")
            auto_detect_bmp = get_config_bool(
                "Machine", "auto_detect_bmp")
            scamp_connection_data = get_config_str(
                "Machine", "scamp_connections_data")
            boot_port_num = get_config_int(
                "Machine", "boot_connection_port_num")
            reset_machine = get_config_bool(
                "Machine", "reset_machine_on_startup")
            board_version = get_config_int(
                "Machine", "version")

        elif allocator_data:
            (ipaddress, board_version, bmp_details,
             reset_machine, auto_detect_bmp, scamp_connection_data,
             boot_port_num, self._machine_allocation_controller
             ) = allocator_data
            self._data_writer.set_ipaddress(ipaddress)
        else:
            return

        with FecTimer(category, "Machine generator"):
            machine, transceiver = machine_generator(
                bmp_details, board_version,
                auto_detect_bmp, scamp_connection_data, boot_port_num,
                reset_machine)
            self._data_writer.set_transceiver(transceiver)
            self._data_writer.set_machine(machine)

    def _execute_get_max_machine(self, total_run_time):
        """
        Runs, times and logs the a MaxMachineGenerator if required

        Will set the "machine" value if not already set

        Sets the _max_machine to True if the "machine" value is a temporary
        max machine.

        :param total_run_time: The total run time to request
        :type total_run_time: int or None
        """
        self._max_machine = True
        if get_config_str("Machine", "spalloc_server"):
            with FecTimer(GET_MACHINE, "Spalloc max machine generator"):
                self._data_writer.set_machine(spalloc_max_machine_generator())

        elif get_config_str("Machine", "remote_spinnaker_url"):
            with FecTimer(GET_MACHINE, "HBPMaxMachineGenerator"):
                self._data_writer.set_machine(hbp_max_machine_generator(
                    total_run_time))

        else:
            raise NotImplementedError("No machine generataion possible")

    def _get_known_machine(self, total_run_time=0.0):
        """ The python machine description object.

        :param float total_run_time: The total run time to request
        :rtype: ~spinn_machine.Machine
        """
        if not self._data_writer.has_machine():
            if get_config_bool("Machine", "virtual_board"):
                self._execute_get_virtual_machine()
            else:
                allocator_data = self._execute_allocator(
                    GET_MACHINE, total_run_time)
                self._execute_machine_generator(GET_MACHINE, allocator_data)

    def _get_machine(self, total_run_time=0.0):
        """ The python machine description object.

        :param bool max: If True will produce a max machine if required
        :param float total_run_time: The total run time to request
        :rtype: ~spinn_machine.Machine
        :raise Exception: No known size machine possible
        """
        if self._has_reset_last and not self._user_accessed_machine:
            # Make the reset hard
            self._new_run_clear()
        self._get_known_machine(total_run_time)
        self._user_accessed_machine = True
        if not self._data_writer.has_machine():
            raise ConfigurationException(
                "Not enough information provided to supply a machine")

    def _create_version_provenance(self):
        """ Add the version information to the provenance data at the start.
        """
        with ProvenanceWriter() as db:
            db.insert_version("spinn_utilities_version", spinn_utils_version)
            db.insert_version("spinn_machine_version", spinn_machine_version)
            db.insert_version("spalloc_version", spalloc_version)
            db.insert_version("spinnman_version", spinnman_version)
            db.insert_version("pacman_version", pacman_version)
            db.insert_version("data_specification_version", data_spec_version)
            db.insert_version("front_end_common_version", fec_version)
            db.insert_version("numpy_version", numpy_version)
            db.insert_version("scipy_version", scipy_version)

    def _do_extra_mapping_algorithms(self):
        """
        Allows overriding classes to add algorithms
        """

    def _json_machine(self):
        """
        Runs, times and logs WriteJsonMachine if required

        """
        with FecTimer(MAPPING, "Json machine") as timer:
            if timer.skip_if_cfg_false("Reports", "write_json_machine"):
                return
            write_json_machine()

    def _report_network_specification(self):
        """
        Runs, times and logs the Network Specification report is requested

        """
        with FecTimer(MAPPING, "Network Specification report") as timer:
            if timer.skip_if_cfg_false(
                    "Reports", "write_network_specification_report"):
                return
            network_specification()

    def _execute_chip_id_allocator(self):
        """
        Runs, times and logs the ChipIdAllocator

        """
        with FecTimer(MAPPING, "Chip ID allocator"):
            # return ignored as changes done inside original graph object
            malloc_based_chip_id_allocator()

    def _execute_insert_live_packet_gatherers_to_graphs(self):
        """
        Runs, times and logs the InsertLivePacketGatherersToGraphs if required

        :return: mapping between LPG parameters and LPG application and
            machine vertices
        :rtype: dict(LivePacketGatherParameters,
            tuple(LivePacketGather or None,
            dict(tuple(int,int),LivePacketGatherMachineVertex)))
        """
        with FecTimer(
                MAPPING, "Insert live packet gatherers to graphs") as timer:
            if self._data_writer.has_live_packet_recorder_params():
                return insert_live_packet_gatherers_to_graphs()
            else:
                timer.skip("No live_packet_recorder_params")

    def _report_board_chip(self):
        """
        Runs, times and logs the BoardChipReport is requested

        """
        with FecTimer(MAPPING, "Board chip report") as timer:
            if timer.skip_if_cfg_false(
                    "Reports", "write_board_chip_report"):
                return
            board_chip_report()

    def _execute_splitter_reset(self):
        """
        Runs, times and logs the splitter_reset

        """
        with FecTimer(MAPPING, "Splitter reset"):
            splitter_reset()

    # Overriden by spynaker to choose an extended algorithm
    def _execute_splitter_selector(self):
        """
        Runs, times and logs the SplitterSelector
        """
        with FecTimer(MAPPING, "Splitter selector"):
            splitter_selector()

    def _execute_delay_support_adder(self):
        """
        Stub to allow spynakker to add delay supports
        """

    def _execute_preallocate_for_live_packet_gatherer(
            self, pre_allocated_resources):
        """
        Runs, times and logs the PreAllocateResourcesForLivePacketGatherers if\
        required

        :param pre_allocated_resources: other preallocated resources
        :type pre_allocated_resources:
            ~pacman.model.resources.PreAllocatedResourceContainer
        """
        with FecTimer(
                MAPPING, "Preallocate for live packet gatherer") as timer:
            if self._data_writer.has_live_packet_recorder_params():
                preallocate_resources_for_live_packet_gatherers(
                    pre_allocated_resources)
            else:
                timer.skip("No live_packet_recorder_params")

    def _execute_preallocate_for_chip_power_monitor(
            self, pre_allocated_resources):
        """
        Runs, times and logs the PreAllocateResourcesForChipPowerMonitor if\
        required

        :param pre_allocated_resources: other preallocated resources
        :type pre_allocated_resources:
            ~pacman.model.resources.PreAllocatedResourceContainer
        """
        with FecTimer(MAPPING, "Preallocate for chip power monitor") as timer:
            if timer.skip_if_cfg_false("Reports", "write_energy_report"):
                return
            preallocate_resources_for_chip_power_monitor(
                pre_allocated_resources)

    def _execute_preallocate_for_extra_monitor_support(
            self, pre_allocated_resources):
        """
        Runs, times and logs the PreAllocateResourcesForExtraMonitorSupport if\
        required

        :param pre_allocated_resources: other preallocated resources
        :type pre_allocated_resources:
            ~pacman.model.resources.PreAllocatedResourceContainer
        """
        with FecTimer(MAPPING, "Preallocate for extra monitor support") \
                as timer:
            if timer.skip_if_cfgs_false(
                    "Machine", "enable_advanced_monitor_support",
                    "enable_reinjection"):
                return
            pre_allocate_resources_for_extra_monitor_support(
                pre_allocated_resources)

    # Overriden by spynaker to choose a different algorithm
    def _execute_splitter_partitioner(self, pre_allocated_resources):
        """
        Runs, times and logs the SplitterPartitioner if\
        required

        :param pre_allocated_resources: other preallocated resources
        :type pre_allocated_resources:
            ~pacman.model.resources.PreAllocatedResourceContainer
        """
        if not self._data_writer.get_runtime_graph().n_vertices:
            return
        with FecTimer(MAPPING, "Splitter partitioner"):
            machine_graph, n_chips_in_graph = splitter_partitioner(
                pre_allocated_resources)
            self._data_writer.set_runtime_machine_graph(machine_graph)
            self._data_writer.set_n_chips_in_graph(n_chips_in_graph)

    def _execute_graph_measurer(self):
        """
        Runs, times and logs GraphMeasurer is required

        Sets self._n_chips_in_graph if no machine exists

        Warning if the users has specified a machine size he gets what he
        asks for and if it is too small the placer will tell him.

        :return:
        """
        if not self._max_machine:
            if self._data_writer.has_machine():
                return
        with FecTimer(MAPPING, "Graph measurer"):
            self._data_writer.set_n_chips_in_graph(
                graph_measurer())

    def _execute_insert_chip_power_monitors(self):
        """
        Run, time and log the InsertChipPowerMonitorsToGraphs if required

        """
        with FecTimer(MAPPING, "Insert chip power monitors") as timer:
            if timer.skip_if_cfg_false("Reports", "write_energy_report"):
                return
            insert_chip_power_monitors_to_graphs()

    def _execute_insert_extra_monitor_vertices(self):
        """
        Run, time and log the InsertExtraMonitorVerticesToGraphs if required

        """
        with FecTimer(MAPPING, "Insert extra monitor vertices") as timer:
            if timer.skip_if_cfgs_false(
                    "Machine", "enable_advanced_monitor_support",
                    "enable_reinjection"):
                return
            # inserter checks for None app graph not an empty one
        gather_map, monitor_map = insert_extra_monitor_vertices_to_graphs()
        self._data_writer.set_gatherer_map(gather_map)
        self._data_writer.set_monitor_map(monitor_map)

    def _execute_partitioner_report(self):
        """
        Write, times and logs the partitioner_report if needed

        """
        with FecTimer(MAPPING, "Partitioner report") as timer:
            if timer.skip_if_cfg_false(
                    "Reports", "write_partitioner_reports"):
                return
            partitioner_report()

    def _execute_edge_to_n_keys_mapper(self):
        """
        Runs, times and logs the EdgeToNKeysMapper

        Sets the "machine_partition_n_keys_map" data
        """
        with FecTimer(MAPPING, "Edge to n keys mapper"):
            self._data_writer.set_machine_partition_n_keys_map(
                edge_to_n_keys_mapper())

    def _execute_local_tdma_builder(self):
        """
        Runs times and logs the LocalTDMABuilder
        """
        with FecTimer(MAPPING, "Local TDMA builder"):
            local_tdma_builder()

    def _json_partition_n_keys_map(self):
        """
        Writes, times and logs the machine_partition_n_keys_map if required
        """
        with FecTimer(MAPPING, "Json partition n keys map") as timer:
            if timer.skip_if_cfg_false(
                    "Reports", "write_json_partition_n_keys_map"):
                return
            write_json_partition_n_keys_map()
            # Output ignored as never used

    def _execute_connective_based_placer(self):
        """
        Runs, times and logs the ConnectiveBasedPlacer

        Sets the "placements" data

        .. note::
            Calling of this method is based on the cfg placer value

        """
        with FecTimer(MAPPING, "Connective based placer"):
            self._data_writer.set_placements(
                connective_based_placer())

    def _execute_one_to_one_placer(self):
        """
        Runs, times and logs the OneToOnePlacer

        Sets the "placements" data

        .. note::
            Calling of this method is based on the cfg placer value

        """
        with FecTimer(MAPPING, "One to one placer"):
            self._data_writer.set_placements(
                one_to_one_placer())

    def _execute_radial_placer(self):
        """
        Runs, times and logs the RadialPlacer

        Sets the "placements" data

        .. note::
            Calling of this method is based on the cfg placer value

        """
        with FecTimer(MAPPING, "Radial placer"):
            self._data_writer.set_placements(
                radial_placer())

    def _execute_speader_placer(self):
        """
        Runs, times and logs the SpreaderPlacer

        Sets the "placements" data

        .. note::
            Calling of this method is based on the cfg placer value

        """
        with FecTimer(MAPPING, "Spreader placer"):
            self._data_writer.set_placements(
                spreader_placer())

    def _do_placer(self):
        """
        Runs, times and logs one of the placers

        Sets the "placements" data

        Which placer is run depends on the cfg placer value

        This method is the entry point for adding a new Placer

        :raise ConfigurationException: if the cfg place value is unexpected
        """
        name = get_config_str("Mapping", "placer")
        if name == "ConnectiveBasedPlacer":
            return self._execute_connective_based_placer()
        if name == "OneToOnePlacer":
            return self._execute_one_to_one_placer()
        if name == "RadialPlacer":
            return self._execute_radial_placer()
        if name == "SpreaderPlacer":
            return self._execute_speader_placer()
        if "," in name:
            raise ConfigurationException(
                "Only a single algorithm is supported for placer")
        raise ConfigurationException(
            f"Unexpected cfg setting placer: {name}")

    def _execute_insert_edges_to_live_packet_gatherers(
            self, live_packet_recorder_parameters_mapping):
        """
        Runs, times and logs the InsertEdgesToLivePacketGatherers if required
        """
        with FecTimer(
                MAPPING, "Insert edges to live packet gatherers") as timer:
            if self._data_writer.has_live_packet_recorder_params():
                insert_edges_to_live_packet_gatherers(
                    live_packet_recorder_parameters_mapping)
            else:
                timer.skip("no live_packet_recorder_params")

    def _execute_insert_edges_to_extra_monitor(self):
        """
        Runs times and logs the InsertEdgesToExtraMonitor is required
        """
        with FecTimer(MAPPING, "Insert Edges To Extra Monitor") as timer:
            if timer.skip_if_cfgs_false(
                    "Machine", "enable_advanced_monitor_support",
                    "enable_reinjection"):
                return
            insert_edges_to_extra_monitor_functionality()

    def _execute_system_multicast_routing_generator(self):
        """
        Runs, times and logs the SystemMulticastRoutingGenerator is required

        May sets the data "data_in_multicast_routing_tables",
        "data_in_multicast_key_to_chip_map" and
        "system_multicast_router_timeout_keys"
        """
        with FecTimer(MAPPING, "System multicast routing generator") as timer:
            if timer.skip_if_cfgs_false(
                    "Machine", "enable_advanced_monitor_support",
                    "enable_reinjection"):
                return
            data = system_multicast_routing_generator()
            self._data_writer.set_system_multicast_routing_data(data)

    def _execute_fixed_route_router(self):
        """
        Runs, times and logs the FixedRouteRouter if required

        May set the "fixed_routes" data.
        """
        with FecTimer(MAPPING, "Fixed route router") as timer:
            if timer.skip_if_cfg_false(
                    "Machine", "enable_advanced_monitor_support"):
                return
            self._data_writer.set_fixed_routes(fixed_route_router(
                DataSpeedUpPacketGatherMachineVertex))

    def _report_placements_with_application_graph(self):
        """
        Writes, times and logs the application graph placer report if
        requested
        """
        if not self._data_writer.get_runtime_graph().n_vertices:
            return
        with FecTimer(
                MAPPING, "Placements wth application graph report") as timer:
            if timer.skip_if_cfg_false(
                    "Reports", "write_application_graph_placer_report"):
                return
            placer_reports_with_application_graph()

    def _report_placements_with_machine_graph(self):
        """
        Writes, times and logs the machine graph placer report if
        requested
        """
        with FecTimer(MAPPING, "Placements wthout machine graaph") as timer:
            if timer.skip_if_cfg_false(
                    "Reports", "write_machine_graph_placer_report"):
                return
            placer_reports_without_application_graph()

    def _json_placements(self):
        """
        Does, times and logs the writing of placements as json if requested
        :return:
        """
        with FecTimer(MAPPING, "Json placements") as timer:
            if timer.skip_if_cfg_false(
                    "Reports", "write_json_placements"):
                return
            write_json_placements()
            # Output ignored as never used

    def _execute_ner_route_traffic_aware(self):
        """
        Runs, times and logs the NerRouteTrafficAware

        Sets the "routing_table_by_partition" data if called

        .. note::
            Calling of this method is based on the cfg router value
        """
        with FecTimer(MAPPING, "Ner route traffic aware"):
            self._routing_table_by_partition = ner_route_traffic_aware()

    def _execute_ner_route(self):
        """
        Runs, times and logs the NerRoute

        Sets the "routing_table_by_partition" data

        .. note::
            Calling of this method is based on the cfg router value
        """
        with FecTimer(MAPPING, "Ner route"):
            self._routing_table_by_partition = ner_route()

    def _execute_basic_dijkstra_routing(self):
        """
        Runs, times and logs the BasicDijkstraRouting

        Sets the "routing_table_by_partition" data if called

        .. note::
            Calling of this method is based on the cfg router value
        """
        with FecTimer(MAPPING, "Basic dijkstra routing"):
            self._routing_table_by_partition = basic_dijkstra_routing()

    def _do_routing(self):
        """
        Runs, times and logs one of the routers

        Sets the "routing_table_by_partition" data

        Which router is run depends on the cfg router value

        This method is the entry point for adding a new Router

        :raise ConfigurationException: if the cfg router value is unexpected
        """
        name = get_config_str("Mapping", "router")
        if name == "BasicDijkstraRouting":
            return self._execute_basic_dijkstra_routing()
        if name == "NerRoute":
            return self._execute_ner_route()
        if name == "NerRouteTrafficAware":
            return self._execute_ner_route_traffic_aware()
        if "," in name:
            raise ConfigurationException(
                "Only a single algorithm is supported for router")
        raise ConfigurationException(
            f"Unexpected cfg setting router: {name}")

    def _execute_basic_tag_allocator(self):
        """
        Runs, times and logs the Tag Allocator

        Sets the "tag" data
        """
        with FecTimer(MAPPING, "Basic tag allocator"):
            self._data_writer.set_tags(
                basic_tag_allocator())

    def _report_tag_allocations(self):
        """
        Write, times and logs the tag allocator report if requested
        """
        with FecTimer(MAPPING, "Tag allocator report") as timer:
            if timer.skip_if_cfg_false(
                    "Reports", "write_tag_allocation_reports"):
                return
            tag_allocator_report()

    def _execute_process_partition_constraints(self):
        """
        Runs, times and logs the ProcessPartitionConstraints
        """
        with FecTimer(MAPPING, "Process partition constraints"):
            process_partition_constraints()

    def _execute_global_allocate(self):
        """
        Runs, times and logs the Global Zoned Routing Info Allocator

        Sets "routing_info" is called

        .. note::
            Calling of this method is based on the cfg info_allocator value

        :return:
        """
        with FecTimer(MAPPING, "Global allocate"):
            self._data_writer.set_routing_infos(global_allocate())

    def _execute_flexible_allocate(self):
        """
        Runs, times and logs the Zoned Routing Info Allocator

        Sets "routing_info" is called

        .. note::
            Calling of this method is based on the cfg info_allocator value

        :return:
        """
        with FecTimer(MAPPING, "Zoned routing info allocator"):
            self._data_writer.set_routing_infos(flexible_allocate())

    def _execute_malloc_based_routing_info_allocator(self):
        """
        Runs, times and logs the Malloc Based Routing Info Allocator

        Sets "routing_info" is called

        .. note::
            Calling of this method is based on the cfg info_allocator value

        :return:
        """
        with FecTimer(MAPPING, "Malloc based routing info allocator"):
            self._data_writer.set_routing_infos(
                malloc_based_routing_info_allocator())

    def do_info_allocator(self):
        """
        Runs, times and logs one of the info allocaters

        Sets the "routing_info" data

        Which alloactor is run depends on the cfg info_allocator value

        This method is the entry point for adding a new Info Allocator

        :raise ConfigurationException: if the cfg info_allocator value is
            unexpected
        """
        name = get_config_str("Mapping", "info_allocator")
        if name == "GlobalZonedRoutingInfoAllocator ":
            return self._execute_global_allocate()
        if name == "MallocBasedRoutingInfoAllocator":
            return self._execute_malloc_based_routing_info_allocator()
        if name == "ZonedRoutingInfoAllocator":
            return self._execute_flexible_allocate()
        if "," in name:
            raise ConfigurationException(
                "Only a single algorithm is supported for info_allocator")
        raise ConfigurationException(
            f"Unexpected cfg setting info_allocator: {name}")

    def _report_router_info(self):
        """
        Writes, times and logs the router iinfo report if requested
        """
        with FecTimer(MAPPING, "Router info report") as timer:
            if timer.skip_if_cfg_false(
                    "Reports", "write_router_info_report"):
                return
            routing_info_report()

    def _execute_basic_routing_table_generator(self):
        """
        Runs, times and logs the Routing Table Generator

        .. note::
            Currently no other Routing Table Generator supported.
            To add an additional Generator copy the pattern of do_placer
        """
        with FecTimer(MAPPING, "Basic routing table generator"):
            self._data_writer.set_uncompressed(basic_routing_table_generator(
                self._routing_table_by_partition))
        # TODO Nuke ZonedRoutingTableGenerator

    def _report_routers(self):
        """
        Write, times and logs the router report if requested
        """
        with FecTimer(MAPPING, "Router report") as timer:
            if timer.skip_if_cfg_false(
                    "Reports", "write_router_reports"):
                return
        router_report_from_paths()

    def _report_router_summary(self):
        """
        Write, times and logs the router summary report if requested
        """
        with FecTimer(MAPPING, "Router summary report") as timer:
            if timer.skip_if_cfg_false(
                    "Reports", "write_router_summary_report"):
                return
            router_summary_report()

    def _json_routing_tables(self):
        """
        Write, time and log the routing tables as json if requested
        """
        with FecTimer(MAPPING, "Json routing tables") as timer:
            if timer.skip_if_cfg_false(
                    "Reports", "write_json_routing_tables"):
                return
            write_json_routing_tables(self._data_writer.get_uncompressed())
            # Output ignored as never used

    def _report_router_collision_potential(self):
        """
        Write, time and log the router collision report
        """
        with FecTimer(MAPPING, "Router collision potential report"):
            # TODO cfg flag!
            router_collision_potential_report(
                self._routing_table_by_partition)

    def _execute_locate_executable_start_type(self):
        """
        Runs, times and logs LocateExecutableStartType if required

        May set the executable_types data.
        """
        with FecTimer(MAPPING, "Locate executable start type") as timer:
            # TODO why skip if virtual ?
            if timer.skip_if_virtual_board():
                return
            self._data_writer.set_executable_types(
                locate_executable_start_type())

    def _execute_buffer_manager_creator(self):
        """
        Run, times and logs the buffer manager creator if required

        May set the buffer_manager data
        """
        if self._data_writer.has_buffer_manager():
            return
        with FecTimer(MAPPING, "Buffer manager creator") as timer:
            if timer.skip_if_virtual_board():
                return

            self._data_writer.set_buffer_manager(
                buffer_manager_creator())

    def _execute_sdram_outgoing_partition_allocator(self):
        """
        Runs, times and logs the SDRAMOutgoingPartitionAllocator
        """
        with FecTimer(MAPPING, "SDRAM outgoing partition allocator"):
            sdram_outgoing_partition_allocator()

    def _do_mapping(self, total_run_time):
        """
        Runs, times and logs all the algorithms in the mapping stage

        :param float total_run_time:
        """
        # time the time it takes to do all pacman stuff
        mapping_total_timer = Timer()
        mapping_total_timer.start_timing()

        self._setup_java_caller()
        self._do_extra_mapping_algorithms()
        self._report_network_specification()
        self._execute_splitter_reset()
        self._execute_splitter_selector()
        self._execute_delay_support_adder()
        pre_allocated_resources = PreAllocatedResourceContainer()
        self._execute_preallocate_for_live_packet_gatherer(
            pre_allocated_resources)
        self._execute_preallocate_for_chip_power_monitor(
            pre_allocated_resources)
        self._execute_preallocate_for_extra_monitor_support(
            pre_allocated_resources)
        self._execute_splitter_partitioner(pre_allocated_resources)
        self._execute_graph_measurer()
        if self._max_machine:
            self._max_machine = False
            self._data_writer.clear_machine()
        allocator_data = self._execute_allocator(MAPPING, total_run_time)
        self._execute_machine_generator(MAPPING, allocator_data)
        self._json_machine()
        self._execute_chip_id_allocator()
        live_packet_recorder_parameters_mapping = \
            self._execute_insert_live_packet_gatherers_to_graphs()
        self._report_board_chip()
        self._execute_insert_chip_power_monitors()
        self._execute_insert_extra_monitor_vertices()
        self._execute_partitioner_report()
        self._execute_edge_to_n_keys_mapper()
        self._execute_local_tdma_builder()
        self._json_partition_n_keys_map()
        self._do_placer()
        self._execute_insert_edges_to_live_packet_gatherers(
            live_packet_recorder_parameters_mapping)
        self._execute_insert_edges_to_extra_monitor()
        self._execute_system_multicast_routing_generator()
        self._execute_fixed_route_router()
        self._report_placements_with_application_graph()
        self._report_placements_with_machine_graph()
        self._json_placements()
        self._do_routing()
        self._execute_basic_tag_allocator()
        self._report_tag_allocations()
        self._execute_process_partition_constraints()
        self.do_info_allocator()
        self._report_router_info()
        self._execute_basic_routing_table_generator()
        self._report_routers()
        self._report_router_summary()
        self._json_routing_tables()
        self._report_router_collision_potential()
        self._execute_locate_executable_start_type()
        self._execute_buffer_manager_creator()
        self._execute_sdram_outgoing_partition_allocator()

        with ProvenanceWriter() as db:
            db.insert_category_timing(
                MAPPING, mapping_total_timer.take_sample(),
                self._n_calls_to_run, self._n_loops)

    # Overridden by spy which adds placement_order
    def _execute_graph_data_specification_writer(self):
        """
        Runs, times, and logs the GraphDataSpecificationWriter

        Sets the dsg_targets data
        """
        with FecTimer(
                DATA_GENERATION, "Graph data specification writer"):
            self._data_writer.set_dsg_targets(
                graph_data_specification_writer())

    def _do_data_generation(self):
        """
        Runs, Times and logs the data generation
        """
        # set up timing
        data_gen_timer = Timer()
        data_gen_timer.start_timing()

        self._execute_graph_data_specification_writer()

        with ProvenanceWriter() as db:
            db.insert_category_timing(
                DATA_GENERATION, data_gen_timer.take_sample(),
                self._n_calls_to_run, self._n_loops)

    def _execute_routing_setup(self,):
        """
        Runs, times and logs the RoutingSetup if required.

        """
        if self._multicast_routes_loaded:
            return
        with FecTimer(LOADING, "Routing setup") as timer:
            if timer.skip_if_virtual_board():
                return
            # Only needs the x and y of chips with routing tables
            routing_setup()

    def _execute_graph_binary_gatherer(self):
        """
        Runs, times and logs the GraphBinaryGatherer if required.

        """
        with FecTimer(LOADING, "Graph binary gatherer") as timer:
            try:
                self._data_writer.set_executable_targets(
                    graph_binary_gatherer())
            except KeyError:
                if get_config_bool("Machine", "virtual_board"):
                    logger.warning(
                        "Ignoring exectable not found as using virtual")
                    timer.error("exectable not found and virtual board")
                    return
                raise

    def _execute_host_bitfield_compressor(self):
        """
        Runs, times and logs the HostBasedBitFieldRouterCompressor

        .. note::
            Calling of this method is based on the cfg compressor or
            virtual_compressor value

        :return: CompressedRoutingTables
        :rtype: MulticastRoutingTables
        """
        with FecTimer(
                LOADING, "Host based bitfield router compressor") as timer:
            if timer.skip_if_virtual_board():
                return None
            self._multicast_routes_loaded = False
            compressed = host_based_bit_field_router_compressor()
            return compressed

    def _execute_machine_bitfield_ordered_covering_compressor(self):
        """
        Runs, times and logs the MachineBitFieldOrderedCoveringCompressor

        .. note::
            Calling of this method is based on the cfg compressor or
            virtual_compressor value

        :return: None
        :rtype: None
        """
        with FecTimer(
                LOADING,
                "Machine bitfield ordered covering compressor") as timer:
            if timer.skip_if_virtual_board():
                return None
            machine_bit_field_ordered_covering_compressor()
            self._multicast_routes_loaded = True
            return None

    def _execute_machine_bitfield_pair_compressor(self):
        """
        Runs, times and logs the MachineBitFieldPairRouterCompressor

        .. note::
            Calling of this method is based on the cfg compressor or
            virtual_compressor value

        :return: None
        :rtype: None
         """
        with FecTimer(
                LOADING, "Machine bitfield pair router compressor") as timer:
            if timer.skip_if_virtual_board():
                return None
            self._multicast_routes_loaded = True
            machine_bit_field_pair_router_compressor()
            return None

    def _execute_ordered_covering_compressor(self):
        """
        Runs, times and logs the OrderedCoveringCompressor

        .. note::
            Calling of this method is based on the cfg compressor or
            virtual_compressor value

        :return: CompressedRoutingTables
        :rtype: MulticastRoutingTables
        """
        with FecTimer(LOADING, "Ordered covering compressor") as timer:
            self._multicast_routes_loaded = False
            precompressed = self._data_writer.get_precompressed()
            if self._compression_skipable(precompressed):
                timer.skip("Tables already small enough")
                return precompressed
            compressed = ordered_covering_compressor()
            return compressed

    def _execute_ordered_covering_compression(self):
        """
        Runs, times and logs the ordered covering compressor on machine

        .. note::
            Calling of this method is based on the cfg compressor or
            virtual_compressor value

        :return: None
        :rtype: None
        """
        with FecTimer(LOADING, "Ordered covering compressor") as timer:
            if timer.skip_if_virtual_board():
                return None, []
            precompressed = self._data_writer.get_precompressed()
            if self._compression_skipable(precompressed):
                timer.skip("Tables already small enough")
                self._multicast_routes_loaded = False
                return precompressed
            ordered_covering_compression()
            self._multicast_routes_loaded = True
            return None

    def _execute_pair_compressor(self):
        """
        Runs, times and logs the PairCompressor

        .. note::
            Calling of this method is based on the cfg compressor or
            virtual_compressor value

        :return: CompressedRoutingTable
        :rtype: MulticastRoutingTables
        """
        with FecTimer(LOADING, "Pair compressor") as timer:
            precompressed = self._data_writer.get_precompressed()
            self._multicast_routes_loaded = False
            if self._compression_skipable(precompressed):
                timer.skip("Tables already small enough")
                return precompressed
            compressed = pair_compressor()
            return compressed

    def _execute_pair_compression(self):
        """
        Runs, times and logs the pair compressor on machine

        .. note::
            Calling of this method is based on the cfg compressor or
            virtual_compressor value

        :return: None
        :rtype: None
        """
        with FecTimer(LOADING, "Pair on chip router compression") as timer:
            if timer.skip_if_virtual_board():
                return None
            precompressed = self._data_writer.get_precompressed()
            if self._compression_skipable(precompressed):
                timer.skip("Tables already small enough")
                self._multicast_routes_loaded = False
                return precompressed
            pair_compression()
            self._multicast_routes_loaded = True
            return None

    def _execute_pair_unordered_compressor(self):
        """
        Runs, times and logs the CheckedUnorderedPairCompressor

        .. note::
            Calling of this method is based on the cfg compressor or
            virtual_compressor value

        :return: CompressedRoutingTables
        :rtype: MulticastRoutingTables
        """
        with FecTimer(LOADING, "Pair unordered compressor") as timer:
            self._multicast_routes_loaded = False
            precompressed = self._data_writer.get_precompressed()
            if self._compression_skipable(precompressed):
                timer.skip("Tables already small enough")
                return precompressed
            compressed = pair_compressor(ordered=False)
            return compressed

    def _compressor_name(self):
        if get_config_bool("Machine", "virtual_board"):
            name = get_config_str("Mapping", "virtual_compressor")
            if name is None:
                logger.info("As no virtual_compressor specified "
                            "using compressor setting")
                name = get_config_str("Mapping", "compressor")
        else:
            name = get_config_str("Mapping", "compressor")
        pre_compress = "BitField" not in name
        return name, pre_compress

    def _compression_skipable(self, tables):
        if get_config_bool(
                "Mapping", "router_table_compress_as_far_as_possible"):
            return False
        return tables.max_number_of_entries <= Machine.ROUTER_ENTRIES

    def _execute_pre_compression(self, pre_compress):
        if pre_compress:
            name = get_config_str("Mapping", "precompressor")
            if name is None:
                self._data_writer.set_precompressed(
                    self._data_writer.get_uncompressed())
            elif name == "Ranged":
                with FecTimer(LOADING, "Ranged Compressor") as timer:
                    if self._compression_skipable(
                            self._data_writer.get_uncompressed()):
                        timer.skip("Tables already small enough")
                        self._data_writer.set_precompressed(
                            self._data_writer.get_uncompressed())
                        return
                    self._data_writer.set_precompressed(
                        range_compressor())
            else:
                raise ConfigurationException(
                    f"Unexpected cfg setting precompressor: {name}")
        else:
            self._data_writer.set_precompressed(
                self._data_writer.get_uncompressed())

    def _do_early_compression(self, name):
        """
        Calls a compressor based on the name provided

        .. note::
            This method is the entry point for adding a new compressor that
             can or must run early.

        :param str name: Name of a compressor
        :raise ConfigurationException: if the name is not expected
        :return: CompressedRoutingTables (likely to be None),
            RouterCompressorProvenanceItems (may be an empty list)
        :rtype: tuple(MulticastRoutingTables or None, list(ProvenanceDataItem))
        """
        if name == "MachineBitFieldOrderedCoveringCompressor":
            return \
                self._execute_machine_bitfield_ordered_covering_compressor()
        if name == "MachineBitFieldPairRouterCompressor":
            return self._execute_machine_bitfield_pair_compressor()
        if name == "OrderedCoveringCompressor":
            return self._execute_ordered_covering_compressor()
        if name == "OrderedCoveringOnChipRouterCompression":
            return self._execute_ordered_covering_compression()
        if name == "PairCompressor":
            return self._execute_pair_compressor()
        if name == "PairOnChipRouterCompression":
            return self._execute_pair_compression()
        if name == "PairUnorderedCompressor":
            return self._execute_pair_unordered_compressor()

        # delay compression until later
        return None

    def _do_delayed_compression(self, name, compressed):
        """
        run compression that must be delayed until later

        .. note::
            This method is the entry point for adding a new compressor that
            can not run at the normal place

        :param str name: Name of a compressor
        :raise ConfigurationException: if the name is not expected
        :return: CompressedRoutingTables (likely to be None),
            RouterCompressorProvenanceItems (may be an empty list)
        :rtype: tuple(MulticastRoutingTables or None, list(ProvenanceDataItem))
        """
        if self._multicast_routes_loaded or compressed:
            # Already compressed
            return compressed
        # overridden in spy to handle:
        # SpynnakerMachineBitFieldOrderedCoveringCompressor
        # SpynnakerMachineBitFieldPairRouterCompressor

        if name == "HostBasedBitFieldRouterCompressor":
            return self._execute_host_bitfield_compressor()
        if "," in name:
            raise ConfigurationException(
                "Only a single algorithm is supported for compressor")

        raise ConfigurationException(
            f"Unexpected cfg setting compressor: {name}")

    def _execute_load_routing_tables(self, compressed):
        """
        Runs, times and logs the RoutingTableLoader if required

        :param compressed:
        :type compressed: MulticastRoutingTables or None
        """
        if not compressed:
            return
        with FecTimer(LOADING, "Routing table loader") as timer:
            self._multicast_routes_loaded = True
            if timer.skip_if_virtual_board():
                return
            routing_table_loader(compressed)

    def _report_uncompressed_routing_table(self):
        """
        Runs, times and logs the router report from router tables if requested
        """
        # TODO why not during mapping?
        with FecTimer(LOADING, "Uncompressed routing table report") as timer:
            if timer.skip_if_cfg_false(
                    "Reports", "write_routing_table_reports"):
                return
            router_report_from_router_tables()

    def _report_bit_field_compressor(self):
        """
        Runs, times and logs the BitFieldCompressorReport if requested
        """
        with FecTimer(LOADING, "Bitfield compressor report") as timer:
            if timer.skip_if_cfg_false(
                    "Reports",  "write_bit_field_compressor_report"):
                return
            # BitFieldSummary output ignored as never used
            bitfield_compressor_report()

    def _execute_load_fixed_routes(self):
        """
        Runs, times and logs Load Fixed Routes is required
        """
        with FecTimer(LOADING, "Load fixed routes") as timer:
            if timer.skip_if_cfg_false(
                    "Machine", "enable_advanced_monitor_support"):
                return
            if timer.skip_if_virtual_board():
                return
            load_fixed_routes()

    def _execute_system_data_specification(self):
        """
        Runs, times and logs the execute_system_data_specs if required

        """
        with FecTimer(LOADING, "Execute system data specification") \
                as timer:
            if timer.skip_if_virtual_board():
                return None
            execute_system_data_specs()

    def _execute_load_system_executable_images(self):
        """
        Runs, times and logs the loading of exectuable images
        """
        with FecTimer(LOADING, "Load executable system Images") as timer:
            if timer.skip_if_virtual_board():
                return
            load_sys_images()

    def _execute_application_data_specification(self):
        """
        Runs, times and logs the execute_application_data_specs if required

        :return: map of placement and DSG data, and loaded data flag.
        :rtype: dict(tuple(int,int,int),DataWritten) or DsWriteInfo
        """
        with FecTimer(LOADING, "Host data specification") as timer:
            if timer.skip_if_virtual_board():
                return
            return execute_application_data_specs()

    def _execute_tags_from_machine_report(self):
        """
        Run, times and logs the TagsFromMachineReport if requested
        :return:
        """
        with FecTimer(LOADING, "Tags from machine report") as timer:
            if timer.skip_if_virtual_board():
                return
            if timer.skip_if_cfg_false(
                    "Reports", "write_tag_allocation_reports"):
                return
            tags_from_machine_report()

    def _execute_load_tags(self):
        """
        Runs, times and logs the Tags Loader if required
        """
        # TODO why: if graph_changed or data_changed:
        with FecTimer(LOADING, "Tags Loader") as timer:
            if timer.skip_if_virtual_board():
                return
            tags_loader()

    def _do_extra_load_algorithms(self):
        """
        Runs, times and logs any extra load algorithms

        """
        pass

    def _report_memory_on_host(self):
        """
        Runs, times and logs MemoryMapOnHostReport is requested

        """
        with FecTimer(LOADING, "Memory report") as timer:
            if timer.skip_if_virtual_board():
                return
            if timer.skip_if_cfg_false(
                    "Reports", "write_memory_map_report"):
                return
            memory_map_on_host_report()

    def _report_memory_on_chip(self):
        """
        Runs, times and logs MemoryMapOnHostChipReport is requested

        """
        with FecTimer(LOADING, "Memory report") as timer:
            if timer.skip_if_virtual_board():
                return
            if timer.skip_if_cfg_false(
                    "Reports", "write_memory_map_report"):
                return

            memory_map_on_host_chip_report()

    # TODO consider different cfg flags
    def _report_compressed(self, compressed):
        """
        Runs, times and logs the compressor reports if requested

        :param compressed:
        :type compressed: MulticastRoutingTables or None
        """
        with FecTimer(LOADING, "Compressor report") as timer:
            if timer.skip_if_cfg_false(
                    "Reports", "write_routing_table_reports"):
                return
            if timer.skip_if_cfg_false(
                    "Reports", "write_routing_tables_from_machine_reports"):
                return

            if compressed is None:
                if timer.skip_if_virtual_board():
                    return
                compressed = read_routing_tables_from_machine()

            router_report_from_compressed_router_tables(compressed)

            generate_comparison_router_report(compressed)

<<<<<<< HEAD
            router_compressed_summary_report(compressed)
=======
            router_compressed_summary_report(
                compressed, self._ipaddress, self._machine)
>>>>>>> 4f94ee95

            routing_table_from_machine_report(compressed)

    def _report_fixed_routes(self):
        """
        Runs, times and logs the FixedRouteFromMachineReport is requested
        """
        with FecTimer(LOADING, "Fixed route report") as timer:
            if timer.skip_if_virtual_board():
                return
            if timer.skip_if_cfg_false(
                    "Machine", "enable_advanced_monitor_support"):
                return
            # TODO at the same time as LoadFixedRoutes?
            fixed_route_from_machine_report()

    def _execute_application_load_executables(self):
        """ algorithms needed for loading the binaries to the SpiNNaker machine

        :return:
        """
        with FecTimer(LOADING, "Load executable app images") as timer:
            if timer.skip_if_virtual_board():
                return
            load_app_images()

    def _do_load(self, graph_changed):
        """
        Runs, times and logs the load algotithms

        :param bool graph_changed: Flag to say the graph changed,
        """
        # set up timing
        load_timer = Timer()
        load_timer.start_timing()

        if graph_changed:
            self._execute_routing_setup()
            self._execute_graph_binary_gatherer()
        # loading_algorithms
        self._report_uncompressed_routing_table()
        compressor, pre_compress = self._compressor_name()
        self._execute_pre_compression(pre_compress)
        compressed = self._do_early_compression(compressor)
        if graph_changed or not self._has_ran:
            self._execute_load_fixed_routes()
        self._execute_system_data_specification()
        self._execute_load_system_executable_images()
        self._execute_load_tags()
        self._execute_application_data_specification()

        self._do_extra_load_algorithms()
        compressed = self._do_delayed_compression(compressor, compressed)
        self._execute_load_routing_tables(compressed)
        self._report_bit_field_compressor()

        # TODO Was master correct to run the report first?
        self._execute_tags_from_machine_report()
        if graph_changed:
            self._report_memory_on_host()
            self._report_memory_on_chip()
            self._report_compressed(compressed)
            self._report_fixed_routes()
        self._execute_application_load_executables()

        with ProvenanceWriter() as db:
            db.insert_category_timing(
                LOADING, load_timer.take_sample(),
                self._n_calls_to_run, self._n_loops)

    def _execute_sdram_usage_report_per_chip(self):
        # TODO why in do run
        with FecTimer(RUN_LOOP, "Sdram usage per chip report") as timer:
            if timer.skip_if_cfg_false(
                    "Reports", "write_sdram_usage_report_per_chip"):
                return
            sdram_usage_report_per_chip()

    def _execute_dsg_region_reloader(self):
        """
            Runs, times and logs the DSGRegionReloader if required

            Reload any parameters over the loaded data if we have already
            run and not using a virtual board and the data hasn't already
            been regenerated

        """
        if not self.has_ran:
            return
        with FecTimer(RUN_LOOP, "DSG region reloader") as timer:
            if timer.skip_if_virtual_board():
                return
            dsg_region_reloader()

    def _execute_graph_provenance_gatherer(self):
        """
        Runs, times and log the GraphProvenanceGatherer if requested

        """
        with FecTimer(RUN_LOOP, "Graph provenance gatherer") as timer:
            if timer.skip_if_cfg_false("Reports", "read_provenance_data"):
                return []
            graph_provenance_gatherer()

    def _execute_placements_provenance_gatherer(self):
        """
        Runs, times and log the PlacementsProvenanceGatherer if requested
        """
        with FecTimer(RUN_LOOP, "Placements provenance gatherer") as timer:
            if timer.skip_if_cfg_false("Reports", "read_provenance_data"):
                return []
            if timer.skip_if_virtual_board():
                return []
            # Also used in recover from error where is is not all placements
            placements_provenance_gatherer(self._data_writer.get_placements())

    def _execute_router_provenance_gatherer(self):
        """
        Runs, times and log the RouterProvenanceGatherer if requested
        """
        with FecTimer(RUN_LOOP, "Router provenance gatherer") as timer:
            if timer.skip_if_cfg_false("Reports", "read_provenance_data"):
                return []
            if timer.skip_if_virtual_board():
                return []
            router_provenance_gatherer(self._extra_monitor_to_chip_mapping)

    def _execute_profile_data_gatherer(self):
        """
        Runs, times and logs the ProfileDataGatherer if requested
        """
        with FecTimer(RUN_LOOP, "Profile data gatherer") as timer:
            if timer.skip_if_cfg_false("Reports", "read_provenance_data"):
                return
            if timer.skip_if_virtual_board():
                return
            profile_data_gatherer()

    def _do_read_provenance(self):
        """
        Runs, times and log the methods that gather provenance

        :rtype: list(ProvenanceDataItem)
        """
        self._execute_graph_provenance_gatherer()
        self._execute_placements_provenance_gatherer()
        self._execute_router_provenance_gatherer()
        self._execute_profile_data_gatherer()

    def _report_energy(self):
        """
        Runs, times and logs the energy report if requested

        """
        with FecTimer(RUN_LOOP, "Energy report") as timer:
            if timer.skip_if_cfg_false("Reports", "write_energy_report"):
                return []
            if timer.skip_if_virtual_board():
                return []

            # TODO runtime is None
            power_used = compute_energy_used(
                self._machine_allocation_controller)

            energy_provenance_reporter(power_used)

            # create energy reporter
            energy_reporter = EnergyReport()

            # run energy report
            energy_reporter.write_energy_report(power_used)

    def _do_provenance_reports(self):
        """
        Runs any reports based on provenance

        """
        pass

    def _execute_clear_io_buf(self):
        """
        Runs, times and logs the ChipIOBufClearer if required

        """
        if self._data_writer.get_current_run_timesteps() is None:
            return
        with FecTimer(RUN_LOOP, "Clear IO buffer") as timer:
            if timer.skip_if_virtual_board():
                return
            # TODO Why check empty_graph is always false??
            if timer.skip_if_cfg_false("Reports", "clear_iobuf_during_run"):
                return
            chip_io_buf_clearer()

    def _execute_runtime_update(self, n_sync_steps):
        """
        Runs, times and logs the runtime updater if required

        :param int n_sync_steps:
            The number of timesteps between synchronisations
        """
        with FecTimer(RUN_LOOP, "Runtime Update") as timer:
            if timer.skip_if_virtual_board():
                return
            if (ExecutableType.USES_SIMULATION_INTERFACE in
                    self._data_writer.get_executable_types()):
                chip_runtime_updater(n_sync_steps)
            else:
                timer.skip("No Simulation Interface used")

    def _execute_create_database_interface(self, run_time):
        """
        Runs, times and logs Database Interface Creater

        Sets the _database_file_path data object

        :param int run_time: the run duration in milliseconds.
        """
        with FecTimer(RUN_LOOP, "Create database interface"):
            # Used to used compressed routing tables if available on host
            # TODO consider not saving router tabes.
            self._data_writer.set_database_file_path(
                database_interface(run_time))

    def _execute_create_notifiaction_protocol(self):
        """
        Runs, times and logs the creation of the Notification Protocol

        Sets the notification_interface data object
        """
        with FecTimer(RUN_LOOP, "Create notification protocol"):
            self._notification_interface = create_notification_protocol(
                self._database_socket_addresses)

    def _execute_runner(self, n_sync_steps, run_time):
        """
        Runs, times and logs the ApplicationRunner

        :param int n_sync_steps:
            The number of timesteps between synchronisations
        :param int run_time: the run duration in milliseconds.
        :return:
        """
        with FecTimer(RUN_LOOP, APPLICATION_RUNNER) as timer:
            if timer.skip_if_virtual_board():
                return
            # Don't timeout if a stepped mode is in operation
            if n_sync_steps:
                time_threshold = None
            else:
                time_threshold = get_config_int(
                    "Machine", "post_simulation_overrun_before_error")
            application_runner(
                self._notification_interface, run_time, time_threshold)

    def _execute_extract_iobuff(self):
        """
        Runs, times and logs the ChipIOBufExtractor if required
        """
        with FecTimer(RUN_LOOP, "Extract IO buff") as timer:
            if timer.skip_if_virtual_board():
                return
            if timer.skip_if_cfg_false(
                    "Reports", "extract_iobuf"):
                return
            # ErrorMessages, WarnMessages output ignored as never used!
            chip_io_buf_extractor()

    def _execute_buffer_extractor(self):
        """
        Runs, times and logs the BufferExtractor if required
        """
        with FecTimer(RUN_LOOP, "Buffer extractor") as timer:
            if timer.skip_if_virtual_board():
                return
            buffer_extractor()

    def _do_extract_from_machine(self):
        """
        Runs, times and logs the steps to extract data from the machine

        :param run_time: the run duration in milliseconds.
        :type run_time: int or None
        """
        self._execute_extract_iobuff()
        self._execute_buffer_extractor()
        self._execute_clear_io_buf()

        # FinaliseTimingData never needed as just pushed self._ to inputs
        self._do_read_provenance()
        with ProvenanceWriter() as db:
            db.insert_category_timing(
                RUN_LOOP, self._run_timer.take_sample(),
                self._n_calls_to_run, self._n_loops)
        self._report_energy()
        self._do_provenance_reports()

    def __do_run(self, n_machine_time_steps, graph_changed, n_sync_steps):
        """
        Runs, times and logs the do run steps.

        :param n_machine_time_steps: Number of timesteps run
        :type n_machine_time_steps: int or None
        :param int n_sync_steps:
            The number of timesteps between synchronisations
        :param bool graph_changed: Flag to say the graph changed,
        """
        # TODO virtual board
        self._run_timer = Timer()
        self._run_timer.start_timing()
        run_time = None
        if n_machine_time_steps is not None:
            run_time = (n_machine_time_steps *
                        self._data_writer.get_simulation_time_step_ms())
        self._data_writer.increment_current_run_timesteps(
            n_machine_time_steps)

        self._execute_sdram_usage_report_per_chip()
        if not self._has_ran or graph_changed:
            self._execute_create_database_interface(run_time)
        self._execute_create_notifiaction_protocol()
        if self._has_ran and not graph_changed:
            self._execute_dsg_region_reloader()
        self._execute_runtime_update(n_sync_steps)
        self._execute_runner(n_sync_steps, run_time)
        if n_machine_time_steps is not None or self._run_until_complete:
            self._do_extract_from_machine()
        self._has_reset_last = False
        self._has_ran = True
        # reset at the end of each do_run cycle

    def _do_run(self, n_machine_time_steps, graph_changed, n_sync_steps):
        """
        Runs, times and logs the do run steps.

        :param n_machine_time_steps: Number of timesteps run
        :type n_machine_time_steps: int or None
        :param int n_sync_steps:
            The number of timesteps between synchronisations
        :param bool graph_changed: Flag to say the graph changed,
        """
        try:
            self.__do_run(
                n_machine_time_steps, graph_changed, n_sync_steps)
        except KeyboardInterrupt:
            logger.error("User has aborted the simulation")
            self._shutdown()
            sys.exit(1)
        except Exception as run_e:
            self._recover_from_error(run_e)

            # if in debug mode, do not shut down machine
            if get_config_str("Mode", "mode") != "Debug":
                try:
                    self.stop(clear_routing_tables=False, clear_tags=False)
                except Exception as stop_e:
                    logger.exception(f"Error {stop_e} when attempting to stop")

            # reraise exception
            raise run_e

    def _recover_from_error(self, exception):
        """
        :param Exception exception:
        """
        try:
            self.__recover_from_error(exception)
        except Exception as rec_e:
            logger.exception(
                f"Error {rec_e} when attempting to recover from error")

    def __recover_from_error(self, exception):
        """
        :param Exception exception:
        """
        # if exception has an exception, print to system
        logger.error("An error has occurred during simulation")
        # Print the detail including the traceback
        logger.error(exception)

        logger.info("\n\nAttempting to extract data\n\n")

        # Extract router provenance
        try:
            router_provenance_gatherer(
                extra_monitor_vertices=self._extra_monitor_to_chip_mapping)
        except Exception:
            logger.exception("Error reading router provenance")

        # Find the cores that are not in an expected state
        unsuccessful_cores = CPUInfos()
        if isinstance(exception, SpiNNManCoresNotInStateException):
            unsuccessful_cores = exception.failed_core_states()

        # If there are no cores in a bad state, find those not yet in
        # their finished state
        if not unsuccessful_cores:
            transceiver = self._data_writer.get_transceiver()
            for executable_type, core_subsets in \
                    self._data_writer.get_executable_types().items():
                failed_cores = transceiver.get_cores_not_in_state(
                    core_subsets, executable_type.end_state)
                for (x, y, p) in failed_cores:
                    unsuccessful_cores.add_processor(
                        x, y, p, failed_cores.get_cpu_info(x, y, p))

        # Print the details of error cores
        for (x, y, p), core_info in unsuccessful_cores.items():
            state = core_info.state
            rte_state = ""
            if state == CPUState.RUN_TIME_EXCEPTION:
                rte_state = " ({})".format(core_info.run_time_error.name)
            logger.error("{}, {}, {}: {}{} {}".format(
                x, y, p, state.name, rte_state, core_info.application_name))
            if core_info.state == CPUState.RUN_TIME_EXCEPTION:
                logger.error(
                    "r0=0x{:08X} r1=0x{:08X} r2=0x{:08X} r3=0x{:08X}".format(
                        core_info.registers[0], core_info.registers[1],
                        core_info.registers[2], core_info.registers[3]))
                logger.error(
                    "r4=0x{:08X} r5=0x{:08X} r6=0x{:08X} r7=0x{:08X}".format(
                        core_info.registers[4], core_info.registers[5],
                        core_info.registers[6], core_info.registers[7]))
                logger.error("PSR=0x{:08X} SR=0x{:08X} LR=0x{:08X}".format(
                    core_info.processor_state_register,
                    core_info.stack_pointer, core_info.link_register))

        # Find the cores that are not in RTE i.e. that can still be read
        non_rte_cores = [
            (x, y, p)
            for (x, y, p), core_info in unsuccessful_cores.items()
            if (core_info.state != CPUState.RUN_TIME_EXCEPTION and
                core_info.state != CPUState.WATCHDOG)]

        # If there are any cores that are not in RTE, extract data from them
        if (non_rte_cores and
                ExecutableType.USES_SIMULATION_INTERFACE in
                self._data_writer.get_executable_types()):
            non_rte_core_subsets = CoreSubsets()
            for (x, y, p) in non_rte_cores:
                non_rte_core_subsets.add_processor(x, y, p)

            # Attempt to force the cores to write provenance and exit
            try:
                chip_provenance_updater(non_rte_core_subsets)
            except Exception:
                logger.exception("Could not update provenance on chip")

            # Extract any written provenance data
            try:
                transceiver = self._data_writer.get_transceiver()
                finished_cores = transceiver.get_cores_in_state(
                    non_rte_core_subsets, CPUState.FINISHED)
                finished_placements = Placements()
                placements = self._data_writer.get_placements()
                for (x, y, p) in finished_cores:
                    finished_placements.add_placement(
                        placements.get_placement_on_processor(x, y, p))
                placements_provenance_gatherer(finished_placements)
            except Exception as pro_e:
                logger.exception(f"Could not read provenance due to {pro_e}")

        # Read IOBUF where possible (that should be everywhere)
        iobuf = IOBufExtractor()
        try:
            errors, warnings = iobuf.extract_iobuf()
        except Exception:
            logger.exception("Could not get iobuf")
            errors, warnings = [], []

        # Print the IOBUFs
        self._print_iobuf(errors, warnings)

    @staticmethod
    def _print_iobuf(errors, warnings):
        """
        :param list(str) errors:
        :param list(str) warnings:
        """
        for warning in warnings:
            logger.warning(warning)
        for error in errors:
            logger.error(error)

    def reset(self):
        """ Code that puts the simulation back at time zero
        """

        logger.info("Resetting")

        # rewind the buffers from the buffer manager, to start at the beginning
        # of the simulation again and clear buffered out
        if self._data_writer.has_buffer_manager():
            self._data_writer.get_buffer_manager().reset()

        # sets the reset last flag to true, so that when run occurs, the tools
        # know to update the vertices which need to know a reset has occurred
        self._has_reset_last = True

        self._data_writer.soft_reset()

        # User must assume on reset any previous machine (info) is dead
        self._user_accessed_machine = False
        assert (not self._user_accessed_machine)

        # Reset the graph off the machine, to set things to time 0
        self.__reset_graph_elements()

    def _detect_if_graph_has_changed(self):
        """ Iterates though the original graphs looking for changes.

        :param bool reset_flags:
        :return: mapping_changed, data_changed
        :rtype: tuple(bool, bool)
        """
        changed = False
        data_changed = False
        if self._vertices_or_edges_added:
            self._vertices_or_edges_added = False
            # Set changed - note that we can't return yet as we still have to
            # mark vertices as not changed, otherwise they will keep reporting
            # that they have changed when they haven't
            changed = True

        if self._has_reset_last and self._user_accessed_machine:
            changed = True

        # if application graph is filled, check their changes
        if self._data_writer.get_graph().n_vertices:
            for vertex in self._data_writer.get_graph().vertices:
                if isinstance(vertex, AbstractChangableAfterRun):
                    if vertex.requires_mapping:
                        changed = True
                    if vertex.requires_data_generation:
                        data_changed = True
                    vertex.mark_no_changes()
            for partition in \
                    self._data_writer.get_graph().outgoing_edge_partitions:
                for edge in partition.edges:
                    if isinstance(edge, AbstractChangableAfterRun):
                        if edge.requires_mapping:
                            changed = True
                        if edge.requires_data_generation:
                            data_changed = True
                        edge.mark_no_changes()

        # if no application, but a machine graph, check for changes there
        elif self._data_writer.get_machine_graph().n_vertices:
            machine_graph = self._data_writer.get_machine_graph()
            for machine_vertex in machine_graph.vertices:
                if isinstance(machine_vertex, AbstractChangableAfterRun):
                    if machine_vertex.requires_mapping:
                        changed = True
                    if machine_vertex.requires_data_generation:
                        data_changed = True
                    machine_vertex.mark_no_changes()
            for partition in machine_graph.outgoing_edge_partitions:
                for machine_edge in partition.edges:
                    if isinstance(machine_edge, AbstractChangableAfterRun):
                        if machine_edge.requires_mapping:
                            changed = True
                        if machine_edge.requires_data_generation:
                            data_changed = True
                        machine_edge.mark_no_changes()
        return changed, data_changed

    @property
    def has_ran(self):
        """ Whether the simulation has executed anything at all.

        :rtype: bool
        """
        return self._has_ran

    @property
    def machine(self):
        """ The python machine description object.

         :rtype: ~spinn_machine.Machine
         """
        self._get_machine()
        return self._data_writer.get_machine()

    @property
    def n_calls_to_run(self):
        """
        The number for this or the next end_user call to run

        :rtype: int
        """
        return self._n_calls_to_run

    @property
    def n_loops(self):
        """
        The number for this or the net loop within an end_user run

        :rtype: int or None
        """
        return self._n_loops

    def __repr__(self):
        if self._data_writer.has_ipaddress():
            return f"general front end instance for machine " \
                   f"{self._data_writer.get_ipaddress()}"
        else:
            return "general front end instance no machine set"

    def add_application_vertex(self, vertex):
        """
        :param ~pacman.model.graphs.application.ApplicationVertex vertex:
            the vertex to add to the graph
        :raises ConfigurationException: when both graphs contain vertices
        :raises PacmanConfigurationException:
            If there is an attempt to add the same vertex more than once
        """
        if self._data_writer.get_machine_graph().n_vertices:
            raise ConfigurationException(
                "Cannot add vertices to both the machine and application"
                " graphs")
        self._data_writer.get_graph().add_vertex(vertex)
        self._vertices_or_edges_added = True

    def add_machine_vertex(self, vertex):
        """
        :param ~pacman.model.graphs.machine.MachineVertex vertex:
            the vertex to add to the graph
        :raises ConfigurationException: when both graphs contain vertices
        :raises PacmanConfigurationException:
            If there is an attempt to add the same vertex more than once
        """
        # check that there's no application vertices added so far
        if self._data_writer.get_graph().n_vertices:
            raise ConfigurationException(
                "Cannot add vertices to both the machine and application"
                " graphs")
        self._data_writer.get_machine_graph().add_vertex(vertex)
        self._vertices_or_edges_added = True

    def add_application_edge(self, edge_to_add, partition_identifier):
        """
        :param ~pacman.model.graphs.application.ApplicationEdge edge_to_add:
            the edge to add to the graph
        :param str partition_identifier:
            the partition identifier for the outgoing edge partition
        """
        self._data_writer.get_graph().add_edge(
            edge_to_add, partition_identifier)
        self._vertices_or_edges_added = True

    def add_machine_edge(self, edge, partition_id):
        """
        :param ~pacman.model.graphs.machine.MachineEdge edge:
            the edge to add to the graph
        :param str partition_id:
            the partition identifier for the outgoing edge partition
        """
        self._data_writer.get_machine_graph().add_edge(edge, partition_id)
        self._vertices_or_edges_added = True

    def _shutdown(
            self, clear_routing_tables=None, clear_tags=None):
        """
        :param bool turn_off_machine:
        :param bool clear_routing_tables:
        :param bool clear_tags:

        """
        self._status = Simulator_Status.SHUTDOWN

        if clear_routing_tables is None:
            clear_routing_tables = get_config_bool(
                "Machine", "clear_routing_tables")

        if clear_tags is None:
            clear_tags = get_config_bool("Machine", "clear_tags")

        # if stopping on machine, clear IP tags and routing table
        self.__clear(clear_tags, clear_routing_tables)

        # Fully stop the application
        self.__stop_app()

        # stop the transceiver and allocation controller
        self._data_writer.clear_transceiver()
        self.__close_allocation_controller()

        try:
            if self._notification_interface:
                self._notification_interface.close()
                self._notification_interface = None
        except Exception:
            logger.exception(
                "Error when closing Notifications")

    def __clear(self, clear_tags, clear_routing_tables):
        """
        :param bool clear_tags:
        :param bool clear_routing_tables:
        """
        if not self._data_writer.has_transceiver():
            return
        transceiver = self._data_writer.get_transceiver()

        if clear_tags:
            for ip_tag in self._data_writer.get_tags().ip_tags:
                transceiver.clear_ip_tag(
                    ip_tag.tag, board_address=ip_tag.board_address)
            for reverse_ip_tag in self._data_writer.get_tags().reverse_ip_tags:
                transceiver.clear_ip_tag(
                    reverse_ip_tag.tag,
                    board_address=reverse_ip_tag.board_address)

        # if clearing routing table entries, clear
        machine = self._data_writer.get_machine()
        if clear_routing_tables:
            for router_table in self._data_writer.get_uncompressed():
                if not machine.get_chip_at(
                        router_table.x, router_table.y).virtual:
                    transceiver.clear_multicast_routes(
                        router_table.x, router_table.y)

    def __stop_app(self):
        if self._data_writer.has_transceiver():
            transceiver = self._data_writer.get_transceiver()
            transceiver.stop_application(self._data_writer.get_app_id())
            self._data_writer.clear_app_id()

    def __close_allocation_controller(self):
        if self._machine_allocation_controller is not None:
            self._machine_allocation_controller.close()
            self._machine_allocation_controller = None

    def stop(self, clear_routing_tables=None, clear_tags=None):
        """
        End running of the simulation.

        :param bool clear_routing_tables: informs the tool chain if it
            should turn off the clearing of the routing tables
        :param bool clear_tags: informs the tool chain if it should clear the
            tags off the machine at stop
        """
        self._data_writer.stopping()
        try:
            self._stop(clear_routing_tables, clear_tags)
        finally:
            self._data_writer.shut_down()

    def _stop(self, turn_off_machine=None,  # pylint: disable=arguments-differ
              clear_routing_tables=None, clear_tags=None):
        """
        End running of the simulation.

        :param bool turn_off_machine:
            decides if the machine should be powered down after running the
            execution. Note that this powers down all boards connected to the
            BMP connections given to the transceiver
        :param bool clear_routing_tables: informs the tool chain if it
            should turn off the clearing of the routing tables
        :param bool clear_tags: informs the tool chain if it should clear the
            tags off the machine at stop
        """
        if self._status in [Simulator_Status.SHUTDOWN]:
            raise ConfigurationException("Simulator has already been shutdown")
        self._status = Simulator_Status.SHUTDOWN

        # Keep track of any exception to be re-raised
        exn = None

        # If we have run forever, stop the binaries

        if (self._has_ran
                and self._data_writer.get_current_run_timesteps() is None
                and not get_config_bool("Machine", "virtual_board")
                and not self._run_until_complete):
            try:
                self._do_stop_workflow()
            except Exception as e:
                exn = e
                self._recover_from_error(e)

        # shut down the machine properly
        self._shutdown(clear_routing_tables, clear_tags)

        if exn is not None:
            self.write_errored_file()
            raise exn  # pylint: disable=raising-bad-type
        self.write_finished_file()

    def _execute_application_finisher(self):
        with FecTimer(RUN_LOOP, "Application finisher"):
            application_finisher()

    def _do_stop_workflow(self):
        """
        :rtype: ~.PACMANAlgorithmExecutor
        """
        self._execute_application_finisher()
        self._do_extract_from_machine()

    def add_socket_address(self, socket_address):
        """ Add the address of a socket used in the run notification protocol.

        :param ~spinn_utilities.socket_address.SocketAddress socket_address:
            The address of the database socket
        """
        self._database_socket_addresses.add(socket_address)

    @property
    def has_reset_last(self):
        return self._has_reset_last

    @property
    def get_number_of_available_cores_on_machine(self):
        """ The number of available cores on the machine after taking\
            into account preallocated resources.

        :return: number of available cores
        :rtype: int
        """
        self._get_machine()
        machine = self._data_writer.get_machine()
        # get cores of machine
        cores = machine.total_available_user_cores
        take_into_account_chip_power_monitor = get_config_bool(
            "Reports", "write_energy_report")
        if take_into_account_chip_power_monitor:
            cores -= machine.n_chips
        take_into_account_extra_monitor_cores = (get_config_bool(
            "Machine", "enable_advanced_monitor_support") or
                get_config_bool("Machine", "enable_reinjection"))
        if take_into_account_extra_monitor_cores:
            cores -= machine.n_chips
            cores -= len(machine.ethernet_connected_chips)
        return cores

    def stop_run(self):
        """ Request that the current infinite run stop.

        .. note::
            This will need to be called from another thread as the infinite \
            run call is blocking.
        """
        if self._status is not Simulator_Status.IN_RUN:
            return
        with self._state_condition:
            self._status = Simulator_Status.STOP_REQUESTED
            self._state_condition.notify_all()

    def continue_simulation(self):
        """ Continue a simulation that has been started in stepped mode
        """
        sync_signal = self._data_writer.get_next_sync_signal()
        transceiver = self._data_writer.get_transceiver()
        transceiver.send_signal(self._data_writer.get_app_id(), sync_signal)

    @staticmethod
    def __reset_object(obj):
        # Reset an object if appropriate
        if isinstance(obj, AbstractCanReset):
            obj.reset_to_first_timestep()

    def __reset_graph_elements(self):
        # Reset any object that can reset
        if self._data_writer.get_graph().n_vertices:
            for vertex in self._data_writer.get_graph().vertices:
                self.__reset_object(vertex)
            for p in self._data_writer.get_graph().outgoing_edge_partitions:
                for edge in p.edges:
                    self.__reset_object(edge)
        elif self._data_writer.get_machine_graph().n_vertices:
            for machine_vertex in \
                    self._data_writer.get_machine_graph().vertices:
                self.__reset_object(machine_vertex)
            for p in self._data_writer.get_machine_graph()\
                    .outgoing_edge_partitions:
                for machine_edge in p.edges:
                    self.__reset_object(machine_edge)<|MERGE_RESOLUTION|>--- conflicted
+++ resolved
@@ -2147,12 +2147,7 @@
 
             generate_comparison_router_report(compressed)
 
-<<<<<<< HEAD
             router_compressed_summary_report(compressed)
-=======
-            router_compressed_summary_report(
-                compressed, self._ipaddress, self._machine)
->>>>>>> 4f94ee95
 
             routing_table_from_machine_report(compressed)
 
@@ -2278,7 +2273,7 @@
                 return []
             if timer.skip_if_virtual_board():
                 return []
-            router_provenance_gatherer(self._extra_monitor_to_chip_mapping)
+            router_provenance_gatherer()
 
     def _execute_profile_data_gatherer(self):
         """
@@ -2537,8 +2532,7 @@
 
         # Extract router provenance
         try:
-            router_provenance_gatherer(
-                extra_monitor_vertices=self._extra_monitor_to_chip_mapping)
+            router_provenance_gatherer()
         except Exception:
             logger.exception("Error reading router provenance")
 
