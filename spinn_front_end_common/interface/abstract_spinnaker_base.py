# Copyright (c) 2017-2019 The University of Manchester
#
# This program is free software: you can redistribute it and/or modify
# it under the terms of the GNU General Public License as published by
# the Free Software Foundation, either version 3 of the License, or
# (at your option) any later version.
#
# This program is distributed in the hope that it will be useful,
# but WITHOUT ANY WARRANTY; without even the implied warranty of
# MERCHANTABILITY or FITNESS FOR A PARTICULAR PURPOSE.  See the
# GNU General Public License for more details.
#
# You should have received a copy of the GNU General Public License
# along with this program.  If not, see <http://www.gnu.org/licenses/>.

"""
main interface for the SpiNNaker tools
"""
from __future__ import division
from collections import defaultdict
import logging
import math
import signal
import sys
import time
import threading
from threading import Condition
from six import iteritems, reraise
from numpy import __version__ as numpy_version
from spinn_utilities.timer import Timer
from spinn_utilities.log import FormatAdapter
from spinn_utilities.overrides import overrides
from spinn_utilities import __version__ as spinn_utils_version
from spinn_machine import CoreSubsets
from spinn_machine import __version__ as spinn_machine_version
from spinn_machine.ignores import IgnoreChip, IgnoreCore, IgnoreLink
from spinnman.model.enums.cpu_state import CPUState
from spinnman import __version__ as spinnman_version
from spinnman.exceptions import SpiNNManCoresNotInStateException
from spinnman.model.cpu_infos import CPUInfos
from spinn_storage_handlers import __version__ as spinn_storage_version
from data_specification import __version__ as data_spec_version
from spalloc import __version__ as spalloc_version
from pacman.model.placements import Placements
from pacman.executor import PACMANAlgorithmExecutor
from pacman.exceptions import PacmanAlgorithmFailedToCompleteException
from pacman.model.graphs.application import (
    ApplicationGraph, ApplicationEdge, ApplicationVertex)
from pacman.model.graphs.machine import MachineGraph, MachineVertex
from pacman.model.resources import (PreAllocatedResourceContainer)
from pacman import __version__ as pacman_version
from spinn_front_end_common.abstract_models import (
    AbstractSendMeMulticastCommandsVertex,
    AbstractVertexWithEdgeToDependentVertices, AbstractChangableAfterRun,
    AbstractCanReset)
from spinn_front_end_common.utilities import (
    globals_variables, SimulatorInterface)
from spinn_front_end_common.utilities.constants import (
    MICRO_TO_MILLISECOND_CONVERSION)
from spinn_front_end_common.utilities.exceptions import ConfigurationException
from spinn_front_end_common.utilities.function_list import (
    get_front_end_common_pacman_xml_paths)
from spinn_front_end_common.utilities.helpful_functions import (
    convert_time_diff_to_total_milliseconds)
from spinn_front_end_common.utilities.report_functions import EnergyReport
from spinn_front_end_common.utilities.utility_objs import (
    ExecutableType, ProvenanceDataItem)
from spinn_front_end_common.utility_models import (
    CommandSender, CommandSenderMachineVertex,
    DataSpeedUpPacketGatherMachineVertex)
from spinn_front_end_common.interface.java_caller import JavaCaller
from spinn_front_end_common.interface.config_handler import ConfigHandler
from spinn_front_end_common.interface.provenance import (
    PacmanProvenanceExtractor)
from spinn_front_end_common.interface.simulator_state import Simulator_State
from spinn_front_end_common.interface.interface_functions import (
    ProvenanceJSONWriter, ProvenanceSQLWriter, ProvenanceXMLWriter,
    ChipProvenanceUpdater,  PlacementsProvenanceGatherer,
    RouterProvenanceGatherer, ChipIOBufExtractor)
from spinn_front_end_common import __version__ as fec_version
try:
    from scipy import __version__ as scipy_version
except ImportError:
    scipy_version = "scipy not installed"

logger = FormatAdapter(logging.getLogger(__name__))

#: Number of cores to be used when using a Virtual Machine and not specified
DEFAULT_N_VIRTUAL_CORES = 16

#: The minimum time a board is kept in the off state, in seconds
MINIMUM_OFF_STATE_TIME = 20

# 0-15 are reserved for system use (per lplana)
ALANS_DEFAULT_RANDOM_APP_ID = 16

# Number of provenace items before auto changes to sql format
PROVENANCE_TYPE_CUTOFF = 20000


class AbstractSpinnakerBase(ConfigHandler, SimulatorInterface):
    """ Main interface into the tools logic flow.
    """
    # pylint: disable=broad-except

    __slots__ = [
        # the object that contains a set of file paths, which should encompass
        # all locations where binaries are for this simulation.
        "_executable_finder",

        # the number of chips required for this simulation to run, mainly tied
        # to the spalloc system
        "_n_chips_required",

        # the number of boards required for this simulation to run, mainly tied
        # to the spalloc system
        "_n_boards_required",

        # The IP-address of the SpiNNaker machine
        "_hostname",

        # the ip_address of the spalloc server
        "_spalloc_server",

        # the URL for the HBP platform interface
        "_remote_spinnaker_url",

        # the algorithm used for allocating machines from the HBP platform
        #  interface
        "_machine_allocation_controller",

        # the human readable label for the application graph.
        "_graph_label",

        # the pacman application graph, used to hold vertices which need to be
        # split to core sizes
        "_application_graph",

        # the end user application graph, used to hold vertices which need to
        # be split to core sizes
        "_original_application_graph",

        # the pacman machine graph, used to hold vertices which represent cores
        "_machine_graph",

        # the end user pacman machine graph, used to hold vertices which
        # represent cores.
        "_original_machine_graph",

        # boolean for empty graphs
        "_empty_graphs",

        # The holder for where machine graph vertices are placed.
        "_placements",

        # The holder for the routing table entries for all used routers in this
        # simulation
        "_router_tables",

        # the holder for the keys used by the machine vertices for
        # communication
        "_routing_infos",

        # the holder for the fixed routes generated, if there are any
        "_fixed_routes",

        # The holder for the IP tags and reverse IP tags used by the simulation
        "_tags",

        # The python representation of the SpiNNaker machine that this
        # simulation is going to run on
        "_machine",

        # The SpiNNMan interface instance.
        "_txrx",

        # The manager of streaming buffered data in and out of the SpiNNaker
        # machine
        "_buffer_manager",

        # Handler for keep all the calls to Java in a single space.
        # May be null is configs request not to use Java
        "_java_caller",

        #
        "_ip_address",

        #
        "_machine_outputs",

        #
        "_machine_tokens",

        #
        "_mapping_outputs",

        #
        "_mapping_tokens",

        #
        "_load_outputs",

        #
        "_load_tokens",

        #
        "_last_run_outputs",

        #
        "_last_run_tokens",

        #
        "_pacman_provenance",

        #
        "_xml_paths",

        #
        "_extra_mapping_algorithms",

        #
        "_extra_mapping_inputs",

        #
        "_extra_inputs",

        #
        "_extra_pre_run_algorithms",

        #
        "_extra_post_run_algorithms",

        #
        "_extra_load_algorithms",

        #
        "_dsg_algorithm",

        #
        "_none_labelled_edge_count",

        #
        "_database_socket_addresses",

        #
        "_database_interface",

        #
        "_create_database",

        #
        "_has_ran",

        #
        "_state",

        #
        "_state_condition",

        #
        "_has_reset_last",

        #
        "_current_run_timesteps",

        #
        "_no_sync_changes",

        #
        "_max_run_time_steps",

        #
        "_no_machine_time_steps",

        # The lowest values auto pause resume may use as steps
        "_minimum_auto_time_steps",

        # Set when run_until_complete is specified by the user
        "_run_until_complete",

        #
        "_app_id",

        #
        "_do_timings",

        #
        "_print_timings",

        #
        "_provenance_format",

        #
        "_raise_keyboard_interrupt",

        #
        "_n_calls_to_run",

        #
        "_command_sender",

        # iobuf cores
        "_cores_to_read_iobuf",

        #
        "_all_provenance_items",

        #
        "_executable_types",

        # mapping between parameters and the vertices which need to talk to
        # them
        "_live_packet_recorder_params",

        # place holder for checking the vertices being added to the recorders
        # tracker are all of the same vertex type.
        "_live_packet_recorders_associated_vertex_type",

        # the time the process takes to do mapping
        "_mapping_time",

        # the time the process takes to do load
        "_load_time",

        # the time takes to execute the simulation
        "_execute_time",
        # the timer used to log the execute time
        "_run_timer",

        # time takes to do data generation
        "_dsg_time",

        # time taken by the front end extracting things
        "_extraction_time",

        # power save mode. time board turned off or None if not turned off
        "_machine_is_turned_off",

        # Version information from the front end
        "_front_end_versions",

        "_last_except_hook",

        "_vertices_or_edges_added",

        # Version provenance
        "_version_provenance"
    ]

    def __init__(
            self, configfile, executable_finder, graph_label=None,
            database_socket_addresses=None, extra_algorithm_xml_paths=None,
            n_chips_required=None, n_boards_required=None,
            default_config_paths=None,
            validation_cfg=None, front_end_versions=None):
        """
        :param str configfile: What the configuration file is called
        :param ~spinn_utilities.executable_finder.ExecutableFinder \
                executable_finder:
            How to find APLX files to deploy to SpiNNaker
        :param str graph_label: A label for the overall application graph
        :param iterable(~spinn_utilities.socket_address.SocketAddress) \
                database_socket_addresses:
            How to talk to notification databases
        :param iterable(str) extra_algorithm_xml_paths:
            Where to load definitions of extra algorithms from
        :param int n_chips_required:
            Overrides the number of chips to allocate from spalloc
        :param int n_boards_required:
            Overrides the number of boards to allocate from spalloc
        :param list(str) default_config_paths:
            Directories to load configurations from
        :param str validation_cfg: How to validate configuration files
        :param list(tuple(str,str)) front_end_versions:
<<<<<<< HEAD
            information about what software is in use
=======
            Information about what software is in use
>>>>>>> b86add09
        """
        # pylint: disable=too-many-arguments
        ConfigHandler.__init__(
            self, configfile, default_config_paths, validation_cfg)

        # timings
        self._mapping_time = 0.0
        self._load_time = 0.0
        self._execute_time = 0.0
        self._dsg_time = 0.0
        self._extraction_time = 0.0

        self._executable_finder = executable_finder

        # output locations of binaries to be searched for end user info
        logger.info(
            "Will search these locations for binaries: {}",
            self._executable_finder.binary_paths)

        if n_chips_required is None or n_boards_required is None:
            self._n_chips_required = n_chips_required
            self._n_boards_required = n_boards_required
        else:
            raise ConfigurationException(
                "Please use at most one of n_chips_required or "
                "n_boards_required")
        self._hostname = None
        self._spalloc_server = None
        self._remote_spinnaker_url = None
        self._machine_allocation_controller = None

        # command sender vertex
        self._command_sender = None

        # store for Live Packet Gatherers
        self._live_packet_recorder_params = defaultdict(list)
        self._live_packet_recorders_associated_vertex_type = None

        # update graph label if needed
        if graph_label is None:
            self._graph_label = "Application_graph"
        else:
            self._graph_label = graph_label

        # pacman objects
        self._original_application_graph = ApplicationGraph(
            label=self._graph_label)
        self._original_machine_graph = MachineGraph(
            label=self._graph_label,
            application_graph=self._original_application_graph)
        self._empty_graphs = False

        self._placements = None
        self._router_tables = None
        self._routing_infos = None
        self._fixed_routes = None
        self._application_graph = None
        self._machine_graph = None
        self._tags = None
        self._machine = None
        self._txrx = None
        self._buffer_manager = None
        self._java_caller = None
        self._ip_address = None
        self._executable_types = None

        # pacman executor objects
        self._machine_outputs = None
        self._machine_tokens = None
        self._mapping_outputs = None
        self._mapping_tokens = None
        self._load_outputs = None
        self._load_tokens = None
        self._last_run_outputs = dict()
        self._last_run_tokens = dict()
        self._pacman_provenance = PacmanProvenanceExtractor()
        self._all_provenance_items = list()
        self._version_provenance = list()
        self._xml_paths = self._create_xml_paths(extra_algorithm_xml_paths)

        # extra algorithms and inputs for runs, should disappear in future
        #  releases
        self._extra_mapping_algorithms = list()
        self._extra_mapping_inputs = dict()
        self._extra_inputs = dict()
        self._extra_pre_run_algorithms = list()
        self._extra_post_run_algorithms = list()
        self._extra_load_algorithms = list()

        self._dsg_algorithm = "GraphDataSpecificationWriter"

        # vertex label safety (used by reports mainly)
        self._none_labelled_edge_count = 0

        # database objects
        self._database_socket_addresses = set()
        if database_socket_addresses is not None:
            self._database_socket_addresses.update(database_socket_addresses)
        self._database_interface = None
        self._create_database = None

        # holder for timing and running related values
        self._run_until_complete = False
        self._has_ran = False
        self._state = Simulator_State.INIT
        self._state_condition = Condition()
        self._has_reset_last = False
        self._n_calls_to_run = 1
        self._current_run_timesteps = 0
        self._no_sync_changes = 0
        self._max_run_time_steps = None
        self._no_machine_time_steps = None
        self._minimum_auto_time_steps = self._config.getint(
                "Buffers", "minimum_auto_time_steps")

        self._app_id = self._read_config_int("Machine", "app_id")

        # folders
        self._pacman_executor_provenance_path = None
        self._set_up_output_folders(self._n_calls_to_run)

        # timing provenance elements
        self._do_timings = self._config.getboolean(
            "Reports", "write_algorithm_timings")
        self._print_timings = self._config.getboolean(
            "Reports", "display_algorithm_timings")
        self._provenance_format = self._config.get(
            "Reports", "provenance_format")
        if self._provenance_format not in ["xml", "json", "sql", "auto"]:
            raise Exception("Unknown provenance format: {}".format(
                self._provenance_format))

        # Setup for signal handling
        self._raise_keyboard_interrupt = False

        # By default board is kept on once started later
        self._machine_is_turned_off = None

        globals_variables.set_simulator(self)

        # Front End version information
        self._front_end_versions = front_end_versions

        self._last_except_hook = sys.excepthook
        self._vertices_or_edges_added = False

    def set_n_boards_required(self, n_boards_required):
        """ Sets the machine requirements.
<<<<<<< HEAD

        .. warning::

            This method should not be called after the machine
            requirements have be computed based on the graph.

=======

        .. warning::

            This method should not be called after the machine
            requirements have be computed based on the graph.

>>>>>>> b86add09
        :param int n_boards_required: The number of boards required
        :raises: ConfigurationException
            If any machine requirements have already been set
        """
        # Catch the unchanged case including leaving it None
        if n_boards_required == self._n_boards_required:
            return
        if self._n_boards_required is not None:
            raise ConfigurationException(
                "Illegal attempt to change previously set value.")
        if self._n_chips_required is not None:
            raise ConfigurationException(
                "Clash with n_chips_required.")
        self._n_boards_required = n_boards_required

    def update_extra_mapping_inputs(self, extra_mapping_inputs):
        """ Supply extra inputs to the mapping algorithms. Mappings are from\
            known names (the logical type names) to the values to bind to them.

        :param dict(str,any) extra_inputs: The additional inputs to provide
        """
        if self.has_ran:
            raise ConfigurationException(
                "Changing mapping inputs is not supported after run")
        if extra_mapping_inputs is not None:
            self._extra_mapping_inputs.update(extra_mapping_inputs)

    def update_extra_inputs(self, extra_inputs):
        """ Supply extra inputs to the runtime algorithms. Mappings are from\
            known names (the logical type names) to the values to bind to them.

        :param dict(str,any) extra_inputs: The additional inputs to provide
        """
        if self.has_ran:
            raise ConfigurationException(
                "Changing inputs is not supported after run")
        if extra_inputs is not None:
            self._extra_inputs.update(extra_inputs)

    def extend_extra_mapping_algorithms(self, extra_mapping_algorithms):
        """ Add custom mapping algorithms to the end of the sequence of \
            mapping algorithms to be run.

        :param list(str) extra_mapping_algorithms: Algorithms to add
        """
        if self.has_ran:
            raise ConfigurationException(
                "Changing algorithms is not supported after run")
        if extra_mapping_algorithms is not None:
            self._extra_mapping_algorithms.extend(extra_mapping_algorithms)

    def prepend_extra_pre_run_algorithms(self, extra_pre_run_algorithms):
        """ Add custom pre-execution algorithms to the front of the sequence \
            of algorithms to be run.

        :param list(str) extra_pre_run_algorithms: Algorithms to add
        """
        if self.has_ran:
            raise ConfigurationException(
                "Changing algorithms is not supported after run")
        if extra_pre_run_algorithms is not None:
            self._extra_pre_run_algorithms[0:0] = extra_pre_run_algorithms

    def extend_extra_post_run_algorithms(self, extra_post_run_algorithms):
        """ Add custom post-execution algorithms to the sequence of \
            such algorithms to be run.

        :param list(str) extra_post_run_algorithms: Algorithms to add
        """
        if self.has_ran:
            raise ConfigurationException(
                "Changing algorithms is not supported after run")
        if extra_post_run_algorithms is not None:
            self._extra_post_run_algorithms.extend(extra_post_run_algorithms)

    def extend_extra_load_algorithms(self, extra_load_algorithms):
        """ Add custom data-loading algorithms to the sequence of \
            such algorithms to be run.

        :param list(str) extra_load_algorithms: Algorithms to add
        """
        if self.has_ran:
            raise ConfigurationException(
                "Changing algorithms is not supported after run")
        if extra_load_algorithms is not None:
            self._extra_load_algorithms.extend(extra_load_algorithms)

    def add_extraction_timing(self, timing):
        """ Record the time taken for doing data extraction.

        :param ~datetime.timedelta timing:
        """
        ms = convert_time_diff_to_total_milliseconds(timing)
        self._extraction_time += ms

    def add_live_packet_gatherer_parameters(
            self, live_packet_gatherer_params, vertex_to_record_from,
            partition_ids):
<<<<<<< HEAD
        """ Adds params for a new LPG if needed, or adds to the tracker for\
            same params.
=======
        """ Adds parameters for a new LPG if needed, or adds to the tracker \
            for parameters. Note that LPGs can be inserted to track behaviour \
            either at the application graph level or at the machine graph \
            level, but not both at the same time.
>>>>>>> b86add09

        :param LivePacketGatherParameters live_packet_gatherer_params:
            params to look for a LPG
        :param ~pacman.model.graphs.AbstractVertex vertex_to_record_from:
            the vertex that needs to send to a given LPG
        :param list(str) partition_ids:
            the IDs of the partitions to connect from the vertex
        """
        self._live_packet_recorder_params[live_packet_gatherer_params].append(
            (vertex_to_record_from, partition_ids))

        # verify that the vertices being added are of one vertex type.
        if self._live_packet_recorders_associated_vertex_type is None:
            if isinstance(vertex_to_record_from, ApplicationVertex):
                self._live_packet_recorders_associated_vertex_type = \
                    ApplicationVertex
            else:
                self._live_packet_recorders_associated_vertex_type = \
                    MachineVertex
        elif not isinstance(
                vertex_to_record_from,
                self._live_packet_recorders_associated_vertex_type):
            raise ConfigurationException(
                "Only one type of graph can be used during live output. "
                "Please fix and try again")

    # options names are all lower without _ inside config
    _DEBUG_ENABLE_OPTS = frozenset([
        "reportsenabled",
        "clear_iobuf_during_run", "extract_iobuf", "extract_iobuf_during_run"])
    _REPORT_DISABLE_OPTS = frozenset([
        "clear_iobuf_during_run", "extract_iobuf", "extract_iobuf_during_run"])

    def set_up_machine_specifics(self, hostname):
        """ Adds machine specifics for the different modes of execution.

        :param str hostname: machine name
<<<<<<< HEAD
        :rtype: None
=======
>>>>>>> b86add09
        """
        if hostname is not None:
            self._hostname = hostname
            logger.warning("The machine name from setup call is overriding "
                           "the machine name defined in the config file")
        else:
            self._hostname = self._read_config("Machine", "machine_name")
            self._spalloc_server = self._read_config(
                "Machine", "spalloc_server")
            self._remote_spinnaker_url = self._read_config(
                "Machine", "remote_spinnaker_url")

        if (self._hostname is None and self._spalloc_server is None and
                self._remote_spinnaker_url is None and
                not self._use_virtual_board):
            raise Exception(
                "A SpiNNaker machine must be specified your configuration"
                " file")

        n_items_specified = sum(
            item is not None
            for item in [
                self._hostname, self._spalloc_server,
                self._remote_spinnaker_url])

        if (n_items_specified > 1 or
                (n_items_specified == 1 and self._use_virtual_board)):
            raise Exception(
                "Only one of machineName, spalloc_server, "
                "remote_spinnaker_url and virtual_board should be specified "
                "in your configuration files")

        if self._spalloc_server is not None:
            if self._read_config("Machine", "spalloc_user") is None:
                raise Exception(
                    "A spalloc_user must be specified with a spalloc_server")

    def __signal_handler(self, _signal, _frame):
        """ Handles closing down of script via keyboard interrupt

        :param _signal: the signal received (ignored)
        :param _frame: frame executed in (ignored)
        :return: None
        """
        # If we are to raise the keyboard interrupt, do so
        if self._raise_keyboard_interrupt:
            raise KeyboardInterrupt

        logger.error("User has cancelled simulation")
        self._shutdown()

    def exception_handler(self, exctype, value, traceback_obj):
        """ Handler of exceptions

<<<<<<< HEAD
        :param exctype: the type of execution received
        :param value: the value of the exception
        :param traceback_obj: the trace back stuff
=======
        :param type exctype: the type of exception received
        :param Exception value: the value of the exception
        :param traceback traceback_obj: the trace back stuff
>>>>>>> b86add09
        """
        logger.error("Shutdown on exception")
        self._shutdown()
        return self._last_except_hook(exctype, value, traceback_obj)

    _RUNNING_STATES = (Simulator_State.IN_RUN, Simulator_State.RUN_FOREVER)
    _SHUTDOWN_STATES = (Simulator_State.SHUTDOWN, )

    @overrides(SimulatorInterface.verify_not_running)
    def verify_not_running(self):
        if self._state in self._RUNNING_STATES:
            raise ConfigurationException(
                "Illegal call while a simulation is already running")
        if self._state in self._SHUTDOWN_STATES:
            raise ConfigurationException(
                "Illegal call after simulation is shutdown")

    def run_until_complete(self, n_steps=None):
        """ Run a simulation until it completes

        :param int n_steps:
            If not None, this specifies that the simulation should be
            requested to run for the given number of steps.  The host will
            still wait until the simulation itself says it has completed
        """
        self._run_until_complete = True
        self._run(n_steps)

    @overrides(SimulatorInterface.run)
    def run(self, run_time):
        self._run(run_time)

    def _build_graphs_for_usage(self):
        # sort out app graph
        self._application_graph = ApplicationGraph(
            label=self._original_application_graph.label)
        for vertex in self._original_application_graph.vertices:
            self._application_graph.add_vertex(vertex)
        for outgoing_partition in \
                self._original_application_graph.outgoing_edge_partitions:
            for edge in outgoing_partition.edges:
                self._application_graph.add_edge(
                    edge, outgoing_partition.identifier)

        # sort out machine graph
        self._machine_graph = MachineGraph(
            label=self._original_machine_graph.label,
            application_graph=self._application_graph)
        for vertex in self._original_machine_graph.vertices:
            self._machine_graph.add_vertex(vertex)
        for outgoing_partition in \
                self._original_machine_graph.outgoing_edge_partitions:
            self._machine_graph.add_outgoing_edge_partition(outgoing_partition)
            for edge in outgoing_partition.edges:
                self._machine_graph.add_edge(
                    edge, outgoing_partition.identifier)

    def _calc_run_time(self, run_time):
        """
        Calculates n_machine_time_steps and total_run_time based on run_time\
        and machine_time_step

        This method rounds the run up to the next timestep as discussed in\
        https://github.com/SpiNNakerManchester/sPyNNaker/issues/149

        If run_time is None (run forever) both values will be None

        :param run_time: time user requested to run for in milliseconds
        :type run_time: float or None
        :return: n_machine_time_steps as a whole int and
            total_run_time in milliseconds
<<<<<<< HEAD
        :rtype: tuple(int,float) or tuple(None, None)
=======
        :rtype: tuple(int,float) or tuple(None,None)
>>>>>>> b86add09
        """
        if run_time is None:
            return None, None
        machine_time_step_ms = (
            self.machine_time_step / MICRO_TO_MILLISECOND_CONVERSION)
        n_machine_time_steps = math.ceil(run_time / machine_time_step_ms)
        calc_run_time = n_machine_time_steps * machine_time_step_ms

        # Allow for minor float errors
        if abs(run_time - calc_run_time) > 0.00001:
            logger.warning(
                "Your requested runtime of {}ms "
                "is not a multiple of the machine time step of {}ms "
                "and has therefor been rounded up to {}ms",
                run_time, machine_time_step_ms, calc_run_time)

        total_run_timesteps = (
            self._current_run_timesteps + n_machine_time_steps)
        total_run_time = (
            total_run_timesteps * machine_time_step_ms *
            self.time_scale_factor)

        # Convert dt into microseconds and divide by
        # realtime proportion to get hardware timestep
        hardware_timestep_us = int(round(
            float(self.machine_time_step) / float(self.time_scale_factor)))

        logger.info(
            "Simulating for {} {}ms timesteps "
            "using a hardware timestep of {}us",
            n_machine_time_steps,  machine_time_step_ms, hardware_timestep_us)

        return n_machine_time_steps, total_run_time

    def _run(self, run_time):
        """ The main internal run function.

        :param int run_time: the run duration in milliseconds.
        """
        self.verify_not_running()

        # verify that we can keep doing auto pause and resume
        if self._has_ran and not self._use_virtual_board:
            can_keep_running = all(
                executable_type.supports_auto_pause_and_resume
                for executable_type in self._executable_types)
            if not can_keep_running:
                raise NotImplementedError(
                    "Only binaries that use the simulation interface can be"
                    " run more than once")

        self._state = Simulator_State.IN_RUN

        self._adjust_config(
            run_time, self._DEBUG_ENABLE_OPTS, self._REPORT_DISABLE_OPTS)

        # Install the Control-C handler
        if isinstance(threading.current_thread(), threading._MainThread):
            signal.signal(signal.SIGINT, self.__signal_handler)
            self._raise_keyboard_interrupt = True
            sys.excepthook = self._last_except_hook

        logger.info("Starting execution process")

        n_machine_time_steps, total_run_time = self._calc_run_time(run_time)
        if self._machine_allocation_controller is not None:
            self._machine_allocation_controller.extend_allocation(
                total_run_time)

        # If we have never run before, or the graph has changed,
        # start by performing mapping
        graph_changed, data_changed = self._detect_if_graph_has_changed(True)
        if graph_changed and self._has_ran and not self._has_reset_last:
            self.stop()
            raise NotImplementedError(
                "The network cannot be changed between runs without"
                " resetting")

        # If we have reset and the graph has changed, stop any running
        # application
        if (graph_changed or data_changed) and self._has_ran:
            if self._txrx is not None:
                self._txrx.stop_application(self._app_id)

            # change number of resets as loading the binary again resets the
            # sync to 0
            self._no_sync_changes = 0

            # create new sub-folder for reporting data
            self._set_up_output_folders(self._n_calls_to_run)

        # build the graphs to modify with system requirements
        if not self._has_ran or graph_changed:
            self._build_graphs_for_usage()
            self._add_dependent_verts_and_edges_for_application_graph()
            self._add_commands_to_command_sender()

            # Reset the machine if the graph has changed
            if not self._use_virtual_board and self._n_calls_to_run > 1:

                # wipe out stuff associated with a given machine, as these need
                # to be rebuilt.
                self._machine = None
                self._buffer_manager = None
                self._java_caller = None
                if self._txrx is not None:
                    self._txrx.close()
                    self._app_id = None
                if self._machine_allocation_controller is not None:
                    self._machine_allocation_controller.close()
                self._max_run_time_steps = None

            if self._machine is None:
                self._get_machine(total_run_time, n_machine_time_steps)
            self._do_mapping(run_time, total_run_time)

        # Check if anything has per-timestep SDRAM usage
        is_per_timestep_sdram = self._is_per_timestep_sdram()

        # Disable auto pause and resume if the binary can't do it
        if not self._use_virtual_board:
            for executable_type in self._executable_types:
                if not executable_type.supports_auto_pause_and_resume:
                    self._config.set("Buffers",
                                     "use_auto_pause_and_resume", "False")

        # Work out the maximum run duration given all recordings
        if self._max_run_time_steps is None:
            self._max_run_time_steps = self._deduce_data_n_timesteps()

        # Work out an array of timesteps to perform
        steps = None
        if (not self._config.getboolean("Buffers", "use_auto_pause_and_resume")
                or not is_per_timestep_sdram):

            # Runs should only be in units of max_run_time_steps at most
            if (is_per_timestep_sdram and
                    (self._max_run_time_steps < n_machine_time_steps or
                        n_machine_time_steps is None)):
                self._state = Simulator_State.FINISHED
                raise ConfigurationException(
                    "The SDRAM required by one or more vertices is based on"
                    " the run time, so the run time is limited to"
                    " {} time steps".format(self._max_run_time_steps))

            steps = [n_machine_time_steps]
        elif run_time is not None:

            # With auto pause and resume, any time step is possible but run
            # time more than the first will guarantee that run will be called
            # more than once
            steps = self._generate_steps(
                n_machine_time_steps, self._max_run_time_steps)

        # If we have never run before, or the graph has changed, or data has
        # been changed, generate and load the data
        if not self._has_ran or graph_changed or data_changed:
            self._do_data_generation(self._max_run_time_steps)

            # If we are using a virtual board, don't load
            if not self._use_virtual_board:
                self._do_load(graph_changed, data_changed)

        # Run for each of the given steps
        if run_time is not None:
            logger.info("Running for {} steps for a total of {}ms",
                        len(steps), run_time)
            for i, step in enumerate(steps):
                logger.info("Run {} of {}", i + 1, len(steps))
                self._do_run(step, graph_changed)
        elif run_time is None and self._run_until_complete:
            logger.info("Running until complete")
            self._do_run(None, graph_changed)
        elif (not self._config.getboolean(
                "Buffers", "use_auto_pause_and_resume") or
                not is_per_timestep_sdram):
            logger.info("Running forever")
            self._do_run(None, graph_changed)
            logger.info("Waiting for stop request")
            with self._state_condition:
                while self._state != Simulator_State.STOP_REQUESTED:
                    self._state_condition.wait()
        else:
            logger.info("Running forever in steps of {}ms".format(
                self._max_run_time_steps))
            i = 0
            while self._state != Simulator_State.STOP_REQUESTED:
                logger.info("Run {}".format(i + 1))
                self._do_run(self._max_run_time_steps, graph_changed)
                i += 1

        # Indicate that the signal handler needs to act
        if isinstance(threading.current_thread(), threading._MainThread):
            self._raise_keyboard_interrupt = False
            self._last_except_hook = sys.excepthook
            sys.excepthook = self.exception_handler

        # update counter for runs (used by reports and app data)
        self._n_calls_to_run += 1
        if run_time is not None:
            self._state = Simulator_State.FINISHED
        else:
            self._state = Simulator_State.RUN_FOREVER

    def _is_per_timestep_sdram(self):
        for placement in self._placements.placements:
            if placement.vertex.resources_required.sdram.per_timestep:
                return True
        return False

    def _add_commands_to_command_sender(self):
        vertices = self._application_graph.vertices
        graph = self._application_graph
        command_sender_vertex = CommandSender
        if len(vertices) == 0:
            vertices = self._machine_graph.vertices
            graph = self._machine_graph
            command_sender_vertex = CommandSenderMachineVertex
        for vertex in vertices:
            if isinstance(vertex, AbstractSendMeMulticastCommandsVertex):
                # if there's no command sender yet, build one
                if self._command_sender is None:
                    self._command_sender = command_sender_vertex(
                        "auto_added_command_sender", None)
                    graph.add_vertex(self._command_sender)

                # allow the command sender to create key to partition map
                self._command_sender.add_commands(
                    vertex.start_resume_commands,
                    vertex.pause_stop_commands,
                    vertex.timed_commands, vertex)

        # add the edges from the command sender to the dependent vertices
        if self._command_sender is not None:
            edges, partition_ids = self._command_sender.edges_and_partitions()
            for edge, partition_id in zip(edges, partition_ids):
                graph.add_edge(edge, partition_id)

    def _add_dependent_verts_and_edges_for_application_graph(self):
        for vertex in self._application_graph.vertices:
            # add any dependent edges and vertices if needed
            if isinstance(vertex, AbstractVertexWithEdgeToDependentVertices):
                for dependant_vertex in vertex.dependent_vertices():
                    self._application_graph.add_vertex(dependant_vertex)
                    edge_partition_ids = vertex.\
                        edge_partition_identifiers_for_dependent_vertex(
                            dependant_vertex)
                    for edge_identifier in edge_partition_ids:
                        dependant_edge = ApplicationEdge(
                            pre_vertex=vertex, post_vertex=dependant_vertex)
                        self._application_graph.add_edge(
                            dependant_edge, edge_identifier)

    def _deduce_data_n_timesteps(self):
        """ Operates the auto pause and resume functionality by figuring out\
            how many timer ticks a simulation can run before SDRAM runs out,\
            and breaks simulation into chunks of that long.

        :return: max time a simulation can run.
        """
        # Go through the placements and find how much SDRAM is used
        # on each chip
        usage_by_chip = dict()

        for placement in self._placements.placements:
            sdram_required = placement.vertex.resources_required.sdram
            if (placement.x, placement.y) in usage_by_chip:
                usage_by_chip[placement.x, placement.y] += sdram_required
            else:
                usage_by_chip[placement.x, placement.y] = sdram_required

        # Go through the chips and divide up the remaining SDRAM, finding
        # the minimum number of machine timesteps to assign
        max_time_steps = sys.maxsize
        for (x, y), sdram in usage_by_chip.items():
            size = self._machine.get_chip_at(x, y).sdram.size
            if sdram.per_timestep:
                max_this_chip = int((size - sdram.fixed) // sdram.per_timestep)
                max_time_steps = min(max_time_steps, max_this_chip)

        return max_time_steps

    @staticmethod
    def _generate_steps(n_steps, n_steps_per_segment):
        """ Generates the list of "timer" runs. These are usually in terms of\
            time steps, but need not be.

        :param int n_steps: the total runtime in machine time steps
        :param int n_steps_per_segment: the minimum allowed per chunk
<<<<<<< HEAD
        :return: list of time steps
=======
        :return: list of time step lengths
>>>>>>> b86add09
        :rtype: list(int)
        """
        if n_steps == 0:
            return [0]
        n_full_iterations = int(math.floor(n_steps / n_steps_per_segment))
        left_over_steps = n_steps - n_full_iterations * n_steps_per_segment
        steps = [int(n_steps_per_segment)] * n_full_iterations
        if left_over_steps:
            steps.append(int(left_over_steps))
        return steps

    def _calculate_number_of_machine_time_steps(self, next_run_timesteps):
        if next_run_timesteps is not None:
            total_timesteps = next_run_timesteps + self._current_run_timesteps
            self._no_machine_time_steps = total_timesteps
            return total_timesteps

        self._no_machine_time_steps = None
        return None

    def _run_algorithms(
            self, inputs, algorithms, outputs, tokens, required_tokens,
            provenance_name, optional_algorithms=None):
        """ Runs getting a SpiNNaker machine logic

<<<<<<< HEAD
        :param dict(str,...) inputs: the inputs
=======
        :param dict(str,any) inputs: the inputs
>>>>>>> b86add09
        :param list(str) algorithms: algorithms to call
        :param list(str) outputs: outputs to get
        :param list(str) tokens: The tokens to start with
        :param list(str) required_tokens: The tokens that must be generated
        :param str provenance_name: the name for provenance
        :param list(str) optional_algorithms: optional algorithms to use
<<<<<<< HEAD
        :return: None
=======
        :return: the executor that did the running of the algorithms
        :rtype: ~.PACMANAlgorithmExecutor
>>>>>>> b86add09
        """
        # pylint: disable=too-many-arguments
        optional = optional_algorithms
        if optional is None:
            optional = []

        # Execute the algorithms
        executor = PACMANAlgorithmExecutor(
            algorithms=algorithms, optional_algorithms=optional,
            inputs=inputs, tokens=tokens,
            required_output_tokens=required_tokens, xml_paths=self._xml_paths,
            required_outputs=outputs, do_timings=self._do_timings,
            print_timings=self._print_timings,
            provenance_name=provenance_name,
            provenance_path=self._pacman_executor_provenance_path)

        try:
            executor.execute_mapping()
            self._pacman_provenance.extract_provenance(executor)
            return executor
        except Exception:
            self._txrx = executor.get_item("MemoryTransceiver")
            self._machine_allocation_controller = executor.get_item(
                "MachineAllocationController")
            exc_info = sys.exc_info()
            try:
                self._shutdown()
            except Exception:
                logger.warning("problem when shutting down", exc_info=True)
            reraise(*exc_info)

    def _get_machine(self, total_run_time=0.0, n_machine_time_steps=None):
        """
        :param float total_run_time:
        :param n_machine_time_steps:
        :type n_machine_time_steps: int or None
        :rtype: ~spinn_machine.Machine
        :raises ConfigurationException:
        """
        if self._machine is not None:
            return self._machine

        # If we are using a directly connected machine, add the details to get
        # the machine and transceiver
        if self._hostname is not None:
            self._machine_by_hostname(n_machine_time_steps, total_run_time)

        elif self._use_virtual_board:
            self._machine_by_virtual(n_machine_time_steps, total_run_time)
        else:
            # must be remote due to set_up_machine_specifics()
            self._machine_by_remote(n_machine_time_steps, total_run_time)

        if self._app_id is None:
            if self._txrx is None:
                self._app_id = ALANS_DEFAULT_RANDOM_APP_ID
            else:
                self._app_id = self._txrx.app_id_tracker.get_new_id()

        self._turn_off_on_board_to_save_power("turn_off_board_after_discovery")

        if self._n_chips_required:
            if self._machine.n_chips < self._n_chips_required:
                raise ConfigurationException(
                    "Failure to detect machine of with {} chips as requested. "
                    "Only found {}".format(self._n_chips_required,
                                           self._machine))
        if self._n_boards_required:
            if len(self._machine.ethernet_connected_chips) \
                    < self._n_boards_required:
                raise ConfigurationException(
                    "Failure to detect machine with {} boards as requested. "
                    "Only found {}".format(self._n_boards_required,
                                           self._machine))

        return self._machine

    def _machine_by_hostname(self, n_machine_time_steps, total_run_time):
        """
        :param n_machine_time_steps:
        :type n_machine_time_steps: int or None
        :param float total_run_time:
        """
        inputs, algorithms = self._get_machine_common(
            n_machine_time_steps, total_run_time)
        outputs = list()
        inputs["IPAddress"] = self._hostname
        inputs["BMPDetails"] = self._read_config("Machine", "bmp_names")
        inputs["AutoDetectBMPFlag"] = self._config.getboolean(
            "Machine", "auto_detect_bmp")
        inputs["ScampConnectionData"] = self._read_config(
            "Machine", "scamp_connections_data")
        inputs['ReportFolder'] = self._report_default_directory
        algorithms.append("MachineGenerator")

        outputs.append("MemoryMachine")
        outputs.append("MemoryTransceiver")

        executor = self._run_algorithms(
            inputs, algorithms, outputs, [], [], "machine_generation")
        self._machine = executor.get_item("MemoryMachine")
        self._txrx = executor.get_item("MemoryTransceiver")
        self._machine_outputs = executor.get_items()
        self._machine_tokens = executor.get_completed_tokens()

    def _machine_by_virtual(self, n_machine_time_steps, total_run_time):
        """
        :param n_machine_time_steps:
        :type n_machine_time_steps: int or None
        :param float total_run_time:
        """
        inputs, algorithms = self._get_machine_common(
            n_machine_time_steps, total_run_time)
        outputs = list()

        inputs["IPAddress"] = "virtual"
        inputs["NumberOfBoards"] = self._read_config_int(
            "Machine", "number_of_boards")
        inputs["MachineWidth"] = self._read_config_int(
            "Machine", "width")
        inputs["MachineHeight"] = self._read_config_int(
            "Machine", "height")
        inputs["MachineJsonPath"] = self._read_config(
            "Machine", "json_path")
        inputs["BMPDetails"] = None
        inputs["AutoDetectBMPFlag"] = False
        inputs["ScampConnectionData"] = None
        inputs["RouterTableEntriesPerRouter"] = \
            self._read_config_int("Machine", "RouterTableEntriesPerRouter")

        algorithms.append("VirtualMachineGenerator")

        outputs.append("MemoryMachine")

        executor = self._run_algorithms(
            inputs, algorithms, outputs, [], [], "machine_generation")
        self._machine_outputs = executor.get_items()
        self._machine_tokens = executor.get_completed_tokens()
        self._machine = executor.get_item("MemoryMachine")

    def _machine_by_remote(self, n_machine_time_steps, total_run_time):
        """ Gets a machine when we know one of `self._spalloc_server` or
            `self._remote_spinnaker_url` is defined

        :param n_machine_time_steps:
        :type n_machine_time_steps: int or None
        :param float total_run_time:
        """
        inputs, algorithms = self._get_machine_common(
            n_machine_time_steps, total_run_time)
        outputs = list()

        do_partitioning = self._machine_by_size(inputs, algorithms, outputs)
        inputs['ReportFolder'] = self._report_default_directory

        # if using spalloc system
        if self._spalloc_server is not None:
            inputs["SpallocServer"] = self._spalloc_server
            inputs["SpallocPort"] = self._read_config_int(
                "Machine", "spalloc_port")
            inputs["SpallocUser"] = self._read_config(
                "Machine", "spalloc_user")
            inputs["SpallocMachine"] = self._read_config(
                "Machine", "spalloc_machine")
        else:
            # must be using HBP server system
            inputs["RemoteSpinnakerUrl"] = self._remote_spinnaker_url

        if self._spalloc_server is not None:
            algorithms.append("SpallocAllocator")
        elif self._remote_spinnaker_url is not None:
            algorithms.append("HBPAllocator")

        algorithms.append("MachineGenerator")

        outputs.append("MemoryMachine")
        outputs.append("IPAddress")
        outputs.append("MemoryTransceiver")
        outputs.append("MachineAllocationController")

        executor = self._run_algorithms(
            inputs, algorithms, outputs, [], [], "machine_generation")

        self._machine_outputs = executor.get_items()
        self._machine_tokens = executor.get_completed_tokens()
        self._machine = executor.get_item("MemoryMachine")
        self._ip_address = executor.get_item("IPAddress")
        self._txrx = executor.get_item("MemoryTransceiver")
        self._machine_allocation_controller = executor.get_item(
            "MachineAllocationController")

        if do_partitioning:
            self._machine_graph = executor.get_item("MemoryMachineGraph")

    def _machine_by_size(self, inputs, algorithms, outputs):
<<<<<<< HEAD
        """ Checks if we can get a remote machine by size of if we have to use
            a virtual machine to get the size
=======
        """ Checks if we can get a remote machine by size of if we have to \
            use a virtual machine to get the size
>>>>>>> b86add09

        Adds the required info to inputs, algorithms, outputs

<<<<<<< HEAD
        :param dict(str,...) inputs: Data to go into executor
        :param list(str) algorithms: Algorithms to execute
        :param list(str) outputs: Data needed after execution
        :return: True if and only if the required steps included partitioning
=======
        :param dict(str,any) inputs: Data to go into executor; will be updated
        :param list(str) algorithms: Algorithms to execute; will be updated
        :param list(str) outputs: Data needed after execution; will be updated
        :return: True if and only if the required steps include partitioning
>>>>>>> b86add09
        :rtype: bool
        """
        # If we are using an allocation server but have been told how
        # many chips to use, just use that as an input
        if self._n_chips_required:
            inputs["NChipsRequired"] = self._n_chips_required
            return False
        if self._n_boards_required:
            inputs["NBoardsRequired"] = self._n_boards_required
            return False

        # only add machine graph is it has vertices.
        if (self._machine_graph is not None and
                self._machine_graph.n_vertices != 0):
            inputs["MemoryMachineGraph"] = self._machine_graph
            algorithms.append("GraphMeasurer")
            do_partitioning = False
        # If we are using an allocation server, and we need a virtual
        # board, we need to use the virtual board to get the number of
        # chips to be allocated either by partitioning, or by measuring
        # the graph
        elif (self._application_graph is not None and
                self._application_graph.n_vertices > 0):
            inputs["MemoryApplicationGraph"] = self._application_graph
            algorithms.extend(self._config.get(
                "Mapping",
                "application_to_machine_graph_algorithms").split(","))
            outputs.append("MemoryMachineGraph")
            do_partitioning = True
        else:
            # No way to decided size so default to one board
            logger.warning(
                "Your graph has no vertices in it. "
                "Will default to a machine with 1 board.")
            inputs["NBoardsRequired"] = 1
            return False

        # Ok we do need a virtual machine
        if self._spalloc_server is not None:
            algorithms.append("SpallocMaxMachineGenerator")
        else:
            algorithms.append("HBPMaxMachineGenerator")

        return do_partitioning

    def _get_machine_common(self, n_machine_time_steps, total_run_time):
        """
        :param n_machine_time_steps:
        :type n_machine_time_steps: int or None
        :param float total_run_time:
        :return: inputs, algorithms
<<<<<<< HEAD
        :rtype: tuple(dict(str,...), list(str))
=======
        :rtype: tuple(dict(str,any), list(str))
>>>>>>> b86add09
        """
        inputs = dict(self._extra_inputs)
        algorithms = list()

        self._create_version_provenance()
        inputs["UsingAdvancedMonitorSupport"] = self._config.getboolean(
            "Machine", "enable_advanced_monitor_support")
        inputs["DisableAdvancedMonitorUsageForDataIn"] = \
            self._config.getboolean(
                "Machine", "disable_advanced_monitor_usage_for_data_in")

        if self._config.getboolean("Buffers", "use_auto_pause_and_resume"):
            inputs["PlanNTimeSteps"] = self._minimum_auto_time_steps
        else:
            inputs["PlanNTimeSteps"] = n_machine_time_steps

        # add max SDRAM size and n_cores which we're going to allow
        # (debug purposes)
        inputs["MaxSDRAMSize"] = self._read_config_int(
            "Machine", "max_sdram_allowed_per_chip")
        # Set the total run time
        inputs["TotalRunTime"] = total_run_time
        inputs["MaxMachineCoreReduction"] = self._read_config_int(
            "Machine", "max_machine_core_reduction")
        inputs["MachineTimeStep"] = self.machine_time_step
        inputs["TimeScaleFactor"] = self.time_scale_factor

        inputs["DownedChipsDetails"] = IgnoreChip.parse_string(
            self._config.get("Machine", "down_chips"))
        inputs["DownedCoresDetails"] = IgnoreCore.parse_string(
            self._config.get("Machine", "down_cores"))
        inputs["DownedLinksDetails"] = IgnoreLink.parse_string(
            self._config.get("Machine", "down_links"))
        inputs["BoardVersion"] = self._read_config_int(
            "Machine", "version")
        inputs["ResetMachineOnStartupFlag"] = self._config.getboolean(
            "Machine", "reset_machine_on_startup")
        inputs["BootPortNum"] = self._read_config_int(
            "Machine", "boot_connection_port_num")
        inputs["RepairMachine"] = self._config.getboolean(
            "Machine", "repair_machine")
        inputs["IgnoreBadEthernets"] = self._config.getboolean(
            "Machine", "ignore_bad_ethernets")

        # add algorithms for handling LPG placement and edge insertion
        if self._live_packet_recorder_params:
            algorithms.append("PreAllocateResourcesForLivePacketGatherers")
            inputs['LivePacketRecorderParameters'] = \
                self._live_packet_recorder_params

        if self._config.getboolean("Reports", "write_energy_report"):
            algorithms.append("PreAllocateResourcesForChipPowerMonitor")
            inputs['MemorySamplingFrequency'] = self._config.getint(
                "EnergyMonitor", "sampling_frequency")
            inputs['MemoryNumberSamplesPerRecordingEntry'] = \
                self._config.getint(
                    "EnergyMonitor", "n_samples_per_recording_entry")

        # add algorithms for handling extra monitor code
        if (self._config.getboolean("Machine",
                                    "enable_advanced_monitor_support") or
                self._config.getboolean("Machine", "enable_reinjection")):
            algorithms.append("PreAllocateResourcesForExtraMonitorSupport")

        # add the application and machine graphs as needed
        if (self._application_graph is not None and
                self._application_graph.n_vertices > 0):
            inputs["MemoryApplicationGraph"] = self._application_graph
        elif (self._machine_graph is not None and
                self._machine_graph.n_vertices > 0):
            inputs["MemoryMachineGraph"] = self._machine_graph

        return inputs, algorithms

    def _create_version_provenance(self):
        """ Add the version information to the provenance data at the start.
        """
        version_provenance = list()
        version_provenance.append(ProvenanceDataItem(
            ["version_data", "spinn_utilities_version"], spinn_utils_version))
        version_provenance.append(ProvenanceDataItem(
            ["version_data", "spinn_machine_version"], spinn_machine_version))
        version_provenance.append(ProvenanceDataItem(
            ["version_data", "spinn_storage_handlers_version"],
            spinn_storage_version))
        version_provenance.append(ProvenanceDataItem(
            ["version_data", "spalloc_version"], spalloc_version))
        version_provenance.append(ProvenanceDataItem(
            ["version_data", "spinnman_version"], spinnman_version))
        version_provenance.append(ProvenanceDataItem(
            ["version_data", "pacman_version"], pacman_version))
        version_provenance.append(ProvenanceDataItem(
            ["version_data", "data_specification_version"], data_spec_version))
        version_provenance.append(ProvenanceDataItem(
            ["version_data", "front_end_common_version"], fec_version))
        version_provenance.append(ProvenanceDataItem(
            ["version_data", "numpy_version"], numpy_version))
        version_provenance.append(ProvenanceDataItem(
            ["version_data", "scipy_version"], scipy_version))
        if self._front_end_versions is not None:
            for name, value in self._front_end_versions:
                version_provenance.append(ProvenanceDataItem(
                    names=["version_data", name], value=value))
        self._version_provenance = version_provenance

    def _do_mapping(self, run_time, total_run_time):
        """
        :param float run_time:
        :param float total_run_time:
        """
<<<<<<< HEAD

=======
>>>>>>> b86add09
        # time the time it takes to do all pacman stuff
        mapping_total_timer = Timer()
        mapping_total_timer.start_timing()

        # update inputs with extra mapping inputs if required
        inputs = dict(self._machine_outputs)
        tokens = list(self._machine_tokens)
        if self._extra_mapping_inputs is not None:
            inputs.update(self._extra_mapping_inputs)

        # runtime full runtime from pynn
        inputs["RunTime"] = run_time
        inputs["TotalRunTime"] = total_run_time

        inputs["PostSimulationOverrunBeforeError"] = self._config.getint(
            "Machine", "post_simulation_overrun_before_error")

        # handle graph additions
        if self._application_graph.n_vertices:
            inputs["MemoryApplicationGraph"] = self._application_graph
        elif self._machine_graph.n_vertices:
            inputs['MemoryMachineGraph'] = self._machine_graph
        else:
            self._empty_graphs = True
            logger.warning(
                "Your graph has no vertices in it.")
            inputs["MemoryApplicationGraph"] = self._application_graph
            inputs['MemoryMachineGraph'] = self._machine_graph

        inputs['ReportFolder'] = self._report_default_directory
        inputs["ProvenanceFilePath"] = self._provenance_file_path
        inputs["AppProvenanceFilePath"] = self._app_provenance_file_path
        inputs["SystemProvenanceFilePath"] = self._system_provenance_file_path
        inputs["JsonFolder"] = self._json_folder
        inputs["APPID"] = self._app_id
        inputs["TimeScaleFactor"] = self.time_scale_factor
        inputs["MachineTimeStep"] = self.machine_time_step
        inputs["DatabaseSocketAddresses"] = self._database_socket_addresses
        inputs["DatabaseWaitOnConfirmationFlag"] = self._config.getboolean(
            "Database", "wait_on_confirmation")
        inputs["WriteCheckerFlag"] = self._config.getboolean(
            "Mode", "verify_writes")
        inputs["WriteTextSpecsFlag"] = self._config.getboolean(
            "Reports", "write_text_specs")
        inputs["ExecutableFinder"] = self._executable_finder
        inputs["UserCreateDatabaseFlag"] = self._config.get(
            "Database", "create_database")
        inputs["SendStartNotifications"] = True
        inputs["SendStopNotifications"] = True
        inputs["WriteDataSpeedUpReportsFlag"] = self._config.getboolean(
            "Reports", "write_data_speed_up_reports")
        inputs["UsingReinjection"] = \
            (self._config.getboolean("Machine", "enable_reinjection") and
             self._config.getboolean(
                 "Machine", "enable_advanced_monitor_support"))
        inputs['CompressionTargetSize'] = self._config.getint(
            "Mapping", "router_table_compression_target_length")
        inputs["CompressionAsNeeded"] = self._config.getboolean(
            "Mapping", "router_table_compress_as_needed")
        inputs["CompressionAsFarAsPos"] = self._config.getboolean(
            "Mapping", "router_table_compress_as_far_as_possible")

        algorithms = list()

        if self._live_packet_recorder_params:
            algorithms.append(
                "InsertLivePacketGatherersToGraphs")
            algorithms.append("InsertEdgesToLivePacketGatherers")
            inputs['LivePacketRecorderParameters'] = \
                self._live_packet_recorder_params

        if self._config.getboolean("Reports", "write_energy_report"):
            algorithms.append(
                "InsertChipPowerMonitorsToGraphs")
            inputs['MemorySamplingFrequency'] = self._config.getint(
                "EnergyMonitor", "sampling_frequency")
            inputs['MemoryNumberSamplesPerRecordingEntry'] = \
                self._config.getint(
                    "EnergyMonitor", "n_samples_per_recording_entry")

        # handle extra monitor functionality
        add_data_speed_up = (self._config.getboolean(
            "Machine", "enable_advanced_monitor_support") or
            self._config.getboolean("Machine", "enable_reinjection"))
        if add_data_speed_up:
            algorithms.append("InsertExtraMonitorVerticesToGraphs")
            algorithms.append("InsertEdgesToExtraMonitorFunctionality")
            algorithms.append("SystemMulticastRoutingGenerator")
            algorithms.append("FixedRouteRouter")
            inputs['FixedRouteDestinationClass'] = \
                DataSpeedUpPacketGatherMachineVertex

        # handle extra mapping algorithms if required
        if self._extra_mapping_algorithms is not None:
            algorithms.extend(self._extra_mapping_algorithms)

        optional_algorithms = list()

        # Add reports
        if self._config.getboolean("Reports", "reports_enabled"):
            if self._config.getboolean("Reports",
                                       "write_tag_allocation_reports"):
                algorithms.append("TagReport")
            if self._config.getboolean("Reports", "write_router_info_report"):
                algorithms.append("routingInfoReports")
            if self._config.getboolean("Reports", "write_router_reports"):
                algorithms.append("RouterReports")
            if self._config.getboolean(
                    "Reports", "write_router_summary_report"):
                algorithms.append("RouterSummaryReport")

            # only add board chip report if requested
            if self._config.getboolean("Reports", "write_board_chip_report"):
                algorithms.append("BoardChipReport")

            # only add partitioner report if using an application graph
            if (self._config.getboolean(
                    "Reports", "write_partitioner_reports") and
                    self._application_graph.n_vertices != 0):
                algorithms.append("PartitionerReport")

            # only add write placer report with application graph when
            # there's application vertices
            if (self._config.getboolean(
                    "Reports", "write_application_graph_placer_report") and
                    self._application_graph.n_vertices != 0):
                algorithms.append("PlacerReportWithApplicationGraph")

            if self._config.getboolean(
                    "Reports", "write_machine_graph_placer_report"):
                algorithms.append("PlacerReportWithoutApplicationGraph")

            if self._config.getboolean(
                    "Reports", "write_json_machine"):
                algorithms.append("WriteJsonMachine")

            if self._config.getboolean(
                    "Reports", "write_json_machine_graph"):
                algorithms.append("WriteJsonMachineGraph")

            if self._config.getboolean(
                    "Reports", "write_json_placements"):
                algorithms.append("WriteJsonPlacements")

            if self._config.getboolean(
                    "Reports", "write_json_routing_tables"):
                algorithms.append("WriteJsonRoutingTables")

            if self._config.getboolean(
                    "Reports", "write_json_partition_n_keys_map"):
                algorithms.append("WriteJsonPartitionNKeysMap")

            # only add network specification report if there's
            # application vertices.
            if (self._config.getboolean(
                    "Reports", "write_network_specification_report")):
                algorithms.append("NetworkSpecificationReport")

        # only add the partitioner if there isn't already a machine graph
        algorithms.append("MallocBasedChipIDAllocator")
        if (self._application_graph.n_vertices and
                not self._machine_graph.n_vertices):
            full = self._config.get(
                "Mapping", "application_to_machine_graph_algorithms")
            algorithms.extend(full.replace(" ", "").split(","))
            inputs['MemoryPreviousAllocatedResources'] = \
                PreAllocatedResourceContainer()

        if self._use_virtual_board:
            full = self._config.get(
                "Mapping", "machine_graph_to_virtual_machine_algorithms")
        else:
            full = self._config.get(
                "Mapping", "machine_graph_to_machine_algorithms")
        algorithms.extend(full.replace(" ", "").split(","))

        # add check for algorithm start type
        if not self._use_virtual_board:
            algorithms.append("LocateExecutableStartType")

        # handle outputs
        outputs = [
            "MemoryPlacements", "MemoryRoutingTables",
            "MemoryTags", "MemoryRoutingInfos",
            "MemoryMachineGraph"
        ]

        if not self._use_virtual_board:
            outputs.append("ExecutableTypes")

        if add_data_speed_up:
            outputs.append("MemoryFixedRoutes")

        # Create a buffer manager if there isn't one already
        if not self._use_virtual_board:
            if self._buffer_manager is None:
                algorithms.append("BufferManagerCreator")
                outputs.append("BufferManager")
            else:
                inputs["BufferManager"] = self._buffer_manager
            if self._java_caller is None:
                if self._config.getboolean("Java", "use_java"):
                    java_call = self._config.get("Java", "java_call")
                    java_spinnaker_path = self._config.get_str(
                        "Java", "java_spinnaker_path")
                    java_properties = self._config.get_str(
                        "Java", "java_properties")
                    self._java_caller = JavaCaller(
                        self._json_folder, java_call, java_spinnaker_path,
                        java_properties)
            inputs["JavaCaller"] = self._java_caller

        # Execute the mapping algorithms
        executor = self._run_algorithms(
            inputs, algorithms, outputs, tokens, [], "mapping",
            optional_algorithms)

        # get result objects from the pacman executor
        self._mapping_outputs = executor.get_items()
        self._mapping_tokens = executor.get_completed_tokens()

        # Get the outputs needed
        self._placements = executor.get_item("MemoryPlacements")
        self._router_tables = executor.get_item("MemoryRoutingTables")
        self._tags = executor.get_item("MemoryTags")
        self._routing_infos = executor.get_item("MemoryRoutingInfos")
        self._machine_graph = executor.get_item("MemoryMachineGraph")
        self._executable_types = executor.get_item("ExecutableTypes")

        if add_data_speed_up:
            self._fixed_routes = executor.get_item("MemoryFixedRoutes")

        if not self._use_virtual_board:
            self._buffer_manager = executor.get_item("BufferManager")

        self._mapping_time += convert_time_diff_to_total_milliseconds(
            mapping_total_timer.take_sample())
        self._mapping_outputs["MappingTimeMs"] = self._mapping_time

    def _do_data_generation(self, n_machine_time_steps):
        """
        :param int n_machine_time_steps:
        """
        # set up timing
        data_gen_timer = Timer()
        data_gen_timer.start_timing()

        # The initial inputs are the mapping outputs
        inputs = dict(self._mapping_outputs)
        tokens = list(self._mapping_tokens)
        inputs["RunUntilTimeSteps"] = n_machine_time_steps
        inputs["FirstMachineTimeStep"] = self._current_run_timesteps

        # This is done twice to make things nicer for things which don't have
        # time steps without breaking existing code; it is purely aesthetic
        inputs["RunTimeMachineTimeSteps"] = n_machine_time_steps
        inputs["RunTimeSteps"] = n_machine_time_steps

        # This is done twice to make things nicer for things which don't have
        # time steps without breaking existing code; it is purely aesthetic
        inputs["DataNTimeSteps"] = self._max_run_time_steps
        inputs["DataNSteps"] = self._max_run_time_steps

        # Run the data generation algorithms
        outputs = []
        algorithms = [self._dsg_algorithm]

        executor = self._run_algorithms(
            inputs, algorithms, outputs, tokens, [], "data_generation")
        self._mapping_outputs = executor.get_items()
        self._mapping_tokens = executor.get_completed_tokens()

        self._dsg_time += convert_time_diff_to_total_milliseconds(
            data_gen_timer.take_sample())
        self._mapping_outputs["DSGTimeMs"] = self._dsg_time

    def _do_load(self, graph_changed, data_changed):
        """
        :param bool graph_changed:
        :param bool data_changed:
        """
        # set up timing
        load_timer = Timer()
        load_timer.start_timing()

        self._turn_on_board_if_saving_power()

        # The initial inputs are the mapping outputs
        inputs = dict(self._mapping_outputs)
        tokens = list(self._mapping_tokens)
        inputs["WriteMemoryMapReportFlag"] = (
            self._config.getboolean("Reports", "write_memory_map_report") and
            graph_changed
        )
        inputs["NoSyncChanges"] = self._no_sync_changes

        if not graph_changed and self._has_ran:
            inputs["ExecutableTargets"] = self._last_run_outputs[
                "ExecutableTargets"]

        algorithms = list()

        # add report for extracting routing table from machine report if needed
        # Add algorithm to clear routing tables and set up routing
        if not self._use_virtual_board and graph_changed:
            # only clear routing tables if we've not loaded them by now
            found = False
            for token in self._mapping_tokens:
                if token.name == "DataLoaded":
                    if token.part == "MulticastRoutesLoaded":
                        found = True
            if not found:
                algorithms.append("RoutingSetup")

            # Get the executable targets
            algorithms.append("GraphBinaryGatherer")

        loading_algorithm = self._read_config("Mapping", "loading_algorithms")
        if loading_algorithm is not None and (graph_changed or data_changed):
            algorithms.extend(loading_algorithm.split(","))
        algorithms.extend(self._extra_load_algorithms)

        write_memory_report = self._config.getboolean(
            "Reports", "write_memory_map_report")
        if write_memory_report and graph_changed:
            algorithms.append("MemoryMapOnHostReport")
            algorithms.append("MemoryMapOnHostChipReport")

        # Add reports that depend on compression
        routing_tables_needed = False
        if graph_changed:
            if self._config.getboolean(
                    "Reports", "write_routing_table_reports"):
                routing_tables_needed = True
                algorithms.append("unCompressedRoutingTableReports")

                if self._config.getboolean(
                        "Reports",
                        "write_routing_tables_from_machine_reports"):
                    algorithms.append("ReadRoutingTablesFromMachine")
                    algorithms.append("compressedRoutingTableReports")
                    algorithms.append("comparisonOfRoutingTablesReport")
                    algorithms.append("CompressedRouterSummaryReport")
                    algorithms.append("RoutingTableFromMachineReport")

        # handle extra monitor functionality
        enable_advanced_monitor = self._config.getboolean(
            "Machine", "enable_advanced_monitor_support")
        if enable_advanced_monitor and (graph_changed or not self._has_ran):
            algorithms.append("LoadFixedRoutes")
            algorithms.append("FixedRouteFromMachineReport")

        # add optional algorithms
        optional_algorithms = list()

        if graph_changed or data_changed:
            optional_algorithms.append("RoutingTableLoader")
            optional_algorithms.append("TagsLoader")

        optional_algorithms.append("WriteMemoryIOData")
        optional_algorithms.append("HostExecuteApplicationDataSpecification")

        # Get the executable targets
        optional_algorithms.append("GraphBinaryGatherer")

        # algorithms needed for loading the binaries to the SpiNNaker machine
        optional_algorithms.append("LoadApplicationExecutableImages")
        algorithms.append("HostExecuteSystemDataSpecification")
        algorithms.append("LoadSystemExecutableImages")

        # Something probably a report needs the routing tables
        # This report is one way to get them if done on machine
        if routing_tables_needed:
            optional_algorithms.append("RoutingTableFromMachineReport")

        # Decide what needs to be done
        required_tokens = ["DataLoaded", "BinariesLoaded"]

        executor = self._run_algorithms(
            inputs, algorithms, [], tokens, required_tokens, "loading",
            optional_algorithms)
        self._no_sync_changes = executor.get_item("NoSyncChanges")
        self._load_outputs = executor.get_items()
        self._load_tokens = executor.get_completed_tokens()

        self._load_time += convert_time_diff_to_total_milliseconds(
            load_timer.take_sample())
        self._load_outputs["LoadTimeMs"] = self._load_time

    def _end_of_run_timing(self):
        """
        :return:
            mapping_time, dsg_time, load_time, execute_time, extraction_time
        :rtype: tuple(float, float, float, float, float)
        """
        timer = self._run_timer
        if timer is not None:
            self._execute_time += convert_time_diff_to_total_milliseconds(
                self._run_timer.take_sample())
        return (
            self._mapping_time, self._dsg_time, self._load_time,
            self._execute_time, self._extraction_time)

    def _gather_provenance_for_writing(self, executor):
        """ Handles the gathering of provenance items for writer.

        :param ~pacman.executor.PACMANAlgorithmExecutor executor:
            the pacman executor.
        :return:
        """
        prov_items = list()
        if self._version_provenance is not None:
            prov_items.extend(self._version_provenance)
        prov_items.extend(self._pacman_provenance.data_items)
        prov_item = executor.get_item("GraphProvenanceItems")
        if prov_item is not None:
            prov_items.extend(prov_item)
        prov_item = executor.get_item("PlacementsProvenanceItems")
        if prov_item is not None:
            prov_items.extend(prov_item)
        prov_item = executor.get_item("RouterProvenanceItems")
        if prov_item is not None:
            prov_items.extend(prov_item)
        prov_item = executor.get_item("PowerProvenanceItems")
        if prov_item is not None:
            prov_items.extend(prov_item)
        self._pacman_provenance.clear()
        self._version_provenance = list()
        self._write_provenance(prov_items)
        self._all_provenance_items.append(prov_items)

    def _do_run(self, n_machine_time_steps, graph_changed):
        """
        :param n_machine_time_steps:
        :type n_machine_time_steps: int or None
        :param bool graph_changed:
        """
        # start timer
        self._run_timer = Timer()
        self._run_timer.start_timing()

        run_complete = False
        executor, self._current_run_timesteps = self._create_execute_workflow(
            n_machine_time_steps, graph_changed)
        try:
            executor.execute_mapping()
            self._pacman_provenance.extract_provenance(executor)
            run_complete = True

            # write provenance to file if necessary
            if (self._config.getboolean("Reports", "write_provenance_data") and
                    n_machine_time_steps is not None):
                self._gather_provenance_for_writing(executor)

            # move data around
            self._last_run_outputs = executor.get_items()
            self._last_run_tokens = executor.get_completed_tokens()
            self._no_sync_changes = executor.get_item("NoSyncChanges")
            self._has_reset_last = False
            self._has_ran = True

        except KeyboardInterrupt:
            logger.error("User has aborted the simulation")
            self._shutdown()
            sys.exit(1)
        except Exception as e:
            e_inf = sys.exc_info()

            # If an exception occurs during a run, attempt to get
            # information out of the simulation before shutting down
            try:
                if executor is not None:
                    # Only do this if the error occurred in the run
                    if not run_complete and not self._use_virtual_board:
                        self._last_run_outputs = executor.get_items()
                        self._last_run_tokens = executor.get_completed_tokens()
                        self._recover_from_error(
                            e, e_inf, executor.get_item("ExecutableTargets"))
                else:
                    logger.error(
                        "The PACMAN executor crashing during initialisation,"
                        " please read previous error message to locate its"
                        " error")
            except Exception:
                logger.exception("Error when attempting to recover from error")

            # if in debug mode, do not shut down machine
            if self._config.get("Mode", "mode") != "Debug":
                try:
                    self.stop(
                        turn_off_machine=False, clear_routing_tables=False,
                        clear_tags=False)
                except Exception:
                    logger.exception("Error when attempting to stop")

            # reraise exception
            reraise(*e_inf)

    def _create_execute_workflow(self, n_machine_time_steps, graph_changed):
        """
        :param n_machine_time_steps:
        :type n_machine_time_steps: int or None
        :param bool graph_changed:
        """
        # calculate number of machine time steps
        run_until_timesteps = self._calculate_number_of_machine_time_steps(
            n_machine_time_steps)
        run_time = None
        if n_machine_time_steps is not None:
            run_time = (
                n_machine_time_steps * self.machine_time_step /
                MICRO_TO_MILLISECOND_CONVERSION)

        # if running again, load the outputs from last load or last mapping
        if self._load_outputs is not None:
            inputs = dict(self._load_outputs)
            tokens = list(self._load_tokens)
        else:
            inputs = dict(self._mapping_outputs)
            tokens = list(self._mapping_tokens)

        inputs["RanToken"] = self._has_ran
        inputs["NoSyncChanges"] = self._no_sync_changes
        inputs["RunTimeMachineTimeSteps"] = n_machine_time_steps
        inputs["RunUntilTimeSteps"] = run_until_timesteps
        inputs["RunTime"] = run_time
        inputs["FirstMachineTimeStep"] = self._current_run_timesteps
        if self._run_until_complete:
            inputs["RunUntilCompleteFlag"] = True

        inputs["ExtractIobufFromCores"] = self._config.get(
            "Reports", "extract_iobuf_from_cores")
        inputs["ExtractIobufFromBinaryTypes"] = self._read_config(
            "Reports", "extract_iobuf_from_binary_types")

        # update algorithm list with extra pre algorithms if needed
        if self._extra_pre_run_algorithms is not None:
            algorithms = list(self._extra_pre_run_algorithms)
        else:
            algorithms = list()

        if self._config.getboolean(
                "Reports", "write_sdram_usage_report_per_chip"):
            algorithms.append("SdramUsageReportPerChip")

        # Clear iobuf from machine
        if (not self._run_until_complete and
            not self._use_virtual_board and not self._empty_graphs and
                self._config.getboolean("Reports", "clear_iobuf_during_run")):
            algorithms.append("ChipIOBufClearer")

        # Reload any parameters over the loaded data if we have already
        # run and not using a virtual board and the data hasn't already
        # been regenerated
        if self._has_ran and not self._use_virtual_board and not graph_changed:
            algorithms.append("DSGRegionReloader")

        # Update the run time if not using a virtual board
        if (not self._use_virtual_board and
                ExecutableType.USES_SIMULATION_INTERFACE in
                self._executable_types):
            algorithms.append("ChipRuntimeUpdater")

        # Add the database writer in case it is needed
        if not self._has_ran or graph_changed:
            algorithms.append("DatabaseInterface")
        else:
            inputs["DatabaseFilePath"] = (
                self._last_run_outputs["DatabaseFilePath"])
        if not self._use_virtual_board:
            algorithms.append("CreateNotificationProtocol")

        outputs = [
            "NoSyncChanges"
        ]

        if self._use_virtual_board:
            logger.warning(
                "Application will not actually be run as on a virtual board")
        elif (len(self._executable_types) == 1 and
                ExecutableType.NO_APPLICATION in self._executable_types):
            logger.warning(
                "Application will not actually be run as there is nothing to "
                "actually run")
            tokens.append("ApplicationRun")
        else:
            algorithms.append("ApplicationRunner")

        # ensure we exploit the parallel of data extraction by running it at\
        # end regardless of multirun, but only run if using a real machine
        if ((self._run_until_complete or n_machine_time_steps is not None)
                and not self._use_virtual_board):
            algorithms.append("BufferExtractor")

        read_prov = self._config.getboolean(
            "Reports", "read_provenance_data")
        if read_prov:
            algorithms.append("GraphProvenanceGatherer")

        # add any extra post algorithms as needed
        if self._extra_post_run_algorithms is not None:
            algorithms += self._extra_post_run_algorithms

        # add extractor of iobuf if needed
        if (self._config.getboolean("Reports", "extract_iobuf") and
                self._config.getboolean(
                    "Reports", "extract_iobuf_during_run") and
                not self._use_virtual_board):
            algorithms.append("ChipIOBufExtractor")

        # add in the timing finalisation
        if not self._use_virtual_board:
            algorithms.append("FinaliseTimingData")
            if self._config.getboolean("Reports", "write_energy_report"):
                algorithms.append("ComputeEnergyUsed")
                if read_prov:
                    algorithms.append("EnergyProvenanceReporter")

        # add extractor of provenance if needed
        if (read_prov and not self._use_virtual_board and
                n_machine_time_steps is not None):
            algorithms.append("PlacementsProvenanceGatherer")
            algorithms.append("RouterProvenanceGatherer")
            algorithms.append("ProfileDataGatherer")

        # Decide what needs done
        required_tokens = []
        if not self._use_virtual_board:
            required_tokens = ["ApplicationRun"]

        return PACMANAlgorithmExecutor(
            algorithms=algorithms, optional_algorithms=[], inputs=inputs,
            tokens=tokens, required_output_tokens=required_tokens,
            xml_paths=self._xml_paths, required_outputs=outputs,
            do_timings=self._do_timings, print_timings=self._print_timings,
            provenance_path=self._pacman_executor_provenance_path,
            provenance_name="Execution"), run_until_timesteps

    def _write_provenance(self, provenance_data_items):
<<<<<<< HEAD
        """ Write provenance to disk
=======
        """ Write provenance to disk.
>>>>>>> b86add09

        :param list(ProvenanceDataItem) provenance_data_items:
        """

        writer = None
        if self._provenance_format == "xml":
            writer = ProvenanceXMLWriter()
        elif self._provenance_format == "json":
            writer = ProvenanceJSONWriter()
        elif self._provenance_format == "sql":
            writer = ProvenanceSQLWriter()
        elif len(provenance_data_items) < PROVENANCE_TYPE_CUTOFF:
            writer = ProvenanceXMLWriter()
        else:
            writer = ProvenanceSQLWriter()
        writer(provenance_data_items, self._provenance_file_path)

    def _recover_from_error(self, exception, exc_info, executable_targets):
        """
        :param Exception exception:
<<<<<<< HEAD
        :param exc_info:
=======
        :param tuple(type,Exception,traceback) exc_info:
>>>>>>> b86add09
        :param ExecutableTargets executable_targets:
        """
        # if exception has an exception, print to system
        logger.error("An error has occurred during simulation")
        # Print the detail including the traceback
        real_exception = exception
        if isinstance(exception, PacmanAlgorithmFailedToCompleteException):
            logger.error(exception.exception, exc_info=exc_info)
            real_exception = exception.exception
        else:
            logger.error(exception, exc_info=exc_info)

        logger.info("\n\nAttempting to extract data\n\n")

        # Extract router provenance
        extra_monitor_vertices = None
        prov_items = list()
        try:
            if (self._config.getboolean("Machine",
                                        "enable_advanced_monitor_support") or
                    self._config.getboolean("Machine", "enable_reinjection")):
                extra_monitor_vertices = self._last_run_outputs[
                    "MemoryExtraMonitorVertices"]
            router_provenance = RouterProvenanceGatherer()
            prov_item = router_provenance(
                transceiver=self._txrx, machine=self._machine,
                router_tables=self._router_tables,
                extra_monitor_vertices=extra_monitor_vertices,
                placements=self._placements,
                using_reinjection=self._config.getboolean(
                    "Machine", "enable_reinjection"))
            if prov_item is not None:
                prov_items.extend(prov_item)
        except Exception:
            logger.exception("Error reading router provenance")

        # Find the cores that are not in an expected state
        unsuccessful_cores = CPUInfos()
        if isinstance(real_exception, SpiNNManCoresNotInStateException):
            unsuccessful_cores = real_exception.failed_core_states()

        # If there are no cores in a bad state, find those not yet in
        # their finished state
        if not unsuccessful_cores:
            for executable_type in self._executable_types:
                failed_cores = self._txrx.get_cores_not_in_state(
                    self._executable_types[executable_type],
                    executable_type.end_state)
                for (x, y, p) in failed_cores:
                    unsuccessful_cores.add_processor(
                        x, y, p, failed_cores.get_cpu_info(x, y, p))

        # Print the details of error cores
        for (x, y, p), core_info in iteritems(unsuccessful_cores):
            state = core_info.state
            rte_state = ""
            if state == CPUState.RUN_TIME_EXCEPTION:
                rte_state = " ({})".format(core_info.run_time_error.name)
            logger.error("{}, {}, {}: {}{} {}".format(
                x, y, p, state.name, rte_state, core_info.application_name))
            if core_info.state == CPUState.RUN_TIME_EXCEPTION:
                logger.error(
                    "r0=0x{:08X} r1=0x{:08X} r2=0x{:08X} r3=0x{:08X}".format(
                        core_info.registers[0], core_info.registers[1],
                        core_info.registers[2], core_info.registers[3]))
                logger.error(
                    "r4=0x{:08X} r5=0x{:08X} r6=0x{:08X} r7=0x{:08X}".format(
                        core_info.registers[4], core_info.registers[5],
                        core_info.registers[6], core_info.registers[7]))
                logger.error("PSR=0x{:08X} SR=0x{:08X} LR=0x{:08X}".format(
                    core_info.processor_state_register,
                    core_info.stack_pointer, core_info.link_register))

        # Find the cores that are not in RTE i.e. that can still be read
        non_rte_cores = [
            (x, y, p)
            for (x, y, p), core_info in iteritems(unsuccessful_cores)
            if (core_info.state != CPUState.RUN_TIME_EXCEPTION and
                core_info.state != CPUState.WATCHDOG)]

        # If there are any cores that are not in RTE, extract data from them
        if (non_rte_cores and
                ExecutableType.USES_SIMULATION_INTERFACE in
                self._executable_types):
            placements = Placements()
            non_rte_core_subsets = CoreSubsets()
            for (x, y, p) in non_rte_cores:
                vertex = self._placements.get_vertex_on_processor(x, y, p)
                placements.add_placement(
                    self._placements.get_placement_of_vertex(vertex))
                non_rte_core_subsets.add_processor(x, y, p)

            # Attempt to force the cores to write provenance and exit
            try:
                updater = ChipProvenanceUpdater()
                updater(self._txrx, self._app_id, non_rte_core_subsets)
            except Exception:
                logger.exception("Could not update provenance on chip")

            # Extract any written provenance data
            try:
                extractor = PlacementsProvenanceGatherer()
                prov_item = extractor(self._txrx, placements)
                if prov_item is not None:
                    prov_items.extend(prov_item)
            except Exception:
                logger.exception("Could not read provenance")

        # Finish getting the provenance
        prov_items.extend(self._pacman_provenance.data_items)
        self._pacman_provenance.clear()
        self._write_provenance(prov_items)
        self._all_provenance_items.append(prov_items)

        # Read IOBUF where possible (that should be everywhere)
        iobuf = ChipIOBufExtractor()
        try:
            errors, warnings = iobuf(
                self._txrx, executable_targets, self._executable_finder,
                self._app_provenance_file_path,
                self._system_provenance_file_path,
                self._config.get("Reports", "extract_iobuf_from_cores"),
                self._config.get("Reports", "extract_iobuf_from_binary_types")
            )
        except Exception:
            logger.exception("Could not get iobuf")
            errors, warnings = [], []

        # Print the IOBUFs
        self._print_iobuf(errors, warnings)

    @staticmethod
    def _print_iobuf(errors, warnings):
        """
        :param list(str) errors:
        :param list(str) warnings:
        """
        for warning in warnings:
            logger.warning(warning)
        for error in errors:
            logger.error(error)

    def reset(self):
        """ Code that puts the simulation back at time zero
        """

        logger.info("Resetting")

        # rewind the buffers from the buffer manager, to start at the beginning
        # of the simulation again and clear buffered out
        if self._buffer_manager is not None:
            self._buffer_manager.reset()

        # reset the current count of how many milliseconds the application
        # has ran for over multiple calls to run
        self._current_run_timesteps = 0

        # sets the reset last flag to true, so that when run occurs, the tools
        # know to update the vertices which need to know a reset has occurred
        self._has_reset_last = True

        # Reset the graph off the machine, to set things to time 0
        self.__reset_graph_elements()

    def _create_xml_paths(self, extra_algorithm_xml_paths):
        """
        :param list(str) extra_algorithm_xml_paths:
        :rtype: list(str)
        """
        # add the extra xml files from the config file
        xml_paths = self._config.get("Mapping", "extra_xmls_paths")
        if xml_paths == "None":
            xml_paths = list()
        else:
            xml_paths = xml_paths.split(",")

        xml_paths.extend(get_front_end_common_pacman_xml_paths())

        if extra_algorithm_xml_paths is not None:
            xml_paths.extend(extra_algorithm_xml_paths)

        return xml_paths

    def _detect_if_graph_has_changed(self, reset_flags=True):
<<<<<<< HEAD
        """ Iterates though the original graphs and look for changes
=======
        """ goes though the original graphs looking for changes.
>>>>>>> b86add09

        :param bool reset_flags:
        :return: mapping_changed, data_changed
        :rtype: tuple(bool, bool)
        """
        changed = False
        data_changed = False
        if self._vertices_or_edges_added:
            self._vertices_or_edges_added = False
            # Set changed - note that we can't return yet as we still have to
            # mark vertices as not changed, otherwise they will keep reporting
            # that they have changed when they haven't
            changed = True

        # if application graph is filled, check their changes
        if self._original_application_graph.n_vertices:
            for vertex in self._original_application_graph.vertices:
                if isinstance(vertex, AbstractChangableAfterRun):
                    if vertex.requires_mapping:
                        changed = True
                    if vertex.requires_data_generation:
                        data_changed = True
                    if reset_flags:
                        vertex.mark_no_changes()
            for partition in \
                    self._original_application_graph.outgoing_edge_partitions:
                for edge in partition.edges:
                    if isinstance(edge, AbstractChangableAfterRun):
                        if edge.requires_mapping:
                            changed = True
                        if edge.requires_data_generation:
                            data_changed = True
                        if reset_flags:
                            edge.mark_no_changes()

        # if no application, but a machine graph, check for changes there
        elif self._original_machine_graph.n_vertices:
            for machine_vertex in self._original_machine_graph.vertices:
                if isinstance(machine_vertex, AbstractChangableAfterRun):
                    if machine_vertex.requires_mapping:
                        changed = True
                    if machine_vertex.requires_data_generation:
                        data_changed = True
                    if reset_flags:
                        machine_vertex.mark_no_changes()
            for partition in \
                    self._original_machine_graph.outgoing_edge_partitions:
                for machine_edge in partition.edges:
                    if isinstance(machine_edge, AbstractChangableAfterRun):
                        if machine_edge.requires_mapping:
                            changed = True
                        if machine_edge.requires_data_generation:
                            data_changed = True
                        if reset_flags:
                            machine_edge.mark_no_changes()
        return changed, data_changed

    @property
    @overrides(SimulatorInterface.has_ran)
    def has_ran(self):
        return self._has_ran

    @property
    @overrides(SimulatorInterface.machine)
    def machine(self):
        return self._get_machine()

    @property
    @overrides(SimulatorInterface.no_machine_time_steps)
    def no_machine_time_steps(self):
        return self._no_machine_time_steps

    @property
    def machine_graph(self):
        """
        :rtype: ~pacman.model.graphs.machine.MachineGraph
        """
        return self._machine_graph

    @property
    def original_machine_graph(self):
        """
        :rtype: ~pacman.model.graphs.machine.MachineGraph
        """
        return self._original_machine_graph

    @property
    def original_application_graph(self):
        """
        :rtype: ~pacman.model.graphs.application.ApplicationGraph
        """
        return self._original_application_graph

    @property
    def application_graph(self):
        """ The application graph used to derive the runtime machine
            configuration.

        :rtype: ~pacman.model.graphs.application.ApplicationGraph
        """
        return self._application_graph

    @property
    def routing_infos(self):
        """
        :rtype: ~pacman.model.routing_info.RoutingInfo
        """
        return self._routing_infos

    @property
    def fixed_routes(self):
        """
        :rtype: dict(tuple(int,int),~spinn_machine.FixedRouteEntry)
        """
        return self._fixed_routes

    @property
    @overrides(SimulatorInterface.placements)
    def placements(self):
        return self._placements

    @property
    @overrides(SimulatorInterface.transceiver)
    def transceiver(self):
        return self._txrx

    @property
<<<<<<< HEAD
=======
    def graph_mapper(self):
        return self._graph_mapper

    @property
>>>>>>> b86add09
    @overrides(SimulatorInterface.tags)
    def tags(self):
        return self._tags

    @property
    @overrides(SimulatorInterface.buffer_manager)
    def buffer_manager(self):
        return self._buffer_manager

    @property
    def dsg_algorithm(self):
        """ The DSG algorithm used by the tools

        :rtype: str
        """
        return self._dsg_algorithm

    @dsg_algorithm.setter
    def dsg_algorithm(self, new_dsg_algorithm):
        """ Set the DSG algorithm to be used by the tools

        :param str new_dsg_algorithm: the new DSG algorithm name
<<<<<<< HEAD
        :rtype: None
=======
>>>>>>> b86add09
        """
        self._dsg_algorithm = new_dsg_algorithm

    @property
    def none_labelled_edge_count(self):
        """ The number of times edges have not been labelled.

        :rtype: int
        """
        return self._none_labelled_edge_count

    def increment_none_labelled_edge_count(self):
        """ Increment the number of new edges which have not been labelled.
        """
        self._none_labelled_edge_count += 1

    @property
    @overrides(SimulatorInterface.use_virtual_board)
    def use_virtual_board(self):
        """ True if this run is using a virtual machine

        :rtype: bool
        """
        return self._use_virtual_board

    def get_current_time(self):
        """ Get the current simulation time.

        :rtype: float
        """
        if self._has_ran:
            return (
                float(self._current_run_timesteps) *
                (self.machine_time_step / MICRO_TO_MILLISECOND_CONVERSION))
        return 0.0

    def get_generated_output(self, name_of_variable):
        """ Get the value of an inter-algorithm variable.

        :param str name_of_variable: The variable to retrieve
<<<<<<< HEAD
        :return: The value (of arbitrary type), or None if the variable is
=======
        :return: The value (of arbitrary type), or None if the variable is \
>>>>>>> b86add09
            not found.
        :raises ConfigurationException: If the simulation hasn't yet run
        """
        if self._has_ran:
            if name_of_variable in self._last_run_outputs:
                return self._last_run_outputs[name_of_variable]
            return None
        raise ConfigurationException(
            "Cannot call this function until after a simulation has ran.")

    def __repr__(self):
        return "general front end instance for machine {}".format(
            self._hostname)

    def add_application_vertex(self, vertex):
        """
        :param ~pacman.model.graphs.application.ApplicationVertex vertex:
            the vertex to add to the graph
<<<<<<< HEAD
        :rtype: None
=======
>>>>>>> b86add09
        :raises ConfigurationException: when both graphs contain vertices
        :raises PacmanConfigurationException:
            If there is an attempt to add the same vertex more than once
        """
        if self._original_machine_graph.n_vertices:
            raise ConfigurationException(
                "Cannot add vertices to both the machine and application"
                " graphs")
        self._original_application_graph.add_vertex(vertex)
        self._vertices_or_edges_added = True

    def add_machine_vertex(self, vertex):
        """
        :param ~pacman.model.graphs.machine.MachineVertex vertex:
            the vertex to add to the graph
<<<<<<< HEAD
        :rtype: None
=======
>>>>>>> b86add09
        :raises ConfigurationException: when both graphs contain vertices
        :raises PacmanConfigurationException:
            If there is an attempt to add the same vertex more than once
        """
        # check that there's no application vertices added so far
        if self._original_application_graph.n_vertices:
            raise ConfigurationException(
                "Cannot add vertices to both the machine and application"
                " graphs")
        self._original_machine_graph.add_vertex(vertex)
        self._vertices_or_edges_added = True

    def add_application_edge(self, edge_to_add, partition_identifier):
        """
        :param ~pacman.model.graphs.application.ApplicationEdge edge_to_add:
<<<<<<< HEAD
        :param str partition_identifier:
            the partition identifier for the outgoing edge partition
        :rtype: None
=======
            the edge to add to the graph
        :param str partition_identifier:
            the partition identifier for the outgoing edge partition
>>>>>>> b86add09
        """
        self._original_application_graph.add_edge(
            edge_to_add, partition_identifier)
        self._vertices_or_edges_added = True

    def add_machine_edge(self, edge, partition_id):
        """
        :param ~pacman.model.graphs.machine.MachineEdge edge:
            the edge to add to the graph
        :param str partition_id:
            the partition identifier for the outgoing edge partition
<<<<<<< HEAD
        :rtype: None
=======
>>>>>>> b86add09
        """
        self._original_machine_graph.add_edge(edge, partition_id)
        self._vertices_or_edges_added = True

    def _shutdown(
            self, turn_off_machine=None, clear_routing_tables=None,
            clear_tags=None):
        """
        :param bool turn_off_machine:
        :param bool clear_routing_tables:
        :param bool clear_tags:
        """
        self._state = Simulator_State.SHUTDOWN

        # if on a virtual machine then shut down not needed
        if self._use_virtual_board:
            return

        if self._machine_is_turned_off is not None:
            logger.info("Shutdown skipped as board is off for power save")
            return

        if turn_off_machine is None:
            turn_off_machine = self._config.getboolean(
                "Machine", "turn_off_machine")

        if clear_routing_tables is None:
            clear_routing_tables = self._config.getboolean(
                "Machine", "clear_routing_tables")

        if clear_tags is None:
            clear_tags = self._config.getboolean("Machine", "clear_tags")

        if self._txrx is not None:
            # if stopping on machine, clear IP tags and routing table
            self.__clear(clear_tags, clear_routing_tables)

        # Fully stop the application
        self.__stop_app()

        # stop the transceiver and allocation controller
        self.__close_transceiver(turn_off_machine)
        self.__close_allocation_controller()
        self._state = Simulator_State.SHUTDOWN

        try:
            if self._last_run_outputs and \
                    "NotificationInterface" in self._last_run_outputs:
                self._last_run_outputs["NotificationInterface"].close()
        except Exception:
            logger.exception(
                "Error when closing Notifications")

    def __clear(self, clear_tags, clear_routing_tables):
        """
        :param bool clear_tags:
        :param bool clear_routing_tables:
        """
        # if stopping on machine, clear IP tags and
        if clear_tags:
            for ip_tag in self._tags.ip_tags:
                self._txrx.clear_ip_tag(
                    ip_tag.tag, board_address=ip_tag.board_address)
            for reverse_ip_tag in self._tags.reverse_ip_tags:
                self._txrx.clear_ip_tag(
                    reverse_ip_tag.tag,
                    board_address=reverse_ip_tag.board_address)

        # if clearing routing table entries, clear
        if clear_routing_tables:
            for router_table in self._router_tables.routing_tables:
                if not self._machine.get_chip_at(
                        router_table.x, router_table.y).virtual:
                    self._txrx.clear_multicast_routes(
                        router_table.x, router_table.y)

        # clear values
        self._no_sync_changes = 0

    def __stop_app(self):
        if self._txrx is not None and self._app_id is not None:
            self._txrx.stop_application(self._app_id)

    def __close_transceiver(self, turn_off_machine):
        """
        :param bool turn_off_machine:
        """
        if self._txrx is not None:
            if turn_off_machine:
                logger.info("Turning off machine")

            self._txrx.close(power_off_machine=turn_off_machine)
            self._txrx = None

    def __close_allocation_controller(self):
        if self._machine_allocation_controller is not None:
            self._machine_allocation_controller.close()
            self._machine_allocation_controller = None

    @overrides(SimulatorInterface.stop,
               extend_defaults=True, additional_arguments=(
                   "turn_off_machine", "clear_routing_tables", "clear_tags"))
    def stop(self, turn_off_machine=None,  # pylint: disable=arguments-differ
             clear_routing_tables=None, clear_tags=None):
        """
        :param bool turn_off_machine:
            decides if the machine should be powered down after running the
            execution. Note that this powers down all boards connected to the
            BMP connections given to the transceiver
        :param bool clear_routing_tables: informs the tool chain if it
            should turn off the clearing of the routing tables
        :param bool clear_tags: informs the tool chain if it should clear the
            tags off the machine at stop
<<<<<<< HEAD
        :rtype: None
=======
>>>>>>> b86add09
        """
        if self._state in [Simulator_State.SHUTDOWN]:
            raise ConfigurationException("Simulator has already been shutdown")
        self._state = Simulator_State.SHUTDOWN

        # Keep track of any exception to be re-raised
        exc_info = None

        # If we have run forever, stop the binaries
        if (self._has_ran and self._current_run_timesteps is None and
                not self._use_virtual_board and not self._run_until_complete):
            executor = self._create_stop_workflow()
            run_complete = False
            try:
                executor.execute_mapping()
                self._pacman_provenance.extract_provenance(executor)
                run_complete = True

                # write provenance to file if necessary
                if self._config.getboolean("Reports", "write_provenance_data"):
                    self._gather_provenance_for_writing(executor)
            except Exception as e:
                exc_info = sys.exc_info()

                # If an exception occurs during a run, attempt to get
                # information out of the simulation before shutting down
                try:
                    # Only do this if the error occurred in the run
                    if not run_complete and not self._use_virtual_board:
                        self._recover_from_error(
                            e, exc_info[2], executor.get_item(
                                "ExecutableTargets"))
                except Exception:
                    logger.exception(
                        "Error when attempting to recover from error")

        if not self._use_virtual_board:
            if self._config.getboolean("Reports", "write_energy_report"):
                self._do_energy_report()

            # handle iobuf extraction
            if self._config.getboolean("Reports", "extract_iobuf"):
                self._extract_iobufs()

        # shut down the machine properly
        self._shutdown(turn_off_machine, clear_routing_tables, clear_tags)

        # display any provenance data gathered
        for i, provenance_items in enumerate(self._all_provenance_items):
            message = None
            if len(self._all_provenance_items) > 1:
                message = "Provenance from run {}".format(i)
            self._check_provenance(provenance_items, message)

            # Reset provenance
            self._all_provenance_items = list()

        if exc_info is not None:
            reraise(*exc_info)
        self.write_finished_file()

    def _create_stop_workflow(self):
        """
        :rtype: ~.PACMANAlgorithmExecutor
        """
        inputs = self._last_run_outputs
        tokens = self._last_run_tokens
        algorithms = []
        outputs = []

        # stop any binaries that need to be notified of the simulation
        # stopping if in infinite run
        if ExecutableType.USES_SIMULATION_INTERFACE in self._executable_types:
            algorithms.append("ApplicationFinisher")

        # Add the buffer extractor just in case
        algorithms.append("BufferExtractor")

        read_prov = self._config.getboolean("Reports", "read_provenance_data")

        # add extractor of iobuf if needed
        if self._config.getboolean("Reports", "extract_iobuf") and \
                self._config.getboolean("Reports", "extract_iobuf_during_run"):
            algorithms.append("ChipIOBufExtractor")

        # add extractor of provenance if needed
        if read_prov:
            algorithms.append("PlacementsProvenanceGatherer")
            algorithms.append("RouterProvenanceGatherer")
            algorithms.append("ProfileDataGatherer")
        if (self._config.getboolean("Reports", "write_energy_report") and
                not self._use_virtual_board):
            algorithms.append("ComputeEnergyUsed")
            if read_prov:
                algorithms.append("EnergyProvenanceReporter")

        # Assemble how to run the algorithms
        return PACMANAlgorithmExecutor(
            algorithms=algorithms, optional_algorithms=[], inputs=inputs,
            tokens=tokens, required_output_tokens=[],
            xml_paths=self._xml_paths,
            required_outputs=outputs, do_timings=self._do_timings,
            print_timings=self._print_timings,
            provenance_path=self._pacman_executor_provenance_path,
            provenance_name="stopping")

    def _do_energy_report(self):
        # create energy reporter
        energy_reporter = EnergyReport(
            self._report_default_directory,
            self._read_config_int("Machine", "version"), self._spalloc_server,
            self._remote_spinnaker_url, self.time_scale_factor)

        if self._buffer_manager is None or self._last_run_outputs is None:
            return
        # acquire provenance items
        router_provenance = self._last_run_outputs.get(
            "RouterProvenanceItems", None)
        power_used = self._last_run_outputs.get("PowerUsed", None)
        if router_provenance is None or power_used is None:
            return

        # run energy report
        energy_reporter.write_energy_report(
            self._placements, self._machine, self._current_run_timesteps,
            self._buffer_manager, power_used)

    def _extract_iobufs(self):
        if self._config.getboolean("Reports", "extract_iobuf_during_run"):
            return
        if self._config.getboolean("Reports", "clear_iobuf_during_run"):
            return
        extractor = ChipIOBufExtractor()
        extractor(
            transceiver=self._txrx,
            executable_targets=self._last_run_outputs["ExecutableTargets"],
            executable_finder=self._executable_finder,
            app_provenance_file_path=self._app_provenance_file_path,
            system_provenance_file_path=self._system_provenance_file_path)

    @overrides(SimulatorInterface.add_socket_address)
    def add_socket_address(self, socket_address):
        """
        :param ~spinn_utilities.socket_address.SocketAddress socket_address:
            The address of the database socket
<<<<<<< HEAD
        :rtype: None
=======
>>>>>>> b86add09
        """
        self._database_socket_addresses.add(socket_address)

    @staticmethod
    def _check_provenance(items, initial_message=None):
        """ Display any errors from provenance data.

        :param str initial_message:
        """
        initial_message_printed = False
        for item in items:
            if item.report:
                if not initial_message_printed and initial_message is not None:
                    print(initial_message)
                    initial_message_printed = True
                logger.warning(item.message)

    def _turn_off_on_board_to_save_power(self, config_flag):
        """ Executes the power saving mode of either on or off of the\
            SpiNNaker machine.

        :param str config_flag: Flag read from the configuration file
<<<<<<< HEAD
        :rtype: None
=======
>>>>>>> b86add09
        """
        # check if machine should be turned off
        turn_off = self._read_config_boolean("EnergySavings", config_flag)
        if turn_off is None:
            return

        # if a mode is set, execute
        if turn_off:
            if self._turn_off_board_to_save_power():
                logger.info("Board turned off based on: {}", config_flag)
        else:
            if self._turn_on_board_if_saving_power():
                logger.info("Board turned on based on: {}", config_flag)

    def _turn_off_board_to_save_power(self):
        """ Executes the power saving mode of turning off the SpiNNaker\
            machine.

        :return: true when successful, false otherwise
        :rtype: bool
        """
        # already off or no machine to turn off
        if self._machine_is_turned_off is not None or self._use_virtual_board:
            return False

        if self._machine_allocation_controller is not None:
            # switch power state if needed
            if self._machine_allocation_controller.power:
                self._machine_allocation_controller.set_power(False)
        else:
            self._txrx.power_off_machine()

        self._machine_is_turned_off = time.time()
        return True

    def _turn_on_board_if_saving_power(self):
        # Only required if previously turned off which never happens
        # on virtual machine
        if self._machine_is_turned_off is None:
            return False

        # Ensure the machine is completely powered down and
        # all residual electrons have gone
        already_off = time.time() - self._machine_is_turned_off
        if already_off < MINIMUM_OFF_STATE_TIME:
            delay = MINIMUM_OFF_STATE_TIME - already_off
            logger.warning(
                "Delaying turning machine back on for {} seconds. Consider "
                "disabling turn_off_board_after_discovery for scripts that "
                "have short preparation time.".format(delay))
            time.sleep(delay)

        if self._machine_allocation_controller is not None:
            # switch power state if needed
            if not self._machine_allocation_controller.power:
                self._machine_allocation_controller.set_power(True)
        else:
            self._txrx.power_on_machine()

        self._txrx.ensure_board_is_ready()
        self._machine_is_turned_off = None
        return True

    @property
    def has_reset_last(self):
        return self._has_reset_last

    @property
    @overrides(SimulatorInterface.config)
    def config(self):
        return self._config

    @property
    def get_number_of_available_cores_on_machine(self):
        """ The number of available cores on the machine after taking\
            into account preallocated resources.

        :return: number of available cores
        :rtype: int
        """
        # get machine if not got already
        if self._machine is None:
            self._get_machine()

        # get cores of machine
        cores = self._machine.total_available_user_cores
        take_into_account_chip_power_monitor = self._read_config_boolean(
            "Reports", "write_energy_report")
        if take_into_account_chip_power_monitor:
            cores -= self._machine.n_chips
        take_into_account_extra_monitor_cores = (self._config.getboolean(
            "Machine", "enable_advanced_monitor_support") or
                self._config.getboolean("Machine", "enable_reinjection"))
        if take_into_account_extra_monitor_cores:
            cores -= self._machine.n_chips
            cores -= len(self._machine.ethernet_connected_chips)
        return cores

    def stop_run(self):
        """ Request that the current infinite run stop.

        .. note::
            This will need to be called from another thread as the infinite \
            run call is blocking.
        """
        if self._state is not Simulator_State.IN_RUN:
            return
        with self._state_condition:
            self._state = Simulator_State.STOP_REQUESTED
            self._state_condition.notify_all()

    @staticmethod
    def __reset_object(obj):
        # Reset an object if appropriate
        if isinstance(obj, AbstractCanReset):
            obj.reset_to_first_timestep()

    def __reset_graph_elements(self):
        # Reset any object that can reset
        if self._original_application_graph.n_vertices:
            for vertex in self._original_application_graph.vertices:
                self.__reset_object(vertex)
            for p in self._original_application_graph.outgoing_edge_partitions:
                for edge in p.edges:
                    self.__reset_object(edge)
        elif self._original_machine_graph.n_vertices:
            for machine_vertex in self._original_machine_graph.vertices:
                self.__reset_object(machine_vertex)
            for p in self._original_machine_graph.outgoing_edge_partitions:
                for machine_edge in p.edges:
                    self.__reset_object(machine_edge)<|MERGE_RESOLUTION|>--- conflicted
+++ resolved
@@ -372,11 +372,7 @@
             Directories to load configurations from
         :param str validation_cfg: How to validate configuration files
         :param list(tuple(str,str)) front_end_versions:
-<<<<<<< HEAD
-            information about what software is in use
-=======
             Information about what software is in use
->>>>>>> b86add09
         """
         # pylint: disable=too-many-arguments
         ConfigHandler.__init__(
@@ -525,21 +521,12 @@
 
     def set_n_boards_required(self, n_boards_required):
         """ Sets the machine requirements.
-<<<<<<< HEAD
 
         .. warning::
 
             This method should not be called after the machine
             requirements have be computed based on the graph.
 
-=======
-
-        .. warning::
-
-            This method should not be called after the machine
-            requirements have be computed based on the graph.
-
->>>>>>> b86add09
         :param int n_boards_required: The number of boards required
         :raises: ConfigurationException
             If any machine requirements have already been set
@@ -638,15 +625,10 @@
     def add_live_packet_gatherer_parameters(
             self, live_packet_gatherer_params, vertex_to_record_from,
             partition_ids):
-<<<<<<< HEAD
-        """ Adds params for a new LPG if needed, or adds to the tracker for\
-            same params.
-=======
         """ Adds parameters for a new LPG if needed, or adds to the tracker \
             for parameters. Note that LPGs can be inserted to track behaviour \
             either at the application graph level or at the machine graph \
             level, but not both at the same time.
->>>>>>> b86add09
 
         :param LivePacketGatherParameters live_packet_gatherer_params:
             params to look for a LPG
@@ -684,10 +666,6 @@
         """ Adds machine specifics for the different modes of execution.
 
         :param str hostname: machine name
-<<<<<<< HEAD
-        :rtype: None
-=======
->>>>>>> b86add09
         """
         if hostname is not None:
             self._hostname = hostname
@@ -742,15 +720,9 @@
     def exception_handler(self, exctype, value, traceback_obj):
         """ Handler of exceptions
 
-<<<<<<< HEAD
-        :param exctype: the type of execution received
-        :param value: the value of the exception
-        :param traceback_obj: the trace back stuff
-=======
         :param type exctype: the type of exception received
         :param Exception value: the value of the exception
         :param traceback traceback_obj: the trace back stuff
->>>>>>> b86add09
         """
         logger.error("Shutdown on exception")
         self._shutdown()
@@ -822,11 +794,7 @@
         :type run_time: float or None
         :return: n_machine_time_steps as a whole int and
             total_run_time in milliseconds
-<<<<<<< HEAD
-        :rtype: tuple(int,float) or tuple(None, None)
-=======
         :rtype: tuple(int,float) or tuple(None,None)
->>>>>>> b86add09
         """
         if run_time is None:
             return None, None
@@ -1116,11 +1084,7 @@
 
         :param int n_steps: the total runtime in machine time steps
         :param int n_steps_per_segment: the minimum allowed per chunk
-<<<<<<< HEAD
-        :return: list of time steps
-=======
         :return: list of time step lengths
->>>>>>> b86add09
         :rtype: list(int)
         """
         if n_steps == 0:
@@ -1146,23 +1110,15 @@
             provenance_name, optional_algorithms=None):
         """ Runs getting a SpiNNaker machine logic
 
-<<<<<<< HEAD
-        :param dict(str,...) inputs: the inputs
-=======
         :param dict(str,any) inputs: the inputs
->>>>>>> b86add09
         :param list(str) algorithms: algorithms to call
         :param list(str) outputs: outputs to get
         :param list(str) tokens: The tokens to start with
         :param list(str) required_tokens: The tokens that must be generated
         :param str provenance_name: the name for provenance
         :param list(str) optional_algorithms: optional algorithms to use
-<<<<<<< HEAD
-        :return: None
-=======
         :return: the executor that did the running of the algorithms
         :rtype: ~.PACMANAlgorithmExecutor
->>>>>>> b86add09
         """
         # pylint: disable=too-many-arguments
         optional = optional_algorithms
@@ -1358,27 +1314,15 @@
             self._machine_graph = executor.get_item("MemoryMachineGraph")
 
     def _machine_by_size(self, inputs, algorithms, outputs):
-<<<<<<< HEAD
-        """ Checks if we can get a remote machine by size of if we have to use
-            a virtual machine to get the size
-=======
         """ Checks if we can get a remote machine by size of if we have to \
             use a virtual machine to get the size
->>>>>>> b86add09
 
         Adds the required info to inputs, algorithms, outputs
 
-<<<<<<< HEAD
-        :param dict(str,...) inputs: Data to go into executor
-        :param list(str) algorithms: Algorithms to execute
-        :param list(str) outputs: Data needed after execution
-        :return: True if and only if the required steps included partitioning
-=======
         :param dict(str,any) inputs: Data to go into executor; will be updated
         :param list(str) algorithms: Algorithms to execute; will be updated
         :param list(str) outputs: Data needed after execution; will be updated
         :return: True if and only if the required steps include partitioning
->>>>>>> b86add09
         :rtype: bool
         """
         # If we are using an allocation server but have been told how
@@ -1430,11 +1374,7 @@
         :type n_machine_time_steps: int or None
         :param float total_run_time:
         :return: inputs, algorithms
-<<<<<<< HEAD
-        :rtype: tuple(dict(str,...), list(str))
-=======
         :rtype: tuple(dict(str,any), list(str))
->>>>>>> b86add09
         """
         inputs = dict(self._extra_inputs)
         algorithms = list()
@@ -1545,10 +1485,6 @@
         :param float run_time:
         :param float total_run_time:
         """
-<<<<<<< HEAD
-
-=======
->>>>>>> b86add09
         # time the time it takes to do all pacman stuff
         mapping_total_timer = Timer()
         mapping_total_timer.start_timing()
@@ -2188,11 +2124,7 @@
             provenance_name="Execution"), run_until_timesteps
 
     def _write_provenance(self, provenance_data_items):
-<<<<<<< HEAD
-        """ Write provenance to disk
-=======
         """ Write provenance to disk.
->>>>>>> b86add09
 
         :param list(ProvenanceDataItem) provenance_data_items:
         """
@@ -2213,11 +2145,7 @@
     def _recover_from_error(self, exception, exc_info, executable_targets):
         """
         :param Exception exception:
-<<<<<<< HEAD
-        :param exc_info:
-=======
         :param tuple(type,Exception,traceback) exc_info:
->>>>>>> b86add09
         :param ExecutableTargets executable_targets:
         """
         # if exception has an exception, print to system
@@ -2402,11 +2330,7 @@
         return xml_paths
 
     def _detect_if_graph_has_changed(self, reset_flags=True):
-<<<<<<< HEAD
-        """ Iterates though the original graphs and look for changes
-=======
-        """ goes though the original graphs looking for changes.
->>>>>>> b86add09
+        """ Iterates though the original graphs looking for changes.
 
         :param bool reset_flags:
         :return: mapping_changed, data_changed
@@ -2534,13 +2458,6 @@
         return self._txrx
 
     @property
-<<<<<<< HEAD
-=======
-    def graph_mapper(self):
-        return self._graph_mapper
-
-    @property
->>>>>>> b86add09
     @overrides(SimulatorInterface.tags)
     def tags(self):
         return self._tags
@@ -2563,10 +2480,6 @@
         """ Set the DSG algorithm to be used by the tools
 
         :param str new_dsg_algorithm: the new DSG algorithm name
-<<<<<<< HEAD
-        :rtype: None
-=======
->>>>>>> b86add09
         """
         self._dsg_algorithm = new_dsg_algorithm
 
@@ -2607,11 +2520,7 @@
         """ Get the value of an inter-algorithm variable.
 
         :param str name_of_variable: The variable to retrieve
-<<<<<<< HEAD
-        :return: The value (of arbitrary type), or None if the variable is
-=======
-        :return: The value (of arbitrary type), or None if the variable is \
->>>>>>> b86add09
+        :return: The value (of arbitrary type), or `None` if the variable is
             not found.
         :raises ConfigurationException: If the simulation hasn't yet run
         """
@@ -2630,10 +2539,6 @@
         """
         :param ~pacman.model.graphs.application.ApplicationVertex vertex:
             the vertex to add to the graph
-<<<<<<< HEAD
-        :rtype: None
-=======
->>>>>>> b86add09
         :raises ConfigurationException: when both graphs contain vertices
         :raises PacmanConfigurationException:
             If there is an attempt to add the same vertex more than once
@@ -2649,10 +2554,6 @@
         """
         :param ~pacman.model.graphs.machine.MachineVertex vertex:
             the vertex to add to the graph
-<<<<<<< HEAD
-        :rtype: None
-=======
->>>>>>> b86add09
         :raises ConfigurationException: when both graphs contain vertices
         :raises PacmanConfigurationException:
             If there is an attempt to add the same vertex more than once
@@ -2668,15 +2569,9 @@
     def add_application_edge(self, edge_to_add, partition_identifier):
         """
         :param ~pacman.model.graphs.application.ApplicationEdge edge_to_add:
-<<<<<<< HEAD
-        :param str partition_identifier:
-            the partition identifier for the outgoing edge partition
-        :rtype: None
-=======
             the edge to add to the graph
         :param str partition_identifier:
             the partition identifier for the outgoing edge partition
->>>>>>> b86add09
         """
         self._original_application_graph.add_edge(
             edge_to_add, partition_identifier)
@@ -2688,10 +2583,6 @@
             the edge to add to the graph
         :param str partition_id:
             the partition identifier for the outgoing edge partition
-<<<<<<< HEAD
-        :rtype: None
-=======
->>>>>>> b86add09
         """
         self._original_machine_graph.add_edge(edge, partition_id)
         self._vertices_or_edges_added = True
@@ -2805,10 +2696,6 @@
             should turn off the clearing of the routing tables
         :param bool clear_tags: informs the tool chain if it should clear the
             tags off the machine at stop
-<<<<<<< HEAD
-        :rtype: None
-=======
->>>>>>> b86add09
         """
         if self._state in [Simulator_State.SHUTDOWN]:
             raise ConfigurationException("Simulator has already been shutdown")
@@ -2954,10 +2841,6 @@
         """
         :param ~spinn_utilities.socket_address.SocketAddress socket_address:
             The address of the database socket
-<<<<<<< HEAD
-        :rtype: None
-=======
->>>>>>> b86add09
         """
         self._database_socket_addresses.add(socket_address)
 
@@ -2980,10 +2863,6 @@
             SpiNNaker machine.
 
         :param str config_flag: Flag read from the configuration file
-<<<<<<< HEAD
-        :rtype: None
-=======
->>>>>>> b86add09
         """
         # check if machine should be turned off
         turn_off = self._read_config_boolean("EnergySavings", config_flag)
