--- conflicted
+++ resolved
@@ -96,7 +96,7 @@
 
 
 class AbstractSpinnakerBase(ConfigHandler, SimulatorInterface):
-    """ Main interface into the tools logic flow
+    """ Main interface into the tools logic flow.
     """
     # pylint: disable=broad-except
 
@@ -144,15 +144,9 @@
         # represent cores.
         "_original_machine_graph",
 
-<<<<<<< HEAD
-=======
         # boolean for empty graphs
         "_empty_graphs",
 
-        # the mapping interface between application and machine graphs.
-        "_graph_mapper",
-
->>>>>>> 57d3ebb9
         # The holder for where machine graph vertices are placed.
         "_placements",
 
@@ -352,31 +346,25 @@
             default_config_paths=None,
             validation_cfg=None, front_end_versions=None):
         """
-        :param configfile: What the configuration file is called
-        :type configfile: str
-        :param executable_finder: How to find APLX files to deploy to SpiNNaker
-        :type executable_finder: \
-            ~spinn_utilities.executable_finder.ExecutableFinder
-        :param graph_label: A label for the overall application graph
-        :type graph_label: str
-        :param database_socket_addresses: How to talk to notification databases
-        :type database_socket_addresses: \
-            iterable(~spinn_utilities.socket_address.SocketAddress)
-        :param extra_algorithm_xml_paths: \
+        :param str configfile: What the configuration file is called
+        :param ~spinn_utilities.executable_finder.ExecutableFinder
+                executable_finder:
+            How to find APLX files to deploy to SpiNNaker
+        :param str graph_label: A label for the overall application graph
+        :param iterable(~spinn_utilities.socket_address.SocketAddress)
+                database_socket_addresses:
+            How to talk to notification databases
+        :param iterable(str) extra_algorithm_xml_paths:
             Where to load definitions of extra algorithms from
-        :type extra_algorithm_xml_paths: iterable(str)
-        :param n_chips_required: \
+        :param int n_chips_required:
             Overrides the number of chips to allocate from spalloc
-        :type n_chips_required: int
-        :param n_boards_required: \
+        :param int n_boards_required:
             Overrides the number of boards to allocate from spalloc
-        :type n_boards_required: int
-        :param default_config_paths: Directories to load configurations from
-        :type default_config_paths: list(str)
-        :param validation_cfg: How to validate configuration files
-        :type validation_cfg: str
-        :param front_end_versions: information about what software is in use
-        :type front_end_versions: list(tuple(str,str))
+        :param list(str) default_config_paths:
+            Directories to load configurations from
+        :param str validation_cfg: How to validate configuration files
+        :param list(tuple(str,str)) front_end_versions:
+            information about what software is in use
         """
         # pylint: disable=too-many-arguments
         ConfigHandler.__init__(
@@ -521,13 +509,13 @@
         self._vertices_or_edges_added = False
 
     def set_n_boards_required(self, n_boards_required):
-        """
-        Sets the machine requirements.
-
-        Warning: This method should not be called after the machine
-        requirements have be computed based on the graph.
-
-        :param n_boards_required: The number of boards required
+        """ Sets the machine requirements.
+
+        .. warn::
+            This method should not be called after the machine
+            requirements have be computed based on the graph.
+
+        :param int n_boards_required: The number of boards required
         :raises: ConfigurationException
             If any machine requirements have already been set
         """
@@ -546,8 +534,7 @@
         """ Supply extra inputs to the mapping algorithms. Mappings are from\
             known names (the logical type names) to the values to bind to them.
 
-        :param extra_inputs: The additional inputs to provide
-        :type extra_inputs: dict(str,any)
+        :param dict(str,any) extra_inputs: The additional inputs to provide
         """
         if self.has_ran:
             raise ConfigurationException(
@@ -559,8 +546,7 @@
         """ Supply extra inputs to the runtime algorithms. Mappings are from\
             known names (the logical type names) to the values to bind to them.
 
-        :param extra_inputs: The additional inputs to provide
-        :type extra_inputs: dict(str,any)
+        :param dict(str,any) extra_inputs: The additional inputs to provide
         """
         if self.has_ran:
             raise ConfigurationException(
@@ -572,8 +558,7 @@
         """ Add custom mapping algorithms to the end of the sequence of \
             mapping algorithms to be run.
 
-        :param extra_mapping_algorithms: Algorithms to add
-        :type extra_mapping_algorithms: list
+        :param list(str) extra_mapping_algorithms: Algorithms to add
         """
         if self.has_ran:
             raise ConfigurationException(
@@ -585,8 +570,7 @@
         """ Add custom pre-execution algorithms to the front of the sequence \
             of algorithms to be run.
 
-        :param extra_pre_run_algorithms: Algorithms to add
-        :type extra_pre_run_algorithms: list
+        :param list(str) extra_pre_run_algorithms: Algorithms to add
         """
         if self.has_ran:
             raise ConfigurationException(
@@ -598,8 +582,7 @@
         """ Add custom post-execution algorithms to the sequence of \
             such algorithms to be run.
 
-        :param extra_post_run_algorithms: Algorithms to add
-        :type extra_post_run_algorithms: list
+        :param list(str) extra_post_run_algorithms: Algorithms to add
         """
         if self.has_ran:
             raise ConfigurationException(
@@ -611,8 +594,7 @@
         """ Add custom data-loading algorithms to the sequence of \
             such algorithms to be run.
 
-        :param extra_load_algorithms: Algorithms to add
-        :type extra_load_algorithms: list
+        :param list(str) extra_load_algorithms: Algorithms to add
         """
         if self.has_ran:
             raise ConfigurationException(
@@ -622,6 +604,8 @@
 
     def add_extraction_timing(self, timing):
         """ Record the time taken for doing data extraction.
+
+        :param ~datetime.timedelta timing:
         """
         ms = convert_time_diff_to_total_milliseconds(timing)
         self._extraction_time += ms
@@ -632,10 +616,11 @@
         """ Adds params for a new LPG if needed, or adds to the tracker for\
             same params.
 
-        :param live_packet_gatherer_params: params to look for a LPG
-        :param vertex_to_record_from: \
+        :param LivePacketGatherParameters live_packet_gatherer_params:
+            params to look for a LPG
+        :param ~pacman.model.graphs.AbstractVertex vertex_to_record_from:
             the vertex that needs to send to a given LPG
-        :param partition_ids: \
+        :param list(str) partition_ids:
             the IDs of the partitions to connect from the vertex
         :rtype: None
         """
@@ -667,8 +652,7 @@
     def set_up_machine_specifics(self, hostname):
         """ Adds machine specifics for the different modes of execution
 
-        :param hostname: machine name
-        :type hostname: str
+        :param str hostname: machine name
         :rtype: None
         """
         if hostname is not None:
@@ -724,7 +708,7 @@
     def exception_handler(self, exctype, value, traceback_obj):
         """ Handler of exceptions
 
-        :param exctype:  the type of execution received
+        :param exctype: the type of execution received
         :param value: the value of the exception
         :param traceback_obj: the trace back stuff
         """
@@ -751,7 +735,7 @@
     def run(self, run_time):
         """ Run a simulation for a fixed amount of time
 
-        :param run_time: the run duration in milliseconds.
+        :param int run_time: the run duration in milliseconds.
         """
         self._run(run_time)
 
@@ -793,7 +777,7 @@
         :type run_time: float or None
         :return: n_machine_time_steps as a whole int and\
             total_run_time in milliseconds
-        :rtype: (int,float) or (None, None)
+        :rtype: tuple(int,float) or tuple(None, None)
         """
         if run_time is None:
             return None, None
@@ -831,7 +815,7 @@
     def _run(self, run_time, run_until_complete=False):
         """ The main internal run function
 
-        :param run_time: the run duration in milliseconds.
+        :param int run_time: the run duration in milliseconds.
         """
         self.verify_not_running()
 
@@ -1299,8 +1283,6 @@
         if do_partitioning:
             self._machine_graph = executor.get_item(
                 "MemoryMachineGraph")
-            self._graph_mapper = executor.get_item(
-                "MemoryGraphMapper")
 
     def _machine_by_size(self, inputs, algorithms, outputs):
         """
@@ -1340,7 +1322,6 @@
                 "Mapping",
                 "application_to_machine_graph_algorithms").split(","))
             outputs.append("MemoryMachineGraph")
-            outputs.append("MemoryGraphMapper")
             do_partitioning = True
         else:
             # No way to decided size so default to one board
@@ -1430,207 +1411,7 @@
                 self._machine_graph.n_vertices > 0):
             inputs["MemoryMachineGraph"] = self._machine_graph
 
-<<<<<<< HEAD
-        # add max SDRAM size and n_cores which we're going to allow
-        # (debug purposes)
-        inputs["MaxSDRAMSize"] = self._read_config_int(
-            "Machine", "max_sdram_allowed_per_chip")
-        inputs["MaxCoreID"] = self._read_config_int(
-            "Machine", "core_limit")
-
-        # Set the total run time
-        inputs["TotalRunTime"] = total_run_time
-        inputs["MachineTimeStep"] = self._machine_time_step
-        inputs["TimeScaleFactor"] = self._time_scale_factor
-
-        # Set up common machine details
-        self._handle_machine_common_config(inputs)
-
-        # If we are using a directly connected machine, add the details to get
-        # the machine and transceiver
-        if self._hostname is not None:
-            inputs["IPAddress"] = self._hostname
-            inputs["BMPDetails"] = self._read_config("Machine", "bmp_names")
-            inputs["AutoDetectBMPFlag"] = self._config.getboolean(
-                "Machine", "auto_detect_bmp")
-            inputs["ScampConnectionData"] = self._read_config(
-                "Machine", "scamp_connections_data")
-
-            algorithms.append("MachineGenerator")
-
-            outputs.append("MemoryMachine")
-            outputs.append("MemoryTransceiver")
-
-            executor = self._run_algorithms(
-                inputs, algorithms, outputs, [], [], "machine_generation")
-            self._machine = executor.get_item("MemoryMachine")
-            self._txrx = executor.get_item("MemoryTransceiver")
-            self._machine_outputs = executor.get_items()
-            self._machine_tokens = executor.get_completed_tokens()
-
-        if self._use_virtual_board:
-            inputs["IPAddress"] = "virtual"
-            inputs["NumberOfBoards"] = self._read_config_int(
-                "Machine", "number_of_boards")
-            inputs["MachineWidth"] = self._read_config_int(
-                "Machine", "width")
-            inputs["MachineHeight"] = self._read_config_int(
-                "Machine", "height")
-            inputs["MachineHasWrapAroundsFlag"] = self._read_config_boolean(
-                "Machine", "requires_wrap_arounds")
-            inputs["MachineJsonPath"] = self._read_config(
-                "Machine", "json_path")
-            inputs["BMPDetails"] = None
-            inputs["AutoDetectBMPFlag"] = False
-            inputs["ScampConnectionData"] = None
-            inputs["RouterTableEntriesPerRouter"] = \
-                self._read_config_int("Machine", "RouterTableEntriesPerRouter")
-            if inputs["MaxCoreID"] is None:
-                inputs["MaxCoreID"] = DEFAULT_N_VIRTUAL_CORES
-
-            algorithms.append("VirtualMachineGenerator")
-
-            outputs.append("MemoryMachine")
-
-            executor = self._run_algorithms(
-                inputs, algorithms, outputs, [], [], "machine_generation")
-            self._machine_outputs = executor.get_items()
-            self._machine_tokens = executor.get_completed_tokens()
-            self._machine = executor.get_item("MemoryMachine")
-
-        if (self._spalloc_server is not None or
-                self._remote_spinnaker_url is not None):
-
-            need_virtual_board = False
-
-            # if using spalloc system
-            if self._spalloc_server is not None:
-                inputs["SpallocServer"] = self._spalloc_server
-                inputs["SpallocPort"] = self._read_config_int(
-                    "Machine", "spalloc_port")
-                inputs["SpallocUser"] = self._read_config(
-                    "Machine", "spalloc_user")
-                inputs["SpallocMachine"] = self._read_config(
-                    "Machine", "spalloc_machine")
-                if self._n_chips_required is None and \
-                        self._n_boards_required is None:
-                    algorithms.append("SpallocMaxMachineGenerator")
-                    need_virtual_board = True
-
-            # if using HBP server system
-            if self._remote_spinnaker_url is not None:
-                inputs["RemoteSpinnakerUrl"] = self._remote_spinnaker_url
-                if self._n_chips_required is None and \
-                        self._n_boards_required is None:
-                    algorithms.append("HBPMaxMachineGenerator")
-                    need_virtual_board = True
-
-            if (self._application_graph is not None and
-                    self._application_graph.n_vertices == 0 and
-                    self._machine_graph is not None and
-                    self._machine_graph.n_vertices == 0 and
-                    need_virtual_board):
-                if self._config.getboolean(
-                        "Mode", "violate_no_vertex_in_graphs_restriction"):
-                    logger.warning(
-                        "you graph has no vertices in it, but you have "
-                        "requested that we still execute.")
-                else:
-                    raise ConfigurationException(
-                        "A allocated machine has been requested but there are "
-                        "no vertices to work out the size of the machine "
-                        "required and n_chips_required has not been set")
-
-            inputs["MaxCoreID"] = DEFAULT_N_VIRTUAL_CORES
-
-            do_partitioning = False
-            if need_virtual_board:
-                # If we are using an allocation server, and we need a virtual
-                # board, we need to use the virtual board to get the number of
-                # chips to be allocated either by partitioning, or by measuring
-                # the graph
-
-                # if the end user has requested violating the no vertex check,
-                # add the app graph and let the rest work out.
-                if (self._application_graph.n_vertices != 0 or (
-                        self._config.getboolean(
-                            "Mode",
-                            "violate_no_vertex_in_graphs_restriction") and
-                        self._machine_graph.n_vertices == 0)):
-                    inputs["MemoryApplicationGraph"] = self._application_graph
-                    algorithms.extend(self._config.get(
-                        "Mapping",
-                        "application_to_machine_graph_algorithms").split(","))
-                    outputs.append("MemoryMachineGraph")
-                    do_partitioning = True
-
-                # only add machine graph is it has vertices. as the check for
-                # no vertices in both graphs is checked above.
-                elif self._machine_graph.n_vertices != 0:
-                    inputs["MemoryMachineGraph"] = self._machine_graph
-                    algorithms.append("GraphMeasurer")
-            else:
-
-                # If we are using an allocation server but have been told how
-                # many chips to use, just use that as an input
-                if self._n_chips_required:
-                    inputs["NChipsRequired"] = self._n_chips_required
-                if self._n_boards_required:
-                    inputs["NBoardsRequired"] = self._n_boards_required
-
-            if self._spalloc_server is not None:
-                algorithms.append("SpallocAllocator")
-            elif self._remote_spinnaker_url is not None:
-                algorithms.append("HBPAllocator")
-
-            algorithms.append("MachineGenerator")
-
-            outputs.append("MemoryMachine")
-            outputs.append("IPAddress")
-            outputs.append("MemoryTransceiver")
-            outputs.append("MachineAllocationController")
-
-            executor = self._run_algorithms(
-                inputs, algorithms, outputs, [], [], "machine_generation")
-
-            self._machine_outputs = executor.get_items()
-            self._machine_tokens = executor.get_completed_tokens()
-            self._machine = executor.get_item("MemoryMachine")
-            self._ip_address = executor.get_item("IPAddress")
-            self._txrx = executor.get_item("MemoryTransceiver")
-            self._machine_allocation_controller = executor.get_item(
-                "MachineAllocationController")
-
-            if do_partitioning:
-                self._machine_graph = executor.get_item(
-                    "MemoryMachineGraph")
-
-        if self._app_id is None:
-            if self._txrx is None:
-                self._app_id = ALANS_DEFAULT_RANDOM_APP_ID
-            else:
-                self._app_id = self._txrx.app_id_tracker.get_new_id()
-
-        self._turn_off_on_board_to_save_power("turn_off_board_after_discovery")
-
-        if self._n_chips_required:
-            if self._machine.n_chips < self._n_chips_required:
-                raise ConfigurationException(
-                    "Failure to detect machine of with {} chips as requested. "
-                    "Only found {}".format(self._n_chips_required,
-                                           self._machine))
-        if self._n_boards_required:
-            if len(self._machine.ethernet_connected_chips) \
-                    < self._n_boards_required:
-                raise ConfigurationException(
-                    "Failure to detect machine with {} boards as requested. "
-                    "Only found {}".format(self._n_boards_required,
-                                           self._machine))
-
-        return self._machine
-=======
         return inputs, algorithms
->>>>>>> 57d3ebb9
 
     def _create_version_provenance(self):
         # Add the version information to the provenance data at the start
@@ -1702,19 +1483,11 @@
             inputs["MemoryApplicationGraph"] = self._application_graph
         elif self._machine_graph.n_vertices:
             inputs['MemoryMachineGraph'] = self._machine_graph
-<<<<<<< HEAD
-        elif self._config.getboolean(
-                "Mode", "violate_no_vertex_in_graphs_restriction"):
-=======
-            if self._graph_mapper is not None:
-                inputs["MemoryGraphMapper"] = self._graph_mapper
         else:
             self._empty_graphs = True
->>>>>>> 57d3ebb9
             logger.warning(
                 "Your graph has no vertices in it.")
             inputs["MemoryApplicationGraph"] = self._application_graph
-            self._application_graph.forget_machine_graph()
             inputs['MemoryMachineGraph'] = self._machine_graph
 
         inputs['ReportFolder'] = self._report_default_directory
@@ -2554,6 +2327,8 @@
     @property
     def none_labelled_edge_count(self):
         """ The number of times edges have not been labelled.
+
+        :rtype: int
         """
         return self._none_labelled_edge_count
 
@@ -2582,10 +2357,10 @@
     def get_generated_output(self, name_of_variable):
         """ Get the value of an inter-algorithm variable.
 
-        :param name_of_variable: The variable to retrieve
-        :type name_of_variable: str
+        :param str name_of_variable: The variable to retrieve
         :return: The value (of arbitrary type), or None if the variable is \
             not found.
+        :raises ConfigurationException: If the simulation hasn't yet run
         """
         if self._has_ran:
             if name_of_variable in self._last_run_outputs:
@@ -2600,8 +2375,8 @@
 
     def add_application_vertex(self, vertex):
         """
-        :param vertex: the vertex to add to the graph
-        :type: ApplicationVertex
+        :param ~pacman.model.graphs.application.ApplicationVertex vertex:
+            the vertex to add to the graph
         :rtype: None
         :raises ConfigurationException: when both graphs contain vertices
         :raises PacmanConfigurationException:
@@ -2616,15 +2391,15 @@
 
     def add_machine_vertex(self, vertex):
         """
-        :param vertex: the vertex to add to the graph
-        :type: MachineVertex
+        :param ~pacman.model.graphs.machine.MachineVertex vertex:
+            the vertex to add to the graph
         :rtype: None
         :raises ConfigurationException: when both graphs contain vertices
         :raises PacmanConfigurationException:
             If there is an attempt to add the same vertex more than once
         """
         # check that there's no application vertices added so far
-        if self._original_application_graph.n_vertices > 0:
+        if self._original_application_graph.n_vertices:
             raise ConfigurationException(
                 "Cannot add vertices to both the machine and application"
                 " graphs")
@@ -2633,11 +2408,9 @@
 
     def add_application_edge(self, edge_to_add, partition_identifier):
         """
-        :param edge_to_add:
-        :type: ApplicationEdge
-        :param partition_identifier: \
+        :param ~pacman.model.graphs.application.ApplicationEdge edge_to_add:
+        :param str partition_identifier: \
             the partition identifier for the outgoing edge partition
-        :type partition_identifier: str
         :rtype: None
         """
         self._original_application_graph.add_edge(
@@ -2646,11 +2419,10 @@
 
     def add_machine_edge(self, edge, partition_id):
         """
-        :param edge: the edge to add to the graph
-        :type: MachineEdge
-        :param partition_id: \
+        :param ~pacman.model.graphs.machine.MachineEdge edge:
+            the edge to add to the graph
+        :param str partition_id: \
             the partition identifier for the outgoing edge partition
-        :type partition_id: str
         :rtype: None
         """
         self._original_machine_graph.add_edge(edge, partition_id)
@@ -2737,16 +2509,14 @@
     def stop(self, turn_off_machine=None,  # pylint: disable=arguments-differ
              clear_routing_tables=None, clear_tags=None):
         """
-        :param turn_off_machine: decides if the machine should be powered down\
-            after running the execution. Note that this powers down all boards\
-            connected to the BMP connections given to the transceiver
-        :type turn_off_machine: bool
-        :param clear_routing_tables: informs the tool chain if it\
+        :param bool turn_off_machine:
+            decides if the machine should be powered down after running the
+            execution. Note that this powers down all boards connected to the
+            BMP connections given to the transceiver
+        :param bool clear_routing_tables: informs the tool chain if it
             should turn off the clearing of the routing tables
-        :type clear_routing_tables: bool
-        :param clear_tags: informs the tool chain if it should clear the tags\
-            off the machine at stop
-        :type clear_tags: boolean
+        :param bool clear_tags: informs the tool chain if it should clear the
+            tags off the machine at stop
         :rtype: None
         """
         if self._state in [Simulator_State.SHUTDOWN]:
@@ -2909,8 +2679,8 @@
     @overrides(SimulatorInterface.add_socket_address)
     def add_socket_address(self, socket_address):
         """
-        :param socket_address: The address of the database socket
-        :type socket_address: ~spinn_utilities.socket_address.SocketAddress
+        :param ~spinn_utilities.socket_address.SocketAddress socket_address:
+            The address of the database socket
         :rtype: None
         """
         self._database_socket_addresses.add(socket_address)
