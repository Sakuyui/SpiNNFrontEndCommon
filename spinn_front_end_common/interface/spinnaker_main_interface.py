--- conflicted
+++ resolved
@@ -383,12 +383,8 @@
     def _set_up_output_folders(self):
         """ Sets up the outgoing folders (reports and app data) by creating\
             a new timestamp folder for each and clearing
-<<<<<<< HEAD
-        :return: None
-=======
 
         :rtype: None
->>>>>>> e647427f
         """
 
         # set up reports default folder
@@ -416,11 +412,8 @@
     def set_up_machine_specifics(self, hostname):
         """ Adds machine specifics for the different modes of execution
 
-<<<<<<< HEAD
         :param hostname: machine name
-        :return: None
-=======
->>>>>>> e647427f
+        :rtype: None
         """
         if hostname is not None:
             self._hostname = hostname
@@ -458,9 +451,9 @@
                     "A spalloc_user must be specified with a spalloc_server")
 
     def signal_handler(self, signal, frame):
-        """ handles closing down of script via keyboard inturpt
-
-        :param signal: the signal recieved
+        """ handles closing down of script via keyboard interrupt
+
+        :param signal: the signal received
         :param frame:  ????????
         :return:  None
         """
@@ -474,7 +467,7 @@
     def exception_handler(self, exctype, value, traceback_obj):
         """ handler of exceptions
 
-        :param exctype:  the type of exceptiuon recieved
+        :param exctype:  the type of execution received
         :param value: the value of the exception
         :param traceback_obj: the trace back stuff
         :return:  ?????????
@@ -645,9 +638,9 @@
         self._n_calls_to_run += 1
 
     def _deduce_number_of_iterations(self, n_machine_time_steps):
-        """ operates the auot pause and resume functionality by figureing out
-        how many timer ticks a sim can run before sdram runs out, and breaks
-        simulation into chunks of that long.
+        """ operates the auto pause and resume functionality by figuring out\
+            how many timer ticks a simulation can run before sdram runs out,\
+            and breaks simulation into chunks of that long.
 
         :param n_machine_time_steps: the total timer ticks to be ran
         :return: list of timer steps.
@@ -691,8 +684,8 @@
     def _generate_steps(n_machine_time_steps, min_machine_time_steps):
         """ generates the list of timer runs
 
-        :param n_machine_time_steps:  the total runtime in machine time steps
-        :param min_machine_time_steps:  the min allwoed per chunk
+        :param n_machine_time_steps: the total runtime in machine time steps
+        :param min_machine_time_steps: the min allowed per chunk
         :return: list of time steps
         """
         number_of_full_iterations = int(math.floor(
@@ -737,7 +730,7 @@
             self, inputs, algorithms, outputs, optional_algorithms=None):
         """ runs getting a spinnaker machine logic
 
-        :param inputs: the inputs to the pacman exeuctor
+        :param inputs: the inputs
         :param algorithms: algorithms to call
         :param outputs: outputs to get
         :param optional_algorithms: optional algorithms to use
@@ -1263,13 +1256,7 @@
 
         # If we have run before, make sure to extract the data before the next
         # run
-<<<<<<< HEAD
         if self._has_ran and not self.has_reset_last:
-=======
-        if (self._has_ran and not self._has_reset_last and
-                self._config.getboolean(
-                    "Reports", "extract_iobuf_during_run")):
->>>>>>> e647427f
             algorithms.append("FrontEndCommonBufferExtractor")
 
         if not self._use_virtual_board:
