--- conflicted
+++ resolved
@@ -240,9 +240,6 @@
         "_raise_keyboard_interrupt",
 
         #
-<<<<<<< HEAD
-        "_multi_cast_vertex"
-=======
         "_n_calls_to_run",
 
         #
@@ -253,7 +250,9 @@
 
         #
         "_app_data_top_simulation_folder",
->>>>>>> 680ef99d
+
+        #
+        "_multi_cast_vertex",
     ]
 
     def __init__(
@@ -531,7 +530,6 @@
                     " resetting")
 
             if not self._has_ran:
-                #self._add_commands_to_command_sender()
                 self._add_dependent_verts_and_edges_for_application_graph()
                 self._add_commands_to_command_sender()
 
@@ -646,7 +644,9 @@
         self._raise_keyboard_interrupt = False
         sys.excepthook = self.exception_handler
 
-<<<<<<< HEAD
+        # update counter for runs (used by reports and app data)
+        self._n_calls_to_run += 1
+
     def _add_commands_to_command_sender(self):
         for vertex in self._application_graph.vertices:
             if isinstance(vertex, AbstractSendMeMulticastCommandsVertex):
@@ -682,10 +682,6 @@
                             post_vertex=dependant_vertex)
                         self.add_application_edge(
                             dependant_edge, edge_identifier)
-=======
-        # update counter for runs (used by reports and app data)
-        self._n_calls_to_run += 1
->>>>>>> 680ef99d
 
     def _deduce_number_of_iterations(self, n_machine_time_steps):
 
@@ -1370,11 +1366,7 @@
                 algorithms = list()
                 outputs = list()
 
-<<<<<<< HEAD
-                # check if running forever 9at which point, force cores to
-=======
                 # check if running forever at which point, force cores to
->>>>>>> 680ef99d
                 # gather provenance before extracting
                 if self._last_run_outputs["RunTime"] is None:
                     algorithms.append("FrontEndCommonChipProvenanceUpdater")
@@ -1891,10 +1883,7 @@
         """
 
         if extract_provenance_data:
-<<<<<<< HEAD
-=======
-
->>>>>>> 680ef99d
+
             # turn off reinjector before extracting provenance data, otherwise
             # its highly possible when things are going wrong, that the data
             # extracted from the reinjector is changing.
@@ -1902,7 +1891,14 @@
                     "Machine", "enable_reinjection"):
                 self._txrx.enable_reinjection(multicast=False)
 
-<<<<<<< HEAD
+            # extract provenance data
+            # turn off reinjector before extracting provenance data, otherwise
+            # its highly possible when things are going wrong, that the data
+            # extracted from the reinjector is changing.
+            if self._txrx is not None and self._config.getboolean(
+                    "Machine", "enable_reinjection"):
+                self._txrx.enable_reinjection(multicast=False)
+
             try:
                 # extract provenance data
                 self._extract_provenance()
@@ -1915,10 +1911,6 @@
         self._send_stop_command_to_request_stop_command_cores()
 
         # if the end user wants iobuf extract it from the cores now
-=======
-            # extract provenance data
-            self._extract_provenance()
->>>>>>> 680ef99d
         if extract_iobuf:
             self._extract_iobuf()
 
@@ -1926,7 +1918,10 @@
         self._shutdown(
             turn_off_machine, clear_routing_tables, clear_tags)
 
-<<<<<<< HEAD
+        helpful_functions.write_finished_file(
+            self._app_data_top_simulation_folder,
+            self._report_simulation_top_directory)
+
     def _send_stop_command_to_request_stop_command_cores(self):
         # locate cores that need this command sent to it
         for vertex in self._machine_graph.vertices:
@@ -1944,11 +1939,6 @@
                     destination_port=(
                         constants.SDP_PORTS.RUNNING_COMMAND_SDP_PORT.value),
                     destination_chip_y=placement.y), data=data))
-=======
-        helpful_functions.write_finished_file(
-            self._app_data_top_simulation_folder,
-            self._report_simulation_top_directory)
->>>>>>> 680ef99d
 
     def _add_socket_address(self, socket_address):
         """
