--- conflicted
+++ resolved
@@ -56,10 +56,10 @@
         # The ip-address of the SpiNNaker machine
         "_hostname",
 
-        # the ip_address of the spalloc server (used for spalloc-ing machines)
+        # the ip_address of the spalloc server
         "_spalloc_server",
 
-        # the url for the HBP platform interface
+        # the URL for the HBP platform interface
         "_remote_spinnaker_url",
 
         # the algorithm used for allocating machines from the HBP platform
@@ -86,7 +86,8 @@
         # simulation
         "_router_tables",
 
-        # the holder for the keys used by the machine vertices for communication
+        # the holder for the keys used by the machine vertices for
+        # communication
         "_routing_infos",
 
         # The holder for the ip and reverse iptags used by the simulation
@@ -228,9 +229,6 @@
 
         #
         "_app_data_top_simulation_folder",
-
-        # flag for when to add the port allocator
-        "_has_allocated_port"
     ]
 
     def __init__(
@@ -320,7 +318,6 @@
         # holder for timing related values
         self._has_ran = False
         self._has_reset_last = False
-        self._has_allocated_port = False
         self._n_calls_to_run = 1
         self._current_run_timesteps = 0
         self._no_sync_changes = 0
@@ -375,15 +372,16 @@
         self._raise_keyboard_interrupt = False
 
     def _set_up_output_folders(self):
-        """ Sets up the outgoing folders (reports and app data) by creating
-        a new timestamped folder for each and clearing
+        """ Sets up the outgoing folders (reports and app data) by creating\
+            a new timestamp folder for each and clearing
 
         :return:
         """
 
         # set up reports default folder
         self._report_default_directory, \
-        self._report_simulation_top_directory, self._this_run_time_string = \
+            self._report_simulation_top_directory, \
+            self._this_run_time_string = \
             helpful_functions.set_up_report_specifics(
                 default_report_file_path=self._config.get(
                     "Reports", "defaultReportFilePath"),
@@ -513,6 +511,7 @@
             # graph has changed
             if (application_graph_changed and self._hostname is None and
                     not self._use_virtual_board):
+
                 # wipe out stuff associated with a given machine, as these need
                 # to be rebuilt.
                 self._machine = None
@@ -898,16 +897,6 @@
             algorithms.append("FrontEndCommonMachineGenerator")
             algorithms.append("MallocBasedChipIDAllocator")
 
-<<<<<<< HEAD
-            # allows dynamic port allocation
-            # add the application and machine graphs as needed
-            if (len(self._application_graph.vertices) > 0 or
-                    len(self._machine_graph.vertices) > 0):
-                algorithms.append("FrontEndCommonPortConnectionAllocator")
-                self._has_allocated_port = True
-
-=======
->>>>>>> 750e2a81
             outputs.append("MemoryExtendedMachine")
             outputs.append("IPAddress")
             outputs.append("MemoryTransceiver")
@@ -1047,10 +1036,6 @@
         else:
             algorithms = list()
 
-        if not self._has_allocated_port:
-            # allows dynamic port allocation
-            algorithms.append("FrontEndCommonPortConnectionAllocator")
-
         # Add reports
         if self._config.getboolean("Reports", "reportsEnabled"):
             if self._config.getboolean("Reports", "writeTagAllocationReports"):
