--- conflicted
+++ resolved
@@ -1,12 +1,7 @@
 import os
 import logging
 import struct
-<<<<<<< HEAD
-import datetime
-import shutil
-
-=======
->>>>>>> e8482d78
+
 from spinn_utilities.log import FormatAdapter
 from spinn_machine import CoreSubsets
 from spinnman.model.enums import CPUState
