--- conflicted
+++ resolved
@@ -288,6 +288,7 @@
 
 
 def _emergency_state_check(txrx, app_id):
+    # pylint: disable=broad-except
     try:
         rte_count = txrx.get_core_state_count(
             app_id, CPUState.RUN_TIME_EXCEPTION)
@@ -297,7 +298,6 @@
                 "unexpected core states (rte={}, wdog={})",
                 txrx.get_cores_in_state(None, CPUState.RUN_TIME_EXCEPTION),
                 txrx.get_cores_in_state(None, CPUState.WATCHDOG))
-<<<<<<< HEAD
     except Exception:
         logger.exception(
             "Could not read the status count - going to individual cores")
@@ -316,10 +316,6 @@
                     errors.append((chip.x, chip.y, p))
         logger.warn(txrx.get_core_status_string(infos))
         logger.warn("Could not read information from cores {}".format(errors))
-=======
-    except Exception:  # pylint: disable=broad-except
-        logger.warning("failed to read core states", exc_info=True)
->>>>>>> 827d9028
 
 
 # TRICKY POINT: Have to delay the import to here because of import circularity
