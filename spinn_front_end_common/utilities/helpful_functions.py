
# front end common imports
from collections import OrderedDict
from spinn_front_end_common.utility_models.live_packet_gather import \
    LivePacketGather
from spinn_front_end_common.utility_models.\
    reverse_ip_tag_multi_cast_source import ReverseIpTagMultiCastSource

# dsg imports
from data_specification import utility_calls as dsg_utilities

# general imports
import os
import datetime
import shutil
import logging
import re
import inspect
import struct
from spinnman.model.cpu_state import CPUState

logger = logging.getLogger(__name__)


def get_valid_components(module, terminator):
    """ Get possible components

    :param module:
    :param terminator:
    :return:
    """
    terminator = re.compile(terminator + '$')
    return dict(map(lambda (name, router): (terminator.sub('', name),
                                            router),
                inspect.getmembers(module, inspect.isclass)))


def read_data(x, y, address, length, data_format, transceiver):
    """ Reads and converts a single data item from memory

    :param x: chip x
    :param y: chip y
    :param address: base address of the SDRAM chip to read
    :param length: length to read
    :param data_format: the format to read memory
    :param transceiver: the SpinnMan interface
    """

    # turn byte array into str for unpack to work
    data = buffer(transceiver.read_memory(x, y, address, length))
    result = struct.unpack_from(data_format, data)[0]
    return result


def locate_memory_region_for_vertex(placements, vertex, region, transceiver):
        """ Get the address of a region for a vertex

        :param region: the region to locate the base address of
        :type region: int
        :param vertex: the vertex to load a buffer for
        :type vertex:\
                    :py:class:`spynnaker.pyNN.models.abstract_models.buffer_models.abstract_sends_buffers_from_host_partitioned_vertex.AbstractSendsBuffersFromHostPartitionedVertex`
        :return: None
        """
        placement = placements.get_placement_of_subvertex(vertex)
        memory_address = locate_memory_region_on_core(
            placement.x, placement.y, placement.p, region, transceiver)
        return memory_address


def locate_memory_region_on_core(x, y, p, region, transceiver):
        regions_base_address = get_app_data_base_address(x, y, p, transceiver)

        # Get the position of the region in the pointer table
        region_offset_in_pointer_table = \
            dsg_utilities.get_region_base_address_offset(
                regions_base_address, region)
        region_address = buffer(transceiver.read_memory(
            x, y, region_offset_in_pointer_table, 4))
        region_address_decoded = struct.unpack_from("<I", region_address)[0]
        return region_address_decoded


def get_app_data_base_address(x, y, p, transceiver):
    app_data_base_address = transceiver.get_user_0_register_address_from_core(
        x, y, p)
    regions_base_address_encoded = buffer(transceiver.read_memory(
        x, y, app_data_base_address, 4))
    regions_base_address = struct.unpack_from(
        "<I", regions_base_address_encoded)[0]
    return regions_base_address


def auto_detect_database(partitioned_graph):
    """ Auto detects if there is a need to activate the database system

    :param partitioned_graph: the partitioned graph of the application\
            problem space.
    :return: a bool which represents if the database is needed
    """
    for vertex in partitioned_graph.subvertices:
        if (isinstance(vertex, LivePacketGather) or
                isinstance(vertex, ReverseIpTagMultiCastSource)):
            return True
    else:
        return False


def set_up_output_application_data_specifics(
        where_to_write_application_data_files,
        max_application_binaries_kept, app_id, this_run_time_string):
    """

    :param where_to_write_application_data_files:
    :param max_application_binaries_kept:
    :param app_id:
    :param this_run_time_string:
    :return:
    """
    created_folder = False
    this_run_time_folder = None
    if where_to_write_application_data_files == "DEFAULT":
        directory = os.getcwd()
        application_generated_data_file_folder = \
            os.path.join(directory, 'application_generated_data_files')
        if not os.path.exists(application_generated_data_file_folder):
            os.makedirs(application_generated_data_file_folder)
            created_folder = True

        if not created_folder:
            _move_report_and_binary_files(
                max_application_binaries_kept,
                application_generated_data_file_folder)

        # add time stamped folder for this run
        this_run_time_folder = \
            os.path.join(application_generated_data_file_folder, "latest")
        if not os.path.exists(this_run_time_folder):
            os.makedirs(this_run_time_folder)

        # store timestamp in latest/time_stamp
        time_of_run_file_name = os.path.join(this_run_time_folder,
                                             "time_stamp")
        writer = open(time_of_run_file_name, "w")
        writer.writelines("app_{}_{}".format(
            app_id, this_run_time_string))
        writer.flush()
        writer.close()

    elif where_to_write_application_data_files == "TEMP":

        # just don't set the config param, code downstairs
        # from here will create temp folders if needed
        pass
    else:

        # add time stamped folder for this run
        this_run_time_folder = \
            os.path.join(where_to_write_application_data_files, "latest")
        if not os.path.exists(this_run_time_folder):
            os.makedirs(this_run_time_folder)
        else:
            _move_report_and_binary_files(
                max_application_binaries_kept,
                where_to_write_application_data_files)

        # store timestamp in latest/time_stamp
        time_of_run_file_name = os.path.join(this_run_time_folder,
                                             "time_stamp")
        writer = open(time_of_run_file_name, "w")
        writer.writelines("app_{}_{}".format(
            app_id, this_run_time_string))

        if not os.path.exists(this_run_time_folder):
            os.makedirs(this_run_time_folder)
    return this_run_time_folder


def set_up_report_specifics(
        default_report_file_path, max_reports_kept, app_id):
    """

    :param default_report_file_path:
    :param max_reports_kept:
    :param app_id:
    :return:
    """

    # determine common report folder
    config_param = default_report_file_path
    created_folder = False
    if config_param == "DEFAULT":
        directory = os.getcwd()

        # global reports folder
        report_default_directory = os.path.join(directory, 'reports')
        if not os.path.exists(report_default_directory):
            os.makedirs(report_default_directory)
            created_folder = True
    elif config_param == "REPORTS":
        report_default_directory = 'reports'
        if not os.path.exists(report_default_directory):
            os.makedirs(report_default_directory)
    else:
        report_default_directory = \
            os.path.join(config_param, 'reports')
        if not os.path.exists(report_default_directory):
            os.makedirs(report_default_directory)

    # clear and clean out folders considered not useful anymore
    if not created_folder \
            and len(os.listdir(report_default_directory)) > 0:
        _move_report_and_binary_files(max_reports_kept,
                                      report_default_directory)

    # handle timing app folder and cleaning of report folder from last run
    app_folder_name = os.path.join(report_default_directory, "latest")
    if not os.path.exists(app_folder_name):
            os.makedirs(app_folder_name)

    # store timestamp in latest/time_stamp
    time_of_run_file_name = os.path.join(app_folder_name, "time_stamp")
    writer = open(time_of_run_file_name, "w")

    # determine the time slot for later
    this_run_time = datetime.datetime.now()
    this_run_time_string = (
        "{:04}-{:02}-{:02}-{:02}-{:02}-{:02}".format(
            this_run_time.year, this_run_time.month, this_run_time.day,
            this_run_time.hour, this_run_time.minute,
            this_run_time.second))
    writer.writelines("app_{}_{}".format(app_id,
                                         this_run_time_string))
    writer.flush()
    writer.close()
    return app_folder_name, this_run_time_string


def _move_report_and_binary_files(max_to_keep, starting_directory):
    app_folder_name = os.path.join(starting_directory, "latest")
    app_name_file = os.path.join(app_folder_name, "time_stamp")
    if os.path.isfile(app_name_file):
        time_stamp_in = open(app_name_file, "r")
        time_stamp_in_string = time_stamp_in.readline()
        time_stamp_in.close()
        os.remove(app_name_file)
        new_app_folder = os.path.join(starting_directory,
                                      time_stamp_in_string)
        extra = 2
        while os.path.exists(new_app_folder):
            new_app_folder = os.path.join(
                starting_directory,
                time_stamp_in_string + "_" + str(extra))
            extra += 1

        os.makedirs(new_app_folder)
        list_of_files = os.listdir(app_folder_name)
        for file_to_move in list_of_files:
            file_path = os.path.join(app_folder_name, file_to_move)
            shutil.move(file_path, new_app_folder)
        files_in_report_folder = os.listdir(starting_directory)

        # while there's more than the valid max, remove the oldest one
        while len(files_in_report_folder) > max_to_keep:
            files_in_report_folder.sort(
                cmp, key=lambda temp_file:
                os.path.getmtime(os.path.join(starting_directory,
                                              temp_file)))
            oldest_file = files_in_report_folder[0]
            shutil.rmtree(os.path.join(starting_directory, oldest_file),
                          ignore_errors=True)
            files_in_report_folder.remove(oldest_file)

<<<<<<< HEAD
def get_cores_in_state(all_core_subsets, states, txrx):
=======

def do_mapping(
        inputs, algorithms, required_outputs, xml_paths, do_timings):
    """
    :param do_timings: bool which states if each algorithm should time itself
    :param inputs:
    :param algorithms:
    :param required_outputs:
    :param xml_paths:
    :param do_timings:
    :return:
    """

    # add xml path to front end common interface functions
    xml_paths.append(
        os.path.join(os.path.dirname(interface_functions.__file__),
                     "front_end_common_interface_functions.xml"))

    # add xml path to front end common report functions
    xml_paths.append(
        os.path.join(os.path.dirname(
            front_end_common_report_functions.__file__),
            "front_end_common_reports.xml"))

    # create executor
    pacman_executor = PACMANAlgorithmExecutor(
        do_timings=do_timings, inputs=inputs, xml_paths=xml_paths,
        algorithms=algorithms, required_outputs=required_outputs)

    # execute mapping process
    pacman_executor.execute_mapping()

    return pacman_executor


def get_cores_in_state(all_core_subsets, state, txrx):
>>>>>>> 5536ad77
    """

    :param all_core_subsets:
    :param state:
    :param txrx:
    :return:
    """
    core_infos = txrx.get_cpu_information(all_core_subsets)
    cores_in_state = OrderedDict()
    for core_info in core_infos:
        if hasattr(states, "__iter__"):
            for state in states:
                if core_info.state == state:
                    cores_in_state[
                        (core_info.x, core_info.y, core_info.p)] = core_info
        else:
            if core_info.state == states:
                    cores_in_state[
                        (core_info.x, core_info.y, core_info.p)] = core_info

    return cores_in_state


def get_cores_not_in_state(all_core_subsets, state, txrx):
    """

    :param all_core_subsets:
    :param state:
    :param txrx:
    :return:
    """
    core_infos = txrx.get_cpu_information(all_core_subsets)
    cores_not_in_state = OrderedDict()
    for core_info in core_infos:
        if core_info.state != state:
            cores_not_in_state[
                (core_info.x, core_info.y, core_info.p)] = core_info
    return cores_not_in_state


def get_core_status_string(core_infos):
    """ Get a string indicating the status of the given cores
    """
    break_down = "\n"
    for ((x, y, p), core_info) in core_infos.iteritems():
        if core_info.state == CPUState.RUN_TIME_EXCEPTION:
            break_down += "    {}:{}:{} in state {}:{}\n".format(
                x, y, p, core_info.state.name,
                core_info.run_time_error.name)
        else:
            break_down += "    {}:{}:{} in state {}\n".format(
                x, y, p, core_info.state.name)
    return break_down<|MERGE_RESOLUTION|>--- conflicted
+++ resolved
@@ -1,6 +1,5 @@
 
 # front end common imports
-from collections import OrderedDict
 from spinn_front_end_common.utility_models.live_packet_gather import \
     LivePacketGather
 from spinn_front_end_common.utility_models.\
@@ -8,6 +7,9 @@
 
 # dsg imports
 from data_specification import utility_calls as dsg_utilities
+
+# spinnman imports
+from spinnman.model.cpu_state import CPUState
 
 # general imports
 import os
@@ -17,7 +19,7 @@
 import re
 import inspect
 import struct
-from spinnman.model.cpu_state import CPUState
+from collections import OrderedDict
 
 logger = logging.getLogger(__name__)
 
@@ -271,46 +273,7 @@
                           ignore_errors=True)
             files_in_report_folder.remove(oldest_file)
 
-<<<<<<< HEAD
 def get_cores_in_state(all_core_subsets, states, txrx):
-=======
-
-def do_mapping(
-        inputs, algorithms, required_outputs, xml_paths, do_timings):
-    """
-    :param do_timings: bool which states if each algorithm should time itself
-    :param inputs:
-    :param algorithms:
-    :param required_outputs:
-    :param xml_paths:
-    :param do_timings:
-    :return:
-    """
-
-    # add xml path to front end common interface functions
-    xml_paths.append(
-        os.path.join(os.path.dirname(interface_functions.__file__),
-                     "front_end_common_interface_functions.xml"))
-
-    # add xml path to front end common report functions
-    xml_paths.append(
-        os.path.join(os.path.dirname(
-            front_end_common_report_functions.__file__),
-            "front_end_common_reports.xml"))
-
-    # create executor
-    pacman_executor = PACMANAlgorithmExecutor(
-        do_timings=do_timings, inputs=inputs, xml_paths=xml_paths,
-        algorithms=algorithms, required_outputs=required_outputs)
-
-    # execute mapping process
-    pacman_executor.execute_mapping()
-
-    return pacman_executor
-
-
-def get_cores_in_state(all_core_subsets, state, txrx):
->>>>>>> 5536ad77
     """
 
     :param all_core_subsets:
