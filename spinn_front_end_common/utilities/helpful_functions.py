# Copyright (c) 2017-2019 The University of Manchester
#
# This program is free software: you can redistribute it and/or modify
# it under the terms of the GNU General Public License as published by
# the Free Software Foundation, either version 3 of the License, or
# (at your option) any later version.
#
# This program is distributed in the hope that it will be useful,
# but WITHOUT ANY WARRANTY; without even the implied warranty of
# MERCHANTABILITY or FITNESS FOR A PARTICULAR PURPOSE.  See the
# GNU General Public License for more details.
#
# You should have received a copy of the GNU General Public License
# along with this program.  If not, see <http://www.gnu.org/licenses/>.

import os
import logging
import struct

from spinn_front_end_common.abstract_models import AbstractHasAssociatedBinary
from spinn_utilities.log import FormatAdapter
from spinn_machine import CoreSubsets
from spinnman.model.enums import CPUState
from spinnman.model.cpu_infos import CPUInfos
from data_specification import utility_calls
from spinn_front_end_common.utilities.exceptions import ConfigurationException
from spinn_front_end_common.utilities.utility_objs import (
    ExecutableTargets, ExecutableType)
from .globals_variables import get_simulator
from .constants import BYTES_PER_WORD

logger = FormatAdapter(logging.getLogger(__name__))
_ONE_WORD = struct.Struct("<I")


def locate_extra_monitor_mc_receiver(
        machine, placement_x, placement_y,
        packet_gather_cores_to_ethernet_connection_map):
    """
    :param machine: The machine descriptor
    :type machine: ~spinn_machine.Machine
    :param placement_x: The X coordinate of the reference chip
    :type placement_x: int
    :param placement_y: The Y coordinate of the reference chip
    :type placement_y: int
    :param packet_gather_cores_to_ethernet_connection_map:
    :type: dict(tuple(int,int),?)
    :rtype: ?
    """
    chip = machine.get_chip_at(placement_x, placement_y)
    return packet_gather_cores_to_ethernet_connection_map[
        chip.nearest_ethernet_x, chip.nearest_ethernet_y]


def read_data(x, y, address, length, data_format, transceiver):
    """ Reads and converts a single data item from memory

    :param x: chip x
    :type x: int
    :param y: chip y
    :type y: int
    :param address: base address of the SDRAM chip to read
    :type address: int
    :param length: length to read
    :type length: int
    :param data_format: the format to read memory (see `struct.pack`)
    :type data_format: str
    :param transceiver: the SpinnMan interface
    :type transceiver: ~spinnman.transceiver.Transceiver
    """
    # pylint: disable=too-many-arguments

    data = transceiver.read_memory(x, y, address, length)
    return struct.unpack_from(data_format, data)[0]


def write_address_to_user0(txrx, x, y, p, address):
    """ Writes the given address into the user_0 register of the given core.

    :param txrx: The transceiver.
    :type txrx: ~spinnman.transceiver.Transceiver
    :param x: Chip coordinate.
    :type x: int
    :param y: Chip coordinate.
    :type y: int
    :param p: Core ID on chip.
    :type p: int
    :param address: Value to write (32-bit integer)
    :type address: int
    """
    user_0_address = txrx.get_user_0_register_address_from_core(p)
    txrx.write_memory(x, y, user_0_address, _ONE_WORD.pack(address))


def locate_memory_region_for_placement(placement, region, transceiver):
    """ Get the address of a region for a placement

    :param region: the region to locate the base address of
    :type region: int
    :param placement: the placement object to get the region address of
    :type placement: ~pacman.model.placements.Placement
    :param transceiver: the python interface to the SpiNNaker machine
    :type transceiver: ~spinnman.transceiver.Transceiver
    """
    regions_base_address = transceiver.get_cpu_information_from_core(
        placement.x, placement.y, placement.p).user[0]

    # Get the position of the region in the pointer table
    region_offset = utility_calls.get_region_base_address_offset(
        regions_base_address, region)

    # Get the actual address of the region
    region_address = transceiver.read_memory(
        placement.x, placement.y, region_offset, BYTES_PER_WORD)
    return _ONE_WORD.unpack_from(region_address)[0]


def convert_string_into_chip_and_core_subset(cores):
    """ Translate a string list of cores into a core subset

    :param cores:\
        string representing down cores formatted as x,y,p[:x,y,p]*
    :type cores: str or None
    :rtype: ~spinn_machine.CoreSubsets
    """
    ignored_cores = CoreSubsets()
    if cores is not None and cores != "None":
        for downed_core in cores.split(":"):
            x, y, processor_id = downed_core.split(",")
            ignored_cores.add_processor(int(x), int(y), int(processor_id))
    return ignored_cores


def flood_fill_binary_to_spinnaker(executable_targets, binary, txrx, app_id):
    """ flood fills a binary to spinnaker on a given app_id \
    given the executable targets and binary.

    :param executable_targets: the executable targets object
    :type executable_targets: ExecutableTargets
    :param binary: the (name of the) binary to flood fill
    :type binary: str
    :param txrx: spinnman instance
    :type txrx: ~spinnman.transceiver.Transceiver
    :param app_id: the app id to load it on
    :type app_id: int
    :return: the number of cores it was loaded onto
    :rtype: int
    """
    core_subset = executable_targets.get_cores_for_binary(binary)
    txrx.execute_flood(
        core_subset, binary, app_id, wait=True, is_filename=True)
    return len(core_subset)


def read_config(config, section, item):
    """ Get the string value of a config item, returning None if the value\
        is "None"

    :param config: The configuration to look things up in.
    :param section: The section name
    :type section: str
    :param item: The item name.
    :type item: str
    :rtype: str or None
    """
    value = config.get(section, item)
    if value == "None":
        return None
    return value


def read_config_int(config, section, item):
    """ Get the integer value of a config item, returning None if the value\
        is "None"

    :param config: The configuration to look things up in.
    :param section: The section name
    :type section: str
    :param item: The item name.
    :type item: str
    :rtype: int or None
    """
    value = read_config(config, section, item)
    if value is None:
        return value
    return int(value)


_BOOLEAN_STATES = {
    'true': True, '1': True, 'on': True, 'yes': True,
    'false': False, '0': False, 'off': False, 'no': False}


def read_config_boolean(config, section, item):
    """ Get the boolean value of a config item, returning None if the value\
        is "None"

    :param config: The configuration to look things up in.
    :param section: The section name
    :type section: str
    :param item: The item name.
    :type item: str
    :rtype: bool or None
    """
    value = read_config(config, section, item)
    if value is None:
        return value
    if value.lower() in _BOOLEAN_STATES:
        return _BOOLEAN_STATES[value.lower()]
    raise ValueError("Unknown boolean value {} in configuration {}:{}".format(
        value, section, item))


def generate_unique_folder_name(folder, filename, extension):
    """ Generate a unique file name with a given extension in a given folder

    :param folder: where to put this unique file
    :type folder: str
    :param filename: the name of the first part of the file without extension
    :type filename: str
    :param extension: extension of the file
    :type extension: str
    :return: file path with a unique addition
    :rtype: str
    """
    new_file_path = os.path.join(folder, "{}{}".format(filename, extension))
    count = 2
    while os.path.exists(new_file_path):
        new_file_path = os.path.join(
            folder, "{}_{}{}".format(filename, count, extension))
        count += 1
    return new_file_path


def get_ethernet_chip(machine, board_address):
    """ Locate the chip with the given board IP address

    :param machine: the SpiNNaker machine
    :type machine: ~spinn_machine.Machine
    :param board_address: the board address to locate the chip of.
    :type board_address: str
    :return: The chip that supports that board address
    :rtype: ~spinn_machine.Chip
    :raises ConfigurationException:\
        when that board address has no chip associated with it
    """
    for chip in machine.ethernet_connected_chips:
        if chip.ip_address == board_address:
            return chip
    raise ConfigurationException(
        "cannot find the Ethernet connected chip with the board address {}"
        .format(board_address))


def convert_time_diff_to_total_milliseconds(sample):
    """ Convert between a time diff and total milliseconds.

    :return: total milliseconds
    :rtype: float
    """
    return (sample.total_seconds() * 1000.0) + (sample.microseconds / 1000.0)


def determine_flow_states(executable_types, no_sync_changes):
    """ Get the start and end states for these executable types.

    :param executable_types: \
        the execute types to locate start and end states from
    :type executable_types: dict(ExecutableType,any)
    :param no_sync_changes: the number of times sync signals been sent
    :type no_sync_changes: int
    :return: dict of executable type to states.
    :rtype: tuple(dict(ExecutableType,~spinnman.model.enums.CPUState),\
        dict(ExecutableType,~spinnman.model.enums.CPUState))
    """
    expected_start_states = dict()
    expected_end_states = dict()
    for start_type in executable_types.keys():

        # cores that ignore all control and are just running
        if start_type == ExecutableType.RUNNING:
            expected_start_states[ExecutableType.RUNNING] = [
                CPUState.RUNNING, CPUState.FINISHED]
            expected_end_states[ExecutableType.RUNNING] = [
                CPUState.RUNNING, CPUState.FINISHED]

        # cores that require a sync barrier
        elif start_type == ExecutableType.SYNC:
            expected_start_states[ExecutableType.SYNC] = [CPUState.SYNC0]
            expected_end_states[ExecutableType.SYNC] = [CPUState.FINISHED]

        # cores that use our sim interface
        elif start_type == ExecutableType.USES_SIMULATION_INTERFACE:
            if no_sync_changes % 2 == 0:
                expected_start_states[start_type] = [CPUState.SYNC0]
            else:
                expected_start_states[start_type] = [CPUState.SYNC1]
            expected_end_states[start_type] = [CPUState.PAUSED]

    # if no states, go boom.
    if not expected_start_states:
        raise ConfigurationException(
            "Unknown executable start types {}".format(executable_types))
    return expected_start_states, expected_end_states


def convert_vertices_to_core_subset(vertices, placements):
    """ Converts vertices into core subsets.

    :param vertices: the vertices to convert to core subsets
    :param placements: the placements object
    :type placements: ~pacman.model.placements.Placements
    :return: the CoreSubSets of the vertices
    :rtype: ~spinn_machine.CoreSubsets
    """
    core_subsets = CoreSubsets()
    for vertex in vertices:
        placement = placements.get_placement_of_vertex(vertex)
        core_subsets.add_processor(placement.x, placement.y, placement.p)
    return core_subsets


def find_executable_start_type(machine_vertex, graph_mapper=None):
<<<<<<< HEAD
    has_binary = isinstance(machine_vertex, AbstractHasAssociatedBinary)

    if not has_binary:
        return None
    elif graph_mapper is not None:
        app_vertex = graph_mapper.get_application_vertex(machine_vertex)
        if isinstance(app_vertex, AbstractHasAssociatedBinary):
            return app_vertex.get_binary_start_type()
    else:
        return machine_vertex.get_binary_start_type()
=======
    if isinstance(machine_vertex, AbstractHasAssociatedBinary):
        return machine_vertex.get_binary_start_type()
    if graph_mapper is not None:
        app_vertex = graph_mapper.get_application_vertex(machine_vertex)
        if isinstance(app_vertex, AbstractHasAssociatedBinary):
            return app_vertex.get_binary_start_type()
    return None
>>>>>>> 8b857856


def _emergency_state_check(txrx, app_id):
    # pylint: disable=broad-except
    try:
        rte_count = txrx.get_core_state_count(
            app_id, CPUState.RUN_TIME_EXCEPTION)
        watchdog_count = txrx.get_core_state_count(app_id, CPUState.WATCHDOG)
        if rte_count or watchdog_count:
            logger.warning(
                "unexpected core states (rte={}, wdog={})",
                txrx.get_cores_in_state(None, CPUState.RUN_TIME_EXCEPTION),
                txrx.get_cores_in_state(None, CPUState.WATCHDOG))
    except Exception:
        logger.exception(
            "Could not read the status count - going to individual cores")
        machine = txrx.get_machine_details()
        infos = CPUInfos()
        errors = list()
        for chip in machine.chips:
            for p in chip.processors:
                try:
                    info = txrx.get_cpu_information_from_core(
                        chip.x, chip.y, p)
                    if info.state in (
                            CPUState.RUN_TIME_EXCEPTION, CPUState.WATCHDOG):
                        infos.add_processor(chip.x, chip.y, p, info)
                except Exception:
                    errors.append((chip.x, chip.y, p))
        logger.warning(txrx.get_core_status_string(infos))
        logger.warning("Could not read information from cores {}".format(
            errors))


# TRICKY POINT: Have to delay the import to here because of import circularity
def _emergency_iobuf_extract(txrx, executable_targets):
    # pylint: disable=protected-access
    from spinn_front_end_common.interface.interface_functions import (
        ChipIOBufExtractor)
    sim = get_simulator()
    extractor = ChipIOBufExtractor(
        recovery_mode=True, filename_template="emergency_iobuf_{}_{}_{}.txt")
    extractor(txrx, executable_targets, sim._executable_finder,
              sim._app_provenance_file_path, sim._system_provenance_file_path,
              sim._mapping_outputs["BinaryToExecutableType"])


def emergency_recover_state_from_failure(txrx, app_id, vertex, placement):
    """ Used to get at least *some* information out of a core when something\
    goes badly wrong. Not a replacement for what abstract spinnaker base does.

    :param txrx: The transceiver.
    :type txrx: ~spinnman.transceiver.Transceiver
    :param app_id: The ID of the application.
    :type app_id: int
    :param vertex: The vertex to retrieve the IOBUF from if it is suspected\
        as being dead
    :type vertex: \
        ~spinn_front_end_common.abstract_models.AbstractHasAssociatedBinary
    :param placement: Where the vertex is located.
    """
    # pylint: disable=protected-access
    _emergency_state_check(txrx, app_id)
    target = ExecutableTargets()
    path = get_simulator()._executable_finder.get_executable_path(
        vertex.get_binary_file_name())
    target.add_processor(
        path, placement.x, placement.y, placement.p,
        vertex.get_binary_start_type())
    _emergency_iobuf_extract(txrx, target)


def emergency_recover_states_from_failure(txrx, app_id, executable_targets):
    """ Used to get at least *some* information out of a core when something\
    goes badly wrong. Not a replacement for what abstract spinnaker base does.

    :param txrx: The transceiver.
    :type txrx: ~spinnman.transceiver.Transceiver
    :param app_id: The ID of the application.
    :type app_id: int
    :param executable_targets: The what/where mapping
    :type executable_targets: ExecutableTargets
    """
    _emergency_state_check(txrx, app_id)
    _emergency_iobuf_extract(txrx, executable_targets)<|MERGE_RESOLUTION|>--- conflicted
+++ resolved
@@ -321,7 +321,6 @@
 
 
 def find_executable_start_type(machine_vertex, graph_mapper=None):
-<<<<<<< HEAD
     has_binary = isinstance(machine_vertex, AbstractHasAssociatedBinary)
 
     if not has_binary:
@@ -332,15 +331,6 @@
             return app_vertex.get_binary_start_type()
     else:
         return machine_vertex.get_binary_start_type()
-=======
-    if isinstance(machine_vertex, AbstractHasAssociatedBinary):
-        return machine_vertex.get_binary_start_type()
-    if graph_mapper is not None:
-        app_vertex = graph_mapper.get_application_vertex(machine_vertex)
-        if isinstance(app_vertex, AbstractHasAssociatedBinary):
-            return app_vertex.get_binary_start_type()
-    return None
->>>>>>> 8b857856
 
 
 def _emergency_state_check(txrx, app_id):
