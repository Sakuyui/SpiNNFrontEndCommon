# dsg imports
from data_specification import utility_calls

# front end common imports
from spinn_front_end_common.interface import interface_functions
from spinn_front_end_common.utilities import report_functions as \
    front_end_common_report_functions
from spinn_front_end_common.utilities import exceptions
from spinn_front_end_common.utilities.utility_objs.executable_targets\
    import ExecutableTargets

# spinnman imports
from spinnman.model.cpu_state import CPUState
from spinn_machine.core_subsets import CoreSubsets
from spinn_machine.core_subset import CoreSubset

# general imports
import os
import datetime
import shutil
import logging
import re
import inspect
import struct
import time
from collections import OrderedDict

logger = logging.getLogger(__name__)
FINISHED_FILENAME = "finished"


def get_valid_components(module, terminator):
    """ Get possible components

    :param module:
    :param terminator:
    :return:
    """
    terminator = re.compile(terminator + '$')
    return dict(map(lambda (name, router): (terminator.sub('', name),
                                            router),
                inspect.getmembers(module, inspect.isclass)))


def read_data(x, y, address, length, data_format, transceiver):
    """ Reads and converts a single data item from memory

    :param x: chip x
    :param y: chip y
    :param address: base address of the SDRAM chip to read
    :param length: length to read
    :param data_format: the format to read memory
    :param transceiver: the SpinnMan interface
    """

    # turn byte array into str for unpack to work
    data = buffer(transceiver.read_memory(x, y, address, length))
    result = struct.unpack_from(data_format, data)[0]
    return result


def locate_memory_region_for_placement(placement, region, transceiver):
    """ Get the address of a region for a placement

    :param region: the region to locate the base address of
    :type region: int
    :param placement: the placement object to get the region address of
    :type placement: pacman.model.placements.placement.Placement
    :param transceiver: the python interface to the spinnaker machine
    :type transceiver: spiNNMan.transciever.Transciever
    :return: None
    """
    regions_base_address = transceiver.get_cpu_information_from_core(
        placement.x, placement.y, placement.p).user[0]

    # Get the position of the region in the pointer table
    region_offset_in_pointer_table = \
        utility_calls.get_region_base_address_offset(
            regions_base_address, region)
    region_address = buffer(transceiver.read_memory(
        placement.x, placement.y, region_offset_in_pointer_table, 4))
    region_address_decoded = struct.unpack_from("<I", region_address)[0]
    return region_address_decoded


def set_up_output_application_data_specifics(
        where_to_write_application_data_files,
        max_application_binaries_kept, app_id, n_calls_to_run,
        this_run_time_string):
    """

    :param where_to_write_application_data_files:\
        the location where all app data is by default written to
    :param max_application_binaries_kept:\
        The max number of report folders to keep active at any one time
    :param app_id:\
        the id used for identifying the simulation on the SpiNNaker machine
    :param n_calls_to_run: the counter of how many times run has been called.
    :param this_run_time_string: the time stamp string for this run
    :return: the run folder for this simulation to hold app data
    """
    this_run_time_folder = None
    if where_to_write_application_data_files == "DEFAULT":
        directory = os.getcwd()
        application_generated_data_file_folder = \
            os.path.join(directory, 'application_generated_data_files')
        if not os.path.exists(application_generated_data_file_folder):
            os.makedirs(application_generated_data_file_folder)

        _remove_excess_folders(
            max_application_binaries_kept,
            application_generated_data_file_folder)

        # add time stamped folder for this run
        this_run_time_folder = \
            os.path.join(
                application_generated_data_file_folder, this_run_time_string)
        if not os.path.exists(this_run_time_folder):
            os.makedirs(this_run_time_folder)

        # store timestamp in latest/time_stamp
        time_of_run_file_name = os.path.join(this_run_time_folder,
                                             "time_stamp")
        writer = open(time_of_run_file_name, "w")
        writer.writelines("app_{}_{}".format(
            app_id, this_run_time_string))
        writer.flush()
        writer.close()

    elif where_to_write_application_data_files == "TEMP":

        # just don't set the config param, code downstairs
        # from here will create temp folders if needed
        pass
    else:

        # add time stamped folder for this run
        this_run_time_folder = \
<<<<<<< HEAD
            os.path.join(where_to_write_application_data_files, "latest")
        if os.path.exists(this_run_time_folder):
            _move_report_and_binary_files(
                max_application_binaries_kept,
                where_to_write_application_data_files)
=======
            os.path.join(where_to_write_application_data_files,
                         this_run_time_string)
        if not os.path.exists(this_run_time_folder):
            os.makedirs(this_run_time_folder)

        # remove folders that are old and above the limit
        _remove_excess_folders(
            max_application_binaries_kept,
            where_to_write_application_data_files)
>>>>>>> e45bf8cc

        os.makedirs(this_run_time_folder)

        # store timestamp in latest/time_stamp
        time_of_run_file_name = os.path.join(this_run_time_folder,
                                             "time_stamp")
        writer = open(time_of_run_file_name, "w")
        writer.writelines("app_{}_{}".format(
            app_id, this_run_time_string))

        if not os.path.exists(this_run_time_folder):
            os.makedirs(this_run_time_folder)

    # create sub folder within reports for sub runs (where changes need to be
    # recorded)
    this_run_time_sub_folder = os.path.join(
        this_run_time_folder, "run:{}".format(n_calls_to_run))

    if not os.path.exists(this_run_time_sub_folder):
        os.makedirs(this_run_time_sub_folder)

    return this_run_time_sub_folder, this_run_time_folder


def set_up_report_specifics(
        default_report_file_path, max_reports_kept, app_id, n_calls_to_run,
        this_run_time_string=None):
    """

    :param default_report_file_path: The location where all reports reside
    :param max_reports_kept:\
        The max number of report folders to keep active at any one time
    :param app_id:\
        the id used for identifying the simulation on the SpiNNaker machine
    :param n_calls_to_run: the counter of how many times run has been called.
    :param this_run_time_string: holder for the timestamp for future runs
    :return: The folder for this run, the time_stamp
    """

    # determine common report folder
    config_param = default_report_file_path
    created_folder = False
    if config_param == "DEFAULT":
        directory = os.getcwd()

        # global reports folder
        report_default_directory = os.path.join(directory, 'reports')
        if not os.path.exists(report_default_directory):
            os.makedirs(report_default_directory)
            created_folder = True
    elif config_param == "REPORTS":
        report_default_directory = 'reports'
        if not os.path.exists(report_default_directory):
            os.makedirs(report_default_directory)
    else:
        report_default_directory = \
            os.path.join(config_param, 'reports')
        if not os.path.exists(report_default_directory):
            os.makedirs(report_default_directory)

    # clear and clean out folders considered not useful anymore
    if not created_folder and len(os.listdir(report_default_directory)) > 0:
        _remove_excess_folders(max_reports_kept, report_default_directory)

    # determine the time slot for later
    if this_run_time_string is None:
        this_run_time = datetime.datetime.now()
        this_run_time_string = (
            "{:04}-{:02}-{:02}-{:02}-{:02}-{:02}-{:02}".format(
                this_run_time.year, this_run_time.month, this_run_time.day,
                this_run_time.hour, this_run_time.minute,
                this_run_time.second, this_run_time.microsecond))

    # handle timing app folder and cleaning of report folder from last run
    app_folder_name = os.path.join(
        report_default_directory, this_run_time_string)

    if not os.path.exists(app_folder_name):
            os.makedirs(app_folder_name)

    # create sub folder within reports for sub runs (where changes need to be
    # recorded)
    app_sub_folder_name = os.path.join(
        app_folder_name, "run:{}".format(n_calls_to_run))

    if not os.path.exists(app_sub_folder_name):
            os.makedirs(app_sub_folder_name)

    # store timestamp in latest/time_stamp for provenance reasons
    time_of_run_file_name = os.path.join(app_folder_name, "time_stamp")
    writer = open(time_of_run_file_name, "w")
    writer.writelines("app_{}_{}".format(app_id, this_run_time_string))
    writer.flush()
    writer.close()
    return app_sub_folder_name, app_folder_name, this_run_time_string


def write_finished_file(app_data_runtime_folder, report_default_directory):
    # write a finished file that allows file removal to only remove folders
    # that are finished
    app_file_name = os.path.join(app_data_runtime_folder, FINISHED_FILENAME)
    writer = open(app_file_name, "w")
    writer.writelines("finished")
    writer.flush()
    writer.close()

    app_file_name = os.path.join(report_default_directory, FINISHED_FILENAME)
    writer = open(app_file_name, "w")
    writer.writelines("finished")
    writer.flush()
    writer.close()


def _remove_excess_folders(max_to_keep, starting_directory):
    files_in_report_folder = os.listdir(starting_directory)

    # while there's more than the valid max, remove the oldest one
    if len(files_in_report_folder) > max_to_keep:

        # sort files into time frame
        files_in_report_folder.sort(
            cmp, key=lambda temp_file:
            os.path.getmtime(os.path.join(starting_directory,
                                          temp_file)))

        # remove only the number of files required, and only if they have
        # the finished flag file created
        num_files_to_remove = len(files_in_report_folder) - max_to_keep
        files_removed = 0
        for current_oldest_file in files_in_report_folder:
            finished_flag = os.path.join(os.path.join(
                starting_directory, current_oldest_file), FINISHED_FILENAME)
            if (os.path.exists(finished_flag) and
                    files_removed < num_files_to_remove):
                shutil.rmtree(os.path.join(starting_directory,
                                           current_oldest_file),
                              ignore_errors=True)
                files_removed += 1


def get_front_end_common_pacman_xml_paths():
    """ Get the XML path for the front end common interface functions
    """
    return [
        os.path.join(
            os.path.dirname(interface_functions.__file__),
            "front_end_common_interface_functions.xml"),
        os.path.join(
            os.path.dirname(front_end_common_report_functions.__file__),
            "front_end_common_reports.xml")
    ]


def get_cores_in_state(all_core_subsets, states, txrx):
    """

    :param all_core_subsets:
    :param states:
    :param txrx:
    :return:
    """
    core_infos = txrx.get_cpu_information(all_core_subsets)
    cores_in_state = OrderedDict()
    for core_info in core_infos:
        if hasattr(states, "__iter__"):
            if core_info.state in states:
                cores_in_state[
                    (core_info.x, core_info.y, core_info.p)] = core_info
        elif core_info.state == states:
            cores_in_state[
                (core_info.x, core_info.y, core_info.p)] = core_info

    return cores_in_state


def get_cores_not_in_state(all_core_subsets, states, txrx):
    """

    :param all_core_subsets:
    :param states:
    :param txrx:
    :return:
    """
    core_infos = txrx.get_cpu_information(all_core_subsets)
    cores_not_in_state = OrderedDict()
    for core_info in core_infos:
        if hasattr(states, "__iter__"):
            if core_info.state not in states:
                cores_not_in_state[
                    (core_info.x, core_info.y, core_info.p)] = core_info
        elif core_info.state != states:
            cores_not_in_state[
                (core_info.x, core_info.y, core_info.p)] = core_info
    return cores_not_in_state


def get_core_status_string(core_infos):
    """ Get a string indicating the status of the given cores
    """
    break_down = "\n"
    for ((x, y, p), core_info) in core_infos.iteritems():
        if core_info.state == CPUState.RUN_TIME_EXCEPTION:
            break_down += "    {}:{}:{} in state {}:{}\n".format(
                x, y, p, core_info.state.name,
                core_info.run_time_error.name)
        else:
            break_down += "    {}:{}:{} in state {}\n".format(
                x, y, p, core_info.state.name)
    return break_down


def get_core_subsets(core_infos):
    """ Convert core information from get_cores_in_state to core_subset objects
    """
    core_subsets = CoreSubsets()
    for (x, y, p) in core_infos:
        core_subsets.add_processor(x, y, p)
    return core_subsets


def sort_out_downed_chips_cores(downed_chips, downed_cores):
    """ Translate the down cores and down chips string into a form that \
        spinnman can understand

    :param downed_cores: string representing down cores
    :type downed_cores: str
    :param downed_chips: string representing down chips
    :type: downed_chips: str
    :return: a list of down cores and down chips in processor and \
            core subset format
    """
    ignored_chips = None
    ignored_cores = None
    if downed_chips is not None and downed_chips != "None":
        ignored_chips = CoreSubsets()
        for downed_chip in downed_chips.split(":"):
            x, y = downed_chip.split(",")
            ignored_chips.add_core_subset(CoreSubset(int(x), int(y),
                                                     []))
    if downed_cores is not None and downed_cores != "None":
        ignored_cores = CoreSubsets()
        for downed_core in downed_cores.split(":"):
            x, y, processor_id = downed_core.split(",")
            ignored_cores.add_processor(int(x), int(y),
                                        int(processor_id))
    return ignored_chips, ignored_cores


def wait_for_cores_to_be_ready(executable_targets, app_id, txrx, sync_state):
    """

    :param executable_targets: the mapping between cores and binaries
    :param app_id: the app id that being used by the simulation
    :param txrx: the python interface to the spinnaker machine
    :param sync_state: The expected state once the applications are ready
    :return:
    """

    total_processors = executable_targets.total_processors
    all_core_subsets = executable_targets.all_core_subsets

    # check that everything has gone though c main
    processor_c_main = txrx.get_core_state_count(app_id, CPUState.C_MAIN)
    while processor_c_main != 0:
        time.sleep(0.1)
        processor_c_main = txrx.get_core_state_count(
            app_id, CPUState.C_MAIN)

    # check that the right number of processors are in sync state
    processors_ready = txrx.get_core_state_count(
        app_id, sync_state)
    if processors_ready != total_processors:
        unsuccessful_cores = get_cores_not_in_state(
            all_core_subsets, sync_state, txrx)

        # last chance to slip out of error check
        if len(unsuccessful_cores) != 0:
            break_down = get_core_status_string(
                unsuccessful_cores)
            raise exceptions.ExecutableFailedToStartException(
                "Only {} processors out of {} have successfully reached "
                "{}:{}".format(
                    processors_ready, total_processors, sync_state.name,
                    break_down),
                get_core_subsets(unsuccessful_cores))


def get_executables_by_run_type(
        executable_targets, placements, graph_mapper, type_to_find):
    """ Get executables by the type of the vertices
    """

    # Divide executables by type
    matching_executables = ExecutableTargets()
    other_executables = ExecutableTargets()
    for binary in executable_targets.binaries:
        core_subsets = executable_targets.get_cores_for_binary(binary)
        for core_subset in core_subsets:
            for p in core_subset.processor_ids:
                vertex = placements.get_vertex_on_processor(
                    core_subset.x, core_subset.y, p)
                is_of_type = False
                if isinstance(vertex, type_to_find):
                    matching_executables.add_processor(
                        binary, core_subset.x, core_subset.y, p)
                    is_of_type = True
                elif graph_mapper is not None:
                    assoc_vertex = graph_mapper.get_application_vertex(vertex)
                    if isinstance(assoc_vertex, type_to_find):
                        matching_executables.add_processor(
                            binary, core_subset.x, core_subset.y, p)
                        is_of_type = True
                if not is_of_type:
                    other_executables.add_processor(
                        binary, core_subset.x, core_subset.y, p)
    return matching_executables, other_executables


def read_config(config, section, item):
    """ Get the string value of a config item, returning None if the value\
        is "None"
    """
    value = config.get(section, item)
    if value == "None":
        return None
    return value


def read_config_int(config, section, item):
    """ Get the integer value of a config item, returning None if the value\
        is "None"
    """
    value = read_config(config, section, item)
    if value is None:
        return value
    return int(value)


def read_config_boolean(config, section, item):
    """ Get the boolean value of a config item, returning None if the value\
        is "None"
    """
    value = read_config(config, section, item)
    if value is None:
        return value
    return bool(value)<|MERGE_RESOLUTION|>--- conflicted
+++ resolved
@@ -136,13 +136,6 @@
 
         # add time stamped folder for this run
         this_run_time_folder = \
-<<<<<<< HEAD
-            os.path.join(where_to_write_application_data_files, "latest")
-        if os.path.exists(this_run_time_folder):
-            _move_report_and_binary_files(
-                max_application_binaries_kept,
-                where_to_write_application_data_files)
-=======
             os.path.join(where_to_write_application_data_files,
                          this_run_time_string)
         if not os.path.exists(this_run_time_folder):
@@ -152,9 +145,6 @@
         _remove_excess_folders(
             max_application_binaries_kept,
             where_to_write_application_data_files)
->>>>>>> e45bf8cc
-
-        os.makedirs(this_run_time_folder)
 
         # store timestamp in latest/time_stamp
         time_of_run_file_name = os.path.join(this_run_time_folder,
