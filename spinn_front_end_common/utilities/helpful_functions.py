# dsg imports
from data_specification import utility_calls

# front end common imports
from spinn_front_end_common.utilities.exceptions import ConfigurationException

# SpiNMachine imports
from spinn_machine import CoreSubsets

# SpiNNMan imports
from spinnman.model.enums.cpu_state import CPUState

# general imports
import os
import logging
import struct
<<<<<<< HEAD
from collections import OrderedDict
=======
import datetime
import shutil
from ConfigParser import RawConfigParser
>>>>>>> 277306db

logger = logging.getLogger(__name__)
FINISHED_FILENAME = "finished"
_ONE_WORD = struct.Struct("<I")


def read_data(x, y, address, length, data_format, transceiver):
    """ Reads and converts a single data item from memory

    :param x: chip x
    :param y: chip y
    :param address: base address of the SDRAM chip to read
    :param length: length to read
    :param data_format: the format to read memory
    :param transceiver: the SpinnMan interface
    """

    # turn byte array into str for unpack to work
    data = buffer(transceiver.read_memory(x, y, address, length))
    result = struct.unpack_from(data_format, data)[0]
    return result


def locate_memory_region_for_placement(placement, region, transceiver):
    """ Get the address of a region for a placement

    :param region: the region to locate the base address of
    :type region: int
    :param placement: the placement object to get the region address of
    :type placement: pacman.model.placements.Placement
    :param transceiver: the python interface to the spinnaker machine
    :type transceiver: spiNNMan.transciever.Transciever
    """
    regions_base_address = transceiver.get_cpu_information_from_core(
        placement.x, placement.y, placement.p).user[0]

    # Get the position of the region in the pointer table
    region_offset_in_pointer_table = \
        utility_calls.get_region_base_address_offset(
            regions_base_address, region)
    region_address = buffer(transceiver.read_memory(
        placement.x, placement.y, region_offset_in_pointer_table, 4))
    region_address_decoded = _ONE_WORD.unpack_from(region_address)[0]
    return region_address_decoded


def set_up_output_application_data_specifics(
        where_to_write_application_data_files,
        max_application_binaries_kept, n_calls_to_run,
        this_run_time_string):
    """

    :param where_to_write_application_data_files:\
        the location where all app data is by default written to
    :param max_application_binaries_kept:\
        The max number of report folders to keep active at any one time
    :param n_calls_to_run: the counter of how many times run has been called.
    :param this_run_time_string: the time stamp string for this run
    :return: the run folder for this simulation to hold app data
    """
    this_run_time_folder = None
    if where_to_write_application_data_files == "DEFAULT":
        directory = os.getcwd()
        application_generated_data_file_folder = \
            os.path.join(directory, 'application_generated_data_files')
        if not os.path.exists(application_generated_data_file_folder):
            os.makedirs(application_generated_data_file_folder)

        _remove_excess_folders(
            max_application_binaries_kept,
            application_generated_data_file_folder)

        # add time stamped folder for this run
        this_run_time_folder = \
            os.path.join(
                application_generated_data_file_folder, this_run_time_string)
        if not os.path.exists(this_run_time_folder):
            os.makedirs(this_run_time_folder)

        # store timestamp in latest/time_stamp
        time_of_run_file_name = os.path.join(this_run_time_folder,
                                             "time_stamp")
        writer = open(time_of_run_file_name, "w")
        writer.writelines("{}".format(this_run_time_string))
        writer.flush()
        writer.close()

    else:
        # add time stamped folder for this run
        application_generated_data_file_folder = \
            os.path.join(where_to_write_application_data_files,
                         'application_generated_data_files')
        if not os.path.exists(application_generated_data_file_folder):
            os.makedirs(application_generated_data_file_folder)
        this_run_time_folder = \
            os.path.join(application_generated_data_file_folder,
                         this_run_time_string)
        if not os.path.exists(this_run_time_folder):
            os.makedirs(this_run_time_folder)

        # remove folders that are old and above the limit
        _remove_excess_folders(
            max_application_binaries_kept,
            where_to_write_application_data_files)

        # store timestamp in latest/time_stamp
        time_of_run_file_name = os.path.join(this_run_time_folder,
                                             "time_stamp")
        writer = open(time_of_run_file_name, "w")
        writer.writelines("{}".format(this_run_time_string))

        if not os.path.exists(this_run_time_folder):
            os.makedirs(this_run_time_folder)

    # create sub folder within reports for sub runs (where changes need to be
    # recorded)
    this_run_time_sub_folder = os.path.join(
        this_run_time_folder, "run_{}".format(n_calls_to_run))

    if not os.path.exists(this_run_time_sub_folder):
        os.makedirs(this_run_time_sub_folder)

    return this_run_time_sub_folder, this_run_time_folder


def set_up_report_specifics(
        default_report_file_path, max_reports_kept, n_calls_to_run,
        this_run_time_string=None):
    """

    :param default_report_file_path: The location where all reports reside
    :param max_reports_kept:\
        The max number of report folders to keep active at any one time
    :param n_calls_to_run: the counter of how many times run has been called.
    :param this_run_time_string: holder for the timestamp for future runs
    :return: The folder for this run, the time_stamp
    """

    # determine common report folder
    config_param = default_report_file_path
    created_folder = False
    if config_param == "DEFAULT":
        directory = os.getcwd()

        # global reports folder
        report_default_directory = os.path.join(directory, 'reports')
        if not os.path.exists(report_default_directory):
            os.makedirs(report_default_directory)
            created_folder = True
    elif config_param == "REPORTS":
        report_default_directory = 'reports'
        if not os.path.exists(report_default_directory):
            os.makedirs(report_default_directory)
    else:
        report_default_directory = \
            os.path.join(config_param, 'reports')
        if not os.path.exists(report_default_directory):
            os.makedirs(report_default_directory)

    # clear and clean out folders considered not useful anymore
    if not created_folder and len(os.listdir(report_default_directory)) > 0:
        _remove_excess_folders(max_reports_kept, report_default_directory)

    # determine the time slot for later
    if this_run_time_string is None:
        this_run_time = datetime.datetime.now()
        this_run_time_string = (
            "{:04}-{:02}-{:02}-{:02}-{:02}-{:02}-{:02}".format(
                this_run_time.year, this_run_time.month, this_run_time.day,
                this_run_time.hour, this_run_time.minute,
                this_run_time.second, this_run_time.microsecond))

    # handle timing app folder and cleaning of report folder from last run
    app_folder_name = os.path.join(
        report_default_directory, this_run_time_string)

    if not os.path.exists(app_folder_name):
            os.makedirs(app_folder_name)

    # create sub folder within reports for sub runs (where changes need to be
    # recorded)
    app_sub_folder_name = os.path.join(
        app_folder_name, "run_{}".format(n_calls_to_run))

    if not os.path.exists(app_sub_folder_name):
        os.makedirs(app_sub_folder_name)

    # store timestamp in latest/time_stamp for provenance reasons
    time_of_run_file_name = os.path.join(app_folder_name, "time_stamp")
    writer = open(time_of_run_file_name, "w")
    writer.writelines("{}".format(this_run_time_string))
    writer.flush()
    writer.close()
    return app_sub_folder_name, app_folder_name, this_run_time_string


def write_finished_file(app_data_runtime_folder, report_default_directory):
    # write a finished file that allows file removal to only remove folders
    # that are finished
    app_file_name = os.path.join(app_data_runtime_folder, FINISHED_FILENAME)
    writer = open(app_file_name, "w")
    writer.writelines("finished")
    writer.flush()
    writer.close()

    app_file_name = os.path.join(report_default_directory, FINISHED_FILENAME)
    writer = open(app_file_name, "w")
    writer.writelines("finished")
    writer.flush()
    writer.close()


def _remove_excess_folders(max_to_keep, starting_directory):
    files_in_report_folder = os.listdir(starting_directory)

    # while there's more than the valid max, remove the oldest one
    if len(files_in_report_folder) > max_to_keep:

        # sort files into time frame
        files_in_report_folder.sort(
            cmp, key=lambda temp_file:
            os.path.getmtime(os.path.join(starting_directory,
                                          temp_file)))

        # remove only the number of files required, and only if they have
        # the finished flag file created
        num_files_to_remove = len(files_in_report_folder) - max_to_keep
        files_removed = 0
        files_not_closed = 0
        for current_oldest_file in files_in_report_folder:
            finished_flag = os.path.join(os.path.join(
                starting_directory, current_oldest_file), FINISHED_FILENAME)
            if os.path.exists(finished_flag):
                shutil.rmtree(os.path.join(starting_directory,
                                           current_oldest_file),
                              ignore_errors=True)
                files_removed += 1
            else:
                files_not_closed += 1
            if (files_removed + files_not_closed) >= num_files_to_remove:
                break
        if files_not_closed > max_to_keep / 4:
            logger.warning("{} has {} old reports that have not been closed".
                           format(starting_directory, files_not_closed))


def convert_string_into_chip_and_core_subset(cores):
    """ Translate a string list of cores into a core subset

    :param cores:\
        string representing down cores formatted as x,y,p[:x,y,p]*
    :type cores: str or None
    """
<<<<<<< HEAD
    return [
        os.path.join(
            os.path.dirname(interface_functions.__file__),
            "front_end_common_interface_functions.xml"),
        os.path.join(
            os.path.dirname(front_end_common_report_functions.__file__),
            "front_end_common_reports.xml"),
        os.path.join(
            os.path.dirname(mapping_algorithms.__file__),
            "front_end_common_mapping_algorithms.xml"
        )
    ]


def get_front_end_common_pacman_packages():
    """ Get the packages for the front end common interface functions
    """
    return [
        interface_functions,
        front_end_common_report_functions
    ]


def get_cores_in_state(all_core_subsets, states, txrx):
    """

    :param all_core_subsets:
    :param states:
    :param txrx:
    :return:
    """
    core_infos = txrx.get_cpu_information(all_core_subsets)
    cores_in_state = OrderedDict()
    for core_info in core_infos:
        if hasattr(states, "__iter__"):
            if core_info.state in states:
                cores_in_state[
                    (core_info.x, core_info.y, core_info.p)] = core_info
        elif core_info.state == states:
            cores_in_state[
                (core_info.x, core_info.y, core_info.p)] = core_info

    return cores_in_state


def get_cores_not_in_state(all_core_subsets, states, txrx):
    """

    :param all_core_subsets:
    :param states:
    :param txrx:
    :return:
    """
    core_infos = txrx.get_cpu_information(all_core_subsets)
    cores_not_in_state = OrderedDict()
    for core_info in core_infos:
        if hasattr(states, "__iter__"):
            if core_info.state not in states:
                cores_not_in_state[
                    (core_info.x, core_info.y, core_info.p)] = core_info
        elif core_info.state != states:
            cores_not_in_state[
                (core_info.x, core_info.y, core_info.p)] = core_info
    return cores_not_in_state


def get_core_status_string(core_infos):
    """ Get a string indicating the status of the given cores
    """
    break_down = "\n"
    for ((x, y, p), core_info) in core_infos.iteritems():
        if core_info.state == CPUState.RUN_TIME_EXCEPTION:
            break_down += "    {}:{}:{} in state {}:{}\n".format(
                x, y, p, core_info.state.name,
                core_info.run_time_error.name)
        else:
            break_down += "    {}:{}:{} in state {}\n".format(
                x, y, p, core_info.state.name)
    return break_down


def get_core_subsets(core_infos):
    """ Convert core information from get_cores_in_state to core_subset objects
    """
    core_subsets = CoreSubsets()
    for (x, y, p) in core_infos:
        core_subsets.add_processor(x, y, p)
    return core_subsets


def convert_string_info_chip_and_core_subsets(downed_chips, downed_cores):
=======
    ignored_cores = CoreSubsets()
    if cores is not None and cores != "None":
        for downed_core in cores.split(":"):
            x, y, processor_id = downed_core.split(",")
            ignored_cores.add_processor(int(x), int(y), int(processor_id))
    return ignored_cores


def sort_out_downed_chips_cores_links(
        downed_chips, downed_cores, downed_links):
>>>>>>> 277306db
    """ Translate the down cores and down chips string into a form that \
        spinnman can understand

    :param downed_cores:\
        string representing down cores formatted as x,y,p[:x,y,p]*
    :type downed_cores: str or None
    :param downed_chips:\
        string representing down chips formatted as x,y[:x,y]*
    :type downed_chips: str or None
    :param downed_links:\
        string representing down links formatted as x,y,link[:x,y,link]*
    :return:\
        a tuple of (\
            set of (x, y) of down chips, \
            set of (x, y, p) of down cores, \
            set of ((x, y), link id) of down links)
    :rtype: ({(int, int,), }, {(int, int, int), }, {((int, int), int), })
    """
    ignored_chips = set()
    if downed_chips is not None and downed_chips != "None":
        for downed_chip in downed_chips.split(":"):
            x, y = downed_chip.split(",")
            ignored_chips.add((int(x), int(y)))

    ignored_cores = set()
    if downed_cores is not None and downed_cores != "None":
        for downed_core in downed_cores.split(":"):
            x, y, processor_id = downed_core.split(",")
            ignored_cores.add((int(x), int(y), int(processor_id)))

    ignored_links = set()
    if downed_links is not None and downed_links != "None":
        for downed_link in downed_links.split(":"):
            x, y, link_id = downed_link.split(",")
            ignored_links.add((int(x), int(y), int(link_id)))
    return ignored_chips, ignored_cores, ignored_links


def translate_iobuf_extraction_elements(
        hard_coded_cores, hard_coded_model_binary, executable_targets,
        executable_finder):
    """

    :param hard_coded_cores: list of cores to read iobuf from
    :param hard_coded_model_binary: list of binary names to read iobuf from
    :param executable_targets: the targets of cores and executable binaries
    :param executable_finder: where to find binaries paths from binary names
    :return: core subsets for the cores to read iobuf from
    """
    # all the cores
    if hard_coded_cores == "ALL" and hard_coded_model_binary == "None":
        return executable_targets.all_core_subsets

    # some hard coded cores
    if hard_coded_cores != "None" and hard_coded_model_binary == "None":
        ignored_cores = convert_string_into_chip_and_core_subset(
            hard_coded_cores)
        return ignored_cores

    # some binaries
    if hard_coded_cores == "None" and hard_coded_model_binary != "None":
        return _handle_model_binaries(
            hard_coded_model_binary, executable_targets, executable_finder)

    # nothing
    if hard_coded_cores == "None" and hard_coded_model_binary == "None":
        return CoreSubsets()

    # bit of both
    if hard_coded_cores != "None" and hard_coded_model_binary != "None":
        model_core_subsets = _handle_model_binaries(
            hard_coded_model_binary, executable_targets, executable_finder)
        hard_coded_core_core_subsets = \
            convert_string_into_chip_and_core_subset(hard_coded_cores)
        for core_subset in hard_coded_core_core_subsets:
            model_core_subsets.add_core_subset(core_subset)
        return model_core_subsets

    # should never get here,
    raise ConfigurationException("Something odd has happened")


def _handle_model_binaries(
        hard_coded_model_binary, executable_targets, executable_finder):
    """
    :param hard_coded_model_binary: list of binary names to read iobuf from
    :param executable_targets: the targets of cores and executable binaries
    :param executable_finder: where to find binaries paths from binary names
    :return: core subsets from binaries that need iobuf to be read from them
    """
    model_binaries = hard_coded_model_binary.split(",")
    cores = CoreSubsets()
    for model_binary in model_binaries:
        model_binary_path = \
            executable_finder.get_executable_path(model_binary)
        core_subsets = \
            executable_targets.get_cores_for_binary(model_binary_path)
        for core_subset in core_subsets:
            cores.add_core_subset(core_subset)
    return cores


def read_config(config, section, item):
    """ Get the string value of a config item, returning None if the value\
        is "None"
    """
    value = config.get(section, item)
    if value == "None":
        return None
    return value


def read_config_int(config, section, item):
    """ Get the integer value of a config item, returning None if the value\
        is "None"
    """
    value = read_config(config, section, item)
    if value is None:
        return value
    return int(value)


def read_config_boolean(config, section, item):
    """ Get the boolean value of a config item, returning None if the value\
        is "None"
    """
    value = read_config(config, section, item)
    if value is None:
        return value
    if value.lower() in RawConfigParser._boolean_states:
        return RawConfigParser._boolean_states[value.lower()]
    raise ValueError("Unknown boolean value {} in configuration {}:{}".format(
        value, section, item))


def generate_unique_folder_name(folder, filename, extension):
    """ Generate a unique file name with a given extension in a given folder

    :param folder: where to put this unique file
    :param filename: the name of the first part of the file without extension
    :param extension: extension of the file
    :return: file path with a unique addition
    """
    new_file_path = os.path.join(folder, "{}{}".format(filename, extension))
    count = 2
    while os.path.exists(new_file_path):
        new_file_path = os.path.join(
            folder, "{}_{}{}".format(filename, count, extension))
        count += 1
    return new_file_path


def get_ethernet_chip(machine, board_address):
    """ locate the chip with the given board IP address

    :param machine: the spinnaker machine
    :param board_address: the board address to locate the chip of.
    :return: The chip that supports that board address
    :raises ConfigurationException:\
        when that board address has no chip associated with it
    """
    for chip in machine.ethernet_connected_chips:
        if chip.ip_address == board_address:
            return chip
    raise ConfigurationException(
        "cannot find the Ethernet connected chip with the board address {}"
        .format(board_address))


def convert_time_diff_to_total_milliseconds(sample):
    """ converts between a time diff and total milliseconds

    :return: total milliseconds
    """
    return (sample.total_seconds() * 1000.0) + (sample.microseconds / 1000.0)<|MERGE_RESOLUTION|>--- conflicted
+++ resolved
@@ -6,21 +6,14 @@
 
 # SpiNMachine imports
 from spinn_machine import CoreSubsets
-
-# SpiNNMan imports
-from spinnman.model.enums.cpu_state import CPUState
 
 # general imports
 import os
 import logging
 import struct
-<<<<<<< HEAD
-from collections import OrderedDict
-=======
 import datetime
 import shutil
 from ConfigParser import RawConfigParser
->>>>>>> 277306db
 
 logger = logging.getLogger(__name__)
 FINISHED_FILENAME = "finished"
@@ -274,99 +267,6 @@
         string representing down cores formatted as x,y,p[:x,y,p]*
     :type cores: str or None
     """
-<<<<<<< HEAD
-    return [
-        os.path.join(
-            os.path.dirname(interface_functions.__file__),
-            "front_end_common_interface_functions.xml"),
-        os.path.join(
-            os.path.dirname(front_end_common_report_functions.__file__),
-            "front_end_common_reports.xml"),
-        os.path.join(
-            os.path.dirname(mapping_algorithms.__file__),
-            "front_end_common_mapping_algorithms.xml"
-        )
-    ]
-
-
-def get_front_end_common_pacman_packages():
-    """ Get the packages for the front end common interface functions
-    """
-    return [
-        interface_functions,
-        front_end_common_report_functions
-    ]
-
-
-def get_cores_in_state(all_core_subsets, states, txrx):
-    """
-
-    :param all_core_subsets:
-    :param states:
-    :param txrx:
-    :return:
-    """
-    core_infos = txrx.get_cpu_information(all_core_subsets)
-    cores_in_state = OrderedDict()
-    for core_info in core_infos:
-        if hasattr(states, "__iter__"):
-            if core_info.state in states:
-                cores_in_state[
-                    (core_info.x, core_info.y, core_info.p)] = core_info
-        elif core_info.state == states:
-            cores_in_state[
-                (core_info.x, core_info.y, core_info.p)] = core_info
-
-    return cores_in_state
-
-
-def get_cores_not_in_state(all_core_subsets, states, txrx):
-    """
-
-    :param all_core_subsets:
-    :param states:
-    :param txrx:
-    :return:
-    """
-    core_infos = txrx.get_cpu_information(all_core_subsets)
-    cores_not_in_state = OrderedDict()
-    for core_info in core_infos:
-        if hasattr(states, "__iter__"):
-            if core_info.state not in states:
-                cores_not_in_state[
-                    (core_info.x, core_info.y, core_info.p)] = core_info
-        elif core_info.state != states:
-            cores_not_in_state[
-                (core_info.x, core_info.y, core_info.p)] = core_info
-    return cores_not_in_state
-
-
-def get_core_status_string(core_infos):
-    """ Get a string indicating the status of the given cores
-    """
-    break_down = "\n"
-    for ((x, y, p), core_info) in core_infos.iteritems():
-        if core_info.state == CPUState.RUN_TIME_EXCEPTION:
-            break_down += "    {}:{}:{} in state {}:{}\n".format(
-                x, y, p, core_info.state.name,
-                core_info.run_time_error.name)
-        else:
-            break_down += "    {}:{}:{} in state {}\n".format(
-                x, y, p, core_info.state.name)
-    return break_down
-
-
-def get_core_subsets(core_infos):
-    """ Convert core information from get_cores_in_state to core_subset objects
-    """
-    core_subsets = CoreSubsets()
-    for (x, y, p) in core_infos:
-        core_subsets.add_processor(x, y, p)
-    return core_subsets
-
-
-def convert_string_info_chip_and_core_subsets(downed_chips, downed_cores):
-=======
     ignored_cores = CoreSubsets()
     if cores is not None and cores != "None":
         for downed_core in cores.split(":"):
@@ -377,7 +277,6 @@
 
 def sort_out_downed_chips_cores_links(
         downed_chips, downed_cores, downed_links):
->>>>>>> 277306db
     """ Translate the down cores and down chips string into a form that \
         spinnman can understand
 
