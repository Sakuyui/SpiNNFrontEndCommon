# Copyright (c) 2017-2019 The University of Manchester
#
# This program is free software: you can redistribute it and/or modify
# it under the terms of the GNU General Public License as published by
# the Free Software Foundation, either version 3 of the License, or
# (at your option) any later version.
#
# This program is distributed in the hope that it will be useful,
# but WITHOUT ANY WARRANTY; without even the implied warranty of
# MERCHANTABILITY or FITNESS FOR A PARTICULAR PURPOSE.  See the
# GNU General Public License for more details.
#
# You should have received a copy of the GNU General Public License
# along with this program.  If not, see <http://www.gnu.org/licenses/>.

from six import add_metaclass
from spinn_utilities.abstract_base import (
    AbstractBase, abstractproperty, abstractmethod)


@add_metaclass(AbstractBase)
class SimulatorInterface(object):

    __slots__ = ()

    @abstractmethod
    def add_socket_address(self, socket_address):
        """ Add the address of a socket used in the run notification protocol.

        :param ~spinn_utilities.socket_address.SocketAddress socket_address:
            The address of the socket
        :rtype: None
        """

    @abstractproperty
    def buffer_manager(self):
        """ The buffer manager being used for loading/extracting buffers

        :rtype:
            ~spinn_front_end_common.interface.buffer_management.BufferManager
        """

    @abstractproperty
    def config(self):
        """ Provides access to the configuration for front end interfaces.

        :rtype: ~spinn_front_end_common.interface.config_handler.ConfigHandler
        """

    @abstractproperty
    def has_ran(self):
        """ Whether the simulation has executed anything at all.

        :rtype: bool
        """

    @abstractmethod
    def verify_not_running(self):
        """ Verify that the simulator is in a state where it can start running.
        """

    @abstractproperty
    def machine(self):
        """ The python machine description object.

        :rtype: ~spinn_machine.Machine
        """

    @abstractproperty
    def machine_time_step(self):
        """ The machine timestep, in microseconds.

        :rtype: int
        """

    @abstractproperty
    def no_machine_time_steps(self):
        """ The number of machine time steps.

        :rtype: int
        """

    @abstractproperty
    def placements(self):
        """ Where machine vertices are placed on the machine.

        :rtype: ~pacman.model.placements.Placements
        """

    @abstractproperty
    def tags(self):
        """
        :rtype: ~pacman.model.tags.Tags
        """

    @abstractproperty
    def time_scale_factor(self):
        """
        :rtype: int
        """

    @abstractmethod
    def run(self, run_time, sync_time=0.0):
        """ Run a simulation for a fixed amount of time

        :param int run_time: the run duration in milliseconds.
        :param float sync_time:
            If not 0, this specifies that the simulation should pause after
            this duration.  The continue_simulation() method must then be
            called for the simulation to continue.
        """

    @abstractmethod
    def stop(self):
        """ End running of the simulation.
        """

    @abstractmethod
<<<<<<< HEAD
    def continue_simulation(self):
        """ Continue a simulation that has been started in stepped mode
=======
    def stop_run(self):
        """ End the running of a simulation that has been started with
            run_forever
>>>>>>> 35cf17b7
        """

    @abstractproperty
    def transceiver(self):
        """ How to talk to the machine.

        :rtype: ~spinnman.transceiver.Transceiver
        """

    @abstractproperty
    def use_virtual_board(self):
        """
        :rtype: bool
        """<|MERGE_RESOLUTION|>--- conflicted
+++ resolved
@@ -116,14 +116,14 @@
         """
 
     @abstractmethod
-<<<<<<< HEAD
-    def continue_simulation(self):
-        """ Continue a simulation that has been started in stepped mode
-=======
     def stop_run(self):
         """ End the running of a simulation that has been started with
             run_forever
->>>>>>> 35cf17b7
+        """
+
+    @abstractmethod
+    def continue_simulation(self):
+        """ Continue a simulation that has been started in stepped mode
         """
 
     @abstractproperty
