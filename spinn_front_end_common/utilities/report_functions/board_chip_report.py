# Copyright (c) 2017-2019 The University of Manchester
#
# This program is free software: you can redistribute it and/or modify
# it under the terms of the GNU General Public License as published by
# the Free Software Foundation, either version 3 of the License, or
# (at your option) any later version.
#
# This program is distributed in the hope that it will be useful,
# but WITHOUT ANY WARRANTY; without even the implied warranty of
# MERCHANTABILITY or FITNESS FOR A PARTICULAR PURPOSE.  See the
# GNU General Public License for more details.
#
# You should have received a copy of the GNU General Public License
# along with this program.  If not, see <http://www.gnu.org/licenses/>.

import os
from spinn_utilities.progress_bar import ProgressBar
from spinn_front_end_common.utilities.globals_variables import (
    report_default_directory)

AREA_CODE_REPORT_NAME = "board_chip_report.txt"


def board_chip_report(machine):
    """ Creates a report that states where in SDRAM each region is.

    :param ~spinn_machine.Machine machine:
        python representation of the machine
    :rtype: None
    """

    # create file path
    directory_name = os.path.join(
        report_default_directory(), AREA_CODE_REPORT_NAME)

    # create the progress bar for end users
    progress_bar = ProgressBar(
        len(machine.ethernet_connected_chips),
        "Writing the board chip report")

    # iterate over ethernet chips and then the chips on that board
    with open(directory_name, "w", encoding="utf-8") as writer:
        _write_report(writer, machine, progress_bar)


def _write_report(writer, machine, progress_bar):
    """
    :param ~io.FileIO writer:
    :param ~spinn_machine.Machine machine:
    :param ~spinn_utilities.progress_bar.ProgressBar progress_bar:
    """
<<<<<<< HEAD
    down_links = list()
    down_chips = list()
    down_cores = list()
    for chip in progress_bar.over(machine.ethernet_connected_chips):
        existing_chips = list()
        for x, y in machine.get_xys_by_ethernet(chip.x, chip.y):
            if machine.is_chip_at(x, y):
                existing_chips.append((x, y))
                down_procs = set(range(18))
                for proc in chip.processors:
                    down_procs.remove(proc.processor_id)
                for p in down_procs:
                    down_cores.append((x, y, p))
            else:
                down_chips.append((x, y))
        writer.write(
            f"board with IP address: {chip.ip_address} has chips"
            f" {existing_chips}\n")
        for x, y in existing_chips:
            for link in range(6):
                if not machine.is_link_at(x, y, link):
                    down_links.append((x, y, link))
    down_chips_out = ":".join(f"{x},{y}" for x, y in down_chips)
    down_cores_out = ":".join(f"{x},{y},{p}" for x, y, p in down_cores)
    down_links_out = ":".join(f"{x},{y},{l}" for x, y, l in down_links)
    writer.write(f"Down chips: {down_chips_out}\n")
    writer.write(f"Down cores: {down_cores_out}\n")
    writer.write(f"Down Links: {down_links_out}\n")
=======
    for e_chip in progress_bar.over(machine.ethernet_connected_chips):
        xyps = [f"({chip.x}, {chip.y}, P: {chip.get_physical_core_id(0)})"
                for chip in machine.get_chips_by_ethernet(e_chip.x, e_chip.y)]

        writer.write(
            "board with IP address : {} : has chips [{}]\n".format(
                e_chip.ip_address, ", ".join(xyps)))
>>>>>>> 868f937d
<|MERGE_RESOLUTION|>--- conflicted
+++ resolved
@@ -49,15 +49,16 @@
     :param ~spinn_machine.Machine machine:
     :param ~spinn_utilities.progress_bar.ProgressBar progress_bar:
     """
-<<<<<<< HEAD
     down_links = list()
     down_chips = list()
     down_cores = list()
-    for chip in progress_bar.over(machine.ethernet_connected_chips):
+    for e_chip in progress_bar.over(machine.ethernet_connected_chips):
         existing_chips = list()
-        for x, y in machine.get_xys_by_ethernet(chip.x, chip.y):
+        for x, y in machine.get_xys_by_ethernet(e_chip.x, e_chip.y):
             if machine.is_chip_at(x, y):
-                existing_chips.append((x, y))
+                chip = machine.get_chip_at(x, y)
+                existing_chips.append(
+                    f"({x}, {y}, P: {chip.get_physical_core_id(0)})")
                 down_procs = set(range(18))
                 for proc in chip.processors:
                     down_procs.remove(proc.processor_id)
@@ -65,25 +66,18 @@
                     down_cores.append((x, y, p))
             else:
                 down_chips.append((x, y))
+            for link in range(6):
+                if not machine.is_link_at(x, y, link):
+                    down_links.append((x, y, link))
+
+        existing_chips = ", ".join(existing_chips)
         writer.write(
             f"board with IP address: {chip.ip_address} has chips"
             f" {existing_chips}\n")
-        for x, y in existing_chips:
-            for link in range(6):
-                if not machine.is_link_at(x, y, link):
-                    down_links.append((x, y, link))
+
     down_chips_out = ":".join(f"{x},{y}" for x, y in down_chips)
     down_cores_out = ":".join(f"{x},{y},{p}" for x, y, p in down_cores)
     down_links_out = ":".join(f"{x},{y},{l}" for x, y, l in down_links)
     writer.write(f"Down chips: {down_chips_out}\n")
     writer.write(f"Down cores: {down_cores_out}\n")
-    writer.write(f"Down Links: {down_links_out}\n")
-=======
-    for e_chip in progress_bar.over(machine.ethernet_connected_chips):
-        xyps = [f"({chip.x}, {chip.y}, P: {chip.get_physical_core_id(0)})"
-                for chip in machine.get_chips_by_ethernet(e_chip.x, e_chip.y)]
-
-        writer.write(
-            "board with IP address : {} : has chips [{}]\n".format(
-                e_chip.ip_address, ", ".join(xyps)))
->>>>>>> 868f937d
+    writer.write(f"Down Links: {down_links_out}\n")