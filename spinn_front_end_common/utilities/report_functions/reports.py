# Copyright (c) 2017-2019 The University of Manchester
#
# This program is free software: you can redistribute it and/or modify
# it under the terms of the GNU General Public License as published by
# the Free Software Foundation, either version 3 of the License, or
# (at your option) any later version.
#
# This program is distributed in the hope that it will be useful,
# but WITHOUT ANY WARRANTY; without even the implied warranty of
# MERCHANTABILITY or FITNESS FOR A PARTICULAR PURPOSE.  See the
# GNU General Public License for more details.
#
# You should have received a copy of the GNU General Public License
# along with this program.  If not, see <http://www.gnu.org/licenses/>.

import logging
import os
import time
from spinn_utilities.progress_bar import ProgressBar
from spinn_utilities.log import FormatAdapter
from spinn_machine import Router
from pacman import exceptions
from pacman.model.graphs import AbstractSpiNNakerLink, AbstractFPGA
from pacman.utilities.algorithm_utilities.routing_algorithm_utilities import (
    get_app_partitions)
from pacman.utilities.algorithm_utilities.routes_format import format_route
from spinn_front_end_common.data import FecDataView
from .router_summary import RouterSummary

logger = FormatAdapter(logging.getLogger(__name__))

_LINK_LABELS = {0: 'E', 1: 'NE', 2: 'N', 3: 'W', 4: 'SW', 5: 'S'}

_C_ROUTING_TABLE_DIR = "compressed_routing_tables_generated"
_COMPARED_FILENAME = "comparison_of_compressed_uncompressed_routing_tables.rpt"
_COMPRESSED_ROUTING_SUMMARY_FILENAME = "compressed_routing_summary.rpt"
_PARTITIONING_FILENAME = "partitioned_by_vertex.rpt"
_PLACEMENT_VTX_GRAPH_FILENAME = "placement_by_vertex_using_graph.rpt"
_PLACEMENT_VTX_SIMPLE_FILENAME = "placement_by_vertex_without_graph.rpt"
_PLACEMENT_CORE_GRAPH_FILENAME = "placement_by_core_using_graph.rpt"
_PLACEMENT_CORE_SIMPLE_FILENAME = "placement_by_core_without_graph.rpt"
_ROUTING_FILENAME = "edge_routing_info.rpt"
_ROUTING_SUMMARY_FILENAME = "routing_summary.rpt"
_ROUTING_TABLE_DIR = "routing_tables_generated"
_SDRAM_FILENAME = "chip_sdram_usage_by_core.rpt"
_TAGS_FILENAME = "tags.rpt"
_VIRTKEY_FILENAME = "virtual_key_space_information_report.rpt"

_LOWER_16_BITS = 0xFFFF


def tag_allocator_report():
    """ Reports the tags that are being used by the tool chain for this\
        simulation

    :rtype: None
    """
    tag_infos = FecDataView.get_tags()
    file_name = os.path.join(FecDataView.get_run_dir_path(), _TAGS_FILENAME)
    try:
        with open(file_name, "w", encoding="utf-8") as f:
            progress = ProgressBar(
                len(list(tag_infos.ip_tags)) +
                len(list(tag_infos.reverse_ip_tags)),
                "Reporting Tags")
            for ip_tag in progress.over(tag_infos.ip_tags, False):
                f.write(str(ip_tag) + "\n")
            for reverse_ip_tag in progress.over(tag_infos.reverse_ip_tags):
                f.write(str(reverse_ip_tag) + "\n")
    except IOError:
        logger.error("Generate_tag_report: Can't open file {} for "
                     "writing.", file_name)


def placer_reports_with_application_graph():
    """ Reports that can be produced from placement given a application\
        graph's existence

    :rtype: None
    """
    placement_report_with_application_graph_by_vertex()
    placement_report_with_application_graph_by_core()


<<<<<<< HEAD
def placer_reports_without_application_graph():
    """
    :rtype: None
    """
    placement_report_without_application_graph_by_vertex()
    placement_report_without_application_graph_by_core()


def router_summary_report():
=======
def router_summary_report(routing_tables,  hostname, machine):
>>>>>>> ccaf6d58
    """ Generates a text file of routing summaries

    :rtype: RouterSummary
    """
    file_name = os.path.join(
        FecDataView.get_run_dir_path(), _ROUTING_SUMMARY_FILENAME)
    progress = ProgressBar(FecDataView.get_machine().n_chips,
                           "Generating Routing summary report")
    routing_tables = FecDataView.get_uncompressed()
    return _do_router_summary_report(file_name, progress, routing_tables)


def router_compressed_summary_report(routing_tables):
    """ Generates a text file of routing summaries

    :param MulticastRoutingTables routing_tables:
        The in-operation COMPRESSED routing tables.
    :rtype: RouterSummary
    """
    file_name = os.path.join(
        FecDataView.get_run_dir_path(), _COMPRESSED_ROUTING_SUMMARY_FILENAME)
    progress = ProgressBar(FecDataView.get_machine().n_chips,
                           "Generating Routing summary report")
    return _do_router_summary_report(file_name, progress, routing_tables)


def _do_router_summary_report(file_name, progress, routing_tables):
    """
    :param str file_name:
    :param ~spinn_utilities.progress_bar.Progress progress:
    :param MulticastRoutingTables routing_tables:
        The compressed or uncompressed tables being reported
    :return: RouterSummary
    """
    time_date_string = time.strftime("%c")
    convert = Router.convert_routing_table_entry_to_spinnaker_route
    try:
        with open(file_name, "w", encoding="utf-8") as f:
            f.write("        Routing Summary Report\n")
            f.write("        ======================\n\n")
            f.write(f"Generated: {time_date_string} "
                    f"for target machine '{FecDataView.get_ipaddress()}'\n\n")

            total_entries = 0
            max_entries = 0
            max_none_defaultable = 0
            max_link_only = 0
            max_spinnaker_routes = 0
            for (x, y) in progress.over(
                    FecDataView.get_machine().chip_coordinates):
                table = routing_tables.get_routing_table_for_chip(x, y)
                if table is not None:
                    entries = table.number_of_entries
                    defaultable = table.number_of_defaultable_entries
                    link_only = 0
                    spinnaker_routes = set()
                    for entry in table.multicast_routing_entries:
                        if not entry.processor_ids:
                            link_only += 1
                        spinnaker_routes.add(convert(entry))
                    f.write("Chip {}:{} has {} entries of which {} are "
                            "defaultable and {} link only with {} unique "
                            "spinnaker routes\n"
                            "".format(x, y, entries, defaultable, link_only,
                                      len(spinnaker_routes)))
                    total_entries += entries
                    max_entries = max(max_entries, entries)
                    max_none_defaultable = max(
                        max_none_defaultable, entries - defaultable)
                    max_link_only = max(max_link_only, link_only)
                    max_spinnaker_routes = max(
                        max_spinnaker_routes, len(spinnaker_routes))

            f.write("\n Total entries {}, max per chip {} max none "
                    "defaultable {} max link only {} "
                    "max unique spinnaker routes {}\n\n".format(
                        total_entries, max_entries, max_none_defaultable,
                        max_link_only, max_spinnaker_routes))
            return RouterSummary(
                total_entries, max_entries, max_none_defaultable,
                max_link_only, max_spinnaker_routes)

    except IOError:
        logger.exception("Generate_routing summary reports: "
                         "Can't open file {} for writing.", file_name)


<<<<<<< HEAD
def router_report_from_paths():
    """ Generates a text file of routing paths

=======
def router_report_from_paths(
        routing_tables, routing_infos, hostname,
        graph, placements, machine):
    """ Generates a text file of routing paths

    :param MulticastRoutingTables routing_tables: The original routing tables.
    :param str hostname: The machine's hostname to which the placer worked on.
    :param RoutingInfo routing_infos:
    :param ApplicationGraph graph:
    :param Placements placements:
    :param ~spinn_machine.Machine machine: The python machine object.
>>>>>>> ccaf6d58
    :rtype: None
    """
    file_name = os.path.join(FecDataView.get_run_dir_path(), _ROUTING_FILENAME)
    time_date_string = time.strftime("%c")
<<<<<<< HEAD
    machine_graph = FecDataView.get_runtime_machine_graph()
    routing_infos = FecDataView.get_routing_infos()
    try:
        with open(file_name, "w", encoding="utf-8") as f:
            progress = ProgressBar(
                machine_graph.n_outgoing_edge_partitions,
                "Generating Routing path report")
=======
    partitions = get_app_partitions(graph)
    try:
        with open(file_name, "w", encoding="utf-8") as f:
            progress = ProgressBar(len(partitions),
                                   "Generating Routing path report")
>>>>>>> ccaf6d58

            f.write("        Edge Routing Report\n")
            f.write("        ===================\n\n")
            f.write(f"Generated: {time_date_string} "
                    f"for target machine '{FecDataView.get_ipaddress()}'\n\n")

<<<<<<< HEAD
            for partition in progress.over(
                    machine_graph.outgoing_edge_partitions):
                if partition.traffic_type == EdgeTrafficType.MULTICAST:
                    _write_one_router_partition_report(
                        f, partition, routing_infos)
=======
            for partition in progress.over(partitions):
                _write_one_router_partition_report(
                    f, partition, machine, placements, routing_infos,
                    routing_tables)
>>>>>>> ccaf6d58
    except IOError:
        logger.exception("Generate_routing_reports: Can't open file {} for "
                         "writing.", file_name)


def _write_one_router_partition_report(f, partition, routing_infos):
    """
    :param ~io.FileIO f:
<<<<<<< HEAD
    :param AbstractSingleSourcePartition partition:
=======
    :param ApplicationEdgePartition partition:
    :param ~spinn_machine.Machine machine:
    :param Placements placements:
>>>>>>> ccaf6d58
    :param RoutingInfo routing_infos:
    """
<<<<<<< HEAD
    routing_tables = FecDataView.get_uncompressed()
    source_placement = FecDataView.get_placement_of_vertex(
        partition.pre_vertex)
    key_and_mask = routing_infos.get_routing_info_from_partition(
        partition).first_key_and_mask
    for edge in partition.edges:
        destination_placement = FecDataView.get_placement_of_vertex(
            edge.post_vertex)
        path, number_of_entries = _search_route(
            source_placement, destination_placement,
            key_and_mask, routing_tables)
        text = ("**** Edge '{}', from vertex: '{}' to vertex: '{}'".format(
            edge.label, edge.pre_vertex.label, edge.post_vertex.label))
        text += " Takes path \n {}\n".format(path)
        f.write(text)
        f.write("Route length: {}\n".format(number_of_entries))
=======
    source = partition.pre_vertex
    outgoing = source.splitter.get_out_going_vertices(partition.identifier)
    f.write(f"Source Application vertex {source}, partition"
            f" {partition.identifier}\n")
>>>>>>> ccaf6d58

    for edge in partition.edges:
        for m_vertex in outgoing:
            source_placement = placements.get_placement_of_vertex(m_vertex)
            r_info = routing_infos.get_routing_info_from_pre_vertex(
                m_vertex, partition.identifier)
            path = _search_route(
                source_placement, r_info.first_key_and_mask, routing_tables,
                machine)
            f.write("    Edge '{}', from vertex: '{}' to vertex: '{}'".format(
                edge.label, edge.pre_vertex.label, edge.post_vertex.label))
            f.write("{}\n".format(path))

            # End one entry:
            f.write("\n")


def partitioner_report():
    """ Generate report on the placement of vertices onto cores.

    """

    # Cycle through all vertices, and for each cycle through its vertices.
    # For each vertex, describe its core mapping.
    file_name = os.path.join(
        FecDataView.get_run_dir_path(), _PARTITIONING_FILENAME)
    time_date_string = time.strftime("%c")
    try:
        with open(file_name, "w", encoding="utf-8") as f:
            progress = ProgressBar(FecDataView.get_runtime_graph().n_vertices,
                                   "Generating partitioner report")

            f.write("        Partitioning Information by Vertex\n")
            f.write("        ===============================\n\n")
            f.write(f"Generated: {time_date_string} "
                    f"for target machine '{FecDataView.get_ipaddress()}'\n\n")

            for vertex in progress.over(
                    FecDataView.get_runtime_graph().vertices):
                _write_one_vertex_partition(f, vertex)
    except IOError:
        logger.exception("Generate_placement_reports: Can't open file {} for"
                         " writing.", file_name)


def _write_one_vertex_partition(f, vertex):
    """
    :param ~io.FileIO f:
    :param ApplicationVertex vertex:
    """
    vertex_name = vertex.label
    vertex_model = vertex.__class__.__name__
    num_atoms = vertex.n_atoms
    f.write("**** Vertex: '{}'\n".format(vertex_name))
    f.write("Model: {}\n".format(vertex_model))
    f.write("Pop size: {}\n".format(num_atoms))
    f.write("Machine Vertices: \n")

    # Sort by slice and then by label
    machine_vertices = sorted(vertex.machine_vertices,
                              key=lambda x: x.label)
    machine_vertices = sorted(machine_vertices,
                              key=lambda x: x.vertex_slice.lo_atom)
    for sv in machine_vertices:
        f.write("  Slice {}:{} ({} atoms) \n".format(
            sv.vertex_slice.lo_atom, sv.vertex_slice.hi_atom,
            sv.vertex_slice.n_atoms))
    f.write("\n")


def placement_report_with_application_graph_by_vertex():
    """ Generate report on the placement of vertices onto cores by vertex.

    """

    # Cycle through all vertices, and for each cycle through its vertices.
    # For each vertex, describe its core mapping.
    file_name = os.path.join(
        FecDataView.get_run_dir_path(), _PLACEMENT_VTX_GRAPH_FILENAME)
    time_date_string = time.strftime("%c")
    try:
        with open(file_name, "w", encoding="utf-8") as f:
            progress = ProgressBar(FecDataView.get_runtime_graph().n_vertices,
                                   "Generating placement report")

            f.write("        Placement Information by Vertex\n")
            f.write("        ===============================\n\n")
            f.write(f"Generated: {time_date_string} "
                    f"for target machine '{FecDataView.get_ipaddress()}'\n\n")

            for vertex in progress.over(
                    FecDataView.get_runtime_graph().vertices):
                _write_one_vertex_application_placement(f, vertex)
    except IOError:
        logger.exception("Generate_placement_reports: Can't open file {} for"
                         " writing.", file_name)


def _write_one_vertex_application_placement(f, vertex):
    """
    :param ~io.FileIO f:
    :param ApplicationVertex vertex:
    :param Placements placements:
    """
    vertex_name = vertex.label
    vertex_model = vertex.__class__.__name__
    num_atoms = vertex.n_atoms
    f.write("**** Vertex: '{}'\n".format(vertex_name))
    f.write("Model: {}\n".format(vertex_model))
    f.write("Pop size: {}\n".format(num_atoms))
    f.write("Machine Vertices: \n")

    # Sort by slice and then by label
    machine_vertices = sorted(vertex.machine_vertices,
                              key=lambda vert: vert.label)
    machine_vertices = sorted(machine_vertices,
                              key=lambda vert: vert.vertex_slice.lo_atom)
    for sv in machine_vertices:
        lo_atom = sv.vertex_slice.lo_atom
        hi_atom = sv.vertex_slice.hi_atom
        num_atoms = sv.vertex_slice.n_atoms
<<<<<<< HEAD
        cur_placement = FecDataView.get_placement_of_vertex(sv)
        x, y, p = cur_placement.x, cur_placement.y, cur_placement.p
        f.write("  Slice {}:{} ({} atoms) on core ({}, {}, {}) \n"
                .format(lo_atom, hi_atom, num_atoms, x, y, p))
    f.write("\n")


def placement_report_without_application_graph_by_vertex():
    """ Generate report on the placement of vertices onto cores by vertex.

    """
    machine_graph = FecDataView.get_runtime_machine_graph()
    # Cycle through all vertices, and for each cycle through its vertices.
    # For each vertex, describe its core mapping.
    file_name = os.path.join(
        FecDataView.get_run_dir_path(), _PLACEMENT_VTX_SIMPLE_FILENAME)
    time_date_string = time.strftime("%c")
    try:
        with open(file_name, "w", encoding="utf-8") as f:
            progress = ProgressBar(machine_graph.n_vertices,
                                   "Generating placement report")

            f.write("        Placement Information by Vertex\n")
            f.write("        ===============================\n\n")
            f.write(f"Generated: {time_date_string} "
                    f"for target machine '{FecDataView.get_ipaddress()}'\n\n")

            for vertex in progress.over(machine_graph.vertices):
                _write_one_vertex_machine_placement(f, vertex)
    except IOError:
        logger.exception("Generate_placement_reports: Can't open file {} for"
                         " writing.", file_name)


def _write_one_vertex_machine_placement(f, vertex):
    """
    :param ~io.FileIO f:
    :param MachineVertex vertex:
    """
    vertex_name = vertex.label
    vertex_model = vertex.__class__.__name__
    f.write("**** Vertex: '{}'\n".format(vertex_name))
    f.write("Model: {}\n".format(vertex_model))

    cur_placement = FecDataView.get_placement_of_vertex(vertex)
    x, y, p = cur_placement.x, cur_placement.y, cur_placement.p
    f.write(" Placed on core ({}, {}, {})\n\n".format(x, y, p))


def placement_report_with_application_graph_by_core():
=======
        if isinstance(sv, AbstractSpiNNakerLink):
            f.write("  Slice {}:{} ({} atoms) on SpiNNaker Link {} \n"
                    .format(lo_atom, hi_atom, num_atoms, sv.spinnaker_link_id))
        elif isinstance(sv, AbstractFPGA):
            f.write("  Slice {}:{} ({} atoms) on FGPA {}, {}) \n"
                    .format(lo_atom, hi_atom, num_atoms, sv.fpga_id,
                            sv.fpga_link_id))
        else:
            cur_placement = placements.get_placement_of_vertex(sv)
            x, y, p = cur_placement.x, cur_placement.y, cur_placement.p
            f.write("  Slice {}:{} ({} atoms) on core ({}, {}, {}) \n"
                    .format(lo_atom, hi_atom, num_atoms, x, y, p))
    f.write("\n")


def placement_report_with_application_graph_by_core(
        hostname, placements, machine):
>>>>>>> ccaf6d58
    """ Generate report on the placement of vertices onto cores by core.

    """

    # File 2: Placement by core.
    # Cycle through all chips and by all cores within each chip.
    # For each core, display what is held on it.
    file_name = os.path.join(
        FecDataView.get_run_dir_path(), _PLACEMENT_CORE_GRAPH_FILENAME)
    placements = FecDataView.get_placements()
    time_date_string = time.strftime("%c")
    try:
        machine = FecDataView.get_machine()
        with open(file_name, "w", encoding="utf-8") as f:
            progress = ProgressBar(machine.n_chips,
                                   "Generating placement by core report")

            f.write("        Placement Information by Core\n")
            f.write("        =============================\n\n")
            f.write(f"Generated: {time_date_string} "
                    f"for target machine '{FecDataView.get_ipaddress()}'\n\n")

            for chip in progress.over(machine.chips):
                _write_one_chip_application_placement(f, chip, placements)
    except IOError:
        logger.exception("Generate_placement_reports: Can't open file {} for "
                         "writing.", file_name)


def _write_one_chip_application_placement(f, chip, placements):
    """
    :param ~io.FileIO f:
    :param ~spinn_machine.Chip chip:
    :param Placements placements:
    """
    written_header = False
    total_sdram = None
    for processor in chip.processors:
        if placements.is_processor_occupied(
                chip.x, chip.y, processor.processor_id):
            if not written_header:
                f.write("**** Chip: ({}, {})\n".format(chip.x, chip.y))
                f.write("Application cores: {}\n".format(
                    len(list(chip.processors))))
                written_header = True
            pro_id = processor.processor_id
            vertex = placements.get_vertex_on_processor(
                chip.x, chip.y, processor.processor_id)
            app_vertex = vertex.app_vertex
            if app_vertex is not None:
                vertex_label = app_vertex.label
                vertex_model = app_vertex.__class__.__name__
                vertex_atoms = app_vertex.n_atoms
                lo_atom = vertex.vertex_slice.lo_atom
                hi_atom = vertex.vertex_slice.hi_atom
                num_atoms = vertex.vertex_slice.n_atoms
                f.write("  Processor {}: Vertex: '{}', pop size: {}\n".format(
                    pro_id, vertex_label, vertex_atoms))
                f.write("              Slice on this core: {}:{} ({} atoms)\n"
                        .format(lo_atom, hi_atom, num_atoms))
                f.write("              Model: {}\n".format(vertex_model))
            else:
                f.write("  Processor {}: System Vertex: '{}'\n".format(
                    pro_id, vertex.label))
                f.write("              Model: {}\n".format(
                    vertex.__class__.__name__))

            sdram = vertex.resources_required.sdram
            f.write("              SDRAM required: {}; {} per timestep\n\n"
                    .format(sdram.fixed, sdram.per_timestep))
            if total_sdram is None:
                total_sdram = sdram
            else:
                total_sdram += sdram

    if total_sdram is not None:
        f.write("Total SDRAM on chip ({} available): {}; {} per-timestep\n\n"
                .format(chip.sdram.size, total_sdram.fixed,
                        total_sdram.per_timestep))


def placement_report_without_application_graph_by_core():
    """ Generate report on the placement of vertices onto cores by core.

    """
    # File 2: Placement by core.
    # Cycle through all chips and by all cores within each chip.
    # For each core, display what is held on it.
    file_name = os.path.join(
        FecDataView.get_run_dir_path(), _PLACEMENT_CORE_SIMPLE_FILENAME)
    time_date_string = time.strftime("%c")
    machine = FecDataView.get_machine()
    placements = FecDataView.get_placements()
    try:
        with open(file_name, "w", encoding="utf-8") as f:
            progress = ProgressBar(machine.n_chips,
                                   "Generating placement by core report")

            f.write("        Placement Information by Core\n")
            f.write("        =============================\n\n")
            f.write("Generated: {}".format(time_date_string))
            f.write(f" for target machine '{FecDataView.get_ipaddress()}'")
            f.write("\n\n")

            for chip in progress.over(machine.chips):
                _write_one_chip_machine_placement(f, chip, placements)
    except IOError:
        logger.exception("Generate_placement_reports: Can't open file {} for "
                         "writing.", file_name)


def _write_one_chip_machine_placement(f, c, placements):
    """
    :param ~io.FileIO f:
    :param ~spinn_machine.Chip c:
    :param Placements placements:
    """
    written_header = False
    for pr in c.processors:
        if placements.is_processor_occupied(c.x, c.y, pr.processor_id):
            if not written_header:
                f.write("**** Chip: ({}, {})\n".format(c.x, c.y))
                f.write("Application cores: {}\n".format(
                    len(list(c.processors))))
                written_header = True
            vertex = placements.get_vertex_on_processor(
                c.x, c.y, pr.processor_id)
            f.write("  Processor {}: Vertex: '{}' \n".format(
                pr.processor_id, vertex.label))
            f.write("              Model: {}\n\n".format(
                vertex.__class__.__name__))
            f.write("\n")


def sdram_usage_report_per_chip():
    """ Reports the SDRAM used per chip

    :rtype: None
    """
    file_name = os.path.join(FecDataView.get_run_dir_path(), _SDRAM_FILENAME)
    n_placements = FecDataView.get_n_placements()
    time_date_string = time.strftime("%c")
    progress = ProgressBar(
        (n_placements * 2 + FecDataView.get_machine().n_chips * 2),
        "Generating SDRAM usage report")
    try:
        with open(file_name, "w", encoding="utf-8") as f:
            f.write("        Memory Usage by Core\n")
            f.write("        ====================\n\n")
            f.write(f"Generated: {time_date_string} "
                    f"for target machine '{FecDataView.get_ipaddress()}'\n\n")
            f.write("Planned by partitioner\n")
            f.write("----------------------\n")
            _sdram_usage_report_per_chip_with_timesteps(
                f, FecDataView.get_plan_n_timestep(), progress, False, False)
            f.write("\nActual space reserved on the machine\n")
            f.write("----------------------\n")
            _sdram_usage_report_per_chip_with_timesteps(
                f, FecDataView.get_max_run_time_steps(), progress, True, True)
    except IOError:
        logger.exception("Generate_placement_reports: Can't open file {} for "
                         "writing.", file_name)


def _sdram_usage_report_per_chip_with_timesteps(
        f, timesteps, progress, end_progress, details):
    """
    :param ~io.FileIO f:
    :param int timesteps: Either the plan or data timesteps
        depending on which is being reported
    :param ~spinn_utilities.progress_bar.ProgressBar progress:
    :param bool end_progress:
    :param bool details: If True will get costs printed by regions
    """
    f.write("Based on {} timesteps\n\n".format(timesteps))
    used_sdram_by_chip = dict()
    placements = sorted(
        FecDataView.iterate_placemements(), key=lambda x: x.vertex.label)
    for placement in progress.over(placements, False):
        vertex_sdram = placement.vertex.resources_required.sdram
        core_sdram = vertex_sdram.get_total_sdram(timesteps)
        x, y, p = placement.x, placement.y, placement.p
        if details:
            vertex_sdram.report(
                timesteps=timesteps,
                preamble="core ({},{},{})".format(x, y, p), target=f)
        else:
            f.write(
                "SDRAM reqs for core ({},{},{}) is {} KB ({} bytes) for {}\n"
                "".format(x, y, p, int(core_sdram / 1024.0), core_sdram,
                          placement))
        key = (x, y)
        if key not in used_sdram_by_chip:
            used_sdram_by_chip[key] = core_sdram
        else:
            used_sdram_by_chip[key] += core_sdram
    for chip in progress.over(FecDataView.get_machine().chips, end_progress):
        try:
            used_sdram = used_sdram_by_chip[chip.x, chip.y]
            if used_sdram:
                f.write(
                    "**** Chip: ({}, {}) has total memory usage of"
                    " {} KB ({} bytes) out of a max of "
                    "{} KB ({} bytes)\n\n".format(
                        chip.x, chip.y,
                        int(used_sdram / 1024.0), used_sdram,
                        int(chip.sdram.size / 1024.0), chip.sdram.size))
        except KeyError:
            # Do Nothing
            pass


<<<<<<< HEAD
def routing_info_report():
    """ Generates a report which says which keys is being allocated to each\
        vertex

=======
def routing_info_report(app_graph, extra_allocations, routing_infos):
    """ Generates a report which says which keys is being allocated to each\
        vertex

    :param ApplicationGraph app_graph:
    :param RoutingInfo routing_infos:
>>>>>>> ccaf6d58
    """
    file_name = os.path.join(FecDataView.get_run_dir_path(), _VIRTKEY_FILENAME)
    machine_graph = FecDataView.get_runtime_machine_graph()
    routing_infos = FecDataView.get_routing_infos()
    try:
        with open(file_name, "w", encoding="utf-8") as f:
            vertex_partitions = set(
                (p.pre_vertex, p.identifier)
                for p in app_graph.outgoing_edge_partitions)
            vertex_partitions.update(extra_allocations)
            progress = ProgressBar(len(vertex_partitions),
                                   "Generating Routing info report")
            for pre_vert, part_id in progress.over(vertex_partitions):
                _write_vertex_virtual_keys(f, pre_vert, part_id, routing_infos)
            progress.end()
    except IOError:
        logger.exception("generate virtual key space information report: "
                         "Can't open file {} for writing.", file_name)


def _write_vertex_virtual_keys(f, pre_vertex, part_id, routing_infos):
    """
    :param ~io.FileIO f:
    :param ApplicationVertex pre_vertex:
    :param str part_id:
    :param RoutingInfo routing_infos:
    :param ~spinn_utilities.progress_bar.ProgressBar progress:
    """
    rinfo = routing_infos.get_routing_info_from_pre_vertex(
        pre_vertex, part_id)
    # Might be None if the partition has no outgoing vertices e.g. a Poisson
    # source replaced by SDRAM comms
    if rinfo is not None:
        f.write("Vertex: {}\n".format(pre_vertex))
        f.write("    Partition: {}, Routing Info: {}\n".format(
            part_id, rinfo.keys_and_masks))
        for m_vertex in pre_vertex.splitter.get_out_going_vertices(part_id):
            r_info = routing_infos.get_routing_info_from_pre_vertex(
                m_vertex, part_id)
            if r_info is not None:
                f.write("    Machine Vertex: {}, Routing Info: {}\n".format(
                    m_vertex, r_info.keys_and_masks))


def router_report_from_router_tables():
    """
    :rtype: None
    """

    top_level_folder = os.path.join(
        FecDataView.get_run_dir_path(), _ROUTING_TABLE_DIR)
    routing_tables = FecDataView.get_uncompressed().routing_tables
    if not os.path.exists(top_level_folder):
        os.mkdir(top_level_folder)
    progress = ProgressBar(routing_tables,
                           "Generating Router table report")
    for routing_table in progress.over(routing_tables):
        if routing_table.number_of_entries:
            generate_routing_table(routing_table, top_level_folder)


def router_report_from_compressed_router_tables(routing_tables):
    """
    :param MulticastRoutingTables routing_tables:
        the compressed routing tables
    :rtype: None
    """

    top_level_folder = os.path.join(
        FecDataView.get_run_dir_path(), _C_ROUTING_TABLE_DIR)
    if not os.path.exists(top_level_folder):
        os.mkdir(top_level_folder)
    progress = ProgressBar(routing_tables.routing_tables,
                           "Generating compressed router table report")
    for routing_table in progress.over(routing_tables.routing_tables):
        if routing_table.number_of_entries:
            generate_routing_table(routing_table, top_level_folder)


def generate_routing_table(routing_table, top_level_folder):
    """
    :param AbstractMulticastRoutingTable routing_table:
    :param str top_level_folder:
    """
    file_name = "routing_table_{}_{}.rpt".format(
        routing_table.x, routing_table.y)
    file_path = os.path.join(top_level_folder, file_name)
    try:
        with open(file_path, "w", encoding="utf-8") as f:
            f.write("Router contains {} entries\n".format(
                routing_table.number_of_entries))

            f.write("{: <5s} {: <10s} {: <10s} {: <10s} {: <7s} {}\n".format(
                "Index", "Key", "Mask", "Route", "Default", "[Cores][Links]"))
            f.write(
                "{:-<5s} {:-<10s} {:-<10s} {:-<10s} {:-<7s} {:-<14s}\n".format(
                    "", "", "", "", "", ""))
            line_format = "{: >5d} {}\n"

            entry_count = 0
            n_defaultable = 0
            for entry in routing_table.multicast_routing_entries:
                index = entry_count & _LOWER_16_BITS
                entry_str = line_format.format(index, format_route(entry))
                entry_count += 1
                if entry.defaultable:
                    n_defaultable += 1
                f.write(entry_str)
            f.write("{} Defaultable entries\n".format(n_defaultable))
    except IOError:
        logger.exception("Generate_placement_reports: Can't open file"
                         " {} for writing.", file_path)


def _compression_ratio(uncompressed, compressed):
    """ Get the compression ratio, as a percentage.

    :param int uncompressed:
    :param int compressed:
    :rtype: float
    """
    if uncompressed == 0:
        return 0
    return (uncompressed - compressed) / float(uncompressed) * 100


def generate_comparison_router_report(compressed_routing_tables):
    """ Make a report on comparison of the compressed and uncompressed \
        routing tables

    :param MulticastRoutingTables compressed_routing_tables:
        the compressed routing tables
    :rtype: None
    """
    routing_tables = FecDataView.get_uncompressed().routing_tables
    file_name = os.path.join(
        FecDataView.get_run_dir_path(), _COMPARED_FILENAME)
    try:
        with open(file_name, "w", encoding="utf-8") as f:
            progress = ProgressBar(
                routing_tables,
                "Generating comparison of router table report")
            total_uncompressed = 0
            total_compressed = 0
            max_compressed = 0
            uncompressed_for_max = 0
            for table in progress.over(routing_tables):
                x = table.x
                y = table.y
                compressed_table = compressed_routing_tables.\
                    get_routing_table_for_chip(x, y)
                n_entries_uncompressed = table.number_of_entries
                total_uncompressed += n_entries_uncompressed
                n_entries_compressed = compressed_table.number_of_entries
                total_compressed += n_entries_compressed
                f.write(
                    "Uncompressed table at {}:{} has {} entries "
                    "whereas compressed table has {} entries. "
                    "This is a decrease of {}%\n".format(
                        x, y, n_entries_uncompressed, n_entries_compressed,
                        _compression_ratio(
                            n_entries_uncompressed, n_entries_compressed)))
                if max_compressed < n_entries_compressed:
                    max_compressed = n_entries_compressed
                    uncompressed_for_max = n_entries_uncompressed
            if total_uncompressed > 0:
                f.write(
                    "\nTotal has {} entries whereas compressed tables "
                    "have {} entries. This is an average decrease of {}%\n"
                    "".format(
                        total_uncompressed, total_compressed,
                        _compression_ratio(
                            total_uncompressed, total_compressed)))
                f.write(
                    "Worst case has {} entries whereas compressed tables "
                    "have {} entries. This is a decrease of {}%\n".format(
                        uncompressed_for_max, max_compressed,
                        _compression_ratio(
                            uncompressed_for_max, max_compressed)))
    except IOError:
        logger.exception("Generate_router_comparison_reports: Can't open file"
                         " {} for writing.", file_name)


<<<<<<< HEAD
def _search_route(
        source_placement, dest_placement, key_and_mask, routing_tables):
=======
def _search_route(source_placement, key_and_mask, routing_tables, machine):
>>>>>>> ccaf6d58
    """
    :param Placement source_placement:
    :param Placement dest_placement:
    :param BaseKeyAndMask key_and_mask:
    :param ~spinn_machine.MulticastRoutingTables routing_tables:
    :rtype: tuple(str, int)
    """
    # Create text for starting point
    source_vertex = source_placement.vertex
    text = ""
    if isinstance(source_vertex, AbstractSpiNNakerLink):
        text = "        Virtual SpiNNaker Link on {}:{}:{} -> ".format(
            source_placement.x, source_placement.y, source_placement.p)
        slink = machine.get_spinnaker_link_with_id(
            source_vertex.spinnaker_link_id)
        x = slink.connected_chip_x
        y = slink.connected_chip_y
    elif isinstance(source_vertex, AbstractFPGA):
        text = "        Virtual FPGA Link on {}:{}:{} -> ".format(
            source_placement.x, source_placement.y, source_placement.p)
        flink = machine.get_fpga_link_with_id(
            source_vertex.fpga_id, source_vertex.fpga_link_id)
        x = flink.connected_chip_x
        y = flink.connected_chip_y
    else:
        x = source_placement.x
        y = source_placement.y
        text = "        {}:{}:{} -> ".format(
            source_placement.x, source_placement.y, source_placement.p)

    # If the destination is virtual, replace with the real destination chip
<<<<<<< HEAD
    extra_text, total_number_of_entries = _recursive_trace_to_destinations(
        source_placement.x, source_placement.y, key_and_mask,
        dest_placement.x, dest_placement.y, dest_placement.p,
        routing_tables, number_of_entries)
    text += extra_text
    return text, total_number_of_entries
=======
    text += _recursive_trace_to_destinations(
        x, y, key_and_mask, machine, routing_tables, pre_space="        ")
    return text
>>>>>>> ccaf6d58


# Locates the destinations of a route
def _recursive_trace_to_destinations(
<<<<<<< HEAD
        chip_x, chip_y, key_and_mask,
        dest_chip_x, dest_chip_y, dest_p, routing_tables,
        number_of_entries):
=======
        chip_x, chip_y, key_and_mask, machine, routing_tables, pre_space):
>>>>>>> ccaf6d58
    """ Recursively search though routing tables till no more entries are\
        registered with this key

    :param int chip_x:
    :param int chip_y
    :param BaseKeyAndMask key_and_mask:
<<<<<<< HEAD
    :param int dest_chip_x:
    :param int dest_chip_y:
    :param int dest_chip_p:
=======
    :param ~spinn_machine.Machine machine:
>>>>>>> ccaf6d58
    :param ~spinn_machine.MulticastRoutingTables routing_tables:
    :rtype: str
    """

    chip = FecDataView.get_chip_at(chip_x, chip_y)

    if chip.virtual:
<<<<<<< HEAD
        # If the current chip is virtual, use link out
        link_id, link = next(iter(chip.router))
        result, new_n_entries = _recursive_trace_to_destinations(
            link.destination_x, link.destination_y, key_and_mask,
            dest_chip_x, dest_chip_y, dest_p,
            routing_tables, number_of_entries)
        if result is None:
            return None, None
    else:
        # If the current chip is real, find the link to the destination
        table = routing_tables.get_routing_table_for_chip(chip_x, chip_y)
        entry = _locate_routing_entry(table, key_and_mask.key)
        for link_id in entry.link_ids:
            link = chip.router.get_link(link_id)
            result, new_n_entries = _recursive_trace_to_destinations(
                link.destination_x, link.destination_y, key_and_mask,
                dest_chip_x, dest_chip_y, dest_p,
                routing_tables, number_of_entries)
            if result is not None:
                break
        else:
            return None, None

    text = "{}:{}:{} -> {}".format(
        chip_x, chip_y, _LINK_LABELS[link_id], result)
    return text, new_n_entries + 1
=======
        return "-> Virtual Chip {}, {}".format(chip_x, chip_y)

    text = "-> Chip {}:{}".format(chip_x, chip_y)
    table = routing_tables.get_routing_table_for_chip(chip_x, chip_y)
    entry = _locate_routing_entry(table, key_and_mask.key)
    new_pre_space = pre_space + (" " * len(text))
    first = True
    for link_id in entry.link_ids:
        if not first:
            text += "\n{}".format(pre_space)
        link = chip.router.get_link(link_id)
        text += "-> {}".format(link)
        text += _recursive_trace_to_destinations(
            link.destination_x, link.destination_y, key_and_mask, machine,
            routing_tables, new_pre_space)
        first = False

    return text
>>>>>>> ccaf6d58


def _locate_routing_entry(current_router, key):
    """ Locate the entry from the router based off the edge

    :param ~spinn_machine.MulticastRoutingTable current_router:
        the current router being used in the trace
    :param int key: the key being used by the source placement
    :return: the routing table entry
    :rtype: ~spinn_machine.MulticastRoutingEntry
    :raise PacmanRoutingException:
        when there is no entry located on this router.
    """
    for entry in current_router.multicast_routing_entries:
        if entry.mask & key == entry.routing_entry_key:
            return entry
    raise exceptions.PacmanRoutingException("no entry located")<|MERGE_RESOLUTION|>--- conflicted
+++ resolved
@@ -82,7 +82,6 @@
     placement_report_with_application_graph_by_core()
 
 
-<<<<<<< HEAD
 def placer_reports_without_application_graph():
     """
     :rtype: None
@@ -92,9 +91,6 @@
 
 
 def router_summary_report():
-=======
-def router_summary_report(routing_tables,  hostname, machine):
->>>>>>> ccaf6d58
     """ Generates a text file of routing summaries
 
     :rtype: RouterSummary
@@ -182,109 +178,49 @@
                          "Can't open file {} for writing.", file_name)
 
 
-<<<<<<< HEAD
 def router_report_from_paths():
     """ Generates a text file of routing paths
 
-=======
-def router_report_from_paths(
-        routing_tables, routing_infos, hostname,
-        graph, placements, machine):
-    """ Generates a text file of routing paths
-
-    :param MulticastRoutingTables routing_tables: The original routing tables.
-    :param str hostname: The machine's hostname to which the placer worked on.
-    :param RoutingInfo routing_infos:
-    :param ApplicationGraph graph:
-    :param Placements placements:
-    :param ~spinn_machine.Machine machine: The python machine object.
->>>>>>> ccaf6d58
     :rtype: None
     """
     file_name = os.path.join(FecDataView.get_run_dir_path(), _ROUTING_FILENAME)
     time_date_string = time.strftime("%c")
-<<<<<<< HEAD
-    machine_graph = FecDataView.get_runtime_machine_graph()
-    routing_infos = FecDataView.get_routing_infos()
-    try:
-        with open(file_name, "w", encoding="utf-8") as f:
-            progress = ProgressBar(
-                machine_graph.n_outgoing_edge_partitions,
-                "Generating Routing path report")
-=======
-    partitions = get_app_partitions(graph)
+    partitions = get_app_partitions()
     try:
         with open(file_name, "w", encoding="utf-8") as f:
             progress = ProgressBar(len(partitions),
                                    "Generating Routing path report")
->>>>>>> ccaf6d58
 
             f.write("        Edge Routing Report\n")
             f.write("        ===================\n\n")
             f.write(f"Generated: {time_date_string} "
                     f"for target machine '{FecDataView.get_ipaddress()}'\n\n")
 
-<<<<<<< HEAD
-            for partition in progress.over(
-                    machine_graph.outgoing_edge_partitions):
-                if partition.traffic_type == EdgeTrafficType.MULTICAST:
-                    _write_one_router_partition_report(
-                        f, partition, routing_infos)
-=======
             for partition in progress.over(partitions):
-                _write_one_router_partition_report(
-                    f, partition, machine, placements, routing_infos,
-                    routing_tables)
->>>>>>> ccaf6d58
+                _write_one_router_partition_report(f, partition)
     except IOError:
         logger.exception("Generate_routing_reports: Can't open file {} for "
                          "writing.", file_name)
 
 
-def _write_one_router_partition_report(f, partition, routing_infos):
+def _write_one_router_partition_report(f, partition):
     """
     :param ~io.FileIO f:
-<<<<<<< HEAD
     :param AbstractSingleSourcePartition partition:
-=======
-    :param ApplicationEdgePartition partition:
-    :param ~spinn_machine.Machine machine:
-    :param Placements placements:
->>>>>>> ccaf6d58
-    :param RoutingInfo routing_infos:
-    """
-<<<<<<< HEAD
-    routing_tables = FecDataView.get_uncompressed()
-    source_placement = FecDataView.get_placement_of_vertex(
-        partition.pre_vertex)
-    key_and_mask = routing_infos.get_routing_info_from_partition(
-        partition).first_key_and_mask
-    for edge in partition.edges:
-        destination_placement = FecDataView.get_placement_of_vertex(
-            edge.post_vertex)
-        path, number_of_entries = _search_route(
-            source_placement, destination_placement,
-            key_and_mask, routing_tables)
-        text = ("**** Edge '{}', from vertex: '{}' to vertex: '{}'".format(
-            edge.label, edge.pre_vertex.label, edge.post_vertex.label))
-        text += " Takes path \n {}\n".format(path)
-        f.write(text)
-        f.write("Route length: {}\n".format(number_of_entries))
-=======
+    """
     source = partition.pre_vertex
     outgoing = source.splitter.get_out_going_vertices(partition.identifier)
     f.write(f"Source Application vertex {source}, partition"
             f" {partition.identifier}\n")
->>>>>>> ccaf6d58
-
+
+    routing_infos = FecDataView.get_routing_infos()
     for edge in partition.edges:
         for m_vertex in outgoing:
-            source_placement = placements.get_placement_of_vertex(m_vertex)
+            source_placement = FecDataView.get_placement_of_vertex(m_vertex)
             r_info = routing_infos.get_routing_info_from_pre_vertex(
                 m_vertex, partition.identifier)
             path = _search_route(
-                source_placement, r_info.first_key_and_mask, routing_tables,
-                machine)
+                source_placement, r_info.first_key_and_mask)
             f.write("    Edge '{}', from vertex: '{}' to vertex: '{}'".format(
                 edge.label, edge.pre_vertex.label, edge.post_vertex.label))
             f.write("{}\n".format(path))
@@ -293,7 +229,7 @@
             f.write("\n")
 
 
-def partitioner_report():
+def partitioner_report(hostname, graph):
     """ Generate report on the placement of vertices onto cores.
 
     """
@@ -303,18 +239,18 @@
     file_name = os.path.join(
         FecDataView.get_run_dir_path(), _PARTITIONING_FILENAME)
     time_date_string = time.strftime("%c")
-    try:
-        with open(file_name, "w", encoding="utf-8") as f:
-            progress = ProgressBar(FecDataView.get_runtime_graph().n_vertices,
+    graph = FecDataView.get_runtime_graph()
+    try:
+        with open(file_name, "w", encoding="utf-8") as f:
+            progress = ProgressBar(graph.n_vertices,
                                    "Generating partitioner report")
 
             f.write("        Partitioning Information by Vertex\n")
             f.write("        ===============================\n\n")
-            f.write(f"Generated: {time_date_string} "
-                    f"for target machine '{FecDataView.get_ipaddress()}'\n\n")
-
-            for vertex in progress.over(
-                    FecDataView.get_runtime_graph().vertices):
+            f.write("Generated: {} for target machine '{}'\n\n".format(
+                time_date_string, hostname))
+
+            for vertex in progress.over(graph.vertices):
                 _write_one_vertex_partition(f, vertex)
     except IOError:
         logger.exception("Generate_placement_reports: Can't open file {} for"
@@ -356,9 +292,10 @@
     file_name = os.path.join(
         FecDataView.get_run_dir_path(), _PLACEMENT_VTX_GRAPH_FILENAME)
     time_date_string = time.strftime("%c")
-    try:
-        with open(file_name, "w", encoding="utf-8") as f:
-            progress = ProgressBar(FecDataView.get_runtime_graph().n_vertices,
+    graph = FecDataView.get_runtime_graph()
+    try:
+        with open(file_name, "w", encoding="utf-8") as f:
+            progress = ProgressBar(graph.n_vertices,
                                    "Generating placement report")
 
             f.write("        Placement Information by Vertex\n")
@@ -366,8 +303,7 @@
             f.write(f"Generated: {time_date_string} "
                     f"for target machine '{FecDataView.get_ipaddress()}'\n\n")
 
-            for vertex in progress.over(
-                    FecDataView.get_runtime_graph().vertices):
+            for vertex in progress.over(graph.vertices):
                 _write_one_vertex_application_placement(f, vertex)
     except IOError:
         logger.exception("Generate_placement_reports: Can't open file {} for"
@@ -378,7 +314,6 @@
     """
     :param ~io.FileIO f:
     :param ApplicationVertex vertex:
-    :param Placements placements:
     """
     vertex_name = vertex.label
     vertex_model = vertex.__class__.__name__
@@ -397,58 +332,6 @@
         lo_atom = sv.vertex_slice.lo_atom
         hi_atom = sv.vertex_slice.hi_atom
         num_atoms = sv.vertex_slice.n_atoms
-<<<<<<< HEAD
-        cur_placement = FecDataView.get_placement_of_vertex(sv)
-        x, y, p = cur_placement.x, cur_placement.y, cur_placement.p
-        f.write("  Slice {}:{} ({} atoms) on core ({}, {}, {}) \n"
-                .format(lo_atom, hi_atom, num_atoms, x, y, p))
-    f.write("\n")
-
-
-def placement_report_without_application_graph_by_vertex():
-    """ Generate report on the placement of vertices onto cores by vertex.
-
-    """
-    machine_graph = FecDataView.get_runtime_machine_graph()
-    # Cycle through all vertices, and for each cycle through its vertices.
-    # For each vertex, describe its core mapping.
-    file_name = os.path.join(
-        FecDataView.get_run_dir_path(), _PLACEMENT_VTX_SIMPLE_FILENAME)
-    time_date_string = time.strftime("%c")
-    try:
-        with open(file_name, "w", encoding="utf-8") as f:
-            progress = ProgressBar(machine_graph.n_vertices,
-                                   "Generating placement report")
-
-            f.write("        Placement Information by Vertex\n")
-            f.write("        ===============================\n\n")
-            f.write(f"Generated: {time_date_string} "
-                    f"for target machine '{FecDataView.get_ipaddress()}'\n\n")
-
-            for vertex in progress.over(machine_graph.vertices):
-                _write_one_vertex_machine_placement(f, vertex)
-    except IOError:
-        logger.exception("Generate_placement_reports: Can't open file {} for"
-                         " writing.", file_name)
-
-
-def _write_one_vertex_machine_placement(f, vertex):
-    """
-    :param ~io.FileIO f:
-    :param MachineVertex vertex:
-    """
-    vertex_name = vertex.label
-    vertex_model = vertex.__class__.__name__
-    f.write("**** Vertex: '{}'\n".format(vertex_name))
-    f.write("Model: {}\n".format(vertex_model))
-
-    cur_placement = FecDataView.get_placement_of_vertex(vertex)
-    x, y, p = cur_placement.x, cur_placement.y, cur_placement.p
-    f.write(" Placed on core ({}, {}, {})\n\n".format(x, y, p))
-
-
-def placement_report_with_application_graph_by_core():
-=======
         if isinstance(sv, AbstractSpiNNakerLink):
             f.write("  Slice {}:{} ({} atoms) on SpiNNaker Link {} \n"
                     .format(lo_atom, hi_atom, num_atoms, sv.spinnaker_link_id))
@@ -457,16 +340,14 @@
                     .format(lo_atom, hi_atom, num_atoms, sv.fpga_id,
                             sv.fpga_link_id))
         else:
-            cur_placement = placements.get_placement_of_vertex(sv)
+            cur_placement = FecDataView.get_placement_of_vertex(sv)
             x, y, p = cur_placement.x, cur_placement.y, cur_placement.p
             f.write("  Slice {}:{} ({} atoms) on core ({}, {}, {}) \n"
                     .format(lo_atom, hi_atom, num_atoms, x, y, p))
     f.write("\n")
 
 
-def placement_report_with_application_graph_by_core(
-        hostname, placements, machine):
->>>>>>> ccaf6d58
+def placement_report_with_application_graph_by_core():
     """ Generate report on the placement of vertices onto cores by core.
 
     """
@@ -496,7 +377,7 @@
                          "writing.", file_name)
 
 
-def _write_one_chip_application_placement(f, chip, placements):
+def _write_one_chip_application_placement(f, chip):
     """
     :param ~io.FileIO f:
     :param ~spinn_machine.Chip chip:
@@ -504,6 +385,7 @@
     """
     written_header = False
     total_sdram = None
+    placements = FecDataView.get_placements()
     for processor in chip.processors:
         if placements.is_processor_occupied(
                 chip.x, chip.y, processor.processor_id):
@@ -562,7 +444,7 @@
     placements = FecDataView.get_placements()
     try:
         with open(file_name, "w", encoding="utf-8") as f:
-            progress = ProgressBar(machine.n_chips,
+            progress = ProgressBar(machine.chips,
                                    "Generating placement by core report")
 
             f.write("        Placement Information by Core\n")
@@ -679,22 +561,13 @@
             pass
 
 
-<<<<<<< HEAD
-def routing_info_report():
+def routing_info_report(extra_allocations):
     """ Generates a report which says which keys is being allocated to each\
         vertex
 
-=======
-def routing_info_report(app_graph, extra_allocations, routing_infos):
-    """ Generates a report which says which keys is being allocated to each\
-        vertex
-
-    :param ApplicationGraph app_graph:
-    :param RoutingInfo routing_infos:
->>>>>>> ccaf6d58
     """
     file_name = os.path.join(FecDataView.get_run_dir_path(), _VIRTKEY_FILENAME)
-    machine_graph = FecDataView.get_runtime_machine_graph()
+    app_graph = FecDataView.get_runtime_graph()
     routing_infos = FecDataView.get_routing_infos()
     try:
         with open(file_name, "w", encoding="utf-8") as f:
@@ -746,9 +619,9 @@
     routing_tables = FecDataView.get_uncompressed().routing_tables
     if not os.path.exists(top_level_folder):
         os.mkdir(top_level_folder)
-    progress = ProgressBar(routing_tables,
+    progress = ProgressBar(routing_tables.routing_tables,
                            "Generating Router table report")
-    for routing_table in progress.over(routing_tables):
+    for routing_table in progress.over(routing_tables.routing_tables):
         if routing_table.number_of_entries:
             generate_routing_table(routing_table, top_level_folder)
 
@@ -876,12 +749,7 @@
                          " {} for writing.", file_name)
 
 
-<<<<<<< HEAD
-def _search_route(
-        source_placement, dest_placement, key_and_mask, routing_tables):
-=======
-def _search_route(source_placement, key_and_mask, routing_tables, machine):
->>>>>>> ccaf6d58
+def _search_route(source_placement, key_and_mask, routing_tables):
     """
     :param Placement source_placement:
     :param Placement dest_placement:
@@ -890,6 +758,7 @@
     :rtype: tuple(str, int)
     """
     # Create text for starting point
+    machine = FecDataView.get_machine()
     source_vertex = source_placement.vertex
     text = ""
     if isinstance(source_vertex, AbstractSpiNNakerLink):
@@ -913,77 +782,28 @@
             source_placement.x, source_placement.y, source_placement.p)
 
     # If the destination is virtual, replace with the real destination chip
-<<<<<<< HEAD
-    extra_text, total_number_of_entries = _recursive_trace_to_destinations(
-        source_placement.x, source_placement.y, key_and_mask,
-        dest_placement.x, dest_placement.y, dest_placement.p,
-        routing_tables, number_of_entries)
-    text += extra_text
-    return text, total_number_of_entries
-=======
     text += _recursive_trace_to_destinations(
         x, y, key_and_mask, machine, routing_tables, pre_space="        ")
     return text
->>>>>>> ccaf6d58
 
 
 # Locates the destinations of a route
 def _recursive_trace_to_destinations(
-<<<<<<< HEAD
-        chip_x, chip_y, key_and_mask,
-        dest_chip_x, dest_chip_y, dest_p, routing_tables,
-        number_of_entries):
-=======
         chip_x, chip_y, key_and_mask, machine, routing_tables, pre_space):
->>>>>>> ccaf6d58
     """ Recursively search though routing tables till no more entries are\
         registered with this key
 
     :param int chip_x:
     :param int chip_y
     :param BaseKeyAndMask key_and_mask:
-<<<<<<< HEAD
-    :param int dest_chip_x:
-    :param int dest_chip_y:
-    :param int dest_chip_p:
-=======
     :param ~spinn_machine.Machine machine:
->>>>>>> ccaf6d58
     :param ~spinn_machine.MulticastRoutingTables routing_tables:
     :rtype: str
     """
 
-    chip = FecDataView.get_chip_at(chip_x, chip_y)
+    chip = machine.get_chip_at(chip_x, chip_y)
 
     if chip.virtual:
-<<<<<<< HEAD
-        # If the current chip is virtual, use link out
-        link_id, link = next(iter(chip.router))
-        result, new_n_entries = _recursive_trace_to_destinations(
-            link.destination_x, link.destination_y, key_and_mask,
-            dest_chip_x, dest_chip_y, dest_p,
-            routing_tables, number_of_entries)
-        if result is None:
-            return None, None
-    else:
-        # If the current chip is real, find the link to the destination
-        table = routing_tables.get_routing_table_for_chip(chip_x, chip_y)
-        entry = _locate_routing_entry(table, key_and_mask.key)
-        for link_id in entry.link_ids:
-            link = chip.router.get_link(link_id)
-            result, new_n_entries = _recursive_trace_to_destinations(
-                link.destination_x, link.destination_y, key_and_mask,
-                dest_chip_x, dest_chip_y, dest_p,
-                routing_tables, number_of_entries)
-            if result is not None:
-                break
-        else:
-            return None, None
-
-    text = "{}:{}:{} -> {}".format(
-        chip_x, chip_y, _LINK_LABELS[link_id], result)
-    return text, new_n_entries + 1
-=======
         return "-> Virtual Chip {}, {}".format(chip_x, chip_y)
 
     text = "-> Chip {}:{}".format(chip_x, chip_y)
@@ -1002,7 +822,6 @@
         first = False
 
     return text
->>>>>>> ccaf6d58
 
 
 def _locate_routing_entry(current_router, key):
