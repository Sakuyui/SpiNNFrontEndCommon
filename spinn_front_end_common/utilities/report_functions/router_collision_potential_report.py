--- conflicted
+++ resolved
@@ -19,24 +19,13 @@
 from spinn_front_end_common.data import FecDataView
 
 
-<<<<<<< HEAD
-def router_collision_potential_report(router_tables_by_partition):
-    """
-    :param MulticastRoutingTableByPartition router_tables_by_partition:
-    """
-=======
 def router_collision_potential_report():
->>>>>>> e18e7b27
     file_name = os.path.join(
         FecDataView.get_run_dir_path(),
         "routing_collision_protential_report.rpt")
 
     with open(file_name, "w") as writer:
-<<<<<<< HEAD
-        collision_counts = _generate_data(router_tables_by_partition)
-=======
         collision_counts = _generate_data()
->>>>>>> e18e7b27
         _write_report(collision_counts, writer)
 
 
@@ -53,12 +42,8 @@
                     x, y, link_id, collision_counts[(x, y)][link_id]))
 
 
-<<<<<<< HEAD
-def _generate_data(router_tables_by_partition):
-=======
 def _generate_data():
     router_tables_by_partition = FecDataView.get_routing_table_by_partition()
->>>>>>> e18e7b27
     collisions = defaultdict(lambda: defaultdict(int))
     n_keys_map = FecDataView.get_machine_partition_n_keys_map()
     for (x, y) in router_tables_by_partition.get_routers():
