# Copyright (c) 2017-2019 The University of Manchester
#
# This program is free software: you can redistribute it and/or modify
# it under the terms of the GNU General Public License as published by
# the Free Software Foundation, either version 3 of the License, or
# (at your option) any later version.
#
# This program is distributed in the hope that it will be useful,
# but WITHOUT ANY WARRANTY; without even the implied warranty of
# MERCHANTABILITY or FITNESS FOR A PARTICULAR PURPOSE.  See the
# GNU General Public License for more details.
#
# You should have received a copy of the GNU General Public License
# along with this program.  If not, see <http://www.gnu.org/licenses/>.

import os
from spinn_front_end_common.data import FecDataView

_REPORT_FILENAME = "tags_on_machine.txt"


def tags_from_machine_report(transceiver):
    """ Describes what the tags actually present on the machine are.

<<<<<<< HEAD
    def __call__(self, transceiver):
        """
        :param str report_default_directory:
        :param ~spinnman.transceiver.Transceiver transceiver:
        """
        filename = os.path.join(FecDataView().run_dir_path, _REPORT_FILENAME)
        tags = self._get_tags(transceiver)
        with open(filename, "w") as f:
            f.write("Tags actually read off the machine\n")
            f.write("==================================\n")
            for tag in tags:
                f.write("{}\n".format(self._render_tag(tag)))
=======
    :param str report_default_directory:
    :param ~spinnman.transceiver.Transceiver transceiver:
    """
    filename = os.path.join(report_default_directory(), _REPORT_FILENAME)
    tags = _get_tags(transceiver)
    with open(filename, "w") as f:
        f.write("Tags actually read off the machine\n")
        f.write("==================================\n")
        for tag in tags:
            f.write(f"{repr(tag)}\n")
>>>>>>> 1abf76e1


def _get_tags(txrx):
    try:
        return txrx.get_tags()
    except Exception as e:  # pylint: disable=broad-except
        return [e]<|MERGE_RESOLUTION|>--- conflicted
+++ resolved
@@ -22,31 +22,16 @@
 def tags_from_machine_report(transceiver):
     """ Describes what the tags actually present on the machine are.
 
-<<<<<<< HEAD
-    def __call__(self, transceiver):
-        """
-        :param str report_default_directory:
-        :param ~spinnman.transceiver.Transceiver transceiver:
-        """
-        filename = os.path.join(FecDataView().run_dir_path, _REPORT_FILENAME)
-        tags = self._get_tags(transceiver)
-        with open(filename, "w") as f:
-            f.write("Tags actually read off the machine\n")
-            f.write("==================================\n")
-            for tag in tags:
-                f.write("{}\n".format(self._render_tag(tag)))
-=======
     :param str report_default_directory:
     :param ~spinnman.transceiver.Transceiver transceiver:
     """
-    filename = os.path.join(report_default_directory(), _REPORT_FILENAME)
+    filename = os.path.join(FecDataView().run_dir_path, _REPORT_FILENAME)
     tags = _get_tags(transceiver)
     with open(filename, "w") as f:
         f.write("Tags actually read off the machine\n")
         f.write("==================================\n")
         for tag in tags:
             f.write(f"{repr(tag)}\n")
->>>>>>> 1abf76e1
 
 
 def _get_tags(txrx):
