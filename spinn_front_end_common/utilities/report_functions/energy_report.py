# Copyright (c) 2017-2019 The University of Manchester
#
# This program is free software: you can redistribute it and/or modify
# it under the terms of the GNU General Public License as published by
# the Free Software Foundation, either version 3 of the License, or
# (at your option) any later version.
#
# This program is distributed in the hope that it will be useful,
# but WITHOUT ANY WARRANTY; without even the implied warranty of
# MERCHANTABILITY or FITNESS FOR A PARTICULAR PURPOSE.  See the
# GNU General Public License for more details.
#
# You should have received a copy of the GNU General Public License
# along with this program.  If not, see <http://www.gnu.org/licenses/>.

import logging
import os
from spinn_utilities.log import FormatAdapter
from spinn_front_end_common.data import FecDataView
from spinn_front_end_common.interface.provenance import (
    APPLICATION_RUNNER, LOADING, ProvenanceReader)
from spinn_front_end_common.utility_models import ChipPowerMonitorMachineVertex
from spinn_front_end_common.utilities.exceptions import ConfigurationException
<<<<<<< HEAD
from spinn_front_end_common.interface.interface_functions import (
    ComputeEnergyUsed)
=======
from spinn_front_end_common.utilities.globals_variables import (
    report_default_directory)
from spinn_front_end_common.interface.interface_functions.compute_energy_used\
    import (JOULES_PER_SPIKE, MILLIWATTS_PER_CHIP_ACTIVE_OVERHEAD,
            MILLIWATTS_PER_FRAME_ACTIVE_COST, MILLIWATTS_PER_FPGA,
            MILLIWATTS_PER_IDLE_CHIP)
>>>>>>> 1abf76e1
from spinn_machine.machine import Machine

logger = FormatAdapter(logging.getLogger(__name__))


class EnergyReport(object):
    """ This class creates a report about the approximate total energy\
        consumed by a SpiNNaker job execution.
    """

    __slots__ = ("__version", "__uses_spalloc")

    #: converter between joules to kilowatt hours
    JOULES_TO_KILOWATT_HOURS = 3600000

    # energy report file name
    _DETAILED_FILENAME = "detailed_energy_report.rpt"
    _SUMMARY_FILENAME = "summary_energy_report.rpt"

    def __init__(self, version, spalloc_server, remote_spinnaker_url):
        """
        :param int version: version of machine
        :param str spalloc_server: spalloc server IP
        :param str remote_spinnaker_url: remote SpiNNaker URL
        """
        self.__version = version
        self.__uses_spalloc = bool(spalloc_server or remote_spinnaker_url)

    def write_energy_report(
            self, placements, machine, runtime, buffer_manager, power_used):
        """ Writes the report.

        :param ~pacman.model.placements.Placements placements: the placements
        :param ~spinn_machine.Machine machine: the machine
        :param int runtime:
        :param BufferManager buffer_manager:
        :param PowerUsed power_used:
        :rtype: None
        """
        # pylint: disable=too-many-arguments, too-many-locals
        if buffer_manager is None:
            logger.info("Skipping Energy report as no buffer_manager set")
            return

        report_dir = FecDataView().run_dir_path
        # detailed report path
        detailed_report = os.path.join(report_dir, self._DETAILED_FILENAME)

        # summary report path
        summary_report = os.path.join(report_dir, self._SUMMARY_FILENAME)

        # figure runtime in milliseconds with time scale factor
        runtime_total_ms = FecDataView().time_scale_factor

        # create detailed report
        with open(detailed_report, "w") as f:
            self._write_detailed_report(
                placements, machine, power_used, f, runtime_total_ms)

        # create summary report
        with open(summary_report, "w") as f:
            self._write_summary_report(runtime_total_ms, f, power_used)

    @classmethod
    def _write_summary_report(cls, runtime_total_ms, f, power_used):
        """ Write summary file

        :param int runtime_total_ms:
            Runtime with time scale factor taken into account
        :param ~io.TextIOBase f: file writer
        :param PowerUsed power_used:
        """
        # pylint: disable=too-many-arguments, too-many-locals

        # write summary data
        f.write("Summary energy file\n-------------------\n\n")
        f.write(
            "Energy used by chips during runtime is {} Joules {}\n".format(
                power_used.chip_energy_joules,
                cls.__report_time(runtime_total_ms / 1000)))
        f.write(
            "Energy used by FPGAs is {} Joules over the entire time the "
            "machine was booted {}\n".format(
                power_used.fpga_total_energy_joules,
                cls.__report_time(power_used.booted_time_secs)))
        f.write(
            "Energy used by FPGAs is {} Joules over the runtime period {}\n"
            .format(
                power_used.fpga_exec_energy_joules,
                cls.__report_time(runtime_total_ms / 1000)))
        f.write(
            "Energy used by outside router / cooling during the runtime "
            "period is {} Joules\n".format(power_used.baseline_joules))
        f.write(
            "Energy used by packet transmissions is {} Joules {}\n".format(
                power_used.packet_joules,
                cls.__report_time(power_used.total_time_secs)))
        f.write(
            "Energy used during the mapping process is {} Joules {}\n".format(
                power_used.mapping_joules,
                cls.__report_time(power_used.mapping_time_secs)))
        f.write(
            "Energy used by the data generation process is {} Joules {}\n"
            .format(
                power_used.data_gen_joules,
                cls.__report_time(power_used.data_gen_time_secs)))
        f.write(
            "Energy used during the loading process is {} Joules {}\n".format(
                power_used.loading_joules,
                cls.__report_time(power_used.loading_time_secs)))
        f.write(
            "Energy used during the data extraction process is {} Joules {}\n"
            .format(power_used.saving_joules, cls.__report_time(
                power_used.saving_time_secs)))
        f.write(
            "Total energy used by the simulation over {} milliseconds is:\n"
            "     {} Joules, or\n"
            "     {} estimated average Watts, or\n"
            "     {} kWh\n".format(
                power_used.total_time_secs * 1000,
                power_used.total_energy_joules,
                power_used.total_energy_joules / power_used.total_time_secs,
                power_used.total_energy_joules /
                cls.JOULES_TO_KILOWATT_HOURS))

    @staticmethod
    def __report_time(time):
        """
        :param float time:
        :rtype: str
        """
        if time < 1:
            return "(over {} milliseconds)".format(time * 1000)
        else:
            return "(over {} seconds)".format(time)

    def _write_detailed_report(
            self, placements, machine, power_used, f, runtime_total_ms):
        """ Write detailed report and calculate costs

        :param ~.Placements placements: placements
        :param ~.Machine machine: machine representation
        :param PowerUsed power_used:
        :param ~io.TextIOBase f: file writer
        :param float runtime_total_ms:
            total runtime with time scale factor taken into account
        """
        # pylint: disable=too-many-arguments, too-many-locals

        # write warning about accuracy etc
        self._write_warning(f)

        # figure out packet cost
        f.write("The packet cost is {} Joules\n".format(
            power_used.packet_joules))

        # figure FPGA cost over all booted and during runtime cost
        self._write_fpga_cost(power_used, f)

        # figure load time cost
        self._write_load_time_cost(power_used, f)

        # figure extraction time cost
        self._write_data_extraction_time_cost(power_used, f)

        # figure out active chips idle time
        active_chips = set()
        for placement in placements:
            if not isinstance(placement.vertex, ChipPowerMonitorMachineVertex):
                active_chips.add(machine.get_chip_at(placement.x, placement.y))
        for chip in active_chips:
            self._write_chips_active_cost(
                chip, placements, runtime_total_ms, power_used, f)

    def _write_warning(self, f):
        """ Writes the warning about this being only an estimate

        :param ~io.TextIOBase f: the writer
        :rtype: None
        """

        f.write(
            "This report is based off energy estimates for individual "
            "components of the SpiNNaker machine. It is not meant to be "
            "completely accurate. But does use provenance data gathered from "
            "the machine to estimate the energy usage and therefore should "
            "be in the right ballpark.\n\n\n")
        f.write(
            "The energy components we use are as follows:\n\n"
            "The energy usage for a chip when all cores are 100% active for "
            "a millisecond is {} Joules.\n"
            "The energy usage for a chip when all cores are not active for a "
            "millisecond is {} Joules.\n"
            "The energy used by the machine for firing a packet is {} "
            "Joules.\n"
            "The energy used by each active FPGA per millisecond is {} "
            "Joules.\n\n\n"
            .format(
                MILLIWATTS_PER_CHIP_ACTIVE_OVERHEAD,
                MILLIWATTS_PER_IDLE_CHIP,
                JOULES_PER_SPIKE,
                MILLIWATTS_PER_FPGA))

    def _write_fpga_cost(self, power_used, f):
        """ FPGA cost calculation

        :param PowerUsed power_used: the runtime
        :param ~io.TextIOBase f: the file writer
        """

        # if not spalloc, then could be any type of board
        if not self.__uses_spalloc:
            # if a spinn2 or spinn3 (4 chip boards) then they have no fpgas
            if int(self.__version) in (2, 3):
                f.write(
                    "A SpiNN-{} board does not contain any FPGA's, and so "
                    "its energy cost is 0 \n".format(self.__version))
                return
            elif int(self.__version) not in (4, 5):
                # no idea where we are; version unrecognised
                raise ConfigurationException(
                    "Do not know what the FPGA setup is for this version of "
                    "SpiNNaker machine.")

            # if a spinn4 or spinn5 board, need to verify if wrap-arounds
            # are there, if not then assume fpgas are turned off.
            if power_used.num_fpgas == 0:
                # no active fpgas
                f.write(
                    "The FPGA's on the SpiNN-{} board are turned off and "
                    "therefore the energy used by the FPGA is 0\n".format(
                        self.__version))
                return
            # active fpgas; fall through to shared main part report

        # print out as needed for spalloc and non-spalloc versions
        if self.__version is None:
            f.write(
                "{} FPGAs on the Spalloc-ed boards are turned on and "
                "therefore the energy used by the FPGA during the entire time "
                "the machine was booted (which was {} ms) is {}. "
                "The usage during execution was {}".format(
                    power_used.num_fpgas, power_used.total_time_secs * 1000,
                    power_used.fpga_total_energy_joules,
                    power_used.fpga_exec_energy_joules))
        else:
            f.write(
                "{} FPGA's on the SpiNN-{} board are turned on and "
                "therefore the energy used by the FPGA during the entire time "
                "the machine was booted (which was {} ms) is {}. "
                "The usage during execution was {}".format(
                    power_used.num_fpgas, self.__version,
                    power_used.total_time_secs * 1000,
                    power_used.fpga_total_energy_joules,
                    power_used.fpga_exec_energy_joules))

    @staticmethod
    def _write_chips_active_cost(
            chip, placements, runtime_total_ms, power_used, f):
        """ Figure out the chip active cost during simulation

        :param ~.Chip chip: the chip to consider
        :param ~.Placements placements: placements
        :param float runtime_total_ms:
        :param PowerUsed power_used:
        :param ~io.TextIOBase f: file writer
        :return: energy cost
        """

        f.write("\n")

        # detailed report print out
        for core in range(Machine.DEFAULT_MAX_CORES_PER_CHIP):
            if placements.is_processor_occupied(chip.x, chip.y, core):
                vertex = placements.get_vertex_on_processor(
                    chip.x, chip.y, core)
                label = " (running {})".format(vertex.label)
            else:
                label = ""
            energy = power_used.get_core_active_energy_joules(
                chip.x, chip.y, core)
            f.write(
                "processor {}:{}:{}{} used {} Joules of energy by "
                "being active during the execution of the simulation\n".format(
                    chip.x, chip.y, core, label, energy))

        # TAKE INTO ACCOUNT IDLE COST
        idle_cost = (
            runtime_total_ms * MILLIWATTS_PER_IDLE_CHIP)

        f.write(
            "The chip at {},{} used {} Joules of energy for by being idle "
            "during the execution of the simulation\n".format(
                chip.x, chip.y, idle_cost))

    @staticmethod
    def _write_load_time_cost(power_used, f):
        """ Energy usage from the loading phase

        :param PowerUsed power_used:
        :param ~io.TextIOBase f: file writer
        """

        # find time in milliseconds
        reader = ProvenanceReader()
        total_time_ms = reader.get_timer_sum_by_category(LOADING)

        # handle active routers etc
        active_router_cost = (
            power_used.loading_time_secs * 1000 * power_used.num_frames *
            MILLIWATTS_PER_FRAME_ACTIVE_COST)

        # detailed report write
        f.write(
            "The amount of time used during the loading process is {} "
            "milliseconds.\nAssumed only 2 monitor cores is executing that "
            "this point. We also assume that there is a baseline active "
            "router/cooling component that is using {} Joules. "
            "Overall the energy usage is {} Joules.\n".format(
                total_time_ms, active_router_cost,
                power_used.loading_joules))

    @staticmethod
    def _write_data_extraction_time_cost(power_used, f):
        """ Data extraction cost

        :param PowerUsed power_used:
        :param ~io.TextIOBase f: file writer
        """

        # find time
        reader = ProvenanceReader()
        total_time_ms = reader.get_timer_sum_by_algorithm(APPLICATION_RUNNER)

        # handle active routers etc
        energy_cost_of_active_router = (
            total_time_ms * power_used.num_frames *
            MILLIWATTS_PER_FRAME_ACTIVE_COST)

        # detailed report
        f.write(
            "The amount of time used during the data extraction process is {} "
            "milliseconds.\nAssumed only 2 monitor cores is executing at "
            "this point. We also assume that there is a baseline active "
            "router/cooling component that is using {} Joules. Hence the "
            "overall energy usage is {} Joules.\n".format(
                total_time_ms, energy_cost_of_active_router,
                power_used.saving_joules))<|MERGE_RESOLUTION|>--- conflicted
+++ resolved
@@ -21,17 +21,10 @@
     APPLICATION_RUNNER, LOADING, ProvenanceReader)
 from spinn_front_end_common.utility_models import ChipPowerMonitorMachineVertex
 from spinn_front_end_common.utilities.exceptions import ConfigurationException
-<<<<<<< HEAD
-from spinn_front_end_common.interface.interface_functions import (
-    ComputeEnergyUsed)
-=======
-from spinn_front_end_common.utilities.globals_variables import (
-    report_default_directory)
 from spinn_front_end_common.interface.interface_functions.compute_energy_used\
     import (JOULES_PER_SPIKE, MILLIWATTS_PER_CHIP_ACTIVE_OVERHEAD,
             MILLIWATTS_PER_FRAME_ACTIVE_COST, MILLIWATTS_PER_FPGA,
             MILLIWATTS_PER_IDLE_CHIP)
->>>>>>> 1abf76e1
 from spinn_machine.machine import Machine
 
 logger = FormatAdapter(logging.getLogger(__name__))
