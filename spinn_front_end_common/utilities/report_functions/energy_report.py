--- conflicted
+++ resolved
@@ -53,15 +53,7 @@
         :param PowerUsed power_used:
         :rtype: None
         """
-<<<<<<< HEAD
         report_dir = FecDataView.get_run_dir_path()
-        # pylint: disable=too-many-arguments, too-many-locals
-=======
-        # pylint: disable=too-many-arguments
-        if buffer_manager is None:
-            logger.info("Skipping Energy report as no buffer_manager set")
-            return
->>>>>>> 91b187fb
 
         # detailed report path
         detailed_report = os.path.join(report_dir, self._DETAILED_FILENAME)
@@ -84,7 +76,6 @@
         :param ~io.TextIOBase f: file writer
         :param PowerUsed power_used:
         """
-<<<<<<< HEAD
         # pylint: disable=too-many-arguments, too-many-locals
 
         # figure runtime in milliseconds with time scale factor
@@ -92,8 +83,6 @@
                 FecDataView.get_current_run_time_ms() *
                 FecDataView.get_time_scale_factor())
 
-=======
->>>>>>> 91b187fb
         # write summary data
         f.write("Summary energy file\n-------------------\n\n")
         f.write(
@@ -162,14 +151,9 @@
         :param PowerUsed power_used:
         :param ~io.TextIOBase f: file writer
         """
-<<<<<<< HEAD
-        # pylint: disable=too-many-arguments, too-many-locals
         runtime_total_ms = (
                 FecDataView.get_current_run_time_ms() *
                 FecDataView.get_time_scale_factor())
-=======
-        # pylint: disable=too-many-arguments
->>>>>>> 91b187fb
 
         # write warning about accuracy etc
         self._write_warning(f)
