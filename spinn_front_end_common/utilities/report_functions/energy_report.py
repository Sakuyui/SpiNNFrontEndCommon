# Copyright (c) 2017-2019 The University of Manchester
#
# This program is free software: you can redistribute it and/or modify
# it under the terms of the GNU General Public License as published by
# the Free Software Foundation, either version 3 of the License, or
# (at your option) any later version.
#
# This program is distributed in the hope that it will be useful,
# but WITHOUT ANY WARRANTY; without even the implied warranty of
# MERCHANTABILITY or FITNESS FOR A PARTICULAR PURPOSE.  See the
# GNU General Public License for more details.
#
# You should have received a copy of the GNU General Public License
# along with this program.  If not, see <http://www.gnu.org/licenses/>.

import logging
import os
from spinn_utilities.log import FormatAdapter
from spinn_front_end_common.utility_models import ChipPowerMonitorMachineVertex
from spinn_front_end_common.utilities.exceptions import ConfigurationException
from spinn_front_end_common.utilities.helpful_functions import (
    convert_time_diff_to_total_milliseconds)
from spinn_front_end_common.utilities.globals_variables import (
    report_default_directory)
from spinn_front_end_common.interface.interface_functions import (
    ComputeEnergyUsed)
from spinn_front_end_common.utilities.globals_variables import (
    time_scale_factor)
from spinn_machine.machine import Machine

logger = FormatAdapter(logging.getLogger(__name__))


class EnergyReport(object):
    """ This class creates a report about the approximate total energy\
        consumed by a SpiNNaker job execution.
    """

<<<<<<< HEAD
    __slots__ = ("__version", "__uses_spalloc", "__time_scale_factor")
=======
    __slots__ = (
        "__report_dir", "__version", "__uses_spalloc")
>>>>>>> 7b8914bd

    #: converter between joules to kilowatt hours
    JOULES_TO_KILOWATT_HOURS = 3600000

    # energy report file name
    _DETAILED_FILENAME = "detailed_energy_report.rpt"
    _SUMMARY_FILENAME = "summary_energy_report.rpt"

<<<<<<< HEAD
    def __init__(self, version, spalloc_server,
                 remote_spinnaker_url, time_scale_factor):
=======
    def __init__(self, report_default_directory, version, spalloc_server,
                 remote_spinnaker_url):
>>>>>>> 7b8914bd
        """
        :param int version: version of machine
        :param str spalloc_server: spalloc server IP
        :param str remote_spinnaker_url: remote SpiNNaker URL
        """
        self.__version = version
        self.__uses_spalloc = bool(spalloc_server or remote_spinnaker_url)

    def write_energy_report(
            self, placements, machine, runtime, buffer_manager, power_used):
        """ Writes the report.

        :param ~pacman.model.placements.Placements placements: the placements
        :param ~spinn_machine.Machine machine: the machine
        :param int runtime:
        :param BufferManager buffer_manager:
        :param PowerUsed power_used:
        :rtype: None
        """
        # pylint: disable=too-many-arguments, too-many-locals
        if buffer_manager is None:
            logger.info("Skipping Energy report as no buffer_manager set")
            return

        report_dir = report_default_directory()
        # detailed report path
        detailed_report = os.path.join(report_dir, self._DETAILED_FILENAME)

        # summary report path
        summary_report = os.path.join(report_dir, self._SUMMARY_FILENAME)

        # figure runtime in milliseconds with time scale factor
        runtime_total_ms = time_scale_factor()

        # create detailed report
        with open(detailed_report, "w") as f:
            self._write_detailed_report(
                placements, machine, power_used, f, runtime_total_ms)

        # create summary report
        with open(summary_report, "w") as f:
            self._write_summary_report(runtime_total_ms, f, power_used)

    @classmethod
    def _write_summary_report(cls, runtime_total_ms, f, power_used):
        """ Write summary file

        :param int runtime_total_ms:
            Runtime with time scale factor taken into account
        :param ~io.TextIOBase f: file writer
        :param PowerUsed power_used:
        """
        # pylint: disable=too-many-arguments, too-many-locals

        # write summary data
        f.write("Summary energy file\n-------------------\n\n")
        f.write(
            "Energy used by chips during runtime is {} Joules {}\n".format(
                power_used.chip_energy_joules,
                cls.__report_time(runtime_total_ms / 1000)))
        f.write(
            "Energy used by FPGAs is {} Joules over the entire time the "
            "machine was booted {}\n".format(
                power_used.fpga_total_energy_joules,
                cls.__report_time(power_used.booted_time_secs)))
        f.write(
            "Energy used by FPGAs is {} Joules over the runtime period {}\n"
            .format(
                power_used.fpga_exec_energy_joules,
                cls.__report_time(runtime_total_ms / 1000)))
        f.write(
            "Energy used by outside router / cooling during the runtime "
            "period is {} Joules\n".format(power_used.baseline_joules))
        f.write(
            "Energy used by packet transmissions is {} Joules {}\n".format(
                power_used.packet_joules,
                cls.__report_time(power_used.total_time_secs)))
        f.write(
            "Energy used during the mapping process is {} Joules {}\n".format(
                power_used.mapping_joules,
                cls.__report_time(power_used.mapping_time_secs)))
        f.write(
            "Energy used by the data generation process is {} Joules {}\n"
            .format(
                power_used.data_gen_joules,
                cls.__report_time(power_used.data_gen_time_secs)))
        f.write(
            "Energy used during the loading process is {} Joules {}\n".format(
                power_used.loading_joules,
                cls.__report_time(power_used.loading_time_secs)))
        f.write(
            "Energy used during the data extraction process is {} Joules {}\n"
            .format(power_used.saving_joules, cls.__report_time(
                power_used.saving_time_secs)))
        f.write(
            "Total energy used by the simulation over {} milliseconds is:\n"
            "     {} Joules, or\n"
            "     {} estimated average Watts, or\n"
            "     {} kWh\n".format(
                power_used.total_time_secs * 1000,
                power_used.total_energy_joules,
                power_used.total_energy_joules / power_used.total_time_secs,
                power_used.total_energy_joules /
                cls.JOULES_TO_KILOWATT_HOURS))

    @staticmethod
    def __report_time(time):
        """
        :param float time:
        :rtype: str
        """
        if time < 1:
            return "(over {} milliseconds)".format(time * 1000)
        else:
            return "(over {} seconds)".format(time)

    def _write_detailed_report(
            self, placements, machine, power_used, f, runtime_total_ms):
        """ Write detailed report and calculate costs

        :param ~.Placements placements: placements
        :param ~.Machine machine: machine representation
        :param PowerUsed power_used:
        :param ~io.TextIOBase f: file writer
        :param float runtime_total_ms:
            total runtime with time scale factor taken into account
        """
        # pylint: disable=too-many-arguments, too-many-locals

        # write warning about accuracy etc
        self._write_warning(f)

        # figure out packet cost
        f.write("The packet cost is {} Joules\n".format(
            power_used.packet_joules))

        # figure FPGA cost over all booted and during runtime cost
        self._write_fpga_cost(power_used, f)

        # figure load time cost
        self._write_load_time_cost(power_used, f)

        # figure extraction time cost
        self._write_data_extraction_time_cost(power_used, f)

        # figure out active chips idle time
        active_chips = set()
        for placement in placements:
            if not isinstance(placement.vertex, ChipPowerMonitorMachineVertex):
                active_chips.add(machine.get_chip_at(placement.x, placement.y))
        for chip in active_chips:
            self._write_chips_active_cost(
                chip, placements, runtime_total_ms, power_used, f)

    def _write_warning(self, f):
        """ Writes the warning about this being only an estimate

        :param ~io.TextIOBase f: the writer
        :rtype: None
        """

        f.write(
            "This report is based off energy estimates for individual "
            "components of the SpiNNaker machine. It is not meant to be "
            "completely accurate. But does use provenance data gathered from "
            "the machine to estimate the energy usage and therefore should "
            "be in the right ballpark.\n\n\n")
        f.write(
            "The energy components we use are as follows:\n\n"
            "The energy usage for a chip when all cores are 100% active for "
            "a millisecond is {} Joules.\n"
            "The energy usage for a chip when all cores are not active for a "
            "millisecond is {} Joules.\n"
            "The energy used by the machine for firing a packet is {} "
            "Joules.\n"
            "The energy used by each active FPGA per millisecond is {} "
            "Joules.\n\n\n"
            .format(
                ComputeEnergyUsed.MILLIWATTS_PER_CHIP_ACTIVE_OVERHEAD,
                ComputeEnergyUsed.MILLIWATTS_PER_IDLE_CHIP,
                ComputeEnergyUsed.JOULES_PER_SPIKE,
                ComputeEnergyUsed.MILLIWATTS_PER_FPGA))

    def _write_fpga_cost(self, power_used, f):
        """ FPGA cost calculation

        :param PowerUsed power_used: the runtime
        :param ~io.TextIOBase f: the file writer
        """

        # if not spalloc, then could be any type of board
        if not self.__uses_spalloc:
            # if a spinn2 or spinn3 (4 chip boards) then they have no fpgas
            if int(self.__version) in (2, 3):
                f.write(
                    "A SpiNN-{} board does not contain any FPGA's, and so "
                    "its energy cost is 0 \n".format(self.__version))
                return
            elif int(self.__version) not in (4, 5):
                # no idea where we are; version unrecognised
                raise ConfigurationException(
                    "Do not know what the FPGA setup is for this version of "
                    "SpiNNaker machine.")

            # if a spinn4 or spinn5 board, need to verify if wrap-arounds
            # are there, if not then assume fpgas are turned off.
            if power_used.num_fpgas == 0:
                # no active fpgas
                f.write(
                    "The FPGA's on the SpiNN-{} board are turned off and "
                    "therefore the energy used by the FPGA is 0\n".format(
                        self.__version))
                return
            # active fpgas; fall through to shared main part report

        # print out as needed for spalloc and non-spalloc versions
        if self.__version is None:
            f.write(
                "{} FPGAs on the Spalloc-ed boards are turned on and "
                "therefore the energy used by the FPGA during the entire time "
                "the machine was booted (which was {} ms) is {}. "
                "The usage during execution was {}".format(
                    power_used.num_fpgas, power_used.total_time_secs * 1000,
                    power_used.fpga_total_energy_joules,
                    power_used.fpga_exec_energy_joules))
        else:
            f.write(
                "{} FPGA's on the SpiNN-{} board are turned on and "
                "therefore the energy used by the FPGA during the entire time "
                "the machine was booted (which was {} ms) is {}. "
                "The usage during execution was {}".format(
                    power_used.num_fpgas, self.__version,
                    power_used.total_time_secs * 1000,
                    power_used.fpga_total_energy_joules,
                    power_used.fpga_exec_energy_joules))

    @staticmethod
    def _write_chips_active_cost(
            chip, placements, runtime_total_ms, power_used, f):
        """ Figure out the chip active cost during simulation

        :param ~.Chip chip: the chip to consider
        :param ~.Placements placements: placements
        :param float runtime_total_ms:
        :param PowerUsed power_used:
        :param ~io.TextIOBase f: file writer
        :return: energy cost
        """

        f.write("\n")

        # detailed report print out
        for core in range(Machine.DEFAULT_MAX_CORES_PER_CHIP):
            if placements.is_processor_occupied(chip.x, chip.y, core):
                vertex = placements.get_vertex_on_processor(
                    chip.x, chip.y, core)
                label = " (running {})".format(vertex.label)
            else:
                label = ""
            energy = power_used.get_core_active_energy_joules(
                chip.x, chip.y, core)
            f.write(
                "processor {}:{}:{}{} used {} Joules of energy by "
                "being active during the execution of the simulation\n".format(
                    chip.x, chip.y, core, label, energy))

        # TAKE INTO ACCOUNT IDLE COST
        idle_cost = (
            runtime_total_ms * ComputeEnergyUsed.MILLIWATTS_PER_IDLE_CHIP)

        f.write(
            "The chip at {},{} used {} Joules of energy for by being idle "
            "during the execution of the simulation\n".format(
                chip.x, chip.y, idle_cost))

    @staticmethod
    def _write_load_time_cost(power_used, f):
        """ Energy usage from the loading phase

        :param PowerUsed power_used:
        :param ~io.TextIOBase f: file writer
        """

        # find time in milliseconds
        total_time_ms = 0.0
        for element in power_used._algorithm_timing_provenance:
            if element.names[1] == "loading":
                total_time_ms += convert_time_diff_to_total_milliseconds(
                    element.value)

        # handle active routers etc
        active_router_cost = (
            power_used.loading_time_secs * 1000 * power_used.num_frames *
            ComputeEnergyUsed.MILLIWATTS_PER_FRAME_ACTIVE_COST)

        # detailed report write
        f.write(
            "The amount of time used during the loading process is {} "
            "milliseconds.\nAssumed only 2 monitor cores is executing that "
            "this point. We also assume that there is a baseline active "
            "router/cooling component that is using {} Joules. "
            "Overall the energy usage is {} Joules.\n".format(
                total_time_ms, active_router_cost,
                power_used.loading_joules))

    @staticmethod
    def _write_data_extraction_time_cost(power_used, f):
        """ Data extraction cost

        :param PowerUsed power_used:
        :param ~io.TextIOBase f: file writer
        """

        # find time
        total_time_ms = 0.0
        for element in power_used._algorithm_timing_provenance:
            if (element.names[1] == "Execution" and element.names[2] !=
                    "run_time_of_FrontEndCommonApplicationRunner"):
                total_time_ms += convert_time_diff_to_total_milliseconds(
                    element.value)

        # handle active routers etc
        energy_cost_of_active_router = (
            total_time_ms * power_used.num_frames *
            ComputeEnergyUsed.MILLIWATTS_PER_FRAME_ACTIVE_COST)

        # detailed report
        f.write(
            "The amount of time used during the data extraction process is {} "
            "milliseconds.\nAssumed only 2 monitor cores is executing at "
            "this point. We also assume that there is a baseline active "
            "router/cooling component that is using {} Joules. Hence the "
            "overall energy usage is {} Joules.\n".format(
                total_time_ms, energy_cost_of_active_router,
                power_used.saving_joules))<|MERGE_RESOLUTION|>--- conflicted
+++ resolved
@@ -36,12 +36,7 @@
         consumed by a SpiNNaker job execution.
     """
 
-<<<<<<< HEAD
-    __slots__ = ("__version", "__uses_spalloc", "__time_scale_factor")
-=======
-    __slots__ = (
-        "__report_dir", "__version", "__uses_spalloc")
->>>>>>> 7b8914bd
+    __slots__ = ("__version", "__uses_spalloc")
 
     #: converter between joules to kilowatt hours
     JOULES_TO_KILOWATT_HOURS = 3600000
@@ -50,13 +45,7 @@
     _DETAILED_FILENAME = "detailed_energy_report.rpt"
     _SUMMARY_FILENAME = "summary_energy_report.rpt"
 
-<<<<<<< HEAD
-    def __init__(self, version, spalloc_server,
-                 remote_spinnaker_url, time_scale_factor):
-=======
-    def __init__(self, report_default_directory, version, spalloc_server,
-                 remote_spinnaker_url):
->>>>>>> 7b8914bd
+    def __init__(self, version, spalloc_server, remote_spinnaker_url):
         """
         :param int version: version of machine
         :param str spalloc_server: spalloc server IP
