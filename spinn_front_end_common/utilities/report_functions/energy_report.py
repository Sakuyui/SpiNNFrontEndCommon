--- conflicted
+++ resolved
@@ -19,7 +19,6 @@
 from spinn_utilities.config_holder import (get_config_int, get_config_str)
 from spinn_utilities.log import FormatAdapter
 from spinn_utilities.typing.coords import XY
-from spinn_machine.machine import Machine
 from spinn_front_end_common.data import FecDataView
 from spinn_front_end_common.interface.provenance import (
     FecTimer, GlobalProvenance, TimerCategory)
@@ -29,10 +28,7 @@
     import (JOULES_PER_SPIKE, MILLIWATTS_PER_CHIP_ACTIVE_OVERHEAD,
             MILLIWATTS_PER_FRAME_ACTIVE_COST, MILLIWATTS_PER_FPGA,
             MILLIWATTS_PER_IDLE_CHIP)
-<<<<<<< HEAD
 from spinn_front_end_common.utilities.utility_objs import PowerUsed
-=======
->>>>>>> a21bfef8
 
 logger = FormatAdapter(logging.getLogger(__name__))
 
