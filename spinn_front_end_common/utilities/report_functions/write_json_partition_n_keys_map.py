# Copyright (c) 2017-2019 The University of Manchester
#
# This program is free software: you can redistribute it and/or modify
# it under the terms of the GNU General Public License as published by
# the Free Software Foundation, either version 3 of the License, or
# (at your option) any later version.
#
# This program is distributed in the hope that it will be useful,
# but WITHOUT ANY WARRANTY; without even the implied warranty of
# MERCHANTABILITY or FITNESS FOR A PARTICULAR PURPOSE.  See the
# GNU General Public License for more details.
#
# You should have received a copy of the GNU General Public License
# along with this program.  If not, see <http://www.gnu.org/licenses/>.

import logging
import json
import os
from spinn_utilities.log import FormatAdapter
from spinn_utilities.progress_bar import ProgressBar
from pacman.utilities import file_format_schemas
from pacman.utilities.json_utils import partition_to_n_keys_map_to_json
from jsonschema.exceptions import ValidationError
from spinn_front_end_common.data import FecDataView

N_KEYS_MAP_FILENAME = "n_keys_map.json"
logger = FormatAdapter(logging.getLogger(__name__))


def write_json_partition_n_keys_map(partition_to_n_keys_map, json_folder):
    """ Converter from MulticastRoutingTables to JSON.
<<<<<<< HEAD
    """

    def __call__(self, partition_to_n_keys_map):
        """ Runs the code to write the n_keys_map in JSON.

        :param AbstractMachinePartitionNKeysMap partition_to_n_keys_map:
            The number of keys needed for each partition.
        :return: the name of the generated file
        :rtype: str
        """
        # Steps are tojson, validate and writefile
        progress = ProgressBar(3, "Converting to JSON partition n key map")

        return WriteJsonPartitionNKeysMap.write_json(
            partition_to_n_keys_map, progress)

    @staticmethod
    def write_json(partition_to_n_keys_map, progress=None):
        """ Runs the code to write the machine in Java readable JSON.

        :param AbstractMachinePartitionNKeysMap partition_to_n_keys_map:
            The number of keys needed for each partition.
        :param progress: Progress Bar if one used
        :type progress: ~spinn_utilities.progress_bar.ProgressBar or None
        :return: the name of the generated file
        :rtype: str
        """

        file_path = os.path.join(
            FecDataView().json_dir_path, N_KEYS_MAP_FILENAME)
        json_obj = partition_to_n_keys_map_to_json(partition_to_n_keys_map)
=======

    :param AbstractMachinePartitionNKeysMap partition_to_n_keys_map:
        The number of keys needed for each partition.
    :param str json_folder: the folder to which the JSON are being written
    :return: the name of the generated file
    :rtype: str
    """
    # Steps are tojson, validate and writefile
    progress = ProgressBar(3, "Converting to JSON partition n key map")

    file_path = os.path.join(json_folder, N_KEYS_MAP_FILENAME)
    json_obj = partition_to_n_keys_map_to_json(partition_to_n_keys_map)
>>>>>>> 1abf76e1

    if progress:
        progress.update()

    # validate the schema
    try:
        file_format_schemas.validate(json_obj, N_KEYS_MAP_FILENAME)
    except ValidationError as ex:
        logger.error("JSON validation exception: {}\n{}",
                     ex.message, ex.instance)

    # update and complete progress bar
    if progress:
        progress.update()

    # dump to json file
    with open(file_path, "w") as f:
        json.dump(json_obj, f)

    if progress:
        progress.end()

    return file_path<|MERGE_RESOLUTION|>--- conflicted
+++ resolved
@@ -27,41 +27,8 @@
 logger = FormatAdapter(logging.getLogger(__name__))
 
 
-def write_json_partition_n_keys_map(partition_to_n_keys_map, json_folder):
+def write_json_partition_n_keys_map(partition_to_n_keys_map):
     """ Converter from MulticastRoutingTables to JSON.
-<<<<<<< HEAD
-    """
-
-    def __call__(self, partition_to_n_keys_map):
-        """ Runs the code to write the n_keys_map in JSON.
-
-        :param AbstractMachinePartitionNKeysMap partition_to_n_keys_map:
-            The number of keys needed for each partition.
-        :return: the name of the generated file
-        :rtype: str
-        """
-        # Steps are tojson, validate and writefile
-        progress = ProgressBar(3, "Converting to JSON partition n key map")
-
-        return WriteJsonPartitionNKeysMap.write_json(
-            partition_to_n_keys_map, progress)
-
-    @staticmethod
-    def write_json(partition_to_n_keys_map, progress=None):
-        """ Runs the code to write the machine in Java readable JSON.
-
-        :param AbstractMachinePartitionNKeysMap partition_to_n_keys_map:
-            The number of keys needed for each partition.
-        :param progress: Progress Bar if one used
-        :type progress: ~spinn_utilities.progress_bar.ProgressBar or None
-        :return: the name of the generated file
-        :rtype: str
-        """
-
-        file_path = os.path.join(
-            FecDataView().json_dir_path, N_KEYS_MAP_FILENAME)
-        json_obj = partition_to_n_keys_map_to_json(partition_to_n_keys_map)
-=======
 
     :param AbstractMachinePartitionNKeysMap partition_to_n_keys_map:
         The number of keys needed for each partition.
@@ -72,9 +39,8 @@
     # Steps are tojson, validate and writefile
     progress = ProgressBar(3, "Converting to JSON partition n key map")
 
-    file_path = os.path.join(json_folder, N_KEYS_MAP_FILENAME)
+    file_path = os.path.join(FecDataView().json_dir_path, N_KEYS_MAP_FILENAME)
     json_obj = partition_to_n_keys_map_to_json(partition_to_n_keys_map)
->>>>>>> 1abf76e1
 
     if progress:
         progress.update()
