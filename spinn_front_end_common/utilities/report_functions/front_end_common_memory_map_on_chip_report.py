--- conflicted
+++ resolved
@@ -21,7 +21,6 @@
             self, report_default_directory, dsg_targets, transceiver,
             loaded_app_data_token):
         """ creates a report that states where in sdram each region is
-        (read from machine)
 
         :param report_default_directory: the folder where reports are written
         :param dsg_targets: the map between placement and file writer
@@ -30,16 +29,9 @@
         :return: None
         """
 
-<<<<<<< HEAD
         if not loaded_app_data_token:
             raise exceptions.ConfigurationException(
                 "Needs to have loaded app data for this to work.")
-=======
-        :param report_default_directory:
-        :param processor_to_app_data_base_address:
-        :rtype: None
-        """
->>>>>>> e647427f
 
         directory_name = os.path.join(
             report_default_directory, MEM_MAP_SUBDIR_NAME)
