# Copyright (c) 2017-2019 The University of Manchester
#
# This program is free software: you can redistribute it and/or modify
# it under the terms of the GNU General Public License as published by
# the Free Software Foundation, either version 3 of the License, or
# (at your option) any later version.
#
# This program is distributed in the hope that it will be useful,
# but WITHOUT ANY WARRANTY; without even the implied warranty of
# MERCHANTABILITY or FITNESS FOR A PARTICULAR PURPOSE.  See the
# GNU General Public License for more details.
#
# You should have received a copy of the GNU General Public License
# along with this program.  If not, see <http://www.gnu.org/licenses/>.

import logging
import os
from spinn_utilities.log import FormatAdapter
from spinn_front_end_common.data import FecDataView
logger = FormatAdapter(logging.getLogger(__name__))

_FOLDER_NAME = "memory_map_from_processor_to_address_space"


def memory_map_on_host_report(processor_to_app_data_base_address):
    """ Report on memory usage.
<<<<<<< HEAD
    """

    def __call__(
            self, processor_to_app_data_base_address):
        """
        :param processor_to_app_data_base_address:
        :type processor_to_app_data_base_address:
            dict(tuple(int,int,int),DataWritten)
        """

        file_name = os.path.join(FecDataView().run_dir_path, _FOLDER_NAME)
        try:
            with open(file_name, "w") as f:
                self._describe_mem_map(f, processor_to_app_data_base_address)
        except IOError:
            logger.exception("Generate_placement_reports: Can't open file"
                             " {} for writing.", file_name)
=======
>>>>>>> 1abf76e1

    :param processor_to_app_data_base_address:
    :type processor_to_app_data_base_address:
        dict(tuple(int,int,int),DataWritten)
    """
    file_name = os.path.join(report_default_directory(), _FOLDER_NAME)
    try:
        with open(file_name, "w") as f:
            f.write("On host data specification executor\n")
            for key, data in processor_to_app_data_base_address.items():
                f.write(
                    f"{key}: ('start_address': {data.start_address}, "
                    f"hex:{hex(data.start_address)}), "
                    f"'memory_used': {data.memory_used}, "
                    f"'memory_written': {data.memory_written} \n")
    except IOError:
        logger.exception("Generate_placement_reports: Can't open file"
                         " {} for writing.", file_name)<|MERGE_RESOLUTION|>--- conflicted
+++ resolved
@@ -24,32 +24,12 @@
 
 def memory_map_on_host_report(processor_to_app_data_base_address):
     """ Report on memory usage.
-<<<<<<< HEAD
-    """
-
-    def __call__(
-            self, processor_to_app_data_base_address):
-        """
-        :param processor_to_app_data_base_address:
-        :type processor_to_app_data_base_address:
-            dict(tuple(int,int,int),DataWritten)
-        """
-
-        file_name = os.path.join(FecDataView().run_dir_path, _FOLDER_NAME)
-        try:
-            with open(file_name, "w") as f:
-                self._describe_mem_map(f, processor_to_app_data_base_address)
-        except IOError:
-            logger.exception("Generate_placement_reports: Can't open file"
-                             " {} for writing.", file_name)
-=======
->>>>>>> 1abf76e1
 
     :param processor_to_app_data_base_address:
     :type processor_to_app_data_base_address:
         dict(tuple(int,int,int),DataWritten)
     """
-    file_name = os.path.join(report_default_directory(), _FOLDER_NAME)
+    file_name = os.path.join(FecDataView().run_dir_path, _FOLDER_NAME)
     try:
         with open(file_name, "w") as f:
             f.write("On host data specification executor\n")
