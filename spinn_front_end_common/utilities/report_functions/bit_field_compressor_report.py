--- conflicted
+++ resolved
@@ -59,13 +59,8 @@
     """
     file_name = os.path.join(report_default_directory(), _FILE_NAME)
     try:
-<<<<<<< HEAD
-        with open(file_name, "w") as f:
+        with open(file_name, "w", encoding="utf-8") as f:
             return _write_report(f, app_graph, placements)
-=======
-        with open(file_name, "w", encoding="utf-8") as f:
-            return _write_report(f, machine_graph, placements)
->>>>>>> db06c49d
     except IOError:
         logger.exception("Generate_placement_reports: Can't open file"
                          " {} for writing.", _FILE_NAME)
