--- conflicted
+++ resolved
@@ -18,22 +18,10 @@
 import sys
 from collections import defaultdict
 from spinn_utilities.log import FormatAdapter
-<<<<<<< HEAD
-from spinn_front_end_common.interface.interface_functions.\
-    machine_bit_field_router_compressor import (
-        PROV_TOP_NAME)
 from spinn_front_end_common.abstract_models import AbstractHasAssociatedBinary
-from spinn_front_end_common.utilities.report_functions.\
-    bit_field_summary import (
-        BitFieldSummary)
-from spinn_front_end_common.utilities.utility_objs import ExecutableType
-=======
-from spinn_front_end_common.utilities.helpful_functions import (
-    find_executable_start_type)
 from .bit_field_summary import BitFieldSummary
 from spinn_front_end_common.utilities.utility_objs import (
     ProvenanceDataItem, ExecutableType)
->>>>>>> 060f33ee
 
 logger = FormatAdapter(logging.getLogger(__name__))
 _FILE_NAME = "bit_field_compressed_summary.rpt"
