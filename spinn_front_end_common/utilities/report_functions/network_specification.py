# Copyright (c) 2017-2019 The University of Manchester
#
# This program is free software: you can redistribute it and/or modify
# it under the terms of the GNU General Public License as published by
# the Free Software Foundation, either version 3 of the License, or
# (at your option) any later version.
#
# This program is distributed in the hope that it will be useful,
# but WITHOUT ANY WARRANTY; without even the implied warranty of
# MERCHANTABILITY or FITNESS FOR A PARTICULAR PURPOSE.  See the
# GNU General Public License for more details.
#
# You should have received a copy of the GNU General Public License
# along with this program.  If not, see <http://www.gnu.org/licenses/>.

import logging
import os.path
from spinn_utilities.log import FormatAdapter
from pacman.model.graphs.application import ApplicationVertex
from spinn_front_end_common.data import FecDataView

logger = FormatAdapter(logging.getLogger(__name__))

_FILENAME = "network_specification.rpt"


def network_specification(graph):
    """ Generate report on the user's network specification.

    :param ApplicationGraph graph: the graph generated from the tools
    :rtype: None
    """
    filename = os.path.join(report_default_directory(), _FILENAME)
    try:
        with open(filename, "w") as f:
            f.write("*** Vertices:\n")
            for vertex in graph.vertices:
                _write_report(f, vertex, graph)
    except IOError:
        logger.exception("Generate_placement_reports: Can't open file {}"
                         " for writing.", filename)

<<<<<<< HEAD
    def __call__(self, graph):
        """
        :param ApplicationGraph graph: the graph generated from the tools
        :rtype: None
        """
        filename = os.path.join(FecDataView().run_dir_path, self._FILENAME)
        try:
            with open(filename, "w") as f:
                f.write("*** Vertices:\n")
                for vertex in graph.vertices:
                    self._write_report(f, vertex, graph)
        except IOError:
            logger.exception("Generate_placement_reports: Can't open file {}"
                             " for writing.", filename)
=======
>>>>>>> 1abf76e1

def _write_report(f, vertex, graph):
    """
    :param ~io.FileIO f:
    :param vertex:
    :type vertex: ApplicationVertex or MachineVertex
    :param ApplicationGraph graph:
    """
    if isinstance(vertex, ApplicationVertex):
        f.write("Vertex {}, size: {}, model: {}\n".format(
            vertex.label, vertex.n_atoms, vertex.__class__.__name__))
    else:
        f.write("Vertex {}, model: {}\n".format(
            vertex.label, vertex.__class__.__name__))

    f.write("    Constraints:\n")
    for constraint in vertex.constraints:
        f.write("        {}\n".format(
            str(constraint)))

    f.write("    Outgoing Edge Partitions:\n")
    for partition in graph.get_outgoing_edge_partitions_starting_at_vertex(
            vertex):
        f.write("    Partition {}:\n".format(
            partition.identifier))
        for edge in partition.edges:
            f.write("        Edge: {}, From {} to {}, model: {}\n".format(
                edge.label, edge.pre_vertex.label,
                edge.post_vertex.label, edge.__class__.__name__))
    f.write("\n")<|MERGE_RESOLUTION|>--- conflicted
+++ resolved
@@ -30,7 +30,7 @@
     :param ApplicationGraph graph: the graph generated from the tools
     :rtype: None
     """
-    filename = os.path.join(report_default_directory(), _FILENAME)
+    filename = os.path.join(FecDataView().run_dir_path, _FILENAME)
     try:
         with open(filename, "w") as f:
             f.write("*** Vertices:\n")
@@ -40,23 +40,6 @@
         logger.exception("Generate_placement_reports: Can't open file {}"
                          " for writing.", filename)
 
-<<<<<<< HEAD
-    def __call__(self, graph):
-        """
-        :param ApplicationGraph graph: the graph generated from the tools
-        :rtype: None
-        """
-        filename = os.path.join(FecDataView().run_dir_path, self._FILENAME)
-        try:
-            with open(filename, "w") as f:
-                f.write("*** Vertices:\n")
-                for vertex in graph.vertices:
-                    self._write_report(f, vertex, graph)
-        except IOError:
-            logger.exception("Generate_placement_reports: Can't open file {}"
-                             " for writing.", filename)
-=======
->>>>>>> 1abf76e1
 
 def _write_report(f, vertex, graph):
     """
