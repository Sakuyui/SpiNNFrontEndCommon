--- conflicted
+++ resolved
@@ -30,10 +30,7 @@
     :rtype: None
     """
     filename = os.path.join(FecDataView().run_dir_path, _FILENAME)
-<<<<<<< HEAD
-=======
     graph = FecDataView().runtime_best_graph
->>>>>>> 7b3e60fb
     try:
         with open(filename, "w") as f:
             f.write("*** Vertices:\n")
