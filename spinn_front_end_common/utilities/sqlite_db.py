# Copyright (c) 2017 The University of Manchester
#
# Licensed under the Apache License, Version 2.0 (the "License");
# you may not use this file except in compliance with the License.
# You may obtain a copy of the License at
#
#     https://www.apache.org/licenses/LICENSE-2.0
#
# Unless required by applicable law or agreed to in writing, software
# distributed under the License is distributed on an "AS IS" BASIS,
# WITHOUT WARRANTIES OR CONDITIONS OF ANY KIND, either express or implied.
# See the License for the specific language governing permissions and
# limitations under the License.
<<<<<<< HEAD
from __future__ import annotations
import enum
=======

>>>>>>> 0f3b084f
import hashlib
import logging
import os
import pathlib
import sqlite3
import struct
from typing import ContextManager, Optional, Type, Union
from typing_extensions import Literal
from spinn_utilities.abstract_context_manager import AbstractContextManager
<<<<<<< HEAD
from spinn_utilities.logger_utils import warn_once
from pacman.exceptions import PacmanValueError
logger = logging.getLogger(__name__)

=======
from spinn_front_end_common.utilities.exceptions import DatabaseException
>>>>>>> 0f3b084f

logger = logging.getLogger(__name__)


class Synchronisation(enum.Enum):
    """
    Synchronisation levels for :py:meth:`SQLiteDB.synchronisation`.
    Higher synchronisation levels carry substantial performance penalties
    but offer higher durability guarantees.
    """
    #: Let the operating system synchronise data to disk on its own schedule.
    OFF = "OFF"
    #: Synchronise data to disk on checkpoint.
    NORMAL = "NORMAL"
    #: Synchronise on commit.
    FULL = "FULL"
    #: Insist on synchronising fully to the disk.
    EXTRA = "EXTRA"


class SQLiteDB(AbstractContextManager):
    """
    General support class for SQLite databases. This handles a lot of the
    low-level detail of setting up a connection.

    Basic usage (with the default row type)::

        with SQLiteDB("db_file.sqlite3") as db:
            with db.transaction() as cursor:
                for row in cursor.execute("SELECT thing FROM ..."):
                    print(row["thing"])

    This class is designed to be either used as above or by subclassing.
    See the `SQLite SQL documentation <https://www.sqlite.org/lang.html>`_ for
    details of how to write queries, and the Python :py:mod:`sqlite3` module
    for how to do parameter binding.

    .. note::
        If you plan to use the WAL journalling mode for the DB, you are
        *recommended* to set this up in the DDL file via::

            PRAGMA journal_mode=WAL;

        This is because the journal mode is persistent for database.
        For details, see the
        `SQLite documentation <https://www.sqlite.org/wal.html>`_ on
        the write-ahead log.
    """

<<<<<<< HEAD
    __slots__ = (
=======
    __slots__ = [
        # the cursor object to use
        "__cursor",
>>>>>>> 0f3b084f
        # the database holding the data to store
        "__db", )

    def __init__(
            self, database_file: Optional[str] = None, *,
            read_only: bool = False, ddl_file: Optional[str] = None,
            row_factory: Optional[Union[
                Type[sqlite3.Row], Type[tuple]]] = sqlite3.Row,
            text_factory: Optional[Union[
                Type[memoryview], Type[str]]] = memoryview,
            case_insensitive_like: bool = True, timeout: float = 5.0,
            synchronisation=Synchronisation.NORMAL):
        """
        :param str database_file:
            The name of a file that contains (or will contain) an SQLite
            database holding the data. If omitted, an unshared in-memory
            database will be used (suitable only for testing).
        :param bool read_only:
            Whether the database is in read-only mode. When the database is in
            read-only mode, it *must* already exist.
        :param ddl_file:
            The name of a file (typically containing SQL DDL commands used to
            create the tables) to be evaluated against the database before this
            object completes construction. If ``None``, nothing will be
            evaluated. You probably don't want to specify a DDL file at the
            same time as setting ``read_only=True``.
        :type ddl_file: str or None
        :param row_factory:
            Callable used to create the rows of result sets.
            Either ``tuple`` or ``sqlite3.Row`` (default);
            can be ``None`` to use the DB driver default.
        :type row_factory: ~collections.abc.Callable or None
        :param text_factory:
            Callable used to create the Python values of non-numeric columns
            in result sets. Usually ``memoryview`` (default) but should be
            ``str`` when you're expecting string results;
            can be ``None`` to use the DB driver default.
        :type text_factory: ~collections.abc.Callable or None
        :param bool case_insensitive_like:
            Whether we want the ``LIKE`` matching operator to be case-sensitive
            or case-insensitive (default).
        :param float timeout:
            How many seconds the connection should wait before raising an
            `OperationalError` when a table is locked. If another connection
            opens a transaction to modify a table, that table will be locked
            until the transaction is committed. Default five seconds.
        :param Synchronisation synchronisation:
            The synchronisation level. Doesn't normally need to be altered.
        """
        self.__db = None
        if database_file is None:
            self.__db = sqlite3.connect(":memory:")  # Magic name!
            # in-memory DB is never read-only
        elif read_only:
            if not os.path.exists(database_file):
                raise FileNotFoundError(f"no such DB: {database_file}")
            db_uri = pathlib.Path(os.path.abspath(database_file)).as_uri()
            # https://stackoverflow.com/a/21794758/301832
            self.__db = sqlite3.connect(
                f"{db_uri}?mode=ro", uri=True, timeout=timeout)
        else:
            self.__db = sqlite3.connect(database_file, timeout=timeout)

        # We want to assume control over transactions ourselves
        self.__db.isolation_level = None

        if row_factory is not None:
            self.__db.row_factory = row_factory
        if text_factory is not None:
            self.__db.text_factory = text_factory

        if not read_only and ddl_file:
            with open(ddl_file, encoding="utf-8") as f:
                sql = f.read()
            self.__db.executescript(sql)
            # Stamp the DB with a schema version, which is the first four
            # bytes of the MD5 hash of the content of the schema file used to
            # set it up. We don't currently validate this at all.
            #
            # The application_id pragma would be used within the DDL schema.
            ddl_hash, = struct.unpack_from(
                ">I", hashlib.md5(sql.encode()).digest())
            self.__pragma("user_version", ddl_hash)
        if case_insensitive_like:
            self.__pragma("case_sensitive_like", False)
        # Official recommendations!
<<<<<<< HEAD
        self.pragma("foreign_keys", True)
        self.pragma("recursive_triggers", True)
        self.pragma("trusted_schema", False)
        # Direct PRAGMA
        self.__db.executescript(
            f"PRAGMA main.synchronous={synchronisation.value};")
=======
        self.__pragma("foreign_keys", True)
        self.__pragma("recursive_triggers", True)
        self.__pragma("trusted_schema", False)

        self.__cursor = None

    def _context_entered(self):
        if self.__db is None:
            raise DatabaseException("database has been closed")
        if self.__cursor is not None:
            raise DatabaseException("double cursor")
        if not self.__db.in_transaction:
            self.__db.execute("BEGIN")
        self.__cursor = self.__db.cursor()

    def __exit__(self, exc_type, exc_val, exc_tb):
        if self.__db is not None:
            if exc_type is None:
                self.__db.commit()
            else:
                self.__db.rollback()
        self.__cursor = None
        # calls close
        return super().__exit__(exc_type, exc_val, exc_tb)
>>>>>>> 0f3b084f

    def __del__(self) -> None:
        self.close()

    def close(self) -> None:
        """
        Finalises and closes the database.
        """
        try:
            if self.__db is not None:
                self.__db.close()
                self.__db = None
        except AttributeError:
            self.__db = None

<<<<<<< HEAD
    def pragma(self, pragma_name: str, value: Union[bool, int, str]):
=======
    def __pragma(self, pragma_name, value):
>>>>>>> 0f3b084f
        """
        Set a database ``PRAGMA``. See the `SQLite PRAGMA documentation
        <https://www.sqlite.org/pragma.html>`_ for details.

        :param str pragma_name:
            The name of the pragma to set.
            *Must be the name of a supported pragma!*
        :param value:
            The value to set the pragma to.
            If a string, must not contain a single quote.
        :type value: bool or int or str
        """
        if not self.__db:
            raise AttributeError("database has been closed")
        if isinstance(value, bool):
            if value:
                self.__db.executescript(f"PRAGMA {pragma_name}=ON;")
            else:
                self.__db.executescript(f"PRAGMA {pragma_name}=OFF;")
        elif isinstance(value, int):
            self.__db.executescript(f"PRAGMA {pragma_name}={int(value)};")
        elif isinstance(value, str):
            if "'" in value:  # Safety check!
                raise PacmanValueError(
                    "DB pragma values must not contain single quotes")
            self.__db.executescript(f"PRAGMA {pragma_name}='{str(value)}';")
        else:
            raise TypeError("can only set pragmas to bool, int or str")

<<<<<<< HEAD
    @property
    def connection(self) -> sqlite3.Connection:
=======
    def execute(self, sql, paramters=()):
>>>>>>> 0f3b084f
        """
        Executes a query by passing it to the database

        :param str sql:
        :param paramters:
        :raises DatabaseException: If there is no cursor.
            Typically because database was used outside of a with
        """
        if self.__cursor is None:
            raise DatabaseException(
                "This method should only be used inside a with")
        return self.__cursor.execute(sql, paramters)

<<<<<<< HEAD
    def transaction(self, isolation_level=Isolation.DEFERRED
                    ) -> ContextManager[sqlite3.Cursor]:
=======
    def executemany(self, sql, paramters=()):
>>>>>>> 0f3b084f
        """
        Repeatedly executes a query by passing it to the database

        :param str sql:
        :param paramters:
        :raises DatabaseException: If there is no cursor.
            Typically because database was used outside of a with
        """
        if self.__cursor is None:
            raise DatabaseException(
                "This method should only be used inside a with")
        return self.__cursor.executemany(sql, paramters)

<<<<<<< HEAD
        If the code inside the context throws, the transaction will be rolled
        back, otherwise it will be committed.

        .. note::
            You are *recommended* to make no alterations to global data
            structures inside a transaction to avoid problems with a
            transaction rollback not picking up those changes too, and to
            instead produce data that is processed by code outside the
            transaction.

        :param Isolation isolation_level:
            The transaction isolation level.
        :rtype: ~typing.ContextManager(~sqlite3.Cursor)
        """
        if not self.__db:
            raise AttributeError("database has been closed")
        return _DbWrapper(self.__db, isolation_level)


class _DbWrapper(ContextManager[sqlite3.Cursor]):
    """
    Transaction handling wrapper.

    Based on code in
    https://github.com/python/cpython/issues/61162#issuecomment-1185463221
    except this code is also careful about nesting.
    """
    __slots__ = ("__d", "__cursor", "__isolation_level")

    def __init__(self, db: sqlite3.Connection, isolation_level: Isolation):
        """
        :param sqlite3.Connection db:
        :param Isolation isolation_level:
        """
        self.__d = db
        self.__isolation_level = isolation_level.value
        self.__cursor: Optional[sqlite3.Cursor] = None

    def __enter__(self) -> sqlite3.Cursor:
        c = self.__d.cursor()
        if not self.__d.in_transaction:
            self.__cursor = c
            # Actually begin the transaction now
            c.execute(f"BEGIN {self.__isolation_level}")
            assert self.__d.in_transaction
        else:
            # If we didn't start it, we don't finish it
            self.__cursor = None
        return c

    def __exit__(self, exc_type, exc_value, traceback) -> Literal[False]:
        if self.__cursor:
            if exc_type is None:
                self.__d.commit()
            else:
                self.__d.rollback()
            assert not self.__d.in_transaction
            self.__cursor.close()
            self.__cursor = None
        # This code never stops the exception flowing
        return False
=======
    @property
    def lastrowid(self):
        """
        Gets the lastrow from the last query run/ execute

        :rtype: int
        :raises DatabaseException: If there is no cursor.
            Typically because database was used outside of a with
        """
        if self.__cursor is None:
            raise DatabaseException(
                "This method should only be used inside a with")
        return self.__cursor.lastrowid

    @property
    def rowcount(self):
        """
        Gets the rowcount from the last query run/ execute

        :rtype: int
        :raises DatabaseException: If there is no cursor.
            Typically because database was used outside of a with
        """
        if self.__cursor is None:
            raise DatabaseException(
                "This method should only be used inside a with")
        return self.__cursor.rowcount

    def fetchone(self):
        """
        Gets the fetchone from the last query run

        :raises DatabaseException: If there is no cursor.
            Typically because database was used outside of a with
        """
        if self.__cursor is None:
            raise DatabaseException(
                "This method should only be used inside a with")
        return self.__cursor.fetchone()
>>>>>>> 0f3b084f
<|MERGE_RESOLUTION|>--- conflicted
+++ resolved
@@ -11,47 +11,20 @@
 # WITHOUT WARRANTIES OR CONDITIONS OF ANY KIND, either express or implied.
 # See the License for the specific language governing permissions and
 # limitations under the License.
-<<<<<<< HEAD
+
 from __future__ import annotations
-import enum
-=======
-
->>>>>>> 0f3b084f
 import hashlib
 import logging
 import os
 import pathlib
 import sqlite3
 import struct
-from typing import ContextManager, Optional, Type, Union
-from typing_extensions import Literal
+from typing import Optional, Type, Union
 from spinn_utilities.abstract_context_manager import AbstractContextManager
-<<<<<<< HEAD
-from spinn_utilities.logger_utils import warn_once
 from pacman.exceptions import PacmanValueError
+from spinn_front_end_common.utilities.exceptions import DatabaseException
+
 logger = logging.getLogger(__name__)
-
-=======
-from spinn_front_end_common.utilities.exceptions import DatabaseException
->>>>>>> 0f3b084f
-
-logger = logging.getLogger(__name__)
-
-
-class Synchronisation(enum.Enum):
-    """
-    Synchronisation levels for :py:meth:`SQLiteDB.synchronisation`.
-    Higher synchronisation levels carry substantial performance penalties
-    but offer higher durability guarantees.
-    """
-    #: Let the operating system synchronise data to disk on its own schedule.
-    OFF = "OFF"
-    #: Synchronise data to disk on checkpoint.
-    NORMAL = "NORMAL"
-    #: Synchronise on commit.
-    FULL = "FULL"
-    #: Insist on synchronising fully to the disk.
-    EXTRA = "EXTRA"
 
 
 class SQLiteDB(AbstractContextManager):
@@ -83,15 +56,11 @@
         the write-ahead log.
     """
 
-<<<<<<< HEAD
     __slots__ = (
-=======
-    __slots__ = [
         # the cursor object to use
         "__cursor",
->>>>>>> 0f3b084f
         # the database holding the data to store
-        "__db", )
+        "__db")
 
     def __init__(
             self, database_file: Optional[str] = None, *,
@@ -100,8 +69,7 @@
                 Type[sqlite3.Row], Type[tuple]]] = sqlite3.Row,
             text_factory: Optional[Union[
                 Type[memoryview], Type[str]]] = memoryview,
-            case_insensitive_like: bool = True, timeout: float = 5.0,
-            synchronisation=Synchronisation.NORMAL):
+            case_insensitive_like: bool = True, timeout: float = 5.0):
         """
         :param str database_file:
             The name of a file that contains (or will contain) an SQLite
@@ -176,19 +144,9 @@
         if case_insensitive_like:
             self.__pragma("case_sensitive_like", False)
         # Official recommendations!
-<<<<<<< HEAD
-        self.pragma("foreign_keys", True)
-        self.pragma("recursive_triggers", True)
-        self.pragma("trusted_schema", False)
-        # Direct PRAGMA
-        self.__db.executescript(
-            f"PRAGMA main.synchronous={synchronisation.value};")
-=======
         self.__pragma("foreign_keys", True)
         self.__pragma("recursive_triggers", True)
         self.__pragma("trusted_schema", False)
-
-        self.__cursor = None
 
     def _context_entered(self):
         if self.__db is None:
@@ -208,7 +166,6 @@
         self.__cursor = None
         # calls close
         return super().__exit__(exc_type, exc_val, exc_tb)
->>>>>>> 0f3b084f
 
     def __del__(self) -> None:
         self.close()
@@ -224,11 +181,7 @@
         except AttributeError:
             self.__db = None
 
-<<<<<<< HEAD
-    def pragma(self, pragma_name: str, value: Union[bool, int, str]):
-=======
-    def __pragma(self, pragma_name, value):
->>>>>>> 0f3b084f
+    def __pragma(self, pragma_name: str, value: Union[bool, int, str]):
         """
         Set a database ``PRAGMA``. See the `SQLite PRAGMA documentation
         <https://www.sqlite.org/pragma.html>`_ for details.
@@ -258,12 +211,7 @@
         else:
             raise TypeError("can only set pragmas to bool, int or str")
 
-<<<<<<< HEAD
-    @property
-    def connection(self) -> sqlite3.Connection:
-=======
     def execute(self, sql, paramters=()):
->>>>>>> 0f3b084f
         """
         Executes a query by passing it to the database
 
@@ -277,12 +225,7 @@
                 "This method should only be used inside a with")
         return self.__cursor.execute(sql, paramters)
 
-<<<<<<< HEAD
-    def transaction(self, isolation_level=Isolation.DEFERRED
-                    ) -> ContextManager[sqlite3.Cursor]:
-=======
     def executemany(self, sql, paramters=()):
->>>>>>> 0f3b084f
         """
         Repeatedly executes a query by passing it to the database
 
@@ -296,71 +239,8 @@
                 "This method should only be used inside a with")
         return self.__cursor.executemany(sql, paramters)
 
-<<<<<<< HEAD
-        If the code inside the context throws, the transaction will be rolled
-        back, otherwise it will be committed.
-
-        .. note::
-            You are *recommended* to make no alterations to global data
-            structures inside a transaction to avoid problems with a
-            transaction rollback not picking up those changes too, and to
-            instead produce data that is processed by code outside the
-            transaction.
-
-        :param Isolation isolation_level:
-            The transaction isolation level.
-        :rtype: ~typing.ContextManager(~sqlite3.Cursor)
-        """
-        if not self.__db:
-            raise AttributeError("database has been closed")
-        return _DbWrapper(self.__db, isolation_level)
-
-
-class _DbWrapper(ContextManager[sqlite3.Cursor]):
-    """
-    Transaction handling wrapper.
-
-    Based on code in
-    https://github.com/python/cpython/issues/61162#issuecomment-1185463221
-    except this code is also careful about nesting.
-    """
-    __slots__ = ("__d", "__cursor", "__isolation_level")
-
-    def __init__(self, db: sqlite3.Connection, isolation_level: Isolation):
-        """
-        :param sqlite3.Connection db:
-        :param Isolation isolation_level:
-        """
-        self.__d = db
-        self.__isolation_level = isolation_level.value
-        self.__cursor: Optional[sqlite3.Cursor] = None
-
-    def __enter__(self) -> sqlite3.Cursor:
-        c = self.__d.cursor()
-        if not self.__d.in_transaction:
-            self.__cursor = c
-            # Actually begin the transaction now
-            c.execute(f"BEGIN {self.__isolation_level}")
-            assert self.__d.in_transaction
-        else:
-            # If we didn't start it, we don't finish it
-            self.__cursor = None
-        return c
-
-    def __exit__(self, exc_type, exc_value, traceback) -> Literal[False]:
-        if self.__cursor:
-            if exc_type is None:
-                self.__d.commit()
-            else:
-                self.__d.rollback()
-            assert not self.__d.in_transaction
-            self.__cursor.close()
-            self.__cursor = None
-        # This code never stops the exception flowing
-        return False
-=======
     @property
-    def lastrowid(self):
+    def lastrowid(self) -> int:
         """
         Gets the lastrow from the last query run/ execute
 
@@ -374,7 +254,7 @@
         return self.__cursor.lastrowid
 
     @property
-    def rowcount(self):
+    def rowcount(self) -> int:
         """
         Gets the rowcount from the last query run/ execute
 
@@ -397,5 +277,4 @@
         if self.__cursor is None:
             raise DatabaseException(
                 "This method should only be used inside a with")
-        return self.__cursor.fetchone()
->>>>>>> 0f3b084f
+        return self.__cursor.fetchone()