# Copyright (c) 2017 The University of Manchester
#
# Licensed under the Apache License, Version 2.0 (the "License");
# you may not use this file except in compliance with the License.
# You may obtain a copy of the License at
#
#     https://www.apache.org/licenses/LICENSE-2.0
#
# Unless required by applicable law or agreed to in writing, software
# distributed under the License is distributed on an "AS IS" BASIS,
# WITHOUT WARRANTIES OR CONDITIONS OF ANY KIND, either express or implied.
# See the License for the specific language governing permissions and
# limitations under the License.
import logging

from spinn_utilities.log import FormatAdapter
from spinnman.model import ExecutableTargets, CPUInfos
from spinnman.model.enums import CPUState
from spinn_front_end_common.data import FecDataView
from .iobuf_extractor import IOBufExtractor

logger = FormatAdapter(logging.getLogger(__name__))


def _emergency_state_check():
    """
    :param int app_id: the app id
    """
    # pylint: disable=broad-except
    try:
        app_id = FecDataView.get_app_id()
        txrx = FecDataView.get_transceiver()
        rte_count = txrx.get_core_state_count(
            app_id, CPUState.RUN_TIME_EXCEPTION)
        watchdog_count = txrx.get_core_state_count(app_id, CPUState.WATCHDOG)
        if rte_count or watchdog_count:
<<<<<<< HEAD
            states = txrx.get_cpu_infos(
                None, [CPUState.RUN_TIME_EXCEPTION, CPUState.WATCHDOG], True)
=======
            cpu_infos = txrx.get_cores_in_state(
                None, [CPUState.RUN_TIME_EXCEPTION, CPUState.WATCHDOG])
>>>>>>> 2bde7d50
            logger.warning(
                "unexpected core states (rte={}, wdog={})",
                rte_count, watchdog_count)
            logger.warning(cpu_infos.get_status_string())
    except Exception:
        logger.exception(
            "Could not read the status count - going to individual cores")
        machine = txrx.get_machine_details()
        infos = CPUInfos()
        errors = list()
        for chip in machine.chips:
            for p in chip.processors:
                try:
                    info = txrx.get_cpu_information_from_core(
                        chip.x, chip.y, p)
                    if info.state in (
                            CPUState.RUN_TIME_EXCEPTION, CPUState.WATCHDOG):
                        infos.add_processor(chip.x, chip.y, p, info)
                except Exception:
                    errors.append((chip.x, chip.y, p))
        if len(infos):
            logger.warning(infos.get_status_string())
        if len(errors) > 10:
            logger.warning(
                "Could not read information from {} cores", len(errors))
        else:
            logger.warning(
                "Could not read information from cores {}", errors)


def _emergency_iobuf_extract(executable_targets=None):
    """
    :param executable_targets:
        The specific targets to extract, or `None` for all
    :type executable_targets: ExecutableTargets or None
    """
    # pylint: disable=protected-access
    extractor = IOBufExtractor(
        executable_targets,
        recovery_mode=True, filename_template="emergency_iobuf_{}_{}_{}.txt")
    extractor.extract_iobuf()


def emergency_recover_state_from_failure(vertex, placement):
    """
    Used to get at least *some* information out of a core when something
    goes badly wrong. Not a replacement for what abstract spinnaker base does.

    :param ~spinnman.transceiver.Transceiver txrx: The transceiver.
    :param AbstractHasAssociatedBinary vertex:
        The vertex to retrieve the IOBUF from if it is suspected as being dead
    :param ~pacman.model.placements.Placement placement:
        Where the vertex is located.
    """
    # pylint: disable=protected-access
    _emergency_state_check()
    target = ExecutableTargets()
    path = FecDataView.get_executable_path(vertex.get_binary_file_name())
    target.add_processor(
        path, placement.x, placement.y, placement.p,
        vertex.get_binary_start_type())
    _emergency_iobuf_extract(target)


def emergency_recover_states_from_failure():
    """
    Used to get at least *some* information out of a core when something
    goes badly wrong. Not a replacement for what abstract spinnaker base does.

    :param ~spinnman.model.ExecutableTargets executable_targets:
        The what/where mapping
    """
    _emergency_state_check()
    _emergency_iobuf_extract()<|MERGE_RESOLUTION|>--- conflicted
+++ resolved
@@ -34,17 +34,12 @@
             app_id, CPUState.RUN_TIME_EXCEPTION)
         watchdog_count = txrx.get_core_state_count(app_id, CPUState.WATCHDOG)
         if rte_count or watchdog_count:
-<<<<<<< HEAD
             states = txrx.get_cpu_infos(
                 None, [CPUState.RUN_TIME_EXCEPTION, CPUState.WATCHDOG], True)
-=======
-            cpu_infos = txrx.get_cores_in_state(
-                None, [CPUState.RUN_TIME_EXCEPTION, CPUState.WATCHDOG])
->>>>>>> 2bde7d50
             logger.warning(
                 "unexpected core states (rte={}, wdog={})",
                 rte_count, watchdog_count)
-            logger.warning(cpu_infos.get_status_string())
+            logger.warning(states.get_status_string())
     except Exception:
         logger.exception(
             "Could not read the status count - going to individual cores")
