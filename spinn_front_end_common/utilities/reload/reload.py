--- conflicted
+++ resolved
@@ -128,28 +128,6 @@
     @staticmethod
     def create_list_of_algorithms():
         """
-<<<<<<< HEAD
-        :param executable_targets: the executable targets which needs to\
-                    be loaded onto the machine
-        :param runtime: the amount of time this application is expected to run\
-                    for
-        :param time_scaling: the time scale factor for timing purposes
-        :param app_id: the id used to identify this application
-        :return: None
-        """
-        self._buffer_manager.load_initial_buffers()
-        self._spinnaker_interface.\
-            wait_for_cores_to_be_ready(executable_targets, app_id,
-                                       self._spinnaker_interface._txrx, 0)
-        self._execute_start_messages()
-        self._spinnaker_interface.start_all_cores(
-            executable_targets, app_id, self._spinnaker_interface._txrx, 0)
-        self._spinnaker_interface.wait_for_execution_to_complete(
-            executable_targets, app_id, runtime, time_scaling)
-        if turn_off_machine:
-            self._spinnaker_interface._txrx.power_off_machine()
-=======
->>>>>>> 4382978c
 
         :return:
         """
