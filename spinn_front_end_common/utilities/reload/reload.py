--- conflicted
+++ resolved
@@ -132,14 +132,10 @@
             algorithms.append("FrontEndCommomLoadExecutableImages")
             algorithms.append("FrontEndCommonRoutingTableLoader")
             algorithms.append("FrontEndCommonTagsLoaderSeperateLists")
-<<<<<<< HEAD
             algorithms.append("MallocBasedChipIDAllocator")
-=======
-            algorithms.append("MallocBasedNoGraphChipIDAllocator")
             if dsg_targets is not None:
                 algorithms.append(
                     "FrontEndCommonPartitionableGraphMachineExecuteDataSpecification")  # @IgnorePep8
->>>>>>> 5536ad77
 
         if running:
             algorithms.append("FrontEndCommonApplicationExiter")
