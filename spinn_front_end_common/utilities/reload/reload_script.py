"""
ReloadScript
"""

# front end common imports
from spinn_front_end_common.utilities import exceptions
from spinn_front_end_common.utilities import reload
from spinn_front_end_common.utilities.reload.reload_routing_table import \
    ReloadRoutingTable

# general imports
import os
import shutil
import re


class ReloadScript(object):
    """ Generates a script for reloading a simulation
    """

    def __init__(self, binary_directory, hostname, board_version,
                 bmp_details, down_chips, down_cores, number_of_boards,
                 height, width, auto_detect_bmp):
        self._binary_directory = binary_directory
        self._wait_on_confiramtion = None
        self._runtime = None
        self._time_scale_factor = None
<<<<<<< HEAD
        self._buffer_vertex_file_names = dict()
        self._auto_detect_bmp = auto_detect_bmp
=======
>>>>>>> ab6454a5
        if not self._binary_directory.endswith(os.sep):
            self._binary_directory += os.sep

        file_name = self._binary_directory + "rerun_script.py"
        shutil.copyfile(os.path.join(
            os.path.split(
                os.path.abspath(reload.__file__))[0],
            "rerun_script_template.py"),
            file_name)
        try:
            self._file = open(file_name, "a")
        except IOError:
            raise exceptions.SpinnFrontEndException(
                "Cannot open {} to write the rerun script".format(file_name))

        self._println("machine_name = \"{}\"".format(hostname))
        self._println("machine_version = {}".format(board_version))
        self._println("bmp_details = \"{}\"".format(bmp_details))
        self._println("down_chips = \"{}\"".format(down_chips))
        self._println("down_cores = \"{}\"".format(down_cores))
        self._println("number_of_boards = {}".format(number_of_boards))
        self._println("height = {}".format(height))
        self._println("width = {}".format(width))

    @property
    def wait_on_confirmation(self):
        """
        property method for wait on confirmation
        :return:
        """
        return self._wait_on_confiramtion

    @wait_on_confirmation.setter
    def wait_on_confirmation(self, wait_on_confirmation):
        """
        sets the write on confirmation value for ackhnoeldge protocol
        :param wait_on_confirmation:
        :return:
        """
        self._wait_on_confiramtion = wait_on_confirmation

    @property
    def runtime(self):
        """
        property for runtime
        :return:
        """
        return self._runtime

    @property
    def time_scale_factor(self):
        """
        property for time scale factor
        :return:
        """
        return self._time_scale_factor

    @runtime.setter
    def runtime(self, new_value):
        """
        sets the runtime for the reload script
        :param new_value: new value for runtime
        :return:
        """
        self._runtime = new_value

    @time_scale_factor.setter
    def time_scale_factor(self, new_value):
        """
        sets the timescale factor for the relaod script
        :param new_value: the new value for timescalefactor
        :return:
        """
        self._time_scale_factor = new_value

    def _println(self, line):
        """ Write a line to the script

        :param line: The line to write
        :type line: str
        """
        self._file.write(line)
        self._file.write("\n")

    def add_socket_address(self, socket_address):
        """
        stores a socket address for database usages
        :param socket_address: the socket addresses to be stored by the reload
        :return:
        """
        self._println(
            "socket_addresses.append(SocketAddress(\"{}\", {}, {}))"
            .format(socket_address.notify_host_name,
                    socket_address.notify_port_no,
                    socket_address.listen_port))

    def add_application_data(self, application_data_file_name, placement,
                             base_address):
        """
        stores a placer for an applciation data block
        :param application_data_file_name: the file name where the
        application data is stored.
        :param placement: the core location of the machine where this data
        needs to be stored
        :param base_address: the address in SDRAM where this data should be
         stored.
        :return:
        """
        relative_file_name = application_data_file_name.replace(
            self._binary_directory, "").replace("\\", "\\\\")
        self._println("application_data.append(ReloadApplicationData(")
        self._println("    \"{}\",".format(relative_file_name))
        self._println("    {}, {}, {}, {}))".format(placement.x, placement.y,
                                                    placement.p, base_address))

    def add_routing_table(self, routing_table):
        """
        stores a routertable object for reloading pruposes
        :param routing_table: the routing table to reload
        :return:
        """
        reload_routing_table = ReloadRoutingTable()
        location = \
            reload_routing_table.store(self._binary_directory, routing_table)

        self._println("reload_routing_table = ReloadRoutingTable()")
        self._println(
            "routing_tables.add_routing_table(reload_routing_table."
            "reload(\"{}\"))".format(location))

    def add_binary(self, binary_path, core_subsets):
        """
        stores a binary for reload purposes
        :param binary_path: the absoluete path to the binary needed to be\
                    loaded
        :param core_subsets: the set of cores to which this binary needs to\
                    be loaded on the machine.
        :return:
        """
        create_cs = "CoreSubsets(["
        for core_subset in core_subsets:
            create_cs += "CoreSubset({}, {}, ".format(core_subset.x,
                                                      core_subset.y)
            create_cs += "["
            for processor_id in core_subset.processor_ids:
                create_cs += "{}, ".format(processor_id)
            create_cs += "]),"
        create_cs += "])"
        self._println("binaries.add_subsets(\"{}\", {})".format(
            binary_path.replace("\\", "\\\\"), create_cs))

    def add_ip_tag(self, iptag):
        """
        stores a iptag for loading purposes
        :param iptag: the iptag object to be loaded.
        :return:
        """
        self._println("iptags.append(")
        self._println("    IPTag(\"{}\", {}, \"{}\", {}, {})) ".format(
            iptag.board_address, iptag.tag, iptag.ip_address, iptag.port,
            iptag.strip_sdp))

    def add_reverse_ip_tag(self, reverse_ip_tag):
        """
        stores a reverse iptag for loading purposes
        :param reverse_ip_tag: the reverse iptag to be loaded.
        :return:
        """
        self._println(
            "reverse_iptags.append(ReverseIPTag(\"{}\", {}, {}, {}, {}, {})) "
            .format(reverse_ip_tag.board_address, reverse_ip_tag.tag,
                    reverse_ip_tag.port, reverse_ip_tag.destination_x,
                    reverse_ip_tag.destination_y, reverse_ip_tag.destination_p,
                    reverse_ip_tag.sdp_port))

    def add_buffered_vertex(self, vertex, iptag, placement):
        """
        stores a buffered vertex for loading purposes.
        :param vertex: the buffered vertex to be used in reload purposes
        :param iptag: the iptag being used by this vertex
        :param placement: the placement object for this vertex
        :return: A dictionary of region -> filename for the vertex
        """
        vertex_files = dict()
        buffer_dict = "{"
        for region in vertex.get_regions():
            buffer_filename = "{}_{}".format(
                re.sub("[\"':]", "_", vertex.label), region)
            vertex_files[region] = buffer_filename
            buffer_dict += "{}:\"{}\", ".format(region, buffer_filename)
        buffer_dict += "}"
        self._println(
            "vertex = ReloadBufferedVertex(\"{}\", {})".format(
                vertex.label, buffer_dict))
        self._println(
            "buffered_placements.add_placement("
            "Placement(vertex, {}, {}, {}))".format(
                placement.x, placement.y, placement.p))
        self._println(
            "buffered_tags.add_ip_tag(IPTag(\"{}\", {}, \"{}\", {}, {}), "
            "vertex) ".format(
                iptag.board_address, iptag.tag, iptag.ip_address,
                iptag.port, iptag.strip_sdp))
        return vertex_files

    def close(self):
        """
        cleans up the loading process with whatever is needed to stop
        the applciation
        :return:
        """
        self._println("")
        self._println("reloader = Reload(machine_name, machine_version, "
                      "reports_states, bmp_details, down_chips, down_cores, "
                      "number_of_boards, height, width, {})"
                      .format(self._auto_detect_bmp))
        self._println("if len(socket_addresses) > 0:")
        # note that this needs to be added into the script, as it needs to
        # be able to find its database no matter where it is or where its
        # ran from.
        self._println(
            "    reloader.execute_notification_protocol_read_messages("
            "socket_addresses, {}, os.path.join("
            "os.path.dirname(os.path.abspath(__file__)), "
            "\"input_output_database.db\"))"
            .format(self._wait_on_confiramtion))
        self._println("reloader.reload_application_data(application_data)")
        self._println("reloader.reload_routes(routing_tables)")
        self._println("reloader.reload_tags(iptags, reverse_iptags)")
        self._println("reloader.reload_binaries(binaries)")
        self._println("reloader.enable_buffer_manager(buffered_placements, "
                      "buffered_tags)")
        self._println("reloader.restart(binaries, {}, {}, "
                      "turn_off_machine=True)"
                      .format(self._runtime, self._time_scale_factor))
        self._file.close()<|MERGE_RESOLUTION|>--- conflicted
+++ resolved
@@ -25,11 +25,7 @@
         self._wait_on_confiramtion = None
         self._runtime = None
         self._time_scale_factor = None
-<<<<<<< HEAD
-        self._buffer_vertex_file_names = dict()
         self._auto_detect_bmp = auto_detect_bmp
-=======
->>>>>>> ab6454a5
         if not self._binary_directory.endswith(os.sep):
             self._binary_directory += os.sep
 
