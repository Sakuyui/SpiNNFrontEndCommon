# Copyright (c) 2015 The University of Manchester
#
# Licensed under the Apache License, Version 2.0 (the "License");
# you may not use this file except in compliance with the License.
# You may obtain a copy of the License at
#
#     https://www.apache.org/licenses/LICENSE-2.0
#
# Unless required by applicable law or agreed to in writing, software
# distributed under the License is distributed on an "AS IS" BASIS,
# WITHOUT WARRANTIES OR CONDITIONS OF ANY KIND, either express or implied.
# See the License for the specific language governing permissions and
# limitations under the License.
from __future__ import annotations
from collections import defaultdict
import logging
import struct
from threading import Thread, Condition
from time import sleep
from typing import (
    Callable, Dict, Iterable, List, Optional, Set, Tuple, Union,
    cast, overload)
from typing_extensions import Literal, TypeGuard
from spinn_utilities.log import FormatAdapter
from spinn_utilities.logger_utils import warn_once
from spinnman.messages.eieio.data_messages import (
    EIEIODataMessage, KeyPayloadDataElement, KeyDataElement)
from spinnman.messages.eieio import EIEIOType, AbstractEIEIOMessage
from spinnman.connections import ConnectionListener
from spinnman.connections.udp_packet_connections import (
    EIEIOConnection, UDPConnection)
from spinnman.messages.sdp.sdp_flag import SDPFlag
from spinnman.constants import SCP_SCAMP_PORT
from spinnman.messages.sdp.sdp_message import SDPMessage
from spinnman.messages.sdp.sdp_header import SDPHeader
from spinnman.utilities.utility_functions import reprogram_tag_to_listener
from spinnman.messages.eieio import (
    read_eieio_command_message, read_eieio_data_message)
from spinnman.spalloc import SpallocEIEIOConnection, SpallocEIEIOListener
from spinn_front_end_common.utilities.constants import NOTIFY_PORT
from spinn_front_end_common.utilities.database import (
    DatabaseConnection, DatabaseReader)
from spinn_front_end_common.utilities.exceptions import ConfigurationException

_InitCallback = Callable[[str, int, float, float], None]
_RcvCallback = Callable[[str, int, Optional[int]], None]
_RcvTimeCallback = Callable[[str, int, List[int]], None]
_Callback = Callable[[str, 'LiveEventConnection'], None]
logger = FormatAdapter(logging.getLogger(__name__))

# The maximum number of 32-bit keys that will fit in a packet
_MAX_FULL_KEYS_PER_PACKET = 63

# The maximum number of 16-bit keys that will fit in a packet
_MAX_HALF_KEYS_PER_PACKET = 127

# The maximum number of 32-bit keys with payloads that will fit in a packet
_MAX_FULL_KEYS_PAYLOADS_PER_PACKET = 31

# Decoding of a single short value
_ONE_SHORT = struct.Struct("<H")

# The size of a RAW SCP OK response (includes 2 bytes of padding)
_SCP_OK_SIZE = 18

# The byte of the RAW SCP packet that contains the flags
_SCP_FLAGS_BYTE = 2

# The byte of the RAW SCP packet that contains the destination cpu
_SCP_DEST_CPU_BYTE = 4

# The expected flags from a RAW SCP packet in response
_SCP_RESPONSE_FLAGS = 7

# The expected destination cpu from a RAW SCP packet in repsonse
_SCP_RESPONSE_DEST = 0xFF


def _is_spalloc_eieio(val: UDPConnection) -> TypeGuard[Union[
        SpallocEIEIOConnection, SpallocEIEIOListener]]:
    """
    Do we have a proxied EIEIO connection?
    """
    return hasattr(val, "update_tag")


class LiveEventConnection(DatabaseConnection):
    """
    A connection for receiving and sending live events from and to SpiNNaker.

    .. note::
        This class is intended to be potentially usable from another
        process than the one that the simulator is present in.
    """
    __slots__ = (
        "_atom_id_to_key",
        "__error_keys",
        "__init_callbacks",
        "__key_to_atom_id_and_label",
<<<<<<< HEAD
        "__live_event_callbacks",
=======
        "__no_time_event_callbacks",
>>>>>>> f81a2448
        "__time_event_callbacks",
        "__live_packet_gather_label",
        "__pause_stop_callbacks",
        "__receive_labels",
        "__receiver_connection",
        "__receiver_listener",
        "__send_address_details",
        "__send_labels",
        "__sender_connection",
        "__start_resume_callbacks",
        "__simulator",
        "__spalloc_job",
        "__receiver_details",
        "__is_running",
        "__expect_scp_response",
        "__expect_scp_response_lock",
        "__scp_response_received")

    def __init__(self, live_packet_gather_label: Optional[str],
                 receive_labels: Optional[Iterable[str]] = None,
                 send_labels: Optional[Iterable[str]] = None,
                 local_host: Optional[str] = None,
                 local_port: Optional[int] = NOTIFY_PORT):
        """
        :param str live_packet_gather_label:
            The label of the vertex to which received events are being sent.
            If `None`, no receive labels may be specified.
        :param iterable(str) receive_labels:
            Labels of vertices from which live events will be received.
        :param iterable(str) send_labels:
            Labels of vertices to which live events will be sent
        :param str local_host:
            Optional specification of the local hostname or IP address of the
            interface to listen on
        :param int local_port:
            Optional specification of the local port to listen on. Must match
            the port that the toolchain will send the notification on (19999
            by default)
        """
        # pylint: disable=too-many-arguments
        super().__init__(
            self.__do_start_resume, self.__do_stop_pause,
            local_host=local_host, local_port=local_port)

        self.add_database_callback(self.__read_database_callback)

        self.__live_packet_gather_label = live_packet_gather_label
        if self.__live_packet_gather_label is None and (
                receive_labels is not None):
            raise ConfigurationException("may only specify ")
        self.__receive_labels = (
            list(receive_labels) if receive_labels is not None else None)
        self.__send_labels = (
            list(send_labels) if send_labels is not None else None)
        self.__sender_connection: Optional[EIEIOConnection] = None
        self.__send_address_details: Dict[str, Tuple[
            int, int, int, str]] = dict()
        # Also used by SpynnakerPoissonControlConnection
<<<<<<< HEAD
        self._atom_id_to_key: Dict[str, Dict[int, int]] = dict()
        self.__key_to_atom_id_and_label: Dict[int, Tuple[int, int]] = dict()
        self.__live_event_callbacks: List[
            List[Tuple[_RcvCallback, bool]]] = list()
        self.__time_event_callbacks: List[
            List[Tuple[_RcvTimeCallback, bool]]] = list()
        self.__start_resume_callbacks: Dict[str, List[_Callback]] = dict()
        self.__pause_stop_callbacks: Dict[str, List[_Callback]] = dict()
        self.__init_callbacks: Dict[str, List[_InitCallback]] = dict()
        self.__receiver_details: List[Tuple[int, int, int, str]] = list()
        if receive_labels is not None:
            for label in receive_labels:
                self.__live_event_callbacks.append(list())
=======
        self._atom_id_to_key = dict()
        self.__key_to_atom_id_and_label = dict()
        self.__no_time_event_callbacks = list()
        self.__time_event_callbacks = list()
        self.__start_resume_callbacks = dict()
        self.__pause_stop_callbacks = dict()
        self.__init_callbacks = dict()
        self.__receiver_details = list()
        if receive_labels is not None:
            for label in receive_labels:
                self.__no_time_event_callbacks.append(list())
>>>>>>> f81a2448
                self.__time_event_callbacks.append(list())
                self.__start_resume_callbacks[label] = list()
                self.__pause_stop_callbacks[label] = list()
                self.__init_callbacks[label] = list()
        if send_labels is not None:
            for label in send_labels:
                self.__start_resume_callbacks[label] = list()
                self.__pause_stop_callbacks[label] = list()
                self.__init_callbacks[label] = list()
        self.__receiver_listener: Optional[ConnectionListener] = None
        self.__receiver_connection: Optional[UDPConnection] = None
        self.__error_keys: Set[int] = set()
        self.__is_running = False
        self.__expect_scp_response = False
        self.__expect_scp_response_lock = Condition()
        self.__scp_response_received: Optional[bytes] = None

    def add_send_label(self, label: str):
        if self.__send_labels is None:
            self.__send_labels = list()
        if label not in self.__send_labels:
            self.__send_labels.append(label)
        if label not in self.__start_resume_callbacks:
            self.__start_resume_callbacks[label] = list()
            self.__pause_stop_callbacks[label] = list()
            self.__init_callbacks[label] = list()

    def add_receive_label(self, label: str):
        if self.__live_packet_gather_label is None:
            raise ConfigurationException(
                "no live packet gather label given; "
                "receive labels not supported")
        if self.__receive_labels is None:
            self.__receive_labels = list()
        if label not in self.__receive_labels:
            self.__receive_labels.append(label)
<<<<<<< HEAD
            self.__live_event_callbacks.append(list())
            self.__time_event_callbacks.append(list())
=======
            self.__no_time_event_callbacks.append(list())
>>>>>>> f81a2448
        if label not in self.__start_resume_callbacks:
            self.__start_resume_callbacks[label] = list()
            self.__pause_stop_callbacks[label] = list()
            self.__init_callbacks[label] = list()

    def add_init_callback(self, label: str, init_callback: _InitCallback):
        """
        Add a callback to be called to initialise a vertex.

        :param str label:
            The label of the vertex to be notified about. Must be one of the
            vertices listed in the constructor
        :param init_callback: A function to be called to initialise the
            vertex. This should take as parameters the label of the vertex,
            the number of neurons in the population, the run time of the
            simulation in milliseconds, and the simulation timestep in
            milliseconds
        :type init_callback: callable(str, int, float, float) -> None
        """
        self.__init_callbacks[label].append(init_callback)

    @overload
    def add_receive_callback(
            self, label: str, live_event_callback: _RcvCallback, *,
            translate_key: bool = True, for_times: bool = False):
        ...

    @overload
    def add_receive_callback(
            self, label: str, live_event_callback: _RcvTimeCallback, *,
            translate_key: bool = True, for_times: Literal[True]):
        ...

    def add_receive_callback(
            self, label: str, live_event_callback: Union[
                _RcvCallback, _RcvTimeCallback], *,
            translate_key: bool = True, for_times: bool = False):
        """
        Add a callback for the reception of time events from a vertex.

        These are typically used to receive keys or atoms ids that spiked.

        .. note::
            Previously this method was also used to add no time callback
            Ie the once that take as parameters the label of the vertex,
            an int atom ID or key, and an int payload which may be None.
            For those use add_receive_no_time_callback now

        :param str label: The label of the vertex to be notified about.
            Must be one of the vertices listed in the constructor
<<<<<<< HEAD
        :param live_event_callback:
            A function to be called when events are received.
            This should take as parameters *either* the label of the vertex,
            the key or atom when the event occurred, and optionally the
            payload, *or* the label of the vertex, the simulation timestep
            when the event occurred, and an array-like of atom IDs.
        :type live_event_callback: callable(str, int, int) -> None
=======
        :param live_event_callback: A function to be called when events are
            received. This should take as parameters the label of the vertex,
            the simulation timestep when the event occurred, and an
            array-like of atom IDs or keys.
        :type live_event_callback: callable(str, int, list(int)) -> None
>>>>>>> f81a2448
        :param bool translate_key:
            True if the key is to be converted to an atom ID, False if the
            key should stay a key
        :param bool for_times:
            If the callback is to handle events with times (i.e., it takes a
            list of IDs as its third argument) then this must be True.
        """
        if self.__receive_labels is None:
            raise ConfigurationException("no receive labels defined")
        label_id = self.__receive_labels.index(label)
        logger.info("Receive callback {} registered to label {}",
                    live_event_callback, label)
<<<<<<< HEAD
        if for_times:
            self.__time_event_callbacks[label_id].append(
                (cast(_RcvTimeCallback, live_event_callback), translate_key))
        else:
            self.__live_event_callbacks[label_id].append(
                (cast(_RcvCallback, live_event_callback), translate_key))
=======
        self.__time_event_callbacks[label_id].append(
            (live_event_callback, translate_key))

    def add_receive_no_time_callback(
            self, label, live_event_callback, translate_key=True):
        """
        Add a callback for the reception of live events from a vertex.

        :param str label: The label of the vertex to be notified about.
            Must be one of the vertices listed in the constructor
        :param live_event_callback: A function to be called when events are
            received. This should take as parameters the label of the vertex,
            an int atom ID or key, and an int payload which may be None
        :type live_event_callback: callable(str, int, int or None) -> None
        """
        label_id = self.__receive_labels.index(label)
        logger.info("Receive callback {} registered to label {}",
                    live_event_callback, label)
        self.__no_time_event_callbacks[label_id].append(
            (live_event_callback, translate_key))
>>>>>>> f81a2448

    def add_start_callback(self, label: str, start_callback: _Callback):
        """
        Add a callback for the start of the simulation.

        :param start_callback: A function to be called when the start
            message has been received. This function should take the label of
            the referenced vertex, and an instance of this class, which can
            be used to send events
        :type start_callback: callable(str, LiveEventConnection) -> None
        :param str label: the label of the function to be sent
        """
        logger.warning(
            "the method 'add_start_callback(label, start_callback)' is in "
            "deprecation, and will be replaced with the method "
            "'add_start_resume_callback(label, start_resume_callback)' in a "
            "future release.")
        self.add_start_resume_callback(label, start_callback)

    def add_start_resume_callback(
            self, label: str, start_resume_callback: _Callback):
        """
        Add a callback for the start and resume state of the simulation.

        :param str label: the label of the function to be sent
        :param start_resume_callback: A function to be called when the start
            or resume message has been received. This function should take
            the label of the referenced vertex, and an instance of this
            class, which can be used to send events.
        :type start_resume_callback: callable(str, LiveEventConnection) -> None
        """
        self.__start_resume_callbacks[label].append(start_resume_callback)

    def add_pause_stop_callback(
            self, label: str, pause_stop_callback: _Callback):
        """
        Add a callback for the pause and stop state of the simulation.

        :param str label: the label of the function to be sent
        :param pause_stop_callback: A function to be called when the pause
            or stop message has been received. This function should take the
            label of the referenced  vertex, and an instance of this class,
            which can be used to send events.
        :type pause_stop_callback: callable(str, LiveEventConnection) -> None
        """
        self.__pause_stop_callbacks[label].append(pause_stop_callback)

    def __read_database_callback(self, db_reader: DatabaseReader):
        """
        :param DatabaseReader db_reader:
        """
        self.__handle_possible_rerun_state()

        vertex_sizes: Dict[str, int] = dict()
        run_time_ms = db_reader.get_configuration_parameter_value(
            "runtime")
        machine_timestep = db_reader.get_configuration_parameter_value(
            "machine_time_step")
        assert run_time_ms is not None
        assert machine_timestep is not None

        if self.__send_labels is not None:
            self.__init_sender(db_reader, vertex_sizes)

        if self.__receive_labels is not None:
            self.__init_receivers(db_reader, vertex_sizes)

        for label, vertex_size in vertex_sizes.items():
            for init_callback in self.__init_callbacks[label]:
                init_callback(
                    label, vertex_size, run_time_ms, machine_timestep / 1000.0)

    def __init_sender(self, db: DatabaseReader, vertex_sizes: Dict[str, int]):
        """
        :param DatabaseReader db:
        :param dict(str,int) vertex_sizes:
        """
        if self.__sender_connection is None:
            job = db.get_job()
            if job:
                self.__sender_connection = job.open_eieio_listener_connection()
            else:
                self.__sender_connection = EIEIOConnection()
        if self.__send_labels is None:
            raise ConfigurationException("no send labels defined")
        for label in self.__send_labels:
            self.__send_address_details[label] = self.__get_live_input_details(
                db, label)
            self._atom_id_to_key[label] = db.get_atom_id_to_key_mapping(label)
            vertex_sizes[label] = len(self._atom_id_to_key[label])

    def __init_receivers(
            self, db: DatabaseReader, vertex_sizes: Dict[str, int]):
        """
        :param DatabaseReader db:
        :param dict(str,int) vertex_sizes:
        """
        # Set up a single connection for receive
        if self.__receiver_connection is None:
            job = db.get_job()
            if job:
                self.__receiver_connection = job.open_udp_listener_connection()
            else:
                self.__receiver_connection = UDPConnection()
        receivers = set()
        if self.__receive_labels is None:
            raise ConfigurationException("no receive labels defined")
        for label_id, label in enumerate(self.__receive_labels):
            _, port, board_address, tag, x, y = self.__get_live_output_details(
                db, label)

            # Update the tag if not already done
            if (board_address, port, tag) not in receivers:
                receivers.add((board_address, port, tag))
                self.__receiver_details.append((x, y, tag, board_address))

            logger.info(
                "Listening for traffic from {} on board {} on {}:{}",
                label, board_address,
                self.__receiver_connection.local_ip_address,
                self.__receiver_connection.local_port)

            key_to_atom_id = db.get_key_to_atom_id_mapping(label)
            for key, atom_id in key_to_atom_id.items():
                self.__key_to_atom_id_and_label[key] = (atom_id, label_id)
            vertex_sizes[label] = len(key_to_atom_id)

        # Last of all, set up the listener for packets
        # NOTE: Has to be done last as otherwise will receive SCP messages
        # sent above!
        if self.__receiver_listener is None:
            self.__receiver_listener = ConnectionListener(
                self.__receiver_connection)
            self.__receiver_listener.add_callback(self.__do_receive_packet)
            self.__receiver_listener.start()
            self.__send_tag_messages_now()

    def __get_live_input_details(
            self, db_reader: DatabaseReader, send_label: str) -> Tuple[
                int, int, int, str]:
        """
        :param DatabaseReader db_reader:
        :param str send_label:
        :rtype: tuple(int,int,int,str or None)
        """
        x, y, p = db_reader.get_placements(send_label)[0]

        ip_address = db_reader.get_ip_address(x, y)
        if ip_address is None:
            raise ConfigurationException(
                f"Ethernet-enabled chip without IP address at {x},{y}")
        return x, y, p, ip_address

    def __get_live_output_details(
            self, db_reader: DatabaseReader, receive_label: str) -> Tuple[
                str, int, str, int, int, int]:
        assert self.__live_packet_gather_label is not None
        host, port, strip_sdp, board_address, tag, chip_x, chip_y = \
            db_reader.get_live_output_details(
                receive_label, self.__live_packet_gather_label)
        if host is None:
            raise ConfigurationException(
                f"no live output tag found for {receive_label} in app graph")
        if not strip_sdp:
            raise ConfigurationException(
                "Currently, only IP tags which strip the SDP headers "
                "are supported")
        return host, port, board_address, tag, chip_x, chip_y

    def __handle_possible_rerun_state(self) -> None:
        # reset from possible previous calls
        if self.__sender_connection is not None:
            self.__sender_connection.close()
            self.__sender_connection = None
        if self.__receiver_listener is not None:
            self.__receiver_listener.close()
            self.__receiver_listener = None
        if self.__receiver_connection is not None:
            self.__receiver_connection.close()
            self.__receiver_connection = None

    def __launch_thread(self, kind: str, label: str, callback: _Callback):
        thread = Thread(
            target=callback, args=(label, self),
            name=(f"{kind} callback thread for live_event_connection "
                  f"{self._local_port}:{self._local_ip_address}"))
        thread.start()

    def __do_start_resume(self) -> None:
        for label, callbacks in self.__start_resume_callbacks.items():
            for callback in callbacks:
                self.__launch_thread("start_resume", label, callback)
        if not self.__is_running:
            self.__is_running = True
            thread = Thread(target=self.__send_tag_messages_thread)
            thread.start()

    def __do_stop_pause(self) -> None:
        self.__is_running = False
        for label, callbacks in self.__pause_stop_callbacks.items():
            for callback in callbacks:
                self.__launch_thread("pause_stop", label, callback)

    def __send_tag_messages_thread(self) -> None:
        if self.__receiver_connection is None:
            return
        while self.__is_running:
            sleep(10.0)
            if self.__is_running:
                self.__send_tag_messages_now()

    def __send_tag_messages_now(self) -> None:
        if self.__receiver_connection is None:
            return
        rc = (cast(SpallocEIEIOListener, self.__receiver_connection)
              if _is_spalloc_eieio(self.__receiver_connection) else None)
        for (x, y, tag, board_address) in self.__receiver_details:
            with self.__expect_scp_response_lock:
                self.__scp_response_received = None
                self.__expect_scp_response = True
                if rc:
                    rc.update_tag(x, y, tag, do_receive=False)
                    # No port trigger necessary; proxied already
                else:
                    reprogram_tag_to_listener(
                        self.__receiver_connection, x, y, board_address,
                        tag, read_response=False)
                while self.__scp_response_received is None:
                    self.__expect_scp_response_lock.wait(timeout=1.0)

    def __handle_scp_packet(self, data: bytes) -> bool:
        with self.__expect_scp_response_lock:
            # SCP unexpected
            if not self.__expect_scp_response:
                return False

            if (len(data) == _SCP_OK_SIZE and
                    data[_SCP_FLAGS_BYTE] == _SCP_RESPONSE_FLAGS and
                    data[_SCP_DEST_CPU_BYTE] == _SCP_RESPONSE_DEST):
                self.__scp_response_received = data
                self.__expect_scp_response = False
                return True
            return False

    def __do_receive_packet(self, data: bytes):
        if self.__handle_scp_packet(data):
            return

        logger.debug("Received packet")
        try:
            header = _ONE_SHORT.unpack_from(data)[0]
            if header & 0xC000 == 0x4000:
                return read_eieio_command_message(data, 0)
            packet: EIEIODataMessage = read_eieio_data_message(data, 0)
            if packet.eieio_header.is_time:
                self.__handle_time_packet(packet)
            else:
                self.__handle_no_time_packet(packet)

        # pylint: disable=broad-except
        except Exception:
            logger.warning("problem handling received packet", exc_info=True)

    def __rcv_label(self, label_id: int) -> str:
        if self.__receive_labels is None:
            raise ConfigurationException("no receive labels defined")
        return self.__receive_labels[label_id]

    def __handle_time_packet(self, packet: EIEIODataMessage):
        key_times_labels: Dict[int, Dict[int, List[int]]] = defaultdict(
            lambda: defaultdict(list))
        atoms_times_labels: Dict[int, Dict[int, List[int]]] = defaultdict(
            lambda: defaultdict(list))

        while packet.is_next_element:
            element = packet.next_element
            if not isinstance(element, KeyPayloadDataElement):
                continue
            time = element.payload
            key = element.key
            if key in self.__key_to_atom_id_and_label:
                atom_id, label_id = self.__key_to_atom_id_and_label[key]
                key_times_labels[time][label_id].append(key)
                atoms_times_labels[time][label_id].append(atom_id)
            else:
                self.__handle_unknown_key(key)

        for time in key_times_labels:
            for label_id in key_times_labels[time]:
<<<<<<< HEAD
                label = self.__rcv_label(label_id)
                for c_back, use_atom in self.__time_event_callbacks[label_id]:
=======
                label = self.__receive_labels[label_id]
                callbacks = self.__time_event_callbacks[label_id]
                if len(callbacks) == 0:
                    msg = f"LiveEventConnection received a packet " \
                          f"with time for {label} but has no callback. " \
                          f"Use add_receive_callback to register one."
                    warn_once(logger, msg)
                for c_back, use_atom in callbacks:
>>>>>>> f81a2448
                    if use_atom:
                        c_back(label, time, atoms_times_labels[time][label_id])
                    else:
                        c_back(label, time, key_times_labels[time][label_id])

    def __handle_no_time_packet(self, packet: EIEIODataMessage):
        while packet.is_next_element:
            element = packet.next_element
            if not isinstance(element, (
                    KeyDataElement, KeyPayloadDataElement)):
                continue
            key = element.key
            if key in self.__key_to_atom_id_and_label:
                atom_id, label_id = self.__key_to_atom_id_and_label[key]
<<<<<<< HEAD
                label = self.__rcv_label(label_id)
                for c_back, use_atom in self.__live_event_callbacks[label_id]:
=======
                label = self.__receive_labels[label_id]
                callbacks = self.__no_time_event_callbacks[label_id]
                if len(callbacks) == 0:
                    msg = f"LiveEventConnection received a packet " \
                          f"without time for {label} but has no callback." \
                          f" Use add_receive_no_time_callback to register one"
                    warn_once(logger, msg)
                for c_back, use_atom in callbacks:
>>>>>>> f81a2448
                    if isinstance(element, KeyPayloadDataElement):
                        if use_atom:
                            c_back(label, atom_id, element.payload)
                        else:
                            c_back(label, key, element.payload)
                    else:
                        if use_atom:
                            c_back(label, atom_id, None)
                        else:
                            c_back(label, key, None)
            else:
                self.__handle_unknown_key(key)

    def __handle_unknown_key(self, key: int):
        if key not in self.__error_keys:
            self.__error_keys.add(key)
            logger.warning("Received unexpected key {}", key)

    def send_event(self, label: str, atom_id: int,
                   send_full_keys: bool = False):
        """
        Send an event from a single atom.

        :param str label:
            The label of the vertex from which the event will originate
        :param int atom_id: The ID of the atom sending the event
        :param bool send_full_keys:
            Determines whether to send full 32-bit keys, getting the key for
            each atom from the database, or whether to send 16-bit atom IDs
            directly
        """
        self.send_events(label, [atom_id], send_full_keys)

    def send_events(self, label: str, atom_ids: List[int],
                    send_full_keys: bool = False):
        """
        Send a number of events.

        :param str label:
            The label of the vertex from which the events will originate
        :param list(int) atom_ids: array-like of atom IDs sending events
        :param bool send_full_keys:
            Determines whether to send full 32-bit keys, getting the key for
            each atom from the database, or whether to send 16-bit atom IDs
            directly
        """
        max_keys = _MAX_HALF_KEYS_PER_PACKET
        msg_type = EIEIOType.KEY_16_BIT
        if send_full_keys:
            max_keys = _MAX_FULL_KEYS_PER_PACKET
            msg_type = EIEIOType.KEY_32_BIT

        pos = 0
        x, y, p, ip_address = self.__send_address_details[label]
        while pos < len(atom_ids):
            message = EIEIODataMessage.create(msg_type)
            events_in_packet = 0
            while pos < len(atom_ids) and events_in_packet < max_keys:
                key = atom_ids[pos]
                if send_full_keys:
                    key = self._atom_id_to_key[label][key]
                message.add_key(key)
                pos += 1
                events_in_packet += 1

            self._send(message, x, y, p, ip_address)

    def send_event_with_payload(
            self, label: str, atom_id: int, payload: int):
        """
        Send an event with a payload from a single atom.

        :param str label:
            The label of the vertex from which the event will originate
        :param int atom_id: The ID of the atom sending the event
        :param int payload: The payload to send
        """
        self.send_events_with_payloads(label, [(atom_id, payload)])

    def send_events_with_payloads(
            self, label: str,
            atom_ids_and_payloads: List[Tuple[int, int]]):
        """
        Send a number of events with payloads.

        :param str label:
            The label of the vertex from which the events will originate
        :param list(tuple(int,int)) atom_ids_and_payloads:
            array-like of tuples of atom IDs sending events with their payloads
        """
        msg_type = EIEIOType.KEY_PAYLOAD_32_BIT
        max_keys = _MAX_FULL_KEYS_PAYLOADS_PER_PACKET
        pos = 0
        x, y, p, ip_address = self.__send_address_details[label]
        while pos < len(atom_ids_and_payloads):
            message = EIEIODataMessage.create(msg_type)
            events = 0
            while pos < len(atom_ids_and_payloads) and events < max_keys:
                key, payload = atom_ids_and_payloads[pos]
                key = self._atom_id_to_key[label][key]
                message.add_key_and_payload(key, payload)
                pos += 1
                events += 1

            self._send(message, x, y, p, ip_address)

    def send_eieio_message(
            self, message: AbstractEIEIOMessage, label: str):
        """
        Send an EIEIO message (using one-way the live input) to the
        vertex with the given label.

        :param ~spinnman.messages.eieio.AbstractEIEIOMessage message:
            The EIEIO message to send
        :param str label: The label of the receiver machine vertex
        """
        target = self.__send_address_details[label]
        if target is None:
            return
        x, y, p, ip_address = target
        self._send(message, x, y, p, ip_address)

    def _send(self, message: AbstractEIEIOMessage, x: int, y: int, p: int,
              ip_address: str):
        """
        Send an EIEIO message to a particular core.

        :param ~spinnman.messages.eieio.AbstractEIEIOMessage message:
            The EIEIO message to send
        :param int x: Destination chip X coordinate
        :param int y: Destination chip Y coordinate
        :param int p: Destination core number
        :param str ip_address:
            What Ethernet-enabled chip to send via (or rather its IP address)
        """
        # Create an SDP message - no reply so source is unimportant
        # SDP port can be anything except 0 as the target doesn't care
        sdp_message = SDPMessage(
            SDPHeader(
                flags=SDPFlag.REPLY_NOT_EXPECTED, tag=0,
                destination_port=1, destination_cpu=p,
                destination_chip_x=x, destination_chip_y=y,
                source_port=0, source_cpu=0,
                source_chip_x=0, source_chip_y=0),
            data=message.bytestring)
        if self.__sender_connection is None:
            raise ConfigurationException("no sender connection available")
        self.__sender_connection.send_to(
            # Prefix padding: two empty bytes
            b'\0\0' + sdp_message.bytestring,
            (ip_address, SCP_SCAMP_PORT))

    def close(self) -> None:
        self.__is_running = False
        self.__handle_possible_rerun_state()
        super().close()<|MERGE_RESOLUTION|>--- conflicted
+++ resolved
@@ -97,11 +97,7 @@
         "__error_keys",
         "__init_callbacks",
         "__key_to_atom_id_and_label",
-<<<<<<< HEAD
-        "__live_event_callbacks",
-=======
         "__no_time_event_callbacks",
->>>>>>> f81a2448
         "__time_event_callbacks",
         "__live_packet_gather_label",
         "__pause_stop_callbacks",
@@ -160,10 +156,9 @@
         self.__send_address_details: Dict[str, Tuple[
             int, int, int, str]] = dict()
         # Also used by SpynnakerPoissonControlConnection
-<<<<<<< HEAD
         self._atom_id_to_key: Dict[str, Dict[int, int]] = dict()
         self.__key_to_atom_id_and_label: Dict[int, Tuple[int, int]] = dict()
-        self.__live_event_callbacks: List[
+        self.__no_time_event_callbacks: List[
             List[Tuple[_RcvCallback, bool]]] = list()
         self.__time_event_callbacks: List[
             List[Tuple[_RcvTimeCallback, bool]]] = list()
@@ -173,20 +168,7 @@
         self.__receiver_details: List[Tuple[int, int, int, str]] = list()
         if receive_labels is not None:
             for label in receive_labels:
-                self.__live_event_callbacks.append(list())
-=======
-        self._atom_id_to_key = dict()
-        self.__key_to_atom_id_and_label = dict()
-        self.__no_time_event_callbacks = list()
-        self.__time_event_callbacks = list()
-        self.__start_resume_callbacks = dict()
-        self.__pause_stop_callbacks = dict()
-        self.__init_callbacks = dict()
-        self.__receiver_details = list()
-        if receive_labels is not None:
-            for label in receive_labels:
                 self.__no_time_event_callbacks.append(list())
->>>>>>> f81a2448
                 self.__time_event_callbacks.append(list())
                 self.__start_resume_callbacks[label] = list()
                 self.__pause_stop_callbacks[label] = list()
@@ -223,12 +205,8 @@
             self.__receive_labels = list()
         if label not in self.__receive_labels:
             self.__receive_labels.append(label)
-<<<<<<< HEAD
-            self.__live_event_callbacks.append(list())
+            self.__no_time_event_callbacks.append(list())
             self.__time_event_callbacks.append(list())
-=======
-            self.__no_time_event_callbacks.append(list())
->>>>>>> f81a2448
         if label not in self.__start_resume_callbacks:
             self.__start_resume_callbacks[label] = list()
             self.__pause_stop_callbacks[label] = list()
@@ -265,7 +243,7 @@
     def add_receive_callback(
             self, label: str, live_event_callback: Union[
                 _RcvCallback, _RcvTimeCallback], *,
-            translate_key: bool = True, for_times: bool = False):
+            translate_key: bool = True):
         """
         Add a callback for the reception of time events from a vertex.
 
@@ -279,21 +257,11 @@
 
         :param str label: The label of the vertex to be notified about.
             Must be one of the vertices listed in the constructor
-<<<<<<< HEAD
-        :param live_event_callback:
-            A function to be called when events are received.
-            This should take as parameters *either* the label of the vertex,
-            the key or atom when the event occurred, and optionally the
-            payload, *or* the label of the vertex, the simulation timestep
-            when the event occurred, and an array-like of atom IDs.
-        :type live_event_callback: callable(str, int, int) -> None
-=======
         :param live_event_callback: A function to be called when events are
             received. This should take as parameters the label of the vertex,
             the simulation timestep when the event occurred, and an
             array-like of atom IDs or keys.
         :type live_event_callback: callable(str, int, list(int)) -> None
->>>>>>> f81a2448
         :param bool translate_key:
             True if the key is to be converted to an atom ID, False if the
             key should stay a key
@@ -306,14 +274,6 @@
         label_id = self.__receive_labels.index(label)
         logger.info("Receive callback {} registered to label {}",
                     live_event_callback, label)
-<<<<<<< HEAD
-        if for_times:
-            self.__time_event_callbacks[label_id].append(
-                (cast(_RcvTimeCallback, live_event_callback), translate_key))
-        else:
-            self.__live_event_callbacks[label_id].append(
-                (cast(_RcvCallback, live_event_callback), translate_key))
-=======
         self.__time_event_callbacks[label_id].append(
             (live_event_callback, translate_key))
 
@@ -334,7 +294,6 @@
                     live_event_callback, label)
         self.__no_time_event_callbacks[label_id].append(
             (live_event_callback, translate_key))
->>>>>>> f81a2448
 
     def add_start_callback(self, label: str, start_callback: _Callback):
         """
@@ -624,11 +583,7 @@
 
         for time in key_times_labels:
             for label_id in key_times_labels[time]:
-<<<<<<< HEAD
                 label = self.__rcv_label(label_id)
-                for c_back, use_atom in self.__time_event_callbacks[label_id]:
-=======
-                label = self.__receive_labels[label_id]
                 callbacks = self.__time_event_callbacks[label_id]
                 if len(callbacks) == 0:
                     msg = f"LiveEventConnection received a packet " \
@@ -636,7 +591,6 @@
                           f"Use add_receive_callback to register one."
                     warn_once(logger, msg)
                 for c_back, use_atom in callbacks:
->>>>>>> f81a2448
                     if use_atom:
                         c_back(label, time, atoms_times_labels[time][label_id])
                     else:
@@ -651,11 +605,7 @@
             key = element.key
             if key in self.__key_to_atom_id_and_label:
                 atom_id, label_id = self.__key_to_atom_id_and_label[key]
-<<<<<<< HEAD
                 label = self.__rcv_label(label_id)
-                for c_back, use_atom in self.__live_event_callbacks[label_id]:
-=======
-                label = self.__receive_labels[label_id]
                 callbacks = self.__no_time_event_callbacks[label_id]
                 if len(callbacks) == 0:
                     msg = f"LiveEventConnection received a packet " \
@@ -663,7 +613,6 @@
                           f" Use add_receive_no_time_callback to register one"
                     warn_once(logger, msg)
                 for c_back, use_atom in callbacks:
->>>>>>> f81a2448
                     if isinstance(element, KeyPayloadDataElement):
                         if use_atom:
                             c_back(label, atom_id, element.payload)
