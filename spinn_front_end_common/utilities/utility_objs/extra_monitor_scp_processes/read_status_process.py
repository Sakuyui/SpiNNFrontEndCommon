--- conflicted
+++ resolved
@@ -13,20 +13,13 @@
 # You should have received a copy of the GNU General Public License
 # along with this program.  If not, see <http://www.gnu.org/licenses/>.
 
-<<<<<<< HEAD
 import functools
-=======
->>>>>>> b86add09
 import logging
 import traceback
 from spinnman.processes import AbstractMultiConnectionProcess
 from spinn_front_end_common.utilities.utility_objs.extra_monitor_scp_messages\
-<<<<<<< HEAD
-    import GetReinjectionStatusMessage
-=======
     import (
         GetReinjectionStatusMessage)
->>>>>>> b86add09
 
 logger = logging.getLogger(__name__)
 
@@ -34,22 +27,10 @@
 class ReadStatusProcess(AbstractMultiConnectionProcess):
     """ How to send messages to read the status of extra monitors.
     """
+    __slots__ = ()
 
-<<<<<<< HEAD
     @staticmethod
     def __handle_response(result, response):
-=======
-    def __init__(self, connection_selector):
-        """
-        :param \
-            ~spinnman.processes.AbstractMultiConnectionProcessConnectionSelector\
-            connection_selector:
-        """
-        super(ReadStatusProcess, self).__init__(connection_selector)
-        self._reinjection_status = dict()
-
-    def __handle_reinjection_status_response(self, response):
->>>>>>> b86add09
         """
         :param dict result:
         :param GetReinjectionStatusMessageResponse response:
