# Copyright (c) 2017-2019 The University of Manchester
#
# This program is free software: you can redistribute it and/or modify
# it under the terms of the GNU General Public License as published by
# the Free Software Foundation, either version 3 of the License, or
# (at your option) any later version.
#
# This program is distributed in the hope that it will be useful,
# but WITHOUT ANY WARRANTY; without even the implied warranty of
# MERCHANTABILITY or FITNESS FOR A PARTICULAR PURPOSE.  See the
# GNU General Public License for more details.
#
# You should have received a copy of the GNU General Public License
# along with this program.  If not, see <http://www.gnu.org/licenses/>.


class LivePacketGatherParameters(object):
    """ Parameter holder for LPGs so that they can be instantiated at a\
        later date.
    """

    __slots__ = [
        '_port', '_hostname', "_tag", "_board_address", "_strip_sdp",
        "_use_prefix", "_key_prefix", "_prefix_type", "_message_type",
        "_right_shift", "_payload_as_time_stamps", "_use_payload_prefix",
        "_payload_prefix",  "_payload_right_shift",
        "_number_of_packets_sent_per_time_step", "_label"
    ]

    def __init__(
            self, port, hostname, tag, strip_sdp, use_prefix,
            key_prefix, prefix_type, message_type, right_shift,
            payload_as_time_stamps, use_payload_prefix, payload_prefix,
<<<<<<< HEAD
            payload_right_shift, number_of_packets_sent_per_time_step, label):
=======
            payload_right_shift, number_of_packets_sent_per_time_step,
            partition_id, board_address=None):
>>>>>>> 595fa11b
        # pylint: disable=too-many-arguments, too-many-locals
        self._port = port
        self._hostname = hostname
        self._tag = tag
        self._board_address = board_address
        self._strip_sdp = strip_sdp
        self._use_prefix = use_prefix
        self._key_prefix = key_prefix
        self._prefix_type = prefix_type
        self._message_type = message_type
        self._right_shift = right_shift
        self._payload_as_time_stamps = payload_as_time_stamps
        self._use_payload_prefix = use_payload_prefix
        self._payload_prefix = payload_prefix
        self._payload_right_shift = payload_right_shift
        self._number_of_packets_sent_per_time_step = \
            number_of_packets_sent_per_time_step
        self._label = label

    @property
    def port(self):
        return self._port

    @property
    def hostname(self):
        return self._hostname

    @property
    def tag(self):
        return self._tag

    @property
    def board_address(self):
        return self._board_address

    @property
    def strip_sdp(self):
        return self._strip_sdp

    @property
    def use_prefix(self):
        return self._use_prefix

    @property
    def key_prefix(self):
        return self._key_prefix

    @property
    def prefix_type(self):
        return self._prefix_type

    @property
    def message_type(self):
        return self._message_type

    @property
    def right_shift(self):
        return self._right_shift

    @property
    def payload_as_time_stamps(self):
        return self._payload_as_time_stamps

    @property
    def use_payload_prefix(self):
        return self._use_payload_prefix

    @property
    def payload_prefix(self):
        return self._payload_prefix

    @property
    def payload_right_shift(self):
        return self._payload_right_shift

    @property
    def number_of_packets_sent_per_time_step(self):
        return self._number_of_packets_sent_per_time_step

    @property
    def label(self):
        return self._label

    def __eq__(self, other):
        return (self._port == other.port and
                self._hostname == other.hostname and
                self._tag == other.tag and
                self._board_address == other.board_address and
                self._strip_sdp == other.strip_sdp and
                self._use_prefix == other.use_prefix and
                self._key_prefix == other.key_prefix and
                self._prefix_type == other.prefix_type and
                self._message_type == other.message_type and
                self._right_shift == other.right_shift and
                self._payload_as_time_stamps ==
                other.payload_as_time_stamps and
                self._use_payload_prefix == other.use_payload_prefix and
                self._payload_prefix == other.payload_prefix and
                self._payload_right_shift == other.payload_right_shift and
                self._number_of_packets_sent_per_time_step ==
                other.number_of_packets_sent_per_time_step and
                self._label == other.label)

    def __ne__(self, other):
        return not self.__eq__(other)

    def __hash__(self):
        data = (
            self._port, self._tag, self._board_address, self._strip_sdp,
            self._use_prefix, self._key_prefix, self._prefix_type,
            self._message_type, self._right_shift,
            self._payload_as_time_stamps, self._use_payload_prefix,
            self._payload_prefix, self._payload_right_shift,
            self._number_of_packets_sent_per_time_step,
            self._label)
        return hash(data)<|MERGE_RESOLUTION|>--- conflicted
+++ resolved
@@ -31,12 +31,8 @@
             self, port, hostname, tag, strip_sdp, use_prefix,
             key_prefix, prefix_type, message_type, right_shift,
             payload_as_time_stamps, use_payload_prefix, payload_prefix,
-<<<<<<< HEAD
-            payload_right_shift, number_of_packets_sent_per_time_step, label):
-=======
-            payload_right_shift, number_of_packets_sent_per_time_step,
-            partition_id, board_address=None):
->>>>>>> 595fa11b
+            payload_right_shift, number_of_packets_sent_per_time_step, label,
+            board_address=None):
         # pylint: disable=too-many-arguments, too-many-locals
         self._port = port
         self._hostname = hostname
