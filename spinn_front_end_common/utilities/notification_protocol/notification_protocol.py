# Copyright (c) 2017-2019 The University of Manchester
#
# This program is free software: you can redistribute it and/or modify
# it under the terms of the GNU General Public License as published by
# the Free Software Foundation, either version 3 of the License, or
# (at your option) any later version.
#
# This program is distributed in the hope that it will be useful,
# but WITHOUT ANY WARRANTY; without even the implied warranty of
# MERCHANTABILITY or FITNESS FOR A PARTICULAR PURPOSE.  See the
# GNU General Public License for more details.
#
# You should have received a copy of the GNU General Public License
# along with this program.  If not, see <http://www.gnu.org/licenses/>.

import logging
from concurrent.futures import ThreadPoolExecutor, wait
from spinn_utilities.log import FormatAdapter
from spinnman.connections.udp_packet_connections import EIEIOConnection
from spinnman.messages.eieio.command_messages import (
    DatabaseConfirmation, NotificationProtocolPauseStop,
    NotificationProtocolStartResume)
from spinn_front_end_common.utilities.constants import (
    MAX_DATABASE_PATH_LENGTH)
from spinn_front_end_common.utilities.exceptions import ConfigurationException

logger = FormatAdapter(logging.getLogger(__name__))


class NotificationProtocol(object):
    """ The protocol which hand shakes with external devices about the\
        database and starting execution
    """
    __slots__ = [
        "__database_message_connections",
        "__sent_visualisation_confirmation",
        "__socket_addresses",
        "__wait_for_read_confirmation",
        "__wait_futures",
        "__wait_pool"]

    def __init__(self, socket_addresses, wait_for_read_confirmation):
        """
        :param list(~spinn_utilities.socket_address.SocketAddress) \
                socket_addresses: Where to notify.
        :param bool wait_for_read_confirmation:
            Whether to wait for the other side to acknowledge
        """
        self.__socket_addresses = socket_addresses

        # Determines whether to wait for confirmation that the database
        # has been read before starting the simulation
        self.__wait_for_read_confirmation = wait_for_read_confirmation
        self.__wait_pool = ThreadPoolExecutor(max_workers=1)
        self.__wait_futures = list()
        self.__sent_visualisation_confirmation = False
        self.__database_message_connections = list()
        for socket_address in socket_addresses:
            self.__database_message_connections.append(EIEIOConnection(
                local_port=socket_address.listen_port,
                remote_host=socket_address.notify_host_name,
                remote_port=socket_address.notify_port_no))

    def wait_for_confirmation(self):
        """ If asked to wait for confirmation, waits for all external systems\
            to confirm that they are configured and have read the database

        :rtype: None
        """
        if self.__wait_for_read_confirmation:
            logger.info("** Awaiting for a response from an external source "
                        "to state its ready for the simulation to start **")
            wait(self.__wait_futures)
        self.__wait_futures = list()

    def send_start_resume_notification(self):
        """ Either waits till all sources have confirmed read the database\
            and are configured, and/or just sends the start notification\
            (when the system is executing)

        :rtype: None
        """
        logger.info("** Sending start / resume message to external sources "
                    "to state the simulation has started or resumed. **")
        if self.__wait_for_read_confirmation:
            self.wait_for_confirmation()
        eieio_command_message = NotificationProtocolStartResume()
        for c in self.__database_message_connections:
            try:
                c.send_eieio_message(eieio_command_message)
            except Exception:  # pylint: disable=broad-except
                logger.warning(
                    "*** Failed to send start/resume notification to external "
                    "application on {}:{} about the simulation ***",
                    c.remote_ip_address, c.remote_port, exc_info=True)

    def send_stop_pause_notification(self):
        """ Sends the pause / stop notifications when the script has either\
            finished or paused

        :rtype: None
        """
        logger.info("** Sending pause / stop message to external sources "
                    "to state the simulation has been paused or stopped. **")
        eieio_command_message = NotificationProtocolPauseStop()
        for c in self.__database_message_connections:
            try:
                c.send_eieio_message(eieio_command_message)
            except Exception:  # pylint: disable=broad-except
                logger.warning(
                    "*** Failed to send stop/pause notification to external "
                    "application on {}:{} about the simulation ***",
                    c.remote_ip_address, c.remote_port, exc_info=True)

    # noinspection PyPep8
    def send_read_notification(self, database_path):
        """ Sends notifications to all devices which have expressed an\
            interest in when the database has been written

        :param str database_path: the path to the database file
        """
        notification_thread = self.__wait_pool.submit(
                self._send_read_notification, database_path)
        if self.__wait_for_read_confirmation:
            self.__wait_futures.append(notification_thread)

    def _send_read_notification(self, database_path):
        """ Sends notifications to a list of socket addresses that the\
            database has been written. Message also includes the path to the\
            database

        :param str database_path: the path to the database
        """
        # noinspection PyBroadException
        try:
            self.__do_read_notify(database_path)
        except Exception:  # pylint: disable=broad-except
            logger.warning("problem when sending DB notification",
                           exc_info=True)

    def __do_read_notify(self, database_path):
<<<<<<< HEAD
        self.__sent_visualisation_confirmation = True

=======
>>>>>>> b86add09
        # add file path to database into command message.
        if (database_path is not None and
                len(database_path) > MAX_DATABASE_PATH_LENGTH):
            raise ConfigurationException(
                "The file path to the database is too large to be transmitted "
                "via the command packet, please set the file path manually "
                "and set the .cfg parameter [Database] send_file_path to "
                "False")
        message = DatabaseConfirmation(database_path)

        # Send command and wait for response
        logger.info(
            "** Notifying external sources that the database is ready for "
            "reading **")

        # noinspection PyBroadException
        for c in self.__database_message_connections:
            try:
                c.send_eieio_message(message)
            except Exception:  # pylint: disable=broad-except
                logger.warning(
                    "*** Failed to notify external application on {}:{} "
                    "about the database ***",
                    c.remote_ip_address, c.remote_port, exc_info=True)

        self.__sent_visualisation_confirmation = True

        # if the system needs to wait, try receiving a packet back
        for c in self.__database_message_connections:
            try:
                if self.__wait_for_read_confirmation:
                    c.receive_eieio_message()
                    logger.info(
                        "** Confirmation from {}:{} received, continuing **",
                        c.remote_ip_address, c.remote_port)
            except Exception:  # pylint: disable=broad-except
                logger.warning(
                    "*** Failed to receive notification from external "
                    "application on {}:{} about the database ***",
                    c.remote_ip_address, c.remote_port, exc_info=True)

    @property
    def sent_visualisation_confirmation(self):
<<<<<<< HEAD
=======
        """ Whether the external application has actually been notified yet.

        :rtype: bool
        """
>>>>>>> b86add09
        return self.__sent_visualisation_confirmation

    def close(self):
        """ Closes the thread pool
        """
        if self.__wait_pool:
            self.__wait_pool.shutdown()
            self.__wait_futures = list()
            self.__wait_pool = None<|MERGE_RESOLUTION|>--- conflicted
+++ resolved
@@ -139,11 +139,6 @@
                            exc_info=True)
 
     def __do_read_notify(self, database_path):
-<<<<<<< HEAD
-        self.__sent_visualisation_confirmation = True
-
-=======
->>>>>>> b86add09
         # add file path to database into command message.
         if (database_path is not None and
                 len(database_path) > MAX_DATABASE_PATH_LENGTH):
@@ -187,13 +182,10 @@
 
     @property
     def sent_visualisation_confirmation(self):
-<<<<<<< HEAD
-=======
         """ Whether the external application has actually been notified yet.
 
         :rtype: bool
         """
->>>>>>> b86add09
         return self.__sent_visualisation_confirmation
 
     def close(self):
