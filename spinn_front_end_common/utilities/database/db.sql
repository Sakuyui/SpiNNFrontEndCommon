--- conflicted
+++ resolved
@@ -73,19 +73,6 @@
         REFERENCES Machine_vertices(vertex_id),
     FOREIGN KEY (chip_x, chip_y, machine_id)
         REFERENCES Machine_chip(chip_x, chip_y, machine_id));
-<<<<<<< HEAD
-
--- The mapping of machine edges to the keys and masks used in SpiNNaker
--- packets.
-CREATE TABLE IF NOT EXISTS Routing_info(
-    edge_id INTEGER,
-    "key" INTEGER,
-    mask INTEGER,
-    PRIMARY KEY (edge_id, "key", mask),
-    FOREIGN KEY (edge_id)
-        REFERENCES Machine_edges(edge_id));
-=======
->>>>>>> 8c93d7d9
 
 -- A map of which machine vertex is connected to which LPG vertex
 CREATE TABLE IF NOT EXISTS m_vertex_to_lpg_vertex(
