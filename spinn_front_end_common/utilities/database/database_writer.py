--- conflicted
+++ resolved
@@ -88,11 +88,7 @@
 
         :param ~pacman.model.graphs.machine.MachineGraph machine_graph:
             the machine graph of the application problem space.
-<<<<<<< HEAD
-        :return: whether the database is needed
-=======
         :return: whether the database is needed for the application
->>>>>>> b86add09
         :rtype: bool
         """
         return any(isinstance(vertex, AbstractSupportsDatabaseInjection)
@@ -173,10 +169,6 @@
         """
         :param ~pacman.model.graphs.application.ApplicationGraph \
                 application_graph:
-<<<<<<< HEAD
-        :rtype: None
-=======
->>>>>>> b86add09
         """
         with self._connection:
             # add vertices
@@ -246,10 +238,6 @@
         :param ~pacman.model.graphs.application.ApplicationGraph \
                 application_graph:
             The application graph object
-<<<<<<< HEAD
-        :rtype: None
-=======
->>>>>>> b86add09
         """
         with self._connection:
             for vertex in machine_graph.vertices:
@@ -319,12 +307,6 @@
 
         :param ~pacman.model.placements.Placements placements:
             the placements object
-<<<<<<< HEAD
-        :param ~pacman.model.graphs.machine.MachineGraph machine_graph:
-            the machine graph object
-        :rtype: None
-=======
->>>>>>> b86add09
         """
         with self._connection:
             # add records
@@ -345,10 +327,6 @@
             the routing information object
         :param ~pacman.model.graphs.machine.MachineGraph machine_graph:
             the machine graph object
-<<<<<<< HEAD
-        :rtype: None:
-=======
->>>>>>> b86add09
         """
         # Filter just the MULTICAST partitions first
         partitions_and_routing_info = (
@@ -374,10 +352,6 @@
         :param ~pacman.model.routing_tables.MulticastRoutingTables \
                 routing_tables:
             the routing tables object
-<<<<<<< HEAD
-        :rtype: None
-=======
->>>>>>> b86add09
         """
         with self._connection:
             self._connection.executemany(
@@ -399,10 +373,6 @@
         :param ~pacman.model.graphs.machine.MachineGraph machine_graph:
             the machine graph object
         :param ~pacman.model.tags.Tags tags: the tags object
-<<<<<<< HEAD
-        :rtype: None
-=======
->>>>>>> b86add09
         """
         with self._connection:
             for vertex in machine_graph.vertices:
@@ -434,10 +404,6 @@
                 application_graph:
         :param ~pacman.model.graphs.machine.MachineGraph machine_graph:
         :param ~pacman.model.routing_info.RoutingInfo routing_infos:
-<<<<<<< HEAD
-        :rtype: None
-=======
->>>>>>> b86add09
         """
         if application_graph is not None and application_graph.n_vertices:
             # We will be asking application vertices for key/atom mappings
