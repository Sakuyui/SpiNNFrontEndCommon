--- conflicted
+++ resolved
@@ -1,16 +1,7 @@
-# spinn front end common imports
-from spinn_front_end_common.utility_models.live_packet_gather import \
-    LivePacketGather
-from spinn_front_end_common.utility_models.\
-    reverse_ip_tag_multi_cast_source import ReverseIpTagMultiCastSource
-
 # general imports
 import logging
 import traceback
-<<<<<<< HEAD
-=======
 import os
->>>>>>> 90447d32
 
 logger = logging.getLogger(__name__)
 
@@ -42,21 +33,6 @@
         :return:
         """
         return self._database_path
-
-    @staticmethod
-    def auto_detect_database(partitioned_graph):
-        """ Auto detects if there is a need to activate the database system
-
-        :param partitioned_graph: the partitioned graph of the application\
-                problem space.
-        :return: a bool which represents if the database is needed
-        """
-        for vertex in partitioned_graph.subvertices:
-            if (isinstance(vertex, LivePacketGather) or
-                    isinstance(vertex, ReverseIpTagMultiCastSource)):
-                return True
-        else:
-            return False
 
     def add_machine_objects(self, machine):
         """ Store the machine object into the database
@@ -486,6 +462,7 @@
             cur = connection.cursor()
 
             # create table
+            self._done_mapping = True
             cur.execute(
                 "CREATE TABLE event_to_atom_mapping("
                 "vertex_id INTEGER, atom_id INTEGER, "
