# Copyright (c) 2017-2019 The University of Manchester
#
# This program is free software: you can redistribute it and/or modify
# it under the terms of the GNU General Public License as published by
# the Free Software Foundation, either version 3 of the License, or
# (at your option) any later version.
#
# This program is distributed in the hope that it will be useful,
# but WITHOUT ANY WARRANTY; without even the implied warranty of
# MERCHANTABILITY or FITNESS FOR A PARTICULAR PURPOSE.  See the
# GNU General Public License for more details.
#
# You should have received a copy of the GNU General Public License
# along with this program.  If not, see <http://www.gnu.org/licenses/>.

import logging
import os
from spinn_utilities.log import FormatAdapter
<<<<<<< HEAD
from pacman.model.graphs.common import EdgeTrafficType
from spinn_front_end_common.data import FecDataView
from spinn_front_end_common.utilities.sqlite_db import SQLiteDB
from spinn_front_end_common.abstract_models import (
    AbstractProvidesKeyToAtomMapping,
    AbstractSupportsDatabaseInjection)
from pacman.model.graphs.machine import MulticastEdgePartition
=======
from spinn_front_end_common.utilities.sqlite_db import SQLiteDB
from spinn_front_end_common.abstract_models import (
    AbstractSupportsDatabaseInjection, HasCustomAtomKeyMap)
from spinn_front_end_common.utilities.globals_variables import (
    machine_time_step, report_default_directory, time_scale_factor)
from spinn_front_end_common.utility_models import LivePacketGather
>>>>>>> ccaf6d58

logger = FormatAdapter(logging.getLogger(__name__))
DB_NAME = "input_output_database.sqlite3"
INIT_SQL = "db.sql"


def _extract_int(x):
    return None if x is None else int(x)


class DatabaseWriter(SQLiteDB):
    """ The interface for the database system for main front ends.\
        Any special tables needed from a front end should be done\
        by sub classes of this interface.
    """

    __slots__ = [
        # the path of the database
        "_database_path",

        # the identifier for the SpiNNaker machine
        "_machine_id",

        # Mappings used to accelerate inserts
        "__machine_to_id", "__vertex_to_id", "__edge_to_id"
    ]

    def __init__(self):
        self._database_path = os.path.join(FecDataView.get_run_dir_path(),
                                           DB_NAME)
        init_sql_path = os.path.join(os.path.dirname(__file__), INIT_SQL)

        # delete any old database
        if os.path.isfile(self._database_path):
            os.remove(self._database_path)

        super().__init__(self._database_path, ddl_file=init_sql_path)
        self.__machine_to_id = dict()
        self.__vertex_to_id = dict()
        self.__edge_to_id = dict()

        # set up checks
        self._machine_id = 0

    @staticmethod
<<<<<<< HEAD
    def auto_detect_database():
        """ Auto detects if there is a need to activate the database system

        :return: whether the database is needed for the application
        :rtype: bool
        """
        graph = FecDataView.get_runtime_machine_graph()
        return any(isinstance(vertex, AbstractSupportsDatabaseInjection)
                   and vertex.is_in_injection_mode
                   for vertex in graph.vertices)
=======
    def auto_detect_database(app_graph):
        """ Auto detects if there is a need to activate the database system

        :param ~pacman.model.graphs.application.ApplicationGraph app_graph:
            the graph of the application problem space.
        :return: whether the database is needed for the application
        :rtype: bool
        """
        return (any(isinstance(app_vertex, LivePacketGather)
                    for app_vertex in app_graph.vertices) or
                any(isinstance(vertex, AbstractSupportsDatabaseInjection)
                    and vertex.is_in_injection_mode
                    for app_vertex in app_graph.vertices
                    for vertex in app_vertex.machine_vertices))
>>>>>>> ccaf6d58

    @property
    def database_path(self):
        """
        :rtype: str
        """
        return self._database_path

    def __insert(self, cur, sql, *args):
        """
        :param ~sqlite3.Cursor cur:
        :param str sql:
        :rtype: int
        """
        try:
            cur.execute(sql, args)
            return cur.lastrowid
        except Exception:
            logger.exception("problem with insertion; argument types are {}",
                             str(map(type, args)))
            raise

    def add_machine_objects(self):
        """ Store the machine object into the database

        """
        machine = FecDataView.get_machine()
        with self.transaction() as cur:
            self.__machine_to_id[machine] = self._machine_id = self.__insert(
                cur,
                """
                INSERT INTO Machine_layout(
                    x_dimension, y_dimension)
                VALUES(?, ?)
                """, machine.width, machine.height)
            cur.executemany(
                """
                INSERT INTO Machine_chip(
                    no_processors, chip_x, chip_y, machine_id)
                VALUES (?, ?, ?, ?)
                """, (
                    (chip.n_processors, chip.x, chip.y, self._machine_id)
                    for chip in machine.chips if chip.virtual))
            cur.executemany(
                """
                INSERT INTO Machine_chip(
                    no_processors, chip_x, chip_y, machine_id,
                    ip_address, nearest_ethernet_x, nearest_ethernet_y)
                VALUES (?, ?, ?, ?, ?, ?, ?)
                """, (
                    (chip.n_processors, chip.x, chip.y, self._machine_id,
                     chip.ip_address,
                     chip.nearest_ethernet_x, chip.nearest_ethernet_y)
                    for chip in machine.chips if not chip.virtual))

    def add_application_vertices(self):
        """ Stores the main application graph description (vertices, edges).

        """
        application_graph = FecDataView.get_runtime_graph()
        if application_graph.n_vertices == 0:
            return
        with self.transaction() as cur:
            # add vertices
            for vertex in application_graph.vertices:
                vertex_id = self.__insert(
                    cur,
                    "INSERT INTO Application_vertices(vertex_label) VALUES(?)",
                    vertex.label)
                self.__vertex_to_id[vertex] = vertex_id
                for m_vertex in vertex.machine_vertices:
                    m_vertex_id = self.__add_machine_vertex(cur, m_vertex)
                    self.__insert(
                        cur,
                        """
                        INSERT INTO graph_mapper_vertex (
                            application_vertex_id, machine_vertex_id)
                        VALUES(?, ?)
                        """,
                        vertex_id, m_vertex_id)

    def __add_machine_vertex(self, cur, m_vertex):
        m_vertex_id = self.__insert(
            cur, "INSERT INTO Machine_vertices (label)  VALUES(?)",
            str(m_vertex.label))
        self.__vertex_to_id[m_vertex] = m_vertex_id
        return m_vertex_id

    def add_system_params(self, runtime):
        """ Write system params into the database

        :param int runtime: the amount of time the application is to run for
        """
        app_id = FecDataView.get_app_id()
        with self.transaction() as cur:
            cur.executemany(
                """
                INSERT INTO configuration_parameters (
                    parameter_id, value)
                VALUES (?, ?)
                """, [
                    ("machine_time_step",
                     FecDataView.get_simulation_time_step_us()),
                    ("time_scale_factor", FecDataView.get_time_scale_factor()),
                    ("infinite_run", str(runtime is None)),
                    ("runtime", -1 if runtime is None else runtime),
                    ("app_id", app_id)])

<<<<<<< HEAD
    def add_vertices(self):
        """ Add the machine graph into the database.

        """
        application_graph = FecDataView.get_runtime_graph()
        data_n_timesteps = FecDataView.get_max_run_time_steps()
        machine_graph = FecDataView.get_runtime_machine_graph()
        with self.transaction() as cur:
            for vertex in machine_graph.vertices:
                req = vertex.resources_required
                self.__vertex_to_id[vertex] = self.__insert(
                    cur,
                    """
                    INSERT INTO Machine_vertices (
                        label, class, cpu_used, sdram_used, dtcm_used)
                    VALUES(?, ?, ?, ?, ?)
                    """,
                    str(vertex.label), vertex.__class__.__name__,
                    _extract_int(req.cpu_cycles.get_value()),
                    _extract_int(req.sdram.get_total_sdram(data_n_timesteps)),
                    _extract_int(req.dtcm.get_value()))

            # add machine edges
            for edge in machine_graph.edges:
                self.__edge_to_id[edge] = self.__insert(
                    cur,
                    """
                    INSERT INTO Machine_edges (
                        pre_vertex, post_vertex, label, class)
                    VALUES(?, ?, ?, ?)
                    """,
                    self.__vertex_to_id[edge.pre_vertex],
                    self.__vertex_to_id[edge.post_vertex],
                    edge.label, edge.__class__.__name__)

            # add to machine graph
            cur.executemany(
                """
                INSERT INTO Machine_graph (
                    vertex_id, edge_id)
                VALUES(?, ?)
                """, (
                    (self.__vertex_to_id[vertex], self.__edge_to_id[edge])
                    for vertex in machine_graph.vertices
                    for edge in machine_graph.get_edges_starting_at_vertex(
                        vertex)))

            if application_graph.n_vertices > 0:
                cur.executemany(
                    """
                    INSERT INTO graph_mapper_vertex (
                        application_vertex_id, machine_vertex_id, lo_atom,
                        hi_atom)
                    VALUES(?, ?, ?, ?)
                    """, (
                        (self.__vertex_to_id[vertex.app_vertex],
                         self.__vertex_to_id[vertex],
                         vertex.vertex_slice.lo_atom,
                         vertex.vertex_slice.hi_atom)
                        for vertex in machine_graph.vertices))

                # add graph_mapper edges
                cur.executemany(
                    """
                    INSERT INTO graph_mapper_edges (
                        application_edge_id, machine_edge_id)
                    VALUES(?, ?)
                    """, (
                        (self.__edge_to_id[edge.app_edge],
                         self.__edge_to_id[edge])
                        for edge in machine_graph.edges
                        if edge.app_edge is not None))

    def add_placements(self):
=======
    def add_placements(self, placements):
>>>>>>> ccaf6d58
        """ Adds the placements objects into the database

        """
        with self.transaction() as cur:
            # Make sure machine vertices are represented
            for placement in placements.placements:
                if placement.vertex not in self.__vertex_to_id:
                    self.__add_machine_vertex(cur, placement.vertex)
            # add records
            cur.executemany(
                """
                INSERT INTO Placements(
                    vertex_id, chip_x, chip_y, chip_p, machine_id)
                VALUES(?, ?, ?, ?, ?)
                """, (
                    (self.__vertex_to_id[placement.vertex],
                     placement.x, placement.y, placement.p, self._machine_id)
                    # pylint: disable=not-an-iterable
                    for placement in FecDataView.iterate_placemements()))

<<<<<<< HEAD
    def add_routing_infos(self):
        """ Adds the routing information (key masks etc) into the database

        """
        machine_graph = FecDataView.get_runtime_machine_graph()
        routing_infos = FecDataView.get_routing_infos()
        # Filter just the MULTICAST partitions first
        partitions_and_routing_info = (
            (partition, routing_infos.get_routing_info_from_partition(
                partition))
            for partition in machine_graph.outgoing_edge_partitions
            if partition.traffic_type == EdgeTrafficType.MULTICAST)
=======
    def add_tags(self, tags):
        """ Adds the tags into the database

        :param ~pacman.model.graphs.application.ApplicationGraph app_graph:
            the graph object
        :param ~pacman.model.tags.Tags tags: the tags object
        """
>>>>>>> ccaf6d58
        with self.transaction() as cur:
            cur.executemany(
                """
                INSERT INTO IP_tags(
                    vertex_id, tag, board_address, ip_address, port,
                    strip_sdp)
                VALUES (?, ?, ?, ?, ?, ?)
                """, (
<<<<<<< HEAD
                    (self.__edge_to_id[edge], key_mask.key, key_mask.mask)
                    for partition, rinfo in partitions_and_routing_info
                    for edge in partition.edges
                    for key_mask in rinfo.keys_and_masks))

    def add_routing_tables(self):
        """ Adds the routing tables into the database

        """
        routing_tables = FecDataView.get_uncompressed().routing_tables
        with self.transaction() as cur:
            cur.executemany(
                """
                INSERT INTO Routing_table(
                    chip_x, chip_y, position, key_combo, mask, route)
                VALUES(?, ?, ?, ?, ?, ?)
                """, (
                    (routing_table.x, routing_table.y, counter,
                     entry.routing_entry_key, entry.mask,
                     entry.spinnaker_route)
                    for routing_table in routing_tables
                    for counter, entry in
                    enumerate(routing_table.multicast_routing_entries)))

    def add_tags(self):
        """ Adds the tags into the database

        """
        tags = FecDataView.get_tags()
        machine_graph = FecDataView.get_runtime_machine_graph()
=======
                    (self.__vertex_to_id[vert], ipt.tag, ipt.board_address,
                     ipt.ip_address, ipt.port or 0, 1 if ipt.strip_sdp else 0)
                    for ipt, vert in tags.ip_tags_vertices))

    def create_atom_to_event_id_mapping(
            self, machine_vertices, routing_infos):
        """
        :param app_graph:
        :type app_graph:
            ~pacman.model.graphs.application.ApplicationGraph
        :param ~pacman.model.routing_info.RoutingInfo routing_infos:
        """
        # This could happen if there are no LPGs
        if machine_vertices is None:
            return
>>>>>>> ccaf6d58
        with self.transaction() as cur:
            for (m_vertex, partition_id) in machine_vertices:
                atom_keys = list()
                if isinstance(m_vertex.app_vertex, HasCustomAtomKeyMap):
                    atom_keys = m_vertex.app_vertex.get_atom_key_map(
                        m_vertex, partition_id, routing_infos)
                else:
                    r_info = routing_infos.get_routing_info_from_pre_vertex(
                        m_vertex, partition_id)
                    # r_info could be None if there are no outgoing edges,
                    # at which point there is nothing to do here anyway
                    if r_info is not None:
                        vertex_slice = m_vertex.vertex_slice
                        keys = r_info.get_keys(vertex_slice.n_atoms)
                        start = vertex_slice.lo_atom
                        atom_keys = [(i, k) for i, k in enumerate(keys, start)]
                m_vertex_id = self.__vertex_to_id[m_vertex]
                cur.executemany(
                    """
<<<<<<< HEAD
                    INSERT INTO Reverse_IP_tags(
                        vertex_id, tag, board_address, port)
                    VALUES (?, ?, ?, ?)
                    """, (
                        (v_id, ript.tag, ript.board_address, ript.port or 0)
                        for ript in tags.get_reverse_ip_tags_for_vertex(
                            vertex) or ()))

    def create_atom_to_event_id_mapping(self):
        application_graph = FecDataView.get_runtime_graph()
        machine_graph = FecDataView.get_runtime_machine_graph()
        if application_graph.n_vertices:
            # We will be asking application vertices for key/atom mappings
            vertices_and_partitions = (
                (vertex.app_vertex, partition)
                for vertex in machine_graph.vertices
                for partition in machine_graph.
                get_outgoing_edge_partitions_starting_at_vertex(vertex))
        else:
            # We will be asking machine vertices for key/atom mappings
            vertices_and_partitions = (
                (vertex, partition)
                for vertex in machine_graph.vertices
                for partition in machine_graph.
                get_outgoing_edge_partitions_starting_at_vertex(vertex))
=======
                    INSERT INTO event_to_atom_mapping(
                        vertex_id, event_id, atom_id)
                    VALUES (?, ?, ?)
                    """, ((m_vertex_id, int(key), i) for i, key in atom_keys)
                )

    def add_lpg_mapping(self, app_graph):
        """ Add mapping from machine vertex to LPG machine vertex

        :param ApplicationGraph app_graph:
            The application graph to get the LPG vertices from
        :return: A list of (source vertex, partition id)
        :rtype: list(MachineVertex, str)
        """
        targets = [(m_vertex, part_id, lpg_m_vertex)
                   for vertex in app_graph.vertices
                   if isinstance(vertex, LivePacketGather)
                   for lpg_m_vertex, m_vertex, part_id
                   in vertex.splitter.targeted_lpgs]
>>>>>>> ccaf6d58

        routing_infos = FecDataView.get_routing_infos()
        with self.transaction() as cur:
            cur.executemany(
                """
                INSERT INTO m_vertex_to_lpg_vertex(
                    pre_vertex_id, partition_id, post_vertex_id)
                VALUES(?, ?, ?)
                """, ((self.__vertex_to_id[m_vertex], part_id,
                       self.__vertex_to_id[lpg_m_vertex])
                      for m_vertex, part_id, lpg_m_vertex in targets))

        return [(source, part_id) for source, part_id, _target in targets]<|MERGE_RESOLUTION|>--- conflicted
+++ resolved
@@ -16,22 +16,11 @@
 import logging
 import os
 from spinn_utilities.log import FormatAdapter
-<<<<<<< HEAD
-from pacman.model.graphs.common import EdgeTrafficType
 from spinn_front_end_common.data import FecDataView
 from spinn_front_end_common.utilities.sqlite_db import SQLiteDB
 from spinn_front_end_common.abstract_models import (
-    AbstractProvidesKeyToAtomMapping,
-    AbstractSupportsDatabaseInjection)
-from pacman.model.graphs.machine import MulticastEdgePartition
-=======
-from spinn_front_end_common.utilities.sqlite_db import SQLiteDB
-from spinn_front_end_common.abstract_models import (
     AbstractSupportsDatabaseInjection, HasCustomAtomKeyMap)
-from spinn_front_end_common.utilities.globals_variables import (
-    machine_time_step, report_default_directory, time_scale_factor)
 from spinn_front_end_common.utility_models import LivePacketGather
->>>>>>> ccaf6d58
 
 logger = FormatAdapter(logging.getLogger(__name__))
 DB_NAME = "input_output_database.sqlite3"
@@ -77,33 +66,19 @@
         self._machine_id = 0
 
     @staticmethod
-<<<<<<< HEAD
     def auto_detect_database():
         """ Auto detects if there is a need to activate the database system
 
         :return: whether the database is needed for the application
         :rtype: bool
         """
-        graph = FecDataView.get_runtime_machine_graph()
-        return any(isinstance(vertex, AbstractSupportsDatabaseInjection)
-                   and vertex.is_in_injection_mode
-                   for vertex in graph.vertices)
-=======
-    def auto_detect_database(app_graph):
-        """ Auto detects if there is a need to activate the database system
-
-        :param ~pacman.model.graphs.application.ApplicationGraph app_graph:
-            the graph of the application problem space.
-        :return: whether the database is needed for the application
-        :rtype: bool
-        """
+        app_graph = FecDataView.get_runtime_machine_graph()
         return (any(isinstance(app_vertex, LivePacketGather)
                     for app_vertex in app_graph.vertices) or
                 any(isinstance(vertex, AbstractSupportsDatabaseInjection)
                     and vertex.is_in_injection_mode
                     for app_vertex in app_graph.vertices
                     for vertex in app_vertex.machine_vertices))
->>>>>>> ccaf6d58
 
     @property
     def database_path(self):
@@ -164,8 +139,6 @@
 
         """
         application_graph = FecDataView.get_runtime_graph()
-        if application_graph.n_vertices == 0:
-            return
         with self.transaction() as cur:
             # add vertices
             for vertex in application_graph.vertices:
@@ -197,7 +170,6 @@
 
         :param int runtime: the amount of time the application is to run for
         """
-        app_id = FecDataView.get_app_id()
         with self.transaction() as cur:
             cur.executemany(
                 """
@@ -207,95 +179,21 @@
                 """, [
                     ("machine_time_step",
                      FecDataView.get_simulation_time_step_us()),
-                    ("time_scale_factor", FecDataView.get_time_scale_factor()),
+                    ("time_scale_factor",
+                     FecDataView.get_time_scale_factor()),
                     ("infinite_run", str(runtime is None)),
                     ("runtime", -1 if runtime is None else runtime),
-                    ("app_id", app_id)])
-
-<<<<<<< HEAD
-    def add_vertices(self):
-        """ Add the machine graph into the database.
-
-        """
-        application_graph = FecDataView.get_runtime_graph()
-        data_n_timesteps = FecDataView.get_max_run_time_steps()
-        machine_graph = FecDataView.get_runtime_machine_graph()
-        with self.transaction() as cur:
-            for vertex in machine_graph.vertices:
-                req = vertex.resources_required
-                self.__vertex_to_id[vertex] = self.__insert(
-                    cur,
-                    """
-                    INSERT INTO Machine_vertices (
-                        label, class, cpu_used, sdram_used, dtcm_used)
-                    VALUES(?, ?, ?, ?, ?)
-                    """,
-                    str(vertex.label), vertex.__class__.__name__,
-                    _extract_int(req.cpu_cycles.get_value()),
-                    _extract_int(req.sdram.get_total_sdram(data_n_timesteps)),
-                    _extract_int(req.dtcm.get_value()))
-
-            # add machine edges
-            for edge in machine_graph.edges:
-                self.__edge_to_id[edge] = self.__insert(
-                    cur,
-                    """
-                    INSERT INTO Machine_edges (
-                        pre_vertex, post_vertex, label, class)
-                    VALUES(?, ?, ?, ?)
-                    """,
-                    self.__vertex_to_id[edge.pre_vertex],
-                    self.__vertex_to_id[edge.post_vertex],
-                    edge.label, edge.__class__.__name__)
-
-            # add to machine graph
-            cur.executemany(
-                """
-                INSERT INTO Machine_graph (
-                    vertex_id, edge_id)
-                VALUES(?, ?)
-                """, (
-                    (self.__vertex_to_id[vertex], self.__edge_to_id[edge])
-                    for vertex in machine_graph.vertices
-                    for edge in machine_graph.get_edges_starting_at_vertex(
-                        vertex)))
-
-            if application_graph.n_vertices > 0:
-                cur.executemany(
-                    """
-                    INSERT INTO graph_mapper_vertex (
-                        application_vertex_id, machine_vertex_id, lo_atom,
-                        hi_atom)
-                    VALUES(?, ?, ?, ?)
-                    """, (
-                        (self.__vertex_to_id[vertex.app_vertex],
-                         self.__vertex_to_id[vertex],
-                         vertex.vertex_slice.lo_atom,
-                         vertex.vertex_slice.hi_atom)
-                        for vertex in machine_graph.vertices))
-
-                # add graph_mapper edges
-                cur.executemany(
-                    """
-                    INSERT INTO graph_mapper_edges (
-                        application_edge_id, machine_edge_id)
-                    VALUES(?, ?)
-                    """, (
-                        (self.__edge_to_id[edge.app_edge],
-                         self.__edge_to_id[edge])
-                        for edge in machine_graph.edges
-                        if edge.app_edge is not None))
+                    ("app_id", FecDataView.get_app_id())])
 
     def add_placements(self):
-=======
-    def add_placements(self, placements):
->>>>>>> ccaf6d58
         """ Adds the placements objects into the database
 
+        :param ~pacman.model.placements.Placements placements:
+            the placements object
         """
         with self.transaction() as cur:
             # Make sure machine vertices are represented
-            for placement in placements.placements:
+            for placement in FecDataView.iterate_placemements():
                 if placement.vertex not in self.__vertex_to_id:
                     self.__add_machine_vertex(cur, placement.vertex)
             # add records
@@ -307,31 +205,13 @@
                 """, (
                     (self.__vertex_to_id[placement.vertex],
                      placement.x, placement.y, placement.p, self._machine_id)
-                    # pylint: disable=not-an-iterable
                     for placement in FecDataView.iterate_placemements()))
 
-<<<<<<< HEAD
-    def add_routing_infos(self):
-        """ Adds the routing information (key masks etc) into the database
-
-        """
-        machine_graph = FecDataView.get_runtime_machine_graph()
-        routing_infos = FecDataView.get_routing_infos()
-        # Filter just the MULTICAST partitions first
-        partitions_and_routing_info = (
-            (partition, routing_infos.get_routing_info_from_partition(
-                partition))
-            for partition in machine_graph.outgoing_edge_partitions
-            if partition.traffic_type == EdgeTrafficType.MULTICAST)
-=======
-    def add_tags(self, tags):
+    def add_tags(self):
         """ Adds the tags into the database
 
-        :param ~pacman.model.graphs.application.ApplicationGraph app_graph:
-            the graph object
-        :param ~pacman.model.tags.Tags tags: the tags object
-        """
->>>>>>> ccaf6d58
+        """
+        tags = FecDataView.get_tags()
         with self.transaction() as cur:
             cur.executemany(
                 """
@@ -340,54 +220,17 @@
                     strip_sdp)
                 VALUES (?, ?, ?, ?, ?, ?)
                 """, (
-<<<<<<< HEAD
-                    (self.__edge_to_id[edge], key_mask.key, key_mask.mask)
-                    for partition, rinfo in partitions_and_routing_info
-                    for edge in partition.edges
-                    for key_mask in rinfo.keys_and_masks))
-
-    def add_routing_tables(self):
-        """ Adds the routing tables into the database
-
-        """
-        routing_tables = FecDataView.get_uncompressed().routing_tables
-        with self.transaction() as cur:
-            cur.executemany(
-                """
-                INSERT INTO Routing_table(
-                    chip_x, chip_y, position, key_combo, mask, route)
-                VALUES(?, ?, ?, ?, ?, ?)
-                """, (
-                    (routing_table.x, routing_table.y, counter,
-                     entry.routing_entry_key, entry.mask,
-                     entry.spinnaker_route)
-                    for routing_table in routing_tables
-                    for counter, entry in
-                    enumerate(routing_table.multicast_routing_entries)))
-
-    def add_tags(self):
-        """ Adds the tags into the database
-
-        """
-        tags = FecDataView.get_tags()
-        machine_graph = FecDataView.get_runtime_machine_graph()
-=======
                     (self.__vertex_to_id[vert], ipt.tag, ipt.board_address,
                      ipt.ip_address, ipt.port or 0, 1 if ipt.strip_sdp else 0)
                     for ipt, vert in tags.ip_tags_vertices))
 
-    def create_atom_to_event_id_mapping(
-            self, machine_vertices, routing_infos):
-        """
-        :param app_graph:
-        :type app_graph:
-            ~pacman.model.graphs.application.ApplicationGraph
-        :param ~pacman.model.routing_info.RoutingInfo routing_infos:
-        """
+    def create_atom_to_event_id_mapping(self, machine_vertices):
+        """
+        """
+        routing_infos = FecDataView.get_routing_infos()
         # This could happen if there are no LPGs
         if machine_vertices is None:
             return
->>>>>>> ccaf6d58
         with self.transaction() as cur:
             for (m_vertex, partition_id) in machine_vertices:
                 atom_keys = list()
@@ -407,55 +250,24 @@
                 m_vertex_id = self.__vertex_to_id[m_vertex]
                 cur.executemany(
                     """
-<<<<<<< HEAD
-                    INSERT INTO Reverse_IP_tags(
-                        vertex_id, tag, board_address, port)
-                    VALUES (?, ?, ?, ?)
-                    """, (
-                        (v_id, ript.tag, ript.board_address, ript.port or 0)
-                        for ript in tags.get_reverse_ip_tags_for_vertex(
-                            vertex) or ()))
-
-    def create_atom_to_event_id_mapping(self):
-        application_graph = FecDataView.get_runtime_graph()
-        machine_graph = FecDataView.get_runtime_machine_graph()
-        if application_graph.n_vertices:
-            # We will be asking application vertices for key/atom mappings
-            vertices_and_partitions = (
-                (vertex.app_vertex, partition)
-                for vertex in machine_graph.vertices
-                for partition in machine_graph.
-                get_outgoing_edge_partitions_starting_at_vertex(vertex))
-        else:
-            # We will be asking machine vertices for key/atom mappings
-            vertices_and_partitions = (
-                (vertex, partition)
-                for vertex in machine_graph.vertices
-                for partition in machine_graph.
-                get_outgoing_edge_partitions_starting_at_vertex(vertex))
-=======
                     INSERT INTO event_to_atom_mapping(
                         vertex_id, event_id, atom_id)
                     VALUES (?, ?, ?)
                     """, ((m_vertex_id, int(key), i) for i, key in atom_keys)
                 )
 
-    def add_lpg_mapping(self, app_graph):
+    def add_lpg_mapping(self):
         """ Add mapping from machine vertex to LPG machine vertex
 
-        :param ApplicationGraph app_graph:
-            The application graph to get the LPG vertices from
         :return: A list of (source vertex, partition id)
         :rtype: list(MachineVertex, str)
         """
         targets = [(m_vertex, part_id, lpg_m_vertex)
-                   for vertex in app_graph.vertices
+                   for vertex in FecDataView.get_runtime_graph().vertices
                    if isinstance(vertex, LivePacketGather)
                    for lpg_m_vertex, m_vertex, part_id
                    in vertex.splitter.targeted_lpgs]
->>>>>>> ccaf6d58
-
-        routing_infos = FecDataView.get_routing_infos()
+
         with self.transaction() as cur:
             cur.executemany(
                 """
