--- conflicted
+++ resolved
@@ -115,191 +115,6 @@
             sql = f.read()
             self._connection.executescript(sql)
 
-<<<<<<< HEAD
-    def __insert_machine_layout(self, x_dimension, y_dimension):
-        return self.__insert(
-            "INSERT INTO Machine_layout("
-            "  x_dimension, y_dimension) "
-            "VALUES(?, ?)",
-            int(x_dimension), int(y_dimension))
-
-    def __insert_machine_chip(self, no_processors, chip, machine_id):
-        if not chip.virtual:
-            return self.__insert(
-                "INSERT INTO Machine_chip("
-                "  no_processors, chip_x, chip_y, machine_id,"
-                "  ip_address, nearest_ethernet_x, nearest_ethernet_y) "
-                "VALUES (?, ?, ?, ?, ?, ?, ?)",
-                int(no_processors), int(chip.x), int(chip.y), int(machine_id),
-                chip.ip_address,
-                int(chip.nearest_ethernet_x), int(chip.nearest_ethernet_y))
-        else:
-            return self.__insert(
-                "INSERT INTO Machine_chip("
-                "  no_processors, chip_x, chip_y, machine_id) "
-                "VALUES (?, ?, ?, ?)",
-                int(no_processors), int(chip.x), int(chip.y), int(machine_id))
-
-    def __insert_processor(self, chip, machine_id, available_DTCM,
-                           available_CPU, physical_id):
-        # pylint: disable=too-many-arguments
-        return self.__insert(
-            "INSERT INTO Processor("
-            "  chip_x, chip_y, machine_id, available_DTCM, "
-            "  available_CPU, physical_id) "
-            "VALUES(?, ?, ?, ?, ?, ?)",
-            int(chip.x), int(chip.y), int(machine_id),
-            int(available_DTCM), int(available_CPU), int(physical_id))
-
-    def __insert_app_vertex(self, vertex, max_atoms, is_recording):
-        v_id = self.__insert(
-            "INSERT INTO Application_vertices("
-            "  vertex_label, vertex_class, no_atoms, max_atom_constrant,"
-            "  recorded) "
-            "VALUES(?, ?, ?, ?, ?)",
-            str(vertex.label), vertex.__class__.__name__,
-            int(vertex.n_atoms), int(max_atoms), int(is_recording))
-        self._vertex_to_id[vertex] = v_id
-        return v_id
-
-    def __insert_app_edge(self, edge):
-        e_id = self.__insert(
-            "INSERT INTO Application_edges ("
-            "  pre_vertex, post_vertex, edge_label, edge_class) "
-            "VALUES(?, ?, ?, ?)",
-            int(self._vertex_to_id[edge.pre_vertex]),
-            int(self._vertex_to_id[edge.post_vertex]),
-            str(edge.label), edge.__class__.__name__)
-        self._edge_to_id[edge] = e_id
-        return e_id
-
-    def __insert_app_graph_element(self, vertex, edge):
-        return self.__insert(
-            "INSERT INTO Application_graph ("
-            "  vertex_id, edge_id) "
-            "VALUES(?, ?)",
-            int(self._vertex_to_id[vertex]),
-            int(self._edge_to_id[edge]))
-
-    def __insert_cfg(self, parameter_id, value):
-        # NB: No type constraints on value; this is SQLite (not Sparta!)
-        return self.__insert(
-            "INSERT INTO configuration_parameters ("
-            "  parameter_id, value) "
-            "VALUES (?, ?)",
-            str(parameter_id), value)
-
-    def __insert_machine_vertex(self, vertex, cpu_used, sdram_used, dtcm_used):
-        v_id = self.__insert(
-            "INSERT INTO Machine_vertices ("
-            "  label, class, cpu_used, sdram_used, dtcm_used) "
-            "VALUES(?, ?, ?, ?, ?)",
-            str(vertex.label), vertex.__class__.__name__,
-            _extract_int(cpu_used.get_value()),
-            _extract_int(sdram_used),
-            _extract_int(dtcm_used))
-        self._vertex_to_id[vertex] = v_id
-        return v_id
-
-    def __insert_machine_edge(self, edge):
-        e_id = self.__insert(
-            "INSERT INTO Machine_edges ("
-            "  pre_vertex, post_vertex, label, class) "
-            "VALUES(?, ?, ?, ?)",
-            int(self._vertex_to_id[edge.pre_vertex]),
-            int(self._vertex_to_id[edge.post_vertex]),
-            str(edge.label), edge.__class__.__name__)
-        self._edge_to_id[edge] = e_id
-        return e_id
-
-    def __insert_machine_graph_element(self, vertex, edge):
-        return self.__insert(
-            "INSERT INTO Machine_graph ("
-            "  vertex_id, edge_id) "
-            "VALUES(?, ?)",
-            int(self._vertex_to_id[vertex]), int(self._edge_to_id[edge]))
-
-    def __insert_graph_mapping_for_vertex(
-            self, app_vertex, machine_vertex, vertex_slice):
-        if app_vertex is None:
-            return None
-        return self.__insert(
-            "INSERT INTO graph_mapper_vertex ("
-            "  application_vertex_id, machine_vertex_id, "
-            "  lo_atom, hi_atom) "
-            "VALUES(?, ?, ?, ?)",
-            int(self._vertex_to_id[app_vertex]),
-            int(self._vertex_to_id[machine_vertex]),
-            int(vertex_slice.lo_atom), int(vertex_slice.hi_atom))
-
-    def __insert_graph_mapping_for_edge(self, app_edge, machine_edge):
-        if app_edge is None:
-            return None
-        return self.__insert(
-            "INSERT INTO graph_mapper_edges ("
-            "  application_edge_id, machine_edge_id) "
-            "VALUES(?, ?)",
-            int(self._edge_to_id[app_edge]),
-            int(self._edge_to_id[machine_edge]))
-
-    def __insert_placement(self, placement, machine_id):
-        return self.__insert(
-            "INSERT INTO Placements("
-            "  vertex_id, chip_x, chip_y, chip_p, machine_id) "
-            "VALUES(?, ?, ?, ?, ?)",
-            int(self._vertex_to_id[placement.vertex]),
-            int(placement.x), int(placement.y), int(placement.p),
-            int(machine_id))
-
-    def __insert_routing_info(self, edge, key_mask):
-        return self.__insert(
-            "INSERT INTO Routing_info("
-            "  edge_id, \"key\", mask) "
-            "VALUES(?, ?, ?)",
-            int(self._edge_to_id[edge]), int(key_mask.key), int(key_mask.mask))
-
-    def __insert_routing_entry(self, routing_table, counter, entry, route):
-        return self.__insert(
-            "INSERT INTO Routing_table("
-            "  chip_x, chip_y, position, key_combo, mask, route) "
-            "VALUES(?, ?, ?, ?, ?, ?)",
-            int(routing_table.x), int(routing_table.y), int(counter),
-            int(entry.routing_entry_key), int(entry.mask), int(route))
-
-    def __insert_ip_tag(self, vertex, ip_tag):
-        port = ip_tag.port
-        if port is None:
-            port = 0
-        return self.__insert(
-            "INSERT INTO IP_tags("
-            "  vertex_id, tag, board_address, ip_address,"
-            "  port, strip_sdp) "
-            "VALUES (?, ?, ?, ?, ?, ?)",
-            int(self._vertex_to_id[vertex]),
-            int(ip_tag.tag), str(ip_tag.board_address),
-            str(ip_tag.ip_address), int(port),
-            1 if ip_tag.strip_sdp else 0)
-
-    def __insert_reverse_ip_tag(self, vertex, reverse_ip_tag):
-        port = reverse_ip_tag.port
-        if port is None:
-            port = 0
-        return self.__insert(
-            "INSERT INTO Reverse_IP_tags("
-            "  vertex_id, tag, board_address, port) "
-            "VALUES (?, ?, ?, ?)",
-            int(self._vertex_to_id[vertex]), int(reverse_ip_tag.tag),
-            str(reverse_ip_tag.board_address), int(port))
-
-    def __insert_event_atom_mapping(self, vertex, event_id, atom_id):
-        return self.__insert(
-            "INSERT INTO event_to_atom_mapping("
-            "  vertex_id, event_id, atom_id) "
-            "VALUES (?, ?, ?)",
-            int(self._vertex_to_id[vertex]), int(event_id), int(atom_id))
-
-=======
->>>>>>> bde4bd8c
     def add_machine_objects(self, machine):
         """ Store the machine object into the database
 
@@ -346,15 +161,8 @@
 
     def add_application_vertices(self, application_graph):
         """
-<<<<<<< HEAD
         :param ~pacman.model.graphs.application.ApplicationGraph \
                 application_graph:
-=======
-
-        :param application_graph: not None
-        :type application_graph:
-            ~pacman.model.graphs.application.ApplicationGraph
->>>>>>> bde4bd8c
         :rtype: None
         """
         with self._connection:
@@ -466,14 +274,6 @@
                         vertex)))
 
             if application_graph is not None:
-<<<<<<< HEAD
-                for machine_vertex in machine_graph.vertices:
-                    self.__insert_graph_mapping_for_vertex(
-                        machine_vertex.app_vertex, machine_vertex,
-                        machine_vertex.vertex_slice)
-                for edge in machine_graph.edges:
-                    self.__insert_graph_mapping_for_edge(edge.app_edge, edge)
-=======
                 self._connection.executemany(
                     """
                     INSERT INTO graph_mapper_vertex (
@@ -481,11 +281,10 @@
                         hi_atom)
                     VALUES(?, ?, ?, ?)
                     """, (
-                        (self.__vertex_to_id[
-                             graph_mapper.get_application_vertex(vertex)],
+                        (self.__vertex_to_id[vertex.app_vertex],
                          self.__vertex_to_id[vertex],
-                         graph_mapper.get_slice(vertex).lo_atom,
-                         graph_mapper.get_slice(vertex).hi_atom)
+                         vertex.vertex_slice.lo_atom,
+                         vertex.vertex_slice.hi_atom)
                         for vertex in machine_graph.vertices))
 
                 # add graph_mapper edges
@@ -495,11 +294,9 @@
                         application_edge_id, machine_edge_id)
                     VALUES(?, ?)
                     """, (
-                        (self.__edge_to_id[
-                             graph_mapper.get_application_edge(edge)],
+                        (self.__edge_to_id[edge.app_edge],
                          self.__edge_to_id[edge])
                         for edge in machine_graph.edges))
->>>>>>> bde4bd8c
 
     def add_placements(self, placements):
         """ Adds the placements objects into the database
@@ -611,40 +408,10 @@
         :param ~pacman.model.routing_info.RoutingInfo routing_infos:
         :rtype: None
         """
-<<<<<<< HEAD
-        have_app_graph = (application_graph is not None and
-                          application_graph.n_vertices != 0)
-        with self._connection:
-            for vertex in machine_graph.vertices:
-                for partition in machine_graph.\
-                        get_outgoing_edge_partitions_starting_at_vertex(
-                            vertex):
-                    if have_app_graph:
-                        self._insert_vertex_atom_to_key_map(
-                            vertex.app_vertex, partition, routing_infos)
-                    else:
-                        self._insert_vertex_atom_to_key_map(
-                            vertex, partition, routing_infos)
-
-    def _insert_vertex_atom_to_key_map(
-            self, vertex, partition, routing_infos):
-        """
-        :param ~pacman.model.graphs.AbstractVertex vertex:
-        :param ~pacman.model.graphs.OutgoingEdgePartition partition:
-        :param ~pacman.model.routing_info.RoutingInfo routing_infos:
-        :rtype: None
-        """
-        if isinstance(vertex, AbstractProvidesKeyToAtomMapping):
-            routing_info = routing_infos.get_routing_info_from_partition(
-                partition)
-            for atom_id, key in vertex.routing_key_partition_atom_mapping(
-                    routing_info, partition):
-                self.__insert_event_atom_mapping(vertex, key, atom_id)
-=======
         if application_graph is not None and application_graph.n_vertices:
             # We will be asking application vertices for key/atom mappings
             vertices_and_partitions = (
-                (graph_mapper.get_application_vertex(vertex), partition)
+                (vertex.app_vertex, partition)
                 for vertex in machine_graph.vertices
                 for partition in machine_graph.
                 get_outgoing_edge_partitions_starting_at_vertex(vertex))
@@ -668,5 +435,4 @@
                     if isinstance(vtx, AbstractProvidesKeyToAtomMapping)
                     for a_id, key in vtx.routing_key_partition_atom_mapping(
                         routing_infos.get_routing_info_from_partition(prtn),
-                        prtn)))
->>>>>>> bde4bd8c
+                        prtn)))