--- conflicted
+++ resolved
@@ -1,12 +1,6 @@
-<<<<<<< HEAD
 """
 FrontEndCommonDataBaseInterface
 """
-=======
-# front end common imports imports
-from spinn_front_end_common.utilities.notification_protocol.\
-    notification_protocol import NotificationProtocol
->>>>>>> cd3fb825
 
 # general imports
 from multiprocessing.pool import ThreadPool
@@ -110,28 +104,6 @@
         except Exception:
             traceback.print_exc()
 
-<<<<<<< HEAD
-=======
-    def wait_for_confirmation(self):
-        """ Waits for devices to confirm they have read the database via the \
-            notification protocol
-        """
-        self._notification_protocol.wait_for_confirmation()
-
-    def send_read_notification(self):
-        """ Sending the read notification using the notification protocol
-        """
-        # synchronise when the database is written
-        self._thread_pool.close()
-        self._thread_pool.join()
-        self._notification_protocol.send_read_notification(self._database_path)
-
-    def send_start_notification(self):
-        """ Sends the start notification using the notification protocol
-        """
-        self._notification_protocol.send_start_notification()
-
->>>>>>> cd3fb825
     def add_system_params(self, time_scale_factor, machine_time_step, runtime):
         """ Write system params into the database
 
@@ -579,15 +551,4 @@
             connection.close()
             self._lock_condition.release()
         except Exception:
-<<<<<<< HEAD
-            traceback.print_exc()
-=======
-            traceback.print_exc()
-
-    def stop(self):
-        """ Ends the notification protocol
-        :return:
-        """
-        logger.debug("[data_base_thread] Stopping")
-        self._notification_protocol.close()
->>>>>>> cd3fb825
+            traceback.print_exc()