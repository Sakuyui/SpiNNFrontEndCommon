# Copyright (c) 2015 The University of Manchester
#
# Licensed under the Apache License, Version 2.0 (the "License");
# you may not use this file except in compliance with the License.
# You may obtain a copy of the License at
#
#     https://www.apache.org/licenses/LICENSE-2.0
#
# Unless required by applicable law or agreed to in writing, software
# distributed under the License is distributed on an "AS IS" BASIS,
# WITHOUT WARRANTIES OR CONDITIONS OF ANY KIND, either express or implied.
# See the License for the specific language governing permissions and
# limitations under the License.

from __future__ import annotations
import logging
import os
from typing import Dict, Iterable, List, Optional, Tuple, cast, TYPE_CHECKING
from spinn_utilities.log import FormatAdapter
from spinn_machine import Machine
from pacman.utilities.utility_calls import get_field_based_keys
from pacman.model.graphs import AbstractVertex
from pacman.model.graphs.machine import MachineVertex
from pacman.model.graphs.application.abstract import (
    AbstractOneAppOneMachineVertex)
from pacman.model.graphs.abstract_edge_partition import AbstractEdgePartition
from spinn_front_end_common.data import FecDataView
from spinn_front_end_common.utilities.sqlite_db import SQLiteDB, Isolation
from spinn_front_end_common.abstract_models import (
    AbstractSupportsDatabaseInjection, HasCustomAtomKeyMap)
from spinn_front_end_common.utility_models import (
    LivePacketGather, LivePacketGatherMachineVertex)
if TYPE_CHECKING:
    from spinn_front_end_common.utility_models.live_packet_gather import (
        _LPGSplitter)

logger = FormatAdapter(logging.getLogger(__name__))
DB_NAME = "input_output_database.sqlite3"
INIT_SQL = "db.sql"


def _extract_int(x):
    return None if x is None else int(x)


class DatabaseWriter(SQLiteDB):
    """
    The interface for the database system for main front ends.
    Any special tables needed from a front end should be done
    by subclasses of this interface.
    """

    __slots__ = (
        # the path of the database
        "_database_path",
        # the identifier for the SpiNNaker machine
        "_machine_id",
        # Mappings used to accelerate inserts
        "__machine_to_id", "__vertex_to_id")

    def __init__(self) -> None:
        self._database_path = os.path.join(FecDataView.get_run_dir_path(),
                                           DB_NAME)
        init_sql_path = os.path.join(os.path.dirname(__file__), INIT_SQL)

        # delete any old database
        if os.path.isfile(self._database_path):
            os.remove(self._database_path)

        super().__init__(self._database_path, ddl_file=init_sql_path)
        self.__machine_to_id: Dict[Machine, int] = dict()
        self.__vertex_to_id: Dict[AbstractVertex, int] = dict()

        # set up checks
        self._machine_id = 0

    @staticmethod
    def auto_detect_database() -> bool:
        """
        Auto detects if there is a need to activate the database system.

        :return: whether the database is needed for the application
        :rtype: bool
        """
        if FecDataView.get_vertices_by_type(LivePacketGather):
            return True
        for vertex in FecDataView.get_vertices_by_type(
                AbstractSupportsDatabaseInjection):
            if vertex.is_in_injection_mode:
                return True
        return False

    @property
    def database_path(self) -> str:
        """
        :rtype: str
        """
        return self._database_path

<<<<<<< HEAD
    def __insert(self, cur, sql: str, *args) -> int:
=======
    def __insert(self, sql, *args):
>>>>>>> 0f3b084f
        """
        :param ~sqlite3.Cursor cur:
        :param str sql:
        :rtype: int
        """
        try:
            self.execute(sql, args)
            return self.lastrowid
        except Exception:
            logger.exception("problem with insertion; argument types are {}",
                             str(map(type, args)))
            raise

    def add_machine_objects(self) -> None:
        """
        Store the machine object into the database.
        """
        machine = FecDataView.get_machine()
<<<<<<< HEAD
        with self.transaction(Isolation.IMMEDIATE) as cur:
            self.__machine_to_id[machine] = self._machine_id = self.__insert(
                cur,
                """
                INSERT INTO Machine_layout(
                    x_dimension, y_dimension)
                VALUES(?, ?)
                """, machine.width, machine.height)
            cur.executemany(
                """
                INSERT INTO Machine_chip(
                    no_processors, chip_x, chip_y, machine_id,
                    ip_address, nearest_ethernet_x, nearest_ethernet_y)
                VALUES (?, ?, ?, ?, ?, ?, ?)
                """, (
                    (chip.n_processors, chip.x, chip.y, self._machine_id,
                     chip.ip_address,
                     chip.nearest_ethernet_x, chip.nearest_ethernet_y)
                    for chip in machine.chips))
=======
        self.__machine_to_id[machine] = self._machine_id = self.__insert(
            """
            INSERT INTO Machine_layout(
                x_dimension, y_dimension)
            VALUES(?, ?)
            """, machine.width, machine.height)
        self.executemany(
            """
            INSERT INTO Machine_chip(
                no_processors, chip_x, chip_y, machine_id,
                ip_address, nearest_ethernet_x, nearest_ethernet_y)
            VALUES (?, ?, ?, ?, ?, ?, ?)
            """, (
                (chip.n_processors, chip.x, chip.y, self._machine_id,
                 chip.ip_address,
                 chip.nearest_ethernet_x, chip.nearest_ethernet_y)
                for chip in machine.chips))
>>>>>>> 0f3b084f

    def add_application_vertices(self) -> None:
        """
        Stores the main application graph description (vertices, edges).
        """
<<<<<<< HEAD
        with self.transaction(Isolation.IMMEDIATE) as cur:
            # add vertices
            for vertex in FecDataView.iterate_vertices():
                vertex_id = self.__insert(
                    cur,
                    "INSERT INTO Application_vertices(vertex_label) VALUES(?)",
                    vertex.label)
                self.__vertex_to_id[vertex] = vertex_id
                for m_vertex in vertex.machine_vertices:
                    m_vertex_id = self.__add_machine_vertex(cur, m_vertex)
                    self.__insert(
                        cur,
                        """
                        INSERT INTO graph_mapper_vertex (
                            application_vertex_id, machine_vertex_id)
                        VALUES(?, ?)
                        """,
                        vertex_id, m_vertex_id)

    def __add_machine_vertex(self, cur, m_vertex: MachineVertex) -> int:
=======
        # add vertices
        for vertex in FecDataView.iterate_vertices():
            vertex_id = self.__insert(
                "INSERT INTO Application_vertices(vertex_label) VALUES(?)",
                vertex.label)
            self.__vertex_to_id[vertex] = vertex_id
            for m_vertex in vertex.machine_vertices:
                m_vertex_id = self.__add_machine_vertex(m_vertex)
                self.__insert(
                    """
                    INSERT INTO graph_mapper_vertex (
                        application_vertex_id, machine_vertex_id)
                    VALUES(?, ?)
                    """,
                    vertex_id, m_vertex_id)

    def __add_machine_vertex(self, m_vertex):
>>>>>>> 0f3b084f
        m_vertex_id = self.__insert(
            "INSERT INTO Machine_vertices (label)  VALUES(?)",
            str(m_vertex.label))
        self.__vertex_to_id[m_vertex] = m_vertex_id
        return m_vertex_id

    def add_system_params(self, runtime: Optional[float]):
        """
        Write system parameters into the database.

        :param int runtime: the amount of time the application is to run for
        """
<<<<<<< HEAD
        with self.transaction(Isolation.IMMEDIATE) as cur:
            cur.executemany(
                """
                INSERT INTO configuration_parameters (
                    parameter_id, value)
                VALUES (?, ?)
                """, [
                    ("machine_time_step",
                     FecDataView.get_simulation_time_step_us()),
                    ("time_scale_factor",
                     FecDataView.get_time_scale_factor()),
                    ("infinite_run", str(runtime is None)),
                    ("runtime", -1 if runtime is None else runtime),
                    ("app_id", FecDataView.get_app_id())])
=======
        self.executemany(
            """
            INSERT INTO configuration_parameters (
                parameter_id, value)
            VALUES (?, ?)
            """, [
                ("machine_time_step",
                 FecDataView.get_simulation_time_step_us()),
                ("time_scale_factor",
                 FecDataView.get_time_scale_factor()),
                ("infinite_run", str(runtime is None)),
                ("runtime", -1 if runtime is None else runtime),
                ("app_id", FecDataView.get_app_id())])
>>>>>>> 0f3b084f

    def add_proxy_configuration(self) -> None:
        """
        Store the proxy configuration.
        """
        # pylint: disable=protected-access
<<<<<<< HEAD
        job = FecDataView._get_spalloc_job()
        if job is not None:
            with self.transaction(Isolation.IMMEDIATE) as cur:
                job._write_session_credentials_to_db(cur)
=======
        if not FecDataView.has_allocation_controller():
            return
        mac = FecDataView.get_allocation_controller()
        if mac.proxying:
            # This is now assumed to be a SpallocJobController;
            # can't check that because of import circularity.
            job = mac._job
            if isinstance(job, SpallocJob):
                config = job.get_session_credentials_for_db()
                self.executemany("""
                    INSERT INTO proxy_configuration(kind, name, value)
                    VALUES(?, ?, ?)
                    """, [(k1, k2, v) for (k1, k2), v in config.items()])
>>>>>>> 0f3b084f

    def add_placements(self) -> None:
        """
        Adds the placements objects into the database.
        """
<<<<<<< HEAD
        with self.transaction(Isolation.IMMEDIATE) as cur:
            # Make sure machine vertices are represented
            for placement in FecDataView.iterate_placemements():
                if placement.vertex not in self.__vertex_to_id:
                    self.__add_machine_vertex(cur, placement.vertex)
            # add records
            cur.executemany(
                """
                INSERT INTO Placements(
                    vertex_id, chip_x, chip_y, chip_p, machine_id)
                VALUES(?, ?, ?, ?, ?)
                """, (
                    (self.__vertex_to_id[placement.vertex],
                     placement.x, placement.y, placement.p, self._machine_id)
                    for placement in FecDataView.iterate_placemements()))
=======
        # Make sure machine vertices are represented
        for placement in FecDataView.iterate_placemements():
            if placement.vertex not in self.__vertex_to_id:
                self.__add_machine_vertex(placement.vertex)
        # add records
        self.executemany(
            """
            INSERT INTO Placements(
                vertex_id, chip_x, chip_y, chip_p, machine_id)
            VALUES(?, ?, ?, ?, ?)
            """, (
                (self.__vertex_to_id[placement.vertex],
                 placement.x, placement.y, placement.p, self._machine_id)
                for placement in FecDataView.iterate_placemements()))
>>>>>>> 0f3b084f

    def add_tags(self) -> None:
        """
        Adds the tags into the database.
        """
        tags = FecDataView.get_tags()
<<<<<<< HEAD
        with self.transaction(Isolation.IMMEDIATE) as cur:
            cur.executemany(
                """
                INSERT INTO IP_tags(
                    vertex_id, tag, board_address, ip_address, port,
                    strip_sdp)
                VALUES (?, ?, ?, ?, ?, ?)
                """, (
                    (self.__vertex_to_id[vert], ipt.tag, ipt.board_address,
                     ipt.ip_address, ipt.port or 0, 1 if ipt.strip_sdp else 0)
                    for ipt, vert in tags.ip_tags_vertices))
=======
        self.executemany(
            """
            INSERT INTO IP_tags(
                vertex_id, tag, board_address, ip_address, port,
                strip_sdp)
            VALUES (?, ?, ?, ?, ?, ?)
            """, (
                (self.__vertex_to_id[vert], ipt.tag, ipt.board_address,
                 ipt.ip_address, ipt.port or 0, 1 if ipt.strip_sdp else 0)
                for ipt, vert in tags.ip_tags_vertices))
>>>>>>> 0f3b084f

    def create_atom_to_event_id_mapping(
            self, machine_vertices: Optional[
                Iterable[Tuple[MachineVertex, str]]]):
        """
        :param machine_vertices:
        :type machine_vertices:
            list(tuple(~pacman.model.graphs.machine.MachineVertex,str))
        """
        routing_infos = FecDataView.get_routing_infos()
        # This could happen if there are no LPGs
        if machine_vertices is None:
            return
<<<<<<< HEAD
        with self.transaction(Isolation.IMMEDIATE) as cur:
            for (m_vertex, partition_id) in machine_vertices:
                atom_keys: Iterable[Tuple[int, int]] = ()
                if isinstance(m_vertex.app_vertex, HasCustomAtomKeyMap):
                    atom_keys = m_vertex.app_vertex.get_atom_key_map(
                        m_vertex, partition_id, routing_infos)
                else:
                    r_info = routing_infos.get_routing_info_from_pre_vertex(
                        m_vertex, partition_id)
                    # r_info could be None if there are no outgoing edges,
                    # at which point there is nothing to do here anyway
                    if r_info is not None:
                        vertex_slice = m_vertex.vertex_slice
                        keys = get_field_based_keys(r_info.key, vertex_slice)
                        start = vertex_slice.lo_atom
                        atom_keys = [(i, k) for i, k in enumerate(keys, start)]
                m_vertex_id = self.__vertex_to_id[m_vertex]
                cur.executemany(
                    """
                    INSERT INTO event_to_atom_mapping(
                        vertex_id, event_id, atom_id)
                    VALUES (?, ?, ?)
                    """, ((m_vertex_id, int(key), i) for i, key in atom_keys)
                )
=======
        for (m_vertex, partition_id) in machine_vertices:
            atom_keys = list()
            if isinstance(m_vertex.app_vertex, HasCustomAtomKeyMap):
                atom_keys = m_vertex.app_vertex.get_atom_key_map(
                    m_vertex, partition_id, routing_infos)
            else:
                r_info = routing_infos.get_routing_info_from_pre_vertex(
                    m_vertex, partition_id)
                # r_info could be None if there are no outgoing edges,
                # at which point there is nothing to do here anyway
                if r_info is not None:
                    vertex_slice = m_vertex.vertex_slice
                    keys = get_field_based_keys(r_info.key, vertex_slice)
                    start = vertex_slice.lo_atom
                    atom_keys = [(i, k) for i, k in enumerate(keys, start)]
            m_vertex_id = self.__vertex_to_id[m_vertex]
            self.executemany(
                """
                INSERT INTO event_to_atom_mapping(
                    vertex_id, event_id, atom_id)
                VALUES (?, ?, ?)
                """, ((m_vertex_id, int(key), i) for i, key in atom_keys)
            )
>>>>>>> 0f3b084f

    def _get_machine_lpg_mappings(
            self, part: AbstractEdgePartition) -> Iterable[
                Tuple[MachineVertex, str, MachineVertex]]:
        """
        Get places where an LPG Machine vertex has been added to a graph
        "directly" (via GFE); and so it's application vertex *isn't* a
        LivePacketGather
        """
        for edge in part.edges:
            if (isinstance(edge.pre_vertex,
                           AbstractOneAppOneMachineVertex) and
                    isinstance(edge.post_vertex,
                               AbstractOneAppOneMachineVertex) and
                    isinstance(edge.post_vertex.machine_vertex,
                               LivePacketGatherMachineVertex) and
                    not isinstance(edge.post_vertex, LivePacketGather)):
                yield (edge.pre_vertex.machine_vertex, part.identifier,
                       edge.post_vertex.machine_vertex)

    @staticmethod
    def __lpg_splitter(vertex: LivePacketGather) -> _LPGSplitter:
        return cast('_LPGSplitter', vertex.splitter)

    def add_lpg_mapping(self) -> List[Tuple[MachineVertex, str]]:
        """
        Add mapping from machine vertex to LPG machine vertex.

        :return: A list of (source vertex, partition id)
        :rtype: list(~pacman.model.graphs.machine.MachineVertex, str)
        """
        targets: List[Tuple[MachineVertex, str, MachineVertex]] = [
            (m_vertex, part_id, lpg_m_vertex)
            for vertex in FecDataView.iterate_vertices()
            if isinstance(vertex, LivePacketGather)
            for lpg_m_vertex, m_vertex, part_id
            in self.__lpg_splitter(vertex).targeted_lpgs]
        targets.extend(
            (m_vertex, part_id, lpg_m_vertex)
            for part in FecDataView.iterate_partitions()
            for (m_vertex, part_id, lpg_m_vertex) in
            self._get_machine_lpg_mappings(part))

<<<<<<< HEAD
        with self.transaction(Isolation.IMMEDIATE) as cur:
            cur.executemany(
                """
                INSERT INTO m_vertex_to_lpg_vertex(
                    pre_vertex_id, partition_id, post_vertex_id)
                VALUES(?, ?, ?)
                """, ((self.__vertex_to_id[m_vertex], part_id,
                       self.__vertex_to_id[lpg_m_vertex])
                      for m_vertex, part_id, lpg_m_vertex in targets))
=======
        self.executemany(
            """
            INSERT INTO m_vertex_to_lpg_vertex(
                pre_vertex_id, partition_id, post_vertex_id)
            VALUES(?, ?, ?)
            """, ((self.__vertex_to_id[m_vertex], part_id,
                   self.__vertex_to_id[lpg_m_vertex])
                  for m_vertex, part_id, lpg_m_vertex in targets))
>>>>>>> 0f3b084f

        return [(source, part_id) for source, part_id, _target in targets]<|MERGE_RESOLUTION|>--- conflicted
+++ resolved
@@ -25,7 +25,7 @@
     AbstractOneAppOneMachineVertex)
 from pacman.model.graphs.abstract_edge_partition import AbstractEdgePartition
 from spinn_front_end_common.data import FecDataView
-from spinn_front_end_common.utilities.sqlite_db import SQLiteDB, Isolation
+from spinn_front_end_common.utilities.sqlite_db import SQLiteDB
 from spinn_front_end_common.abstract_models import (
     AbstractSupportsDatabaseInjection, HasCustomAtomKeyMap)
 from spinn_front_end_common.utility_models import (
@@ -97,13 +97,8 @@
         """
         return self._database_path
 
-<<<<<<< HEAD
-    def __insert(self, cur, sql: str, *args) -> int:
-=======
-    def __insert(self, sql, *args):
->>>>>>> 0f3b084f
-        """
-        :param ~sqlite3.Cursor cur:
+    def __insert(self, sql: str, *args) -> int:
+        """
         :param str sql:
         :rtype: int
         """
@@ -120,27 +115,6 @@
         Store the machine object into the database.
         """
         machine = FecDataView.get_machine()
-<<<<<<< HEAD
-        with self.transaction(Isolation.IMMEDIATE) as cur:
-            self.__machine_to_id[machine] = self._machine_id = self.__insert(
-                cur,
-                """
-                INSERT INTO Machine_layout(
-                    x_dimension, y_dimension)
-                VALUES(?, ?)
-                """, machine.width, machine.height)
-            cur.executemany(
-                """
-                INSERT INTO Machine_chip(
-                    no_processors, chip_x, chip_y, machine_id,
-                    ip_address, nearest_ethernet_x, nearest_ethernet_y)
-                VALUES (?, ?, ?, ?, ?, ?, ?)
-                """, (
-                    (chip.n_processors, chip.x, chip.y, self._machine_id,
-                     chip.ip_address,
-                     chip.nearest_ethernet_x, chip.nearest_ethernet_y)
-                    for chip in machine.chips))
-=======
         self.__machine_to_id[machine] = self._machine_id = self.__insert(
             """
             INSERT INTO Machine_layout(
@@ -158,34 +132,11 @@
                  chip.ip_address,
                  chip.nearest_ethernet_x, chip.nearest_ethernet_y)
                 for chip in machine.chips))
->>>>>>> 0f3b084f
 
     def add_application_vertices(self) -> None:
         """
         Stores the main application graph description (vertices, edges).
         """
-<<<<<<< HEAD
-        with self.transaction(Isolation.IMMEDIATE) as cur:
-            # add vertices
-            for vertex in FecDataView.iterate_vertices():
-                vertex_id = self.__insert(
-                    cur,
-                    "INSERT INTO Application_vertices(vertex_label) VALUES(?)",
-                    vertex.label)
-                self.__vertex_to_id[vertex] = vertex_id
-                for m_vertex in vertex.machine_vertices:
-                    m_vertex_id = self.__add_machine_vertex(cur, m_vertex)
-                    self.__insert(
-                        cur,
-                        """
-                        INSERT INTO graph_mapper_vertex (
-                            application_vertex_id, machine_vertex_id)
-                        VALUES(?, ?)
-                        """,
-                        vertex_id, m_vertex_id)
-
-    def __add_machine_vertex(self, cur, m_vertex: MachineVertex) -> int:
-=======
         # add vertices
         for vertex in FecDataView.iterate_vertices():
             vertex_id = self.__insert(
@@ -202,8 +153,7 @@
                     """,
                     vertex_id, m_vertex_id)
 
-    def __add_machine_vertex(self, m_vertex):
->>>>>>> 0f3b084f
+    def __add_machine_vertex(self, cur, m_vertex: MachineVertex) -> int:
         m_vertex_id = self.__insert(
             "INSERT INTO Machine_vertices (label)  VALUES(?)",
             str(m_vertex.label))
@@ -216,22 +166,6 @@
 
         :param int runtime: the amount of time the application is to run for
         """
-<<<<<<< HEAD
-        with self.transaction(Isolation.IMMEDIATE) as cur:
-            cur.executemany(
-                """
-                INSERT INTO configuration_parameters (
-                    parameter_id, value)
-                VALUES (?, ?)
-                """, [
-                    ("machine_time_step",
-                     FecDataView.get_simulation_time_step_us()),
-                    ("time_scale_factor",
-                     FecDataView.get_time_scale_factor()),
-                    ("infinite_run", str(runtime is None)),
-                    ("runtime", -1 if runtime is None else runtime),
-                    ("app_id", FecDataView.get_app_id())])
-=======
         self.executemany(
             """
             INSERT INTO configuration_parameters (
@@ -245,55 +179,26 @@
                 ("infinite_run", str(runtime is None)),
                 ("runtime", -1 if runtime is None else runtime),
                 ("app_id", FecDataView.get_app_id())])
->>>>>>> 0f3b084f
 
     def add_proxy_configuration(self) -> None:
         """
         Store the proxy configuration.
         """
         # pylint: disable=protected-access
-<<<<<<< HEAD
         job = FecDataView._get_spalloc_job()
         if job is not None:
-            with self.transaction(Isolation.IMMEDIATE) as cur:
-                job._write_session_credentials_to_db(cur)
-=======
-        if not FecDataView.has_allocation_controller():
-            return
-        mac = FecDataView.get_allocation_controller()
-        if mac.proxying:
-            # This is now assumed to be a SpallocJobController;
-            # can't check that because of import circularity.
-            job = mac._job
-            if isinstance(job, SpallocJob):
-                config = job.get_session_credentials_for_db()
-                self.executemany("""
-                    INSERT INTO proxy_configuration(kind, name, value)
-                    VALUES(?, ?, ?)
-                    """, [(k1, k2, v) for (k1, k2), v in config.items()])
->>>>>>> 0f3b084f
-
-    def add_placements(self) -> None:
+            config = job.get_session_credentials_for_db()
+            self.executemany(
+                """ 
+                INSERT INTO proxy_configuration(kind, name, value)
+                VALUES(?, ?, ?) 
+                """,   [(k1, k2, v) for (k1, k2), v in config.items()])
+
+
+def add_placements(self) -> None:
         """
         Adds the placements objects into the database.
         """
-<<<<<<< HEAD
-        with self.transaction(Isolation.IMMEDIATE) as cur:
-            # Make sure machine vertices are represented
-            for placement in FecDataView.iterate_placemements():
-                if placement.vertex not in self.__vertex_to_id:
-                    self.__add_machine_vertex(cur, placement.vertex)
-            # add records
-            cur.executemany(
-                """
-                INSERT INTO Placements(
-                    vertex_id, chip_x, chip_y, chip_p, machine_id)
-                VALUES(?, ?, ?, ?, ?)
-                """, (
-                    (self.__vertex_to_id[placement.vertex],
-                     placement.x, placement.y, placement.p, self._machine_id)
-                    for placement in FecDataView.iterate_placemements()))
-=======
         # Make sure machine vertices are represented
         for placement in FecDataView.iterate_placemements():
             if placement.vertex not in self.__vertex_to_id:
@@ -308,26 +213,12 @@
                 (self.__vertex_to_id[placement.vertex],
                  placement.x, placement.y, placement.p, self._machine_id)
                 for placement in FecDataView.iterate_placemements()))
->>>>>>> 0f3b084f
 
     def add_tags(self) -> None:
         """
         Adds the tags into the database.
         """
         tags = FecDataView.get_tags()
-<<<<<<< HEAD
-        with self.transaction(Isolation.IMMEDIATE) as cur:
-            cur.executemany(
-                """
-                INSERT INTO IP_tags(
-                    vertex_id, tag, board_address, ip_address, port,
-                    strip_sdp)
-                VALUES (?, ?, ?, ?, ?, ?)
-                """, (
-                    (self.__vertex_to_id[vert], ipt.tag, ipt.board_address,
-                     ipt.ip_address, ipt.port or 0, 1 if ipt.strip_sdp else 0)
-                    for ipt, vert in tags.ip_tags_vertices))
-=======
         self.executemany(
             """
             INSERT INTO IP_tags(
@@ -338,7 +229,6 @@
                 (self.__vertex_to_id[vert], ipt.tag, ipt.board_address,
                  ipt.ip_address, ipt.port or 0, 1 if ipt.strip_sdp else 0)
                 for ipt, vert in tags.ip_tags_vertices))
->>>>>>> 0f3b084f
 
     def create_atom_to_event_id_mapping(
             self, machine_vertices: Optional[
@@ -352,34 +242,8 @@
         # This could happen if there are no LPGs
         if machine_vertices is None:
             return
-<<<<<<< HEAD
-        with self.transaction(Isolation.IMMEDIATE) as cur:
-            for (m_vertex, partition_id) in machine_vertices:
-                atom_keys: Iterable[Tuple[int, int]] = ()
-                if isinstance(m_vertex.app_vertex, HasCustomAtomKeyMap):
-                    atom_keys = m_vertex.app_vertex.get_atom_key_map(
-                        m_vertex, partition_id, routing_infos)
-                else:
-                    r_info = routing_infos.get_routing_info_from_pre_vertex(
-                        m_vertex, partition_id)
-                    # r_info could be None if there are no outgoing edges,
-                    # at which point there is nothing to do here anyway
-                    if r_info is not None:
-                        vertex_slice = m_vertex.vertex_slice
-                        keys = get_field_based_keys(r_info.key, vertex_slice)
-                        start = vertex_slice.lo_atom
-                        atom_keys = [(i, k) for i, k in enumerate(keys, start)]
-                m_vertex_id = self.__vertex_to_id[m_vertex]
-                cur.executemany(
-                    """
-                    INSERT INTO event_to_atom_mapping(
-                        vertex_id, event_id, atom_id)
-                    VALUES (?, ?, ?)
-                    """, ((m_vertex_id, int(key), i) for i, key in atom_keys)
-                )
-=======
         for (m_vertex, partition_id) in machine_vertices:
-            atom_keys = list()
+            atom_keys: Iterable[Tuple[int, int]] = ()
             if isinstance(m_vertex.app_vertex, HasCustomAtomKeyMap):
                 atom_keys = m_vertex.app_vertex.get_atom_key_map(
                     m_vertex, partition_id, routing_infos)
@@ -401,7 +265,6 @@
                 VALUES (?, ?, ?)
                 """, ((m_vertex_id, int(key), i) for i, key in atom_keys)
             )
->>>>>>> 0f3b084f
 
     def _get_machine_lpg_mappings(
             self, part: AbstractEdgePartition) -> Iterable[
@@ -445,17 +308,6 @@
             for (m_vertex, part_id, lpg_m_vertex) in
             self._get_machine_lpg_mappings(part))
 
-<<<<<<< HEAD
-        with self.transaction(Isolation.IMMEDIATE) as cur:
-            cur.executemany(
-                """
-                INSERT INTO m_vertex_to_lpg_vertex(
-                    pre_vertex_id, partition_id, post_vertex_id)
-                VALUES(?, ?, ?)
-                """, ((self.__vertex_to_id[m_vertex], part_id,
-                       self.__vertex_to_id[lpg_m_vertex])
-                      for m_vertex, part_id, lpg_m_vertex in targets))
-=======
         self.executemany(
             """
             INSERT INTO m_vertex_to_lpg_vertex(
@@ -464,6 +316,5 @@
             """, ((self.__vertex_to_id[m_vertex], part_id,
                    self.__vertex_to_id[lpg_m_vertex])
                   for m_vertex, part_id, lpg_m_vertex in targets))
->>>>>>> 0f3b084f
 
         return [(source, part_id) for source, part_id, _target in targets]