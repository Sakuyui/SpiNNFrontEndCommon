--- conflicted
+++ resolved
@@ -22,12 +22,7 @@
     AbstractProvidesKeyToAtomMapping,
     AbstractSupportsDatabaseInjection)
 from spinn_front_end_common.utilities.globals_variables import (
-<<<<<<< HEAD
-    report_default_directory)
-=======
-    machine_time_step, time_scale_factor)
-
->>>>>>> 7b8914bd
+    machine_time_step, report_default_directory, time_scale_factor)
 
 logger = FormatAdapter(logging.getLogger(__name__))
 DB_NAME = "input_output_database.db"
