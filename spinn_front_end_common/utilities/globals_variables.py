# Copyright (c) 2017-2019 The University of Manchester
#
# This program is free software: you can redistribute it and/or modify
# it under the terms of the GNU General Public License as published by
# the Free Software Foundation, either version 3 of the License, or
# (at your option) any later version.
#
# This program is distributed in the hope that it will be useful,
# but WITHOUT ANY WARRANTY; without even the implied warranty of
# MERCHANTABILITY or FITNESS FOR A PARTICULAR PURPOSE.  See the
# GNU General Public License for more details.
#
# You should have received a copy of the GNU General Public License
# along with this program.  If not, see <http://www.gnu.org/licenses/>.

from pacman.executor import injection_decorator

_failed_state = None
_simulator = None
_cached_simulator = None


def get_simulator():
    """ Get the current simulator object.

    :rtype: SimulatorInterface
    """
    global _simulator, _failed_state
    if _simulator is None:
        if _failed_state is None:
            raise ValueError("You must import one of the simulator classes "
                             "before calling get_simulator")
        return _failed_state
    return _simulator


def get_not_running_simulator():
    """ Get the current simulator object and verify that it is not running.

    :rtype: SimulatorInterface
    """
    global _simulator, _failed_state
    if _simulator is None:
        if _failed_state is None:
            raise ValueError("You must import one of the simulator classes "
                             "before calling get_simulator")
        return _failed_state
    _simulator.verify_not_running()
    return _simulator


def set_simulator(new_simulator):
<<<<<<< HEAD
    global _simulator, _failed_state, _cached_simulator
=======
    """ Set the current simulator object.

    :param new_simulator: The simulator to set.
    :type new_simulator: SimulatorInterface
    """
    global _simulator, _failed_state
>>>>>>> 8b857856
    if _failed_state is None:
        raise ValueError("Unexpected call to set_simulator before "
                         "set_failed_state")
    _simulator = new_simulator
    _cached_simulator = None


<<<<<<< HEAD
def unset_simulator(to_cache_simulator=None):
    global _simulator, _cached_simulator
=======
def unset_simulator():
    """ Destroy the current simulator.
    """
    global _simulator
>>>>>>> 8b857856
    _simulator = None
    _cached_simulator = to_cache_simulator

    injection_decorator._instances = list()


def has_simulator():
    """ Check if a simulator is operational.

    :rtype: bool
    """
    global _simulator
    return _simulator is not None


def set_failed_state(new_failed_state):
    """ Install a marker to say that the simulator has failed.

    :param new_failed_state: the failure marker
    :type new_failed_state: FailedState
    """
    # pylint: disable=unidiomatic-typecheck
    global _failed_state
    if _failed_state is None:
        _failed_state = new_failed_state
    elif type(new_failed_state) != type(_failed_state):
        raise ValueError("You may only setup/init one type of simulator")


def get_generated_output(output):
    global _simulator, _failed_state, _cached_simulator
    if _simulator is not None:
        return _simulator.get_generated_output(output)
    elif _failed_state is not None:
        if _cached_simulator is not None:
            return _cached_simulator.get_generated_output(output)
        else:
            raise ValueError(
                "You need to have ran a simulator before asking for its "
                "generated output, and the simulator needs to be cached "
                "before you can request outputs.")
    else:
        raise ValueError(
            "There should be some sort of simulator set. Why am i here?!")<|MERGE_RESOLUTION|>--- conflicted
+++ resolved
@@ -50,16 +50,12 @@
 
 
 def set_simulator(new_simulator):
-<<<<<<< HEAD
-    global _simulator, _failed_state, _cached_simulator
-=======
     """ Set the current simulator object.
 
     :param new_simulator: The simulator to set.
     :type new_simulator: SimulatorInterface
     """
-    global _simulator, _failed_state
->>>>>>> 8b857856
+    global _simulator, _failed_state, _cached_simulator
     if _failed_state is None:
         raise ValueError("Unexpected call to set_simulator before "
                          "set_failed_state")
@@ -67,15 +63,14 @@
     _cached_simulator = None
 
 
-<<<<<<< HEAD
 def unset_simulator(to_cache_simulator=None):
+    """ Destroy the current simulator.
+
+    :param to_cache_simulator: \
+        a cached version for allowing data extraction
+    :type to_cache_simulator: SimulatorInterface
+    """
     global _simulator, _cached_simulator
-=======
-def unset_simulator():
-    """ Destroy the current simulator.
-    """
-    global _simulator
->>>>>>> 8b857856
     _simulator = None
     _cached_simulator = to_cache_simulator
 
