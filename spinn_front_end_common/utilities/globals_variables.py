--- conflicted
+++ resolved
@@ -13,19 +13,19 @@
 # You should have received a copy of the GNU General Public License
 # along with this program.  If not, see <http://www.gnu.org/licenses/>.
 
+import logging
+import tempfile
+from spinn_utilities.log import FormatAdapter
 from pacman.executor import injection_decorator
 
 # pylint: disable=global-statement
 _failed_state = None
 _simulator = None
 _cached_simulator = None
-<<<<<<< HEAD
 __temp_dir = None
 
 
 logger = FormatAdapter(logging.getLogger(__name__))
-=======
->>>>>>> 2437f69a
 
 
 def get_simulator():
@@ -82,11 +82,7 @@
 
     injection_decorator._instances = list()
 
-<<<<<<< HEAD
     __temp_dir = None
-
-=======
->>>>>>> 2437f69a
 
 def has_simulator():
     """ Check if a simulator is operational.
@@ -143,7 +139,6 @@
         return simulator.get_generated_output(output)
 
 
-<<<<<<< HEAD
 def _temp_dir():
     global __temp_dir
     if __temp_dir is None:
@@ -151,8 +146,6 @@
     return __temp_dir.name
 
 
-=======
->>>>>>> 2437f69a
 def provenance_file_path():
     """
     Returns the path to the directory that holds all provenance files
@@ -182,14 +175,12 @@
     the next run if it has not yet been called.
 
     :rtpye: str
-    :raises ValueError:
-        if the system is in a state where path can't be retrieved
-    """
-    simulator = _last_simulator()
-    if simulator is None:
-        raise ValueError(
-            "You need to have setup a simulator before asking for its "
-            "app_provenance_file_path.")
+    """
+    simulator = _last_simulator()
+    if simulator is None:
+        logger.warning(
+            "Invalid simulator so app_provenance_file_path is a tempdir")
+        return _temp_dir()
     else:
         # underscore param used avoid exposing a None PyNN parameter
         return simulator._app_provenance_file_path
@@ -203,14 +194,12 @@
     the next run if it has not yet been called.
 
     :rtpye: str
-    :raises ValueError:
-        if the system is in a state where path can't be retrieved
-    """
-    simulator = _last_simulator()
-    if simulator is None:
-        raise ValueError(
-            "You need to have setup a simulator before asking for its "
-            "system_provenance_file_path.")
+    """
+    simulator = _last_simulator()
+    if simulator is None:
+        logger.warning(
+            "Invalid simulator so system_provenance_file_path is a tempdir")
+        return _temp_dir()
     else:
         # underscore param used avoid exposing a None PyNN parameter
         return simulator._system_provenance_file_path
@@ -224,20 +213,12 @@
     the next run if it has not yet been called.
 
     :rtpye: str
-    :raises ValueError:
-        if the system is in a state where path can't be retrieved
-    """
-    simulator = _last_simulator()
-    if simulator is None:
-<<<<<<< HEAD
+    """
+    simulator = _last_simulator()
+    if simulator is None:
         logger.warning(
             "Invalid simulator so report_default_directory is a tempdir")
         return _temp_dir()
-=======
-        raise ValueError(
-            "You need to have setup a simulator before asking for its "
-            "run_report_directory.")
->>>>>>> 2437f69a
     else:
         # underscore param used avoid exposing a None PyNN parameter
         return simulator._report_default_directory