# Copyright (c) 2017-2019 The University of Manchester
#
# This program is free software: you can redistribute it and/or modify
# it under the terms of the GNU General Public License as published by
# the Free Software Foundation, either version 3 of the License, or
# (at your option) any later version.
#
# This program is distributed in the hope that it will be useful,
# but WITHOUT ANY WARRANTY; without even the implied warranty of
# MERCHANTABILITY or FITNESS FOR A PARTICULAR PURPOSE.  See the
# GNU General Public License for more details.
#
# You should have received a copy of the GNU General Public License
# along with this program.  If not, see <http://www.gnu.org/licenses/>.

import logging
from spinn_utilities.log import FormatAdapter
from spinn_front_end_common.utilities.exceptions import ConfigurationException
from .simulator_interface import SimulatorInterface
from spinn_utilities.overrides import overrides

FAILED_STATE_MSG = "This call is only valid between setup and end/stop"

logger = FormatAdapter(logging.getLogger(__name__))


class FailedState(SimulatorInterface):
    """ Marks that the simulator has failed (and replaces said simulator).

    .. warning::
        Any method invoked on this object may fail with\
        :py:class:`~spinn_front_end_common.utilities.exceptions.ConfigurationException`.
    """

    @overrides(SimulatorInterface.add_socket_address)
    def add_socket_address(self, socket_address):
        raise ConfigurationException(FAILED_STATE_MSG)

    @property
    @overrides(SimulatorInterface.buffer_manager)
    def buffer_manager(self):
        raise ConfigurationException(FAILED_STATE_MSG)

    @property
    @overrides(SimulatorInterface.config)
    def config(self):
        raise ConfigurationException(FAILED_STATE_MSG)

    @property
<<<<<<< HEAD
=======
    def graph_mapper(self):
        raise ConfigurationException(FAILED_STATE_MSG)

    @property
    @overrides(SimulatorInterface.has_ran)
>>>>>>> 57d3ebb9
    def has_ran(self):
        raise ConfigurationException(FAILED_STATE_MSG)

    @property
    @overrides(SimulatorInterface.machine)
    def machine(self):
        raise ConfigurationException(FAILED_STATE_MSG)

    @property
    @overrides(SimulatorInterface.machine_time_step)
    def machine_time_step(self):
        raise ConfigurationException(FAILED_STATE_MSG)

    @property
    @overrides(SimulatorInterface.no_machine_time_steps)
    def no_machine_time_steps(self):
        raise ConfigurationException(FAILED_STATE_MSG)

    @property
    @overrides(SimulatorInterface.placements)
    def placements(self):
        raise ConfigurationException(FAILED_STATE_MSG)

    @property
    @overrides(SimulatorInterface.tags)
    def tags(self):
        raise ConfigurationException(FAILED_STATE_MSG)

    @overrides(SimulatorInterface.run)
    def run(self, run_time):
        raise ConfigurationException(FAILED_STATE_MSG)

    @overrides(SimulatorInterface.stop)
    def stop(self):
        logger.error("Ignoring call to stop/end as no simulator running")

    @property
    @overrides(SimulatorInterface.transceiver)
    def transceiver(self):
        raise ConfigurationException(FAILED_STATE_MSG)

    @property
    @overrides(SimulatorInterface.time_scale_factor)
    def time_scale_factor(self):
        raise ConfigurationException(FAILED_STATE_MSG)

    @property
    @overrides(SimulatorInterface.use_virtual_board)
    def use_virtual_board(self):
        raise ConfigurationException(FAILED_STATE_MSG)

    @overrides(SimulatorInterface.verify_not_running)
    def verify_not_running(self):
        raise ConfigurationException(FAILED_STATE_MSG)<|MERGE_RESOLUTION|>--- conflicted
+++ resolved
@@ -47,14 +47,7 @@
         raise ConfigurationException(FAILED_STATE_MSG)
 
     @property
-<<<<<<< HEAD
-=======
-    def graph_mapper(self):
-        raise ConfigurationException(FAILED_STATE_MSG)
-
-    @property
     @overrides(SimulatorInterface.has_ran)
->>>>>>> 57d3ebb9
     def has_ran(self):
         raise ConfigurationException(FAILED_STATE_MSG)
 
