--- conflicted
+++ resolved
@@ -26,10 +26,6 @@
 # 4 for SDP port
 # 4 for application hash
 SIMULATION_N_BYTES = 12
-
-# the number of words used by the mc data speed up interface
-# 4 for the first key used by mc protocol
-MULTICAST_SPEEDUP_N_BYTES = 4
 
 # The number of bytes used by the dsg and simulation interfaces
 SYSTEM_BYTES_REQUIREMENT = \
@@ -68,14 +64,7 @@
         ("RUNNING_COMMAND_SDP_PORT", 3),
 
         # extra monitor core reinjector functionality
-<<<<<<< HEAD
-        ("EXTRA_MONITOR_CORE_RE_INJECTION", 4),
-
-        # extra monitor core data transfer functionality
-        ("EXTRA_MONITOR_CORE_DATA_SPEED_UP", 5)]
-=======
         ("EXTRA_MONITOR_CORE_RE_INJECTION", 4)]
->>>>>>> 5eca48d9
 )
 
 # output buffering operations
@@ -89,7 +78,4 @@
 
         # Host confirming data being read form SpiNNaker memory
         ("BUFFER_WRITE", 1)]
-)
-
-# partition ids pre allocated to functionality
-PARTITION_ID_FOR_MULTICAST_DATA_SPEED_UP = "DATA_SPEED_UP_ROAD"+)