# Copyright (c) 2021 The University of Manchester
#
# Licensed under the Apache License, Version 2.0 (the "License");
# you may not use this file except in compliance with the License.
# You may obtain a copy of the License at
#
#     https://www.apache.org/licenses/LICENSE-2.0
#
# Unless required by applicable law or agreed to in writing, software
# distributed under the License is distributed on an "AS IS" BASIS,
# WITHOUT WARRANTIES OR CONDITIONS OF ANY KIND, either express or implied.
# See the License for the specific language governing permissions and
# limitations under the License.
from __future__ import annotations  # Type checking trickery
import logging
import os
from typing import (
    Dict, Iterable, Iterator, Optional, Set, Tuple, Union, cast, TYPE_CHECKING)
from spinn_utilities.log import FormatAdapter
from spinn_utilities.socket_address import SocketAddress
from spinn_utilities.typing.coords import XY
from spinn_machine import CoreSubsets, Chip, FixedRouteEntry
from spinnman.data import SpiNNManDataView
from spinnman.model import ExecutableTargets
from spinnman.model.enums import ExecutableType
from spinnman.messages.scp.enums.signal import Signal
from spinnman.spalloc import SpallocJob
from pacman.data import PacmanDataView
from pacman.model.graphs.application import ApplicationEdge, ApplicationVertex
from pacman.model.routing_tables import MulticastRoutingTables
if TYPE_CHECKING:
    # May be circular references in here; it's OK
    from spinn_front_end_common.interface.buffer_management import (
        BufferManager)
    from spinn_front_end_common.abstract_models import (
        AbstractMachineAllocationController)
    from spinn_front_end_common.interface.java_caller import JavaCaller
    from spinn_front_end_common.utilities.utility_objs import (
        LivePacketGatherParameters)
    from spinn_front_end_common.interface.ds import DsSqlliteDatabase
    from spinn_front_end_common.utility_models import (
        ExtraMonitorSupportMachineVertex,
        DataSpeedUpPacketGatherMachineVertex)
    from spinn_front_end_common.utilities.notification_protocol import (
        NotificationProtocol)
    from spinn_front_end_common.utility_models import LivePacketGather
    from spinn_front_end_common.interface.interface_functions.\
        spalloc_allocator import SpallocJobController as _JobCtrl
else:
    _JobCtrl = object

logger = FormatAdapter(logging.getLogger(__name__))
_EMPTY_CORE_SUBSETS = CoreSubsets()
hash(_EMPTY_CORE_SUBSETS)


# pylint: disable=protected-access
class _FecDataModel(object):
    """
    Singleton data model.

    This class should not be accessed directly please use the DataView and
    DataWriter classes.
    Accessing or editing the data held here directly is *not supported!*

    There may be other DataModel classes which sit next to this one and hold
    additional data. The DataView and DataWriter classes will combine these
    as needed.

    What data is held where and how can change without notice.
    """

    __singleton = None

    __slots__ = (
        # Data values cached
        "_allocation_controller",
        "_buffer_manager",
        "_current_run_timesteps",
        "_data_in_multicast_key_to_chip_map",
        "_data_in_multicast_routing_tables",
        "_database_file_path",
        "_database_socket_addresses",
        "_ds_database_path",
        "_executable_targets",
        "_executable_types",
        "_first_machine_time_step",
        "_fixed_routes",
        "_gatherer_map",
        "_hardware_time_step_ms",
        "_hardware_time_step_us",
        "_ipaddress",
        "_java_caller",
        "_live_packet_recorder_params",
        "_live_output_vertices",
        "_n_boards_required",
        "_n_chips_required",
        "_n_chips_in_graph",
        "_next_sync_signal",
        "_next_ds_reference",
        "_none_labelled_edge_count",
        "_notification_protocol",
        "_max_run_time_steps",
        "_monitor_map",
        "_reset_number",
        "_run_number",
        "_run_step",
        "_simulation_time_step_ms",
        "_simulation_time_step_per_ms",
        "_simulation_time_step_per_s",
        "_simulation_time_step_s",
        "_simulation_time_step_us",
        "_system_multicast_router_timeout_keys",
        "_timestamp_dir_path",
        "_time_scale_factor")

    def __new__(cls) -> _FecDataModel:
        if cls.__singleton:
            return cls.__singleton
        # pylint: disable=protected-access
        obj = object.__new__(cls)
        cls.__singleton = obj
        obj._notification_protocol = None
        obj._clear()
        return obj

    def _clear(self) -> None:
        """
        Clears out all data.
        """
        # Can not be cleared during hard reset as previous runs data checked
        self._database_socket_addresses: Set[SocketAddress] = set()
        self._executable_types: Optional[
            Dict[ExecutableType, CoreSubsets]] = None
        self._hardware_time_step_ms: Optional[float] = None
        self._hardware_time_step_us: Optional[int] = None
        self._live_packet_recorder_params: Optional[Dict[
            LivePacketGatherParameters,
            LivePacketGather]] = None
        self._live_output_vertices: Set[Tuple[ApplicationVertex, str]] = set()
        self._java_caller: Optional[JavaCaller] = None
        self._n_boards_required: Optional[int] = None
        self._n_chips_required: Optional[int] = None
        self._none_labelled_edge_count = 0
        self._reset_number = 0
        self._run_number: Optional[int] = None
        self._simulation_time_step_ms: Optional[float] = None
        self._simulation_time_step_per_ms: Optional[float] = None
        self._simulation_time_step_per_s: Optional[float] = None
        self._simulation_time_step_s: Optional[float] = None
        self._simulation_time_step_us: Optional[int] = None
        self._time_scale_factor: Optional[Union[int, float]] = None
        self._timestamp_dir_path: Optional[str] = None
        self._hard_reset()

    def _hard_reset(self) -> None:
        """
        Clears out all data that should change after a reset and graph change.
        """
<<<<<<< HEAD
        self._buffer_manager: Optional[BufferManager] = None
        self._allocation_controller: Optional[
            AbstractMachineAllocationController] = None
        self._data_in_multicast_key_to_chip_map: Optional[Dict[XY, int]] = None
        self._data_in_multicast_routing_tables: Optional[
            MulticastRoutingTables] = None
        self._database_file_path: Optional[str] = None
        self._ds_database: Optional[DsSqlliteDatabase] = None
=======
        self._buffer_manager = None
        self._allocation_controller = None
        self._data_in_multicast_key_to_chip_map = None
        self._data_in_multicast_routing_tables = None
        self._database_file_path = None
        self._ds_database_path = None
>>>>>>> 0f3b084f
        self._next_ds_reference = 0
        self._executable_targets: Optional[ExecutableTargets] = None
        self._fixed_routes: Optional[Dict[Chip, FixedRouteEntry]] = None
        self._gatherer_map: Optional[Dict[
            Chip, DataSpeedUpPacketGatherMachineVertex]] = None
        self._ipaddress: Optional[str] = None
        self._n_chips_in_graph: Optional[int] = None
        self._next_sync_signal: Signal = Signal.SYNC0
        self._notification_protocol: Optional[NotificationProtocol] = None
        self._max_run_time_steps: Optional[int] = None
        self._monitor_map: Optional[Dict[
            Chip, ExtraMonitorSupportMachineVertex]] = None
        self._system_multicast_router_timeout_keys: Optional[
            Dict[XY, int]] = None
        self._soft_reset()
        self._clear_notification_protocol()

    def _soft_reset(self) -> None:
        """
        Clears timing and other data that should changed every reset.
        """
        self._current_run_timesteps: Optional[int] = 0
        self._first_machine_time_step = 0
        self._run_step: Optional[int] = None

    def _clear_notification_protocol(self) -> None:
        if self._notification_protocol:
            try:
                self._notification_protocol.close()
            except Exception as ex:  # pylint: disable=broad-except
                logger.exception(
                    f"Error {ex} when closing the notification_protocol "
                    f"ignored")
        self._notification_protocol = None


class FecDataView(PacmanDataView, SpiNNManDataView):
    """
    Adds the extra Methods to the View for spinn_front_end_commom level.

    See :py:class:`~spinn_utilities.data.UtilsDataView` for a more detailed
    description.

    This class is designed to only be used directly within non-PyNN
    repositories as all methods are available to subclasses
    """

    __fec_data = _FecDataModel()

    __slots__ = ()

    # current_run_timesteps and first_machine_time_step

    @classmethod
    def get_current_run_timesteps(cls) -> Optional[int]:
        """
        The end of this or the previous do__run loop time in steps.

        Will be zero if not yet run and not yet in the do_run_loop

        Will be `None` if in run forever mode

        :rtype: int or None
        """
        return cls.__fec_data._current_run_timesteps

    @classmethod
    def get_current_run_time_ms(cls) -> float:
        """
        The end of this or the previous do__run loop time in ms.

        Syntactic sugar for `current_run_timesteps * simulation_time_step_ms`

        Will be zero if not yet run and not yet in the do_run_loop

        Will be zero if in run forever mode

        :rtype: float
        """
        if cls.__fec_data._current_run_timesteps is None:
            return 0.0
        return (cls.__fec_data._current_run_timesteps *
                cls.get_simulation_time_step_ms())

    # _allocation_controller
    @classmethod
    def has_allocation_controller(cls) -> bool:
        """
        Reports if an AllocationController object has already been set.

        :return: True if and only if an AllocationController has been added and
            not reset.
        :rtype: bool
        """
        return cls.__fec_data._allocation_controller is not None

    @classmethod
    def get_allocation_controller(cls) -> AbstractMachineAllocationController:
        """
        Returns the allocation controller if known.

        :rtype: AbstractMachineAllocationController
        :raises ~spinn_utilities.exceptions.SpiNNUtilsException:
            If the buffer manager unavailable
        """
        if cls.__fec_data._allocation_controller is None:
            raise cls._exception("allocation_controller")

        return cls.__fec_data._allocation_controller

    @classmethod
    def _get_spalloc_job(cls) -> Optional[SpallocJob]:
        """
        Returns the (new) Spalloc job, if there is one.
        """
        mac = cls.__fec_data._allocation_controller
        if mac is None:
            return None
        if mac.proxying:
            # This is now assumed to be a SpallocJobController;
            # can't fully check that because of import circularity.
            job = cast(_JobCtrl, mac)._job
            if isinstance(job, SpallocJob):
                return job
        return None

    # _buffer_manager
    @classmethod
    def has_buffer_manager(cls) -> bool:
        """
        Reports if a BufferManager object has already been set.

        :return:
            True if and only if a BufferManager has been added and not reset
        :rtype: bool
        """
        return cls.__fec_data._buffer_manager is not None

    @classmethod
    def get_buffer_manager(cls) -> BufferManager:
        """
        Returns the buffer manager if known.

        :rtype:
            ~spinn_front_end_common.interface.buffer_management.BufferManager
        :raises ~spinn_utilities.exceptions.SpiNNUtilsException:
            If the buffer manager unavailable
        """
        if cls.__fec_data._buffer_manager is None:
            raise cls._exception("buffer_manager")

        return cls.__fec_data._buffer_manager

    @classmethod
    def get_first_machine_time_step(cls) -> Optional[int]:
        """
        The start of this or the next do_run loop time in steps.

        Will be `None` if in run forever mode

        :rtype: int or None
        """
        return cls.__fec_data._first_machine_time_step

    # max_run_time_steps methods

    @classmethod
    def get_max_run_time_steps(cls) -> int:
        """
        Returns the calculated longest time this or a future run loop could be.

        Mainly used to indicate the number of timesteps the vertex can and
        therefore should reserve memory for

        Guaranteed to be positive int if available

        :rtype: int
        :raises ~spinn_utilities.exceptions.SpiNNUtilsException:
            If the max run time is currently unavailable
        """
        if cls.__fec_data._max_run_time_steps is None:
            raise cls._exception("max_run_time_steps")

        return cls.__fec_data._max_run_time_steps

    @classmethod
    def has_max_run_time_steps(cls) -> bool:
        """
        Indicates if max_run_time_steps is currently available.

        :rtype: bool
        """
        return cls.__fec_data._max_run_time_steps is not None

    # simulation_time_step_methods

    @classmethod
    def has_time_step(cls) -> bool:
        """
        Check if any/all of the time_step values are known.

        True When all simulation/hardware_time_step methods are known
        False when none of the simulation/hardware_time_step values are known.
        There is never a case when some are known and others not

        :rtype: bool
        """
        return cls.__fec_data._simulation_time_step_us is not None

    @classmethod
    def get_simulation_time_step_us(cls) -> int:
        """
        The simulation timestep, in microseconds.

        Previously known as "machine_time_step"

        :rtype: int
        :raises ~spinn_utilities.exceptions.SpiNNUtilsException:
            If the simulation_time_step_us is currently unavailable
        """
        if cls.__fec_data._simulation_time_step_us is None:
            raise cls._exception("simulation_time_step_us")
        return cls.__fec_data._simulation_time_step_us

    @classmethod
    def get_simulation_time_step_s(cls) -> float:
        """
        The simulation timestep, in seconds.

        Syntactic sugar for `simulation_time_step() / 1,000,000`.

        :rtype: float
        :raises ~spinn_utilities.exceptions.SpiNNUtilsException:
            If the simulation_time_step_ms is currently unavailable
        """
        if cls.__fec_data._simulation_time_step_s is None:
            raise cls._exception("simulation_time_step_s")
        return cls.__fec_data._simulation_time_step_s

    @classmethod
    def get_simulation_time_step_ms(cls) -> float:
        """
        The simulation time step, in milliseconds.

        Syntactic sugar for `simulation_time_step_us / 1000`.

        :rtype: float
        :raises ~spinn_utilities.exceptions.SpiNNUtilsException:
            If the simulation_time_step_ms is currently unavailable
        """
        if cls.__fec_data._simulation_time_step_ms is None:
            raise cls._exception("simulation_time_step_ms")
        return cls.__fec_data._simulation_time_step_ms

    @classmethod
    def get_simulation_time_step_per_ms(cls) -> float:
        """
        The number of simulation time steps in a millisecond.

        Syntactic sugar for `1000 / simulation_time_step_us`

        :rtype: float
        :raises ~spinn_utilities.exceptions.SpiNNUtilsException:
            If the simulation_time_step is currently unavailable
        """
        if cls.__fec_data._simulation_time_step_per_ms is None:
            raise cls._exception("simulation_time_step_per_ms")
        return cls.__fec_data._simulation_time_step_per_ms

    @classmethod
    def get_simulation_time_step_per_s(cls) -> float:
        """
        The number of simulation time steps in a seconds.

        Syntactic sugar for `1,000,000 / simulation_time_step_us`

        :rtype: float
        :raises ~spinn_utilities.exceptions.SpiNNUtilsException:
            If the simulation_time_step is currently unavailable
        """
        if cls.__fec_data._simulation_time_step_per_s is None:
            raise cls._exception("simulation_time_step_per_s")
        return cls.__fec_data._simulation_time_step_per_s

    @classmethod
    def get_hardware_time_step_ms(cls) -> float:
        """
        The hardware timestep, in milliseconds.

        Syntactic sugar for `simulation_time_step_ms * time_scale_factor`

        :rtype: float
        :raises ~spinn_utilities.exceptions.SpiNNUtilsException:
            If the hardware_time_step is currently unavailable
        """
        if cls.__fec_data._hardware_time_step_ms is None:
            raise cls._exception("hardware_time_step_ms")
        return cls.__fec_data._hardware_time_step_ms

    @classmethod
    def get_hardware_time_step_us(cls) -> int:
        """
        The hardware timestep, in microseconds.

        Syntactic sugar for `simulation_time_step_us * time_scale_factor`

        :rtype: int
        :raises ~spinn_utilities.exceptions.SpiNNUtilsException:
            If the hardware_time_step is currently unavailable
        """
        if cls.__fec_data._hardware_time_step_us is None:
            raise cls._exception("ardware_time_step_us")
        return cls.__fec_data._hardware_time_step_us

    # time scale factor

    @classmethod
    def get_time_scale_factor(cls) -> Union[int, float]:
        """
        :rtype: int or float
        :raises SpiNNUtilsException:
            If the time_scale_factor is currently unavailable
        :raises SpiNNUtilsException:
            If the time_scale_factor is currently unavailable
        """
        if cls.__fec_data._time_scale_factor is None:
            raise cls._exception("time_scale_factor")
        return cls.__fec_data._time_scale_factor

    @classmethod
    def has_time_scale_factor(cls) -> bool:
        """
        :rtype: bool
        """
        return cls.__fec_data._time_scale_factor is not None

    #  reset number

    @classmethod
    def get_reset_number(cls) -> int:
        """
        Get the number of times a reset has happened.

        Only counts the first reset after each run.

        So resets that are first soft then hard are ignored.
        Double reset calls without a run and resets before run are ignored.

        Reset numbers start at zero

        :rtype: int
        :raises ~spinn_utilities.exceptions.SpiNNUtilsException:
            If the run_number is currently unavailable
        """
        if cls.__fec_data._reset_number is None:
            raise cls._exception("run_number")
        return cls.__fec_data._reset_number

    @classmethod
    def get_reset_str(cls) -> str:
        """
        Get the number of times a reset has happened as a string.

        An empty string is returned if the system has never been reset
        (i.e., the reset number is 0)

        Only counts the first reset after each run.

        So resets that are first soft then hard are ignored.
        Double reset calls without a run and resets before run are ignored.

        Reset numbers start at zero

        :raises ~spinn_utilities.exceptions.SpiNNUtilsException:
            If the run_number is currently unavailable
        :rtype: str
        """
        if cls.__fec_data._reset_number is None:
            raise cls._exception("run_number")
        if cls.__fec_data._reset_number:
            return str(cls.__fec_data._reset_number)
        else:
            return ""

    #  run number

    @classmethod
    def get_run_number(cls) -> int:
        """
        Get the number of this or the next run.

        Run numbers start at 1

        :rtype: int
        :raises ~spinn_utilities.exceptions.SpiNNUtilsException:
            If the run_number is currently unavailable
        """
        if cls.__fec_data._run_number is None:
            raise cls._exception("run_number")
        return cls.__fec_data._run_number

    @classmethod
    def get_run_step(cls) -> Optional[int]:
        """
        Get the auto pause and resume step currently running if any.

        If and only if currently in an auto pause and resume loop this will
        report the number of the step. Starting at 1

        In most cases this will return `None`, including when running without
        steps.

        :rtype: None or int
        """
        return cls.__fec_data._run_step

    # Report directories
    # There are NO has or get methods for directories
    # This allows directories to be created on the fly

    # n_boards/chips required

    @classmethod
    def has_n_boards_required(cls) -> bool:
        """
        Reports if a user has sets the number of boards requested during setup.

        :rtype: bool
        :raises ~spinn_utilities.exceptions.SpiNNUtilsException:
            If n_boards_required is not set or set to `None`
        """
        return cls.__fec_data._n_boards_required is not None

    @classmethod
    def get_n_boards_required(cls) -> int:
        """
        Gets the number of boards requested by the user during setup if known.

        Guaranteed to be positive

        :rtype: int
        :raises ~spinn_utilities.exceptions.SpiNNUtilsException:
            If the n_boards_required is currently unavailable
        """
        if cls.__fec_data._n_boards_required is None:
            raise cls._exception("n_boards_requiredr")
        return cls.__fec_data._n_boards_required

    @classmethod
    def get_n_chips_needed(cls) -> int:
        """
        Gets the number of chips needed, if set.

        This will be the number of chips requested by the user during setup,
        even if this is less that what the partitioner reported.

        If the partitioner has run and the user has not specified a number,
        this will be what the partitioner requested.

        Guaranteed to be positive if set

        :rtype: int
        :raises ~spinn_utilities.exceptions.SpiNNUtilsException:
            If data for n_chips_needed is not available
        """
        if cls.__fec_data._n_chips_required:
            return cls.__fec_data._n_chips_required
        if cls.__fec_data._n_chips_in_graph:
            return cls.__fec_data._n_chips_in_graph
        raise cls._exception("n_chips_requiredr")

    @classmethod
    def has_n_chips_needed(cls) -> bool:
        """
        Detects if the number of chips needed has been set.

        This will be the number of chips requested by the use during setup or
        what the partitioner requested.

        :rtype: bool
        """
        if cls.__fec_data._n_chips_required is not None:
            return True
        return cls.__fec_data._n_chips_in_graph is not None

    @classmethod
    def get_timestamp_dir_path(cls) -> str:
        """
        Returns path to existing time-stamped directory in the reports
        directory.

        .. note::
            In unit-test mode this returns a temporary directory
            shared by all path methods.

        :rtype: str
        :raises ~spinn_utilities.exceptions.SpiNNUtilsException:
            If the simulation_time_step is currently unavailable
        """
        if cls.__fec_data._timestamp_dir_path is not None:
            return cls.__fec_data._timestamp_dir_path
        if cls._is_mocked():
            return cls._temporary_dir_path()
        raise cls._exception("timestamp_dir_path")

    # system multicast routing data

    @classmethod
    def get_data_in_multicast_key_to_chip_map(cls) -> Dict[XY, int]:
        """
        Retrieve the data_in_multicast_key_to_chip_map if known.
        Keys are the coordinates of chips.
        Values are the base keys for multicast comms received by the Data In
        streaming module of the extra monitor running on those chips.

        :rtype: dict(tuple(int,int), int)
        :raises ~spinn_utilities.exceptions.SpiNNUtilsException:
            If the data_in_multicast_key_to_chip_map is currently unavailable
        """
        if cls.__fec_data._data_in_multicast_key_to_chip_map is None:
            raise cls._exception("data_in_multicast_key_to_chip_map")
        return cls.__fec_data._data_in_multicast_key_to_chip_map

    @classmethod
    def get_data_in_multicast_routing_tables(cls) -> MulticastRoutingTables:
        """
        Retrieve the data_in_multicast_routing_tables if known.
        These are the routing tables used to handle Data In streaming.

        :rtype: ~pacman.model.routing_tables.MulticastRoutingTables
        :raises SpiNNUtilsException:
            If the data_in_multicast_routing_tables is currently unavailable
        """
        if cls.__fec_data._data_in_multicast_routing_tables is None:
            raise cls._exception("data_in_multicast_routing_tables")
        return cls.__fec_data._data_in_multicast_routing_tables

    @classmethod
    def get_system_multicast_router_timeout_keys(cls) -> Dict[XY, int]:
        """
        Retrieve the system_multicast_router_timeout_keys if known.
        Keys are the coordinates of chips.
        Values are the base keys for multicast comms received by the reinjector
        module of the extra monitor running on those chips.

        :rtype: dict(tuple(int,int), int)
        :raises ~spinn_utilities.exceptions.SpiNNUtilsException:
            If the system_multicast_router_timeout_keys is currently
            unavailable
        """
        if cls.__fec_data._system_multicast_router_timeout_keys is None:
            raise cls._exception("system_multicast_router_timeout_keys")
        return cls.__fec_data._system_multicast_router_timeout_keys

    # ipaddress

    @classmethod
    def has_ipaddress(cls) -> bool:
        """
        Detects if the IP address of the board with chip 0,0 is known.

        :rtype: bool
        """
        return cls.__fec_data._ipaddress is not None

    @classmethod
    def get_ipaddress(cls) -> str:
        """
        Gets the IP address of the board with chip 0,0 if it has been set.

        :rtype: str
        :raises ~spinn_utilities.exceptions.SpiNNUtilsException:
            If the IP address is currently unavailable
        """
        if cls.__fec_data._ipaddress is None:
            if cls._is_mocked():
                return "127.0.0.1"
            raise cls._exception("ipaddress")
        return cls.__fec_data._ipaddress

    # fixed_routes
    @classmethod
    def get_fixed_routes(cls) -> Dict[Chip, FixedRouteEntry]:
        """
        Gets the fixed routes if they have been created.

        :rtype: dict(~spinn_machine.Chip, ~spinn_machine.FixedRouteEntry)
        :raises ~spinn_utilities.exceptions.SpiNNUtilsException:
            If the fixed_routes is currently unavailable
        """
        if cls.__fec_data._fixed_routes is None:
            raise cls._exception("fixed_routes")
        return cls.__fec_data._fixed_routes

    @classmethod
    def has_java_caller(cls) -> bool:
        """
        Reports if there is a Java called that can be used.

        Equivalent to `get_config_bool("Java", "use_java")` as the writer will
        have created the caller during setup

        The behaviour when Mocked is currently to always return False.

        :rtype: bool
        """
        return cls.__fec_data._java_caller is not None

    @classmethod
    def get_java_caller(cls) -> JavaCaller:
        """
        Gets the Java_caller.

        :rtype: JavaCaller
        :raises ~spinn_utilities.exceptions.SpiNNUtilsException:
            If the java_caller is currently unavailable
        """
        if cls.__fec_data._java_caller is None:
            raise cls._exception("java_caller")
        return cls.__fec_data._java_caller

    # run_dir_path in UtilsDataView

    @classmethod
    def get_json_dir_path(cls) -> str:
        """
        Returns the path to the directory that holds all JSON files.

        This will be the path used by the last run call or to be used by
        the next run if it has not yet been called.

        .. note::
            In unit-test mode this returns a temporary directory
            shared by all path methods.

        :rtype: str
        :raises ~spinn_utilities.exceptions.SpiNNUtilsException:
            If the simulation_time_step is currently unavailable
        """
        if cls._is_mocked():
            return cls._temporary_dir_path()

        return cls._child_folder(cls.get_run_dir_path(), "json_files")

    @classmethod
    def get_provenance_dir_path(cls) -> str:
        """
        Returns the path to the directory that holds all provenance files.

        This will be the path used by the last run call or to be used by
        the next run if it has not yet been called.

        .. note::
            In unit-test mode this returns a temporary directory
            shared by all path methods.

        :rtype: str
        :raises ~spinn_utilities.exceptions.SpiNNUtilsException:
            If the simulation_time_step is currently unavailable
        """
        if cls._is_mocked():
            return cls._temporary_dir_path()
        return cls._child_folder(cls.get_run_dir_path(), "provenance_data")

    @classmethod
    def get_app_provenance_dir_path(cls) -> str:
        """
        Returns the path to the directory that holds all application provenance
        files.

        This will be the path used by the last run call or to be used by
        the next run if it has not yet been called.

        .. note::
            In unit-test mode this returns a temporary directory
            shared by all path methods.

        :rtype: str
        :raises ~spinn_utilities.exceptions.SimulatorNotSetupException:
            If the simulator has not been setup
        """
        if cls._is_mocked():
            return cls._temporary_dir_path()

        return cls._child_folder(
            cls.get_provenance_dir_path(), "app_provenance_data")

    @classmethod
    def get_system_provenance_dir_path(cls) -> str:
        """
        Returns the path to the directory that holds system provenance files.

        This will be the path used by the last run call or to be used by
        the next run if it has not yet been called.

        .. note::
            In unit-test mode this returns a temporary directory
            shared by all path methods.

        :rtype: str
        :raises ~spinn_utilities.exceptions.SpiNNUtilsException:
            If the simulation_time_step is currently unavailable
        """
        if cls._is_mocked():
            return cls._temporary_dir_path()
        return cls._child_folder(
            cls.get_provenance_dir_path(), "system_provenance_data")

    @classmethod
    def _child_folder(cls, parent, child_name, must_create=False):
        """
        :param str parent:
        :param str child_name:
        :param bool must_create:
            If `True`, the directory named by `child_name` (but not necessarily
            its parents) must be created by this call, and an exception will be
            thrown if this fails.
        :return: The fully qualified name of the child folder.
        :rtype: str
        :raises OSError:
            If the directory existed ahead of time and creation
            was required by the user
        """
        child = os.path.join(parent, child_name)
        if must_create:
            # Throws OSError or FileExistsError (a subclass of OSError) if the
            # directory exists.
            os.makedirs(child)
        elif not os.path.exists(child):
            os.makedirs(child, exist_ok=True)
        return child

    @classmethod
    def get_next_none_labelled_edge_number(cls) -> int:
        """
        Returns an unused number for labelling an unlabelled edge.

        :rtype: int
        """
        cls.__fec_data._none_labelled_edge_count += 1
        return cls.__fec_data._none_labelled_edge_count

    @classmethod
    def get_next_sync_signal(cls) -> Signal:
        """
        Returns alternately Signal.SYNC0 and Signal.SYNC1.

        :rtype: ~spinnman.messages.scp.enums.Signal
        """
        if cls.__fec_data._next_sync_signal == Signal.SYNC0:
            cls.__fec_data._next_sync_signal = Signal.SYNC1
            return Signal.SYNC0
        else:
            cls.__fec_data._next_sync_signal = Signal.SYNC0
            return Signal.SYNC1

    @classmethod
    def get_executable_types(cls) -> Dict[ExecutableType, CoreSubsets]:
        """
        Gets the executable_types if they have been created.

        :rtype: dict(
            ~spinnman.model.enum.ExecutableType,
            ~spinn_machine.CoreSubsets)
        :raises ~spinn_utilities.exceptions.SpiNNUtilsException:
            If the executable_types is currently unavailable
        """
        if cls.__fec_data._executable_types is None:
            raise cls._exception("executable_types")
        return cls.__fec_data._executable_types

    @classmethod
    def get_cores_for_type(
            cls, executable_type: ExecutableType) -> CoreSubsets:
        """
        Get the subset of cores running executables of the given type.

        :param ~spinnman.model.enum.ExecutableType executable_type:
        :rtype: ~spinn_machine.CoreSubsets
        :raises ~spinn_utilities.exceptions.SpiNNUtilsException:
            If the executable_types is currently unavailable
        """
        # pylint: disable=unsubscriptable-object
        return cls.get_executable_types().get(
            executable_type, _EMPTY_CORE_SUBSETS)

    @classmethod
    def has_live_packet_recorder_params(cls) -> bool:
        """
        Reports if there are live_packet_recorder_params.

        If True the live_packet_recorder_params not be empty

        :rtype: bool
        """
        return cls.__fec_data._live_packet_recorder_params is not None

    @classmethod
    def get_live_packet_recorder_params(cls) -> Dict[
            LivePacketGatherParameters, LivePacketGather]:
        """
        Mapping of live_packet_gatherer_params to a list of tuples
        (vertex and list of ids)).

        :rtype: dict(LivePacketGatherParameters,
            tuple(~pacman.model.graphs.AbstractVertex, list(str))
        :raises ~spinn_utilities.exceptions.SpiNNUtilsException:
            If the _live_packet_recorder_params is currently unavailable
        """
        if cls.__fec_data._live_packet_recorder_params is None:
            raise cls._exception("live_packet_recorder_params")
        return cls.__fec_data._live_packet_recorder_params

    # Add method in view so add can be done without going through ASB
    @classmethod
    def add_live_packet_gatherer_parameters(
            cls, live_packet_gatherer_params: LivePacketGatherParameters,
            vertex_to_record_from: ApplicationVertex,
            partition_ids: Iterable[str]):
        """
        Adds parameters for a new live packet gatherer (LPG) if needed, or
        adds to the tracker for parameters.

        .. note::
            If the
            :py:class:`~pacman.model.graphs.application.ApplicationGraph`
            is used, the vertex must be an
            :py:class:`~pacman.model.graphs.application.ApplicationVertex`.
            If not, it must be a
            :py:class:`~pacman.model.graphs.machine.MachineVertex`.

        :param LivePacketGatherParameters live_packet_gatherer_params:
            parameters for an LPG to look for or create
        :param ~pacman.model.graphs.AbstractVertex vertex_to_record_from:
            the vertex that needs to send to a given LPG
        :param iterable(str) partition_ids:
            the IDs of the partitions to connect from the vertex;
            can also be a single string (strings are iterable)
        """
        if cls.__fec_data._live_packet_recorder_params is None:
            # pylint: disable=attribute-defined-outside-init
            cls.__fec_data._live_packet_recorder_params = dict()
        lpg_vertex = cls.__fec_data._live_packet_recorder_params.get(
            live_packet_gatherer_params)
        if lpg_vertex is None:
            # UGLY import due to circular reference
            from spinn_front_end_common.utility_models import (
                LivePacketGather as LPG)
            lpg_vertex = LPG(
                live_packet_gatherer_params, live_packet_gatherer_params.label)
            cls.__fec_data._live_packet_recorder_params[
                live_packet_gatherer_params] = lpg_vertex
            cls.add_vertex(lpg_vertex)
        if isinstance(partition_ids, str):
            cls.add_edge(
                ApplicationEdge(vertex_to_record_from, lpg_vertex),
                partition_ids)
        else:
            for part_id in partition_ids:
                cls.add_edge(
                    ApplicationEdge(vertex_to_record_from, lpg_vertex),
                    part_id)

    @classmethod
    def get_database_file_path(cls) -> Optional[str]:
        """
        Will return the database_file_path if set or `None` if not set
        or set to `None`

        :rtype: str or None
        """
        return cls.__fec_data._database_file_path

    @classmethod
    def get_executable_targets(cls) -> ExecutableTargets:
        """
        Binaries to be executed.

        :rtype: ~spinnman.model.ExecutableTargets
        :raises ~spinn_utilities.exceptions.SpiNNUtilsException:
            If the executable_targets is currently unavailable
        """
        if cls.__fec_data._executable_targets is None:
            raise cls._exception("executable_targets")
        return cls.__fec_data._executable_targets

    @classmethod
<<<<<<< HEAD
    def get_ds_database(cls) -> DsSqlliteDatabase:
=======
    def get_ds_database_path(cls):
>>>>>>> 0f3b084f
        """
        Gets the path for the Data Spec database.

        :rtype: str
        :raises ~spinn_utilities.exceptions.SpiNNUtilsException:
            If the ds_database is currently unavailable
        """
        if cls.__fec_data._ds_database_path is None:
            if cls._is_mocked():
                return os.path.join(cls._temporary_dir_path(), "ds.sqlite3")
            raise cls._exception("_ds_database+path")
        return cls.__fec_data._ds_database_path

    @classmethod
    def has_monitors(cls) -> bool:
        """
        Detect is ExtraMonitorSupportMachineVertex(s) have been created.

        :rtype: bool
        """
        return cls.__fec_data._monitor_map is not None

    @classmethod
    def get_monitor_by_xy(
            cls, x: int, y: int) -> ExtraMonitorSupportMachineVertex:
        """
        The ExtraMonitorSupportMachineVertex for chip (x,y).

        :param int x: X coordinate of chip
        :param int y: Y coordinate of chip
        :rtype: ExtraMonitorSupportMachineVertex
        :raises ~spinn_utilities.exceptions.SpiNNUtilsException:
            If the monitors are currently unavailable
        :raises KeyError: If chip (x,y) does not have a monitor
        """
        if cls.__fec_data._monitor_map is None:
            raise cls._exception("monitors_map")
        # pylint: disable=unsubscriptable-object
        return cls.__fec_data._monitor_map[cls.get_chip_at(x, y)]

    @classmethod
    def get_monitor_by_chip(
            cls, chip: Chip) -> ExtraMonitorSupportMachineVertex:
        """
        The ExtraMonitorSupportMachineVertex for chip.

        :param ~spinn_machine.Chip chip: chip to get monitor for
        :rtype: ExtraMonitorSupportMachineVertex
        :raises ~spinn_utilities.exceptions.SpiNNUtilsException:
            If the monitors are currently unavailable
        :raises KeyError: If chip (x,y) does not have a monitor
        """
        if cls.__fec_data._monitor_map is None:
            raise cls._exception("monitors_map")
        # pylint: disable=unsubscriptable-object
        return cls.__fec_data._monitor_map[chip]

    @classmethod
    def iterate_monitor_items(
            cls) -> Iterable[Tuple[Chip, ExtraMonitorSupportMachineVertex]]:
        """
        Iterates over the (x,y) and ExtraMonitorSupportMachineVertex.

        get_n_monitors returns the number of items this iterable will provide.

        :rtype: iterable(tuple(Chip,ExtraMonitorSupportMachineVertex))
        :raises ~spinn_utilities.exceptions.SpiNNUtilsException:
            If the monitors are currently unavailable
        """
        if cls.__fec_data._monitor_map is None:
            raise cls._exception("monitors_map")
        return cls.__fec_data._monitor_map.items()

    @classmethod
    def get_n_monitors(cls) -> int:
        """
        Number of ExtraMonitorSupportMachineVertexs.

        :rtype: int
        :raises ~spinn_utilities.exceptions.SpiNNUtilsException:
            If the monitors are currently unavailable
        """
        if cls.__fec_data._monitor_map is None:
            raise cls._exception("monitors_map")
        return len(cls.__fec_data._monitor_map)

    @classmethod
    def iterate_monitors(cls) -> Iterable[ExtraMonitorSupportMachineVertex]:
        """
        Iterates over the ExtraMonitorSupportMachineVertex(s).

        :rtype: iterable(ExtraMonitorSupportMachineVertex)
        :raises ~spinn_utilities.exceptions.SpiNNUtilsException:
            If the monitors are currently unavailable
        """
        if cls.__fec_data._monitor_map is None:
            raise cls._exception("monitors_map")
        return cls.__fec_data._monitor_map.values()

    @classmethod
    def get_gatherer_by_chip(
            cls, chip: Chip) -> DataSpeedUpPacketGatherMachineVertex:
        """
        The DataSpeedUpPacketGatherMachineVertex for an Ethernet-enabled chip.

        :param ~spinn_machine.Chip chip: The Ethernet-enabled chip
        :rtype: DataSpeedUpPacketGatherMachineVertex
        :raises ~spinn_utilities.exceptions.SpiNNUtilsException:
            If the gatherers are currently unavailable
        :raises KeyError:
            If the chip does not have a gatherer
            (e.g., if it is not an Ethernet-enabled chip)
        """
        if cls.__fec_data._gatherer_map is None:
            raise cls._exception("gatherer_map")
        # pylint: disable=unsubscriptable-object
        return cls.__fec_data._gatherer_map[chip]

    @classmethod
    def get_gatherer_by_xy(
            cls, x: int, y: int) -> DataSpeedUpPacketGatherMachineVertex:
        """
        The DataSpeedUpPacketGatherMachineVertex for chip (x,y).

        :param int x: X coordinate of chip
        :param int y: Y coordinate of chip
        :rtype: DataSpeedUpPacketGatherMachineVertex
        :raises ~spinn_utilities.exceptions.SpiNNUtilsException:
            If the gatherers are currently unavailable
        :raises KeyError: If chip (x,y) does not have a monitor
        """
        if cls.__fec_data._gatherer_map is None:
            raise cls._exception("gatherer_map")
        # pylint: disable=unsubscriptable-object
        return cls.__fec_data._gatherer_map[cls.get_chip_at(x, y)]

    @classmethod
    def iterate_gather_items(cls) -> Iterable[
            Tuple[Chip, DataSpeedUpPacketGatherMachineVertex]]:
        """
        Iterates over the (x,y) and DataSpeedUpPacketGatherMachineVertex.

        get_n_gathers returns the number of items this iterable will provide

        :rtype: iterable(tuple(Chip,DataSpeedUpPacketGatherMachineVertex))
        :raises ~spinn_utilities.exceptions.SpiNNUtilsException:
            If the gathers are currently unavailable
        """
        if cls.__fec_data._gatherer_map is None:
            raise cls._exception("gatherer_map")
        return cls.__fec_data._gatherer_map.items()

    @classmethod
    def get_n_gathers(cls) -> int:
        """
        Number of DataSpeedUpPacketGatherMachineVertex(s).

        :rtype: int
        :raises ~spinn_utilities.exceptions.SpiNNUtilsException:
            If the gathers are currently unavailable
        """
        if cls.__fec_data._gatherer_map is None:
            raise cls._exception("gatherer_map")
        return len(cls.__fec_data._gatherer_map)

    @classmethod
    def iterate_gathers(cls) -> Iterable[DataSpeedUpPacketGatherMachineVertex]:
        """
        Iterates over the DataSpeedUpPacketGatherMachineVertex(s).

        :rtype: iterable(DataSpeedUpPacketGatherMachineVertex)
        :raises ~spinn_utilities.exceptions.SpiNNUtilsException:
            If the gathers are currently unavailable
        """
        if cls.__fec_data._gatherer_map is None:
            raise cls._exception("gatherer_map")
        return cls.__fec_data._gatherer_map.values()

    @classmethod
    def iterate_database_socket_addresses(cls) -> Iterator[SocketAddress]:
        """
        Iterates over the registered database_socket_addresses.

        :rtype: iterable(~spinn_utilities.socket_address.SocketAddress)
        """
        return iter(cls.__fec_data._database_socket_addresses)

    @classmethod
    def get_n_database_socket_addresses(cls) -> int:
        """
        Number of registered database_socket_addresses.

        :rtype: int
        """
        return len(cls.__fec_data._database_socket_addresses)

    @classmethod
    def add_database_socket_address(
            cls, database_socket_address: SocketAddress):
        """
        Adds a socket address to the list of known addresses.

        :param database_socket_address:
        :type database_socket_address:
            ~spinn_utilities.socket_address.SocketAddress
        :raises TypeError: if database_socket_address is not a SocketAddress
        """
        if not isinstance(database_socket_address, SocketAddress):
            raise TypeError("database_socket_address must be a SocketAddress")
        cls.__fec_data._database_socket_addresses.add(database_socket_address)

    @classmethod
    def add_database_socket_addresses(
            cls, database_socket_addresses: Optional[Iterable[SocketAddress]]):
        """
        Adds all socket addresses to the list of known addresses.

        :param database_socket_addresses: The addresses to add
        :type database_socket_addresses:
            iterable(~spinn_utilities.socket_address.SocketAddress)
        :raises TypeError:
           if database_socket_address is not a iterable of `SocketAddress`
        """
        if database_socket_addresses is None:
            return
        for socket_address in database_socket_addresses:
            cls.add_database_socket_address(socket_address)

    @classmethod
    def get_notification_protocol(cls) -> NotificationProtocol:
        """
        The notification protocol handler.

        :rtype: NotificationProtocol
        :raises ~spinn_utilities.exceptions.SpiNNUtilsException:
            If the notification_protocol is currently unavailable
        """
        if cls.__fec_data._notification_protocol is None:
            raise cls._exception("notification_protocol")
        return cls.__fec_data._notification_protocol

    @classmethod
    def add_live_output_vertex(
            cls, vertex: ApplicationVertex, partition_id: str):
        """
        Add a vertex that is to be output live, and so wants its atom IDs
        recorded in the database.

        :param ~pacman.model.graphs.application.ApplicationVertex vertex:
            The vertex to add
        :param str partition_id: The partition to get the IDs of
        """
        cls.__fec_data._live_output_vertices.add((vertex, partition_id))

    @classmethod
    def iterate_live_output_vertices(
            cls) -> Iterable[Tuple[ApplicationVertex, str]]:
        """
        Get an iterator over the live output vertices and partition IDs.

        :rtype:
            iterable(tuple(~pacman.model.graphs.application.ApplicationVertex,
            str))
        """
        return iter(cls.__fec_data._live_output_vertices)

    @classmethod
    def get_next_ds_references(cls, number):
        """
        Get a a list of unigue ds references

        These will be Unigue since the last hard reset

        :param number: number of values in the list
        :rtype: list(inrt)
        """
        references = range(cls.__fec_data._next_ds_reference,
                           cls.__fec_data._next_ds_reference+number)
        cls.__fec_data._next_ds_reference += number
        return list(references)<|MERGE_RESOLUTION|>--- conflicted
+++ resolved
@@ -157,7 +157,6 @@
         """
         Clears out all data that should change after a reset and graph change.
         """
-<<<<<<< HEAD
         self._buffer_manager: Optional[BufferManager] = None
         self._allocation_controller: Optional[
             AbstractMachineAllocationController] = None
@@ -166,14 +165,6 @@
             MulticastRoutingTables] = None
         self._database_file_path: Optional[str] = None
         self._ds_database: Optional[DsSqlliteDatabase] = None
-=======
-        self._buffer_manager = None
-        self._allocation_controller = None
-        self._data_in_multicast_key_to_chip_map = None
-        self._data_in_multicast_routing_tables = None
-        self._database_file_path = None
-        self._ds_database_path = None
->>>>>>> 0f3b084f
         self._next_ds_reference = 0
         self._executable_targets: Optional[ExecutableTargets] = None
         self._fixed_routes: Optional[Dict[Chip, FixedRouteEntry]] = None
@@ -1061,11 +1052,7 @@
         return cls.__fec_data._executable_targets
 
     @classmethod
-<<<<<<< HEAD
-    def get_ds_database(cls) -> DsSqlliteDatabase:
-=======
-    def get_ds_database_path(cls):
->>>>>>> 0f3b084f
+    def get_ds_database_path(cls) -> str:
         """
         Gets the path for the Data Spec database.
 
