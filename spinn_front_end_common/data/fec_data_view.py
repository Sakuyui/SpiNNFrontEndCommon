--- conflicted
+++ resolved
@@ -69,10 +69,6 @@
         """
         Clears out all data
         """
-<<<<<<< HEAD
-        # app_id not hard_reset as used to stop previous runs
-=======
->>>>>>> 9ea1cff6
         self._hardware_time_step_ms = None
         self._hardware_time_step_us = None
         self._n_calls_to_run = None
