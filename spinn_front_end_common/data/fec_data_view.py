--- conflicted
+++ resolved
@@ -87,9 +87,7 @@
         """
         Clears out all data that should change after a reset and graaph change
         """
-<<<<<<< HEAD
         self._max_run_time_steps = None
-        self._timestamp_dir_path = None
         self._soft_reset()
 
     def _soft_reset(self):
@@ -98,9 +96,6 @@
         """
         self._current_run_timesteps = 0
         self._first_machine_time_step = 0
-=======
-        pass
->>>>>>> d1dd0c50
 
 
 class FecDataView(UtilsDataView):
