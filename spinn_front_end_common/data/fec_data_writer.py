# Copyright (c) 2021 The University of Manchester
#
# Licensed under the Apache License, Version 2.0 (the "License");
# you may not use this file except in compliance with the License.
# You may obtain a copy of the License at
#
#     https://www.apache.org/licenses/LICENSE-2.0
#
# Unless required by applicable law or agreed to in writing, software
# distributed under the License is distributed on an "AS IS" BASIS,
# WITHOUT WARRANTIES OR CONDITIONS OF ANY KIND, either express or implied.
# See the License for the specific language governing permissions and
# limitations under the License.

import datetime
import logging
import math
import os
import time
from typing import Dict, Optional, Tuple
from spinn_utilities.config_holder import (
    get_config_int, get_config_int_or_none, get_config_str)
from spinn_utilities.log import FormatAdapter
from spinn_utilities.overrides import overrides
from spinn_utilities.typing.coords import XY
from spinn_machine import Chip, FixedRouteEntry, CoreSubsets
from spinnman.data.spinnman_data_writer import SpiNNManDataWriter
from spinnman.messages.scp.enums.signal import Signal
from spinnman.model import ExecutableTargets
from spinnman.model.enums import ExecutableType
from pacman.data.pacman_data_writer import PacmanDataWriter
from pacman.model.routing_tables import MulticastRoutingTables
from pacman.model.graphs.application import ApplicationVertex
from spinn_front_end_common.utilities.notification_protocol import (
    NotificationProtocol)
from spinn_front_end_common.interface.buffer_management import BufferManager
from spinn_front_end_common.interface.java_caller import JavaCaller
from spinn_front_end_common.utilities.constants import (
    MICRO_TO_MILLISECOND_CONVERSION, MICRO_TO_SECOND_CONVERSION)
from spinn_front_end_common.utilities.exceptions import ConfigurationException
from spinn_front_end_common.utility_models import (
    DataSpeedUpPacketGatherMachineVertex, ExtraMonitorSupportMachineVertex)
from spinn_front_end_common.abstract_models import (
    AbstractMachineAllocationController)
from .fec_data_view import FecDataView, _FecDataModel

logger = FormatAdapter(logging.getLogger(__name__))
__temp_dir = None

REPORTS_DIRNAME = "reports"


class FecDataWriter(PacmanDataWriter, SpiNNManDataWriter, FecDataView):
    """
    See :py:class:`~spinn_utilities.data.utils_data_writer.UtilsDataWriter`.

    This class is designed to only be used directly by
    :py:class:`AbstractSpinnakerBase`
    and within the Non-PyNN repositories unit tests as all methods are
    available to subclasses.
    """
    __fec_data = _FecDataModel()
    __slots__ = ()
    # pylint: disable=protected-access

    @overrides(PacmanDataWriter._mock)
    def _mock(self) -> None:
        PacmanDataWriter._mock(self)
        self._spinnman_mock()
        self.__fec_data._clear()
        # run numbers start at 1 and when not running this is the next one
        self.__fec_data._run_number = 1
        self.set_up_timings(1000, 1)

    @overrides(PacmanDataWriter._setup)
    def _setup(self) -> None:
        PacmanDataWriter._setup(self)
        self._spinnman_setup()
        self.__fec_data._clear()
        # run numbers start at 1 and when not running this is the next one
        self.__fec_data._run_number = 1
        self.__create_reports_directory()
        self.__create_timestamp_directory()
        self.__create_run_dir_path()

    @overrides(PacmanDataWriter.finish_run)
    def finish_run(self) -> None:
        PacmanDataWriter.finish_run(self)
        assert self.__fec_data._run_number is not None
        self.__fec_data._run_number += 1

    @overrides(PacmanDataWriter._hard_reset)
    def _hard_reset(self) -> None:
        if self.is_ran_last():
            self.__fec_data._reset_number += 1
        PacmanDataWriter._hard_reset(self)
        SpiNNManDataWriter._local_hard_reset(self)
        self.__fec_data._hard_reset()
        self.__create_run_dir_path()

    @overrides(PacmanDataWriter._soft_reset)
    def _soft_reset(self) -> None:
        if self.is_ran_last():
            self.__fec_data._reset_number += 1
        PacmanDataWriter._soft_reset(self)
        SpiNNManDataWriter._local_soft_reset(self)
        self.__fec_data._soft_reset()

    def __create_run_dir_path(self) -> None:
        self.set_run_dir_path(self._child_folder(
            self.__fec_data._timestamp_dir_path,
            f"run_{self.__fec_data._run_number}"))

    def __create_reports_directory(self) -> None:
        default_report_file_path = get_config_str(
            "Reports", "default_report_file_path")
        # determine common report folder
        if default_report_file_path == "DEFAULT":
            directory = os.getcwd()
        else:
            directory = default_report_file_path
        # global reports folder
        self.set_report_dir_path(
            self._child_folder(directory, REPORTS_DIRNAME))

    def __create_timestamp_directory(self) -> None:
        while True:
            try:
                now = datetime.datetime.now()
                timestamp = (
                    f"{now.year:04}-{now.month:02}-{now.day:02}-{now.hour:02}"
                    f"-{now.minute:02}-{now.second:02}-{now.microsecond:06}")
                self.__fec_data._timestamp_dir_path = self._child_folder(
                    self.get_report_dir_path(), timestamp, must_create=True)
                return
            except OSError:
                time.sleep(0.5)

    def set_allocation_controller(
            self, allocation_controller: Optional[
                AbstractMachineAllocationController]):
        """
        Sets the allocation controller variable.

        :param AbstractMachineAllocationController allocation_controller:
        """
        if allocation_controller and not isinstance(
                allocation_controller, AbstractMachineAllocationController):
            raise TypeError(
                "allocation_controller must be a MachineAllocationController")
        self.__fec_data._allocation_controller = allocation_controller

    def set_buffer_manager(self, buffer_manager: BufferManager):
        """
        Sets the Buffer manager variable.

        :param BufferManager buffer_manager:
        """
        if not isinstance(buffer_manager, BufferManager):
            raise TypeError("buffer_manager must be a BufferManager")
        self.__fec_data._buffer_manager = buffer_manager

    def increment_current_run_timesteps(self, increment: Optional[int]):
        """
        Increment the current_run_timesteps and sets first_machine_time_step.

        A `None` increment signals run_forever

        :param increment: The timesteps for this do_run loop
        :type increment: int or None
        """
        if increment is None:
            if self.__fec_data._current_run_timesteps != 0:
                raise NotImplementedError("Run forever after another run")
            self.__fec_data._current_run_timesteps = None
            return

        if not isinstance(increment, int):
            raise TypeError("increment should be an int (or None")
        if increment < 0:
            raise ConfigurationException(
                f"increment {increment} must not be negative")

        if self.__fec_data._current_run_timesteps is None:
            raise NotImplementedError("Run after run forever")
        self.__fec_data._first_machine_time_step = \
            self.__fec_data._current_run_timesteps
        self.__fec_data._current_run_timesteps += increment

    def set_max_run_time_steps(self, max_run_time_steps: int):
        """
        Sets the max_run_time_steps value

        :param int max_run_time_steps: new value
        """
        if not isinstance(max_run_time_steps, int):
            raise TypeError("max_run_time_steps should be an int")
        if max_run_time_steps <= 0:
            raise ConfigurationException(
                f"max_run_time_steps {max_run_time_steps} must be positive")
        self.__fec_data._max_run_time_steps = max_run_time_steps

    def set_up_timings(
            self, simulation_time_step_us: Optional[int],
            time_scale_factor: Optional[float],
            default_time_scale_factor: Optional[float] = None):
        """
        Set up timings for the simulation.

        :param simulation_time_step_us:
            An explicitly specified time step for the simulation in .
            If `None`, the value is read from the configuration
        :type simulation_time_step_us: int or None
        :param time_scale_factor:
            An explicitly specified time scale factor for the simulation.
            If `None`, the value is read from the configuration
        :type time_scale_factor: float or None
        :param default_time_scale_factor:
            A back up time scale factor for the simulation.
            Only used if time_scale_factor parameter and configuration are
            both `None`.
            If `None`, the value is based on `simulation_time_step`
        :type default_time_scale_factor: float or None
        """
        try:
            self._set_simulation_time_step(simulation_time_step_us)
            self._set_time_scale_factor(
                time_scale_factor, default_time_scale_factor)
            self._set_hardware_timestep()
        except ConfigurationException:
            self.__fec_data._simulation_time_step_us = None
            self.__fec_data._simulation_time_step_ms = None
            self.__fec_data._simulation_time_step_per_ms = None
            self.__fec_data._simulation_time_step_per_s = None
            self.__fec_data._simulation_time_step_s = None
            self.__fec_data._time_scale_factor = None
            self.__fec_data._hardware_time_step_us = None
            self.__fec_data._hardware_time_step_ms = None
            raise

    def _set_simulation_time_step(
            self, simulation_time_step_us: Optional[int]):
        """
        :param simulation_time_step_us:
            An explicitly specified time step for the simulation.  If `None`,
            the value is read from the configuration
        :type simulation_time_step: int or None
        """
        if simulation_time_step_us is None:
            simulation_time_step_us = get_config_int(
                "Machine", "simulation_time_step")

        if not isinstance(simulation_time_step_us, int):
            raise TypeError("simulation_time_step_us should be an int")

        if simulation_time_step_us <= 0:
            raise ConfigurationException(
                f'invalid simulation_time_step {simulation_time_step_us}'
                ': must greater than zero')

        self.__fec_data._simulation_time_step_us = simulation_time_step_us
        self.__fec_data._simulation_time_step_ms = (
                simulation_time_step_us / MICRO_TO_MILLISECOND_CONVERSION)
        self.__fec_data._simulation_time_step_per_ms = (
                MICRO_TO_MILLISECOND_CONVERSION / simulation_time_step_us)
        self.__fec_data._simulation_time_step_per_s = (
                MICRO_TO_SECOND_CONVERSION / simulation_time_step_us)
        self.__fec_data._simulation_time_step_s = (
                simulation_time_step_us / MICRO_TO_SECOND_CONVERSION)

    def _set_time_scale_factor(
            self, time_scale_factor: Optional[float],
            default_time_scale_factor: Optional[float]):
        """
        Set up time_scale_factor.

        If time_scale_factor is provide that is used

        Then if configuration is not `None` that is used

        Then if default is provided that is used

        Lastly it is set based on the simulation_time_step

        :param time_scale_factor:
            An explicitly specified time scale factor for the simulation.
            If `None`, the value is read from the configuration
        :type time_scale_factor: float or None
        """
        if time_scale_factor is None:
            # Note while this reads from the cfg the cfg default is None
            time_scale_factor = get_config_int_or_none(
                "Machine", "time_scale_factor")

        if time_scale_factor is None:
            if default_time_scale_factor is not None:
                time_scale_factor = default_time_scale_factor

        if time_scale_factor is None:
            time_scale_factor = max(
                1.0, math.ceil(self.get_simulation_time_step_per_ms()))
            if time_scale_factor > 1.0:
                logger.warning(
                    "A timestep was entered that has forced SpiNNaker to "
                    "automatically slow the simulation down from real time "
                    f"by a factor of {time_scale_factor}.")

        if not isinstance(time_scale_factor, (int, float)):
            raise TypeError("app_id should be an int (or float)")

        if time_scale_factor <= 0:
            raise ConfigurationException(
                f'invalid time_scale_factor {time_scale_factor}'
                ': must greater than zero')

        self.__fec_data._time_scale_factor = time_scale_factor

    def _set_hardware_timestep(self) -> None:
        raw = (self.get_simulation_time_step_us() *
               self.get_time_scale_factor())
        rounded = round(raw)
        if abs(rounded - raw) > 0.0001:
            raise ConfigurationException(
                "The multiplication of simulation time step in microseconds: "
                f"{self.get_simulation_time_step_us()} and times scale factor"
                f": {self.get_time_scale_factor()} produced a non integer "
                f"hardware time step of {raw}")

        logger.info(
            "Setting hardware timestep as {} microseconds based on "
            "simulation time step of {} and timescale factor of {}",
            rounded, self.get_simulation_time_step_us(),
            self.get_time_scale_factor())
        self.__fec_data._hardware_time_step_us = rounded
        self.__fec_data._hardware_time_step_ms = (
            rounded / MICRO_TO_MILLISECOND_CONVERSION)

    def set_system_multicast_routing_data(
            self, data: Tuple[
                MulticastRoutingTables, Dict[XY, int], Dict[XY, int]]):
        """
        Sets the system_multicast_routing_data.

        These are: `data_in_multicast_routing_tables`,
        `data_in_multicast_key_to_chip_map`,
        `system_multicast_router_timeout_keys`

        :param data: new value
        :type data:
            tuple(~pacman.model.routing_tables.MulticastRoutingTables,
            dict(tuple(int,int),int), dict(tuple(int,int),int))
        """
        routing_tables, key_to_chip_map, timeout_keys = data
        if not isinstance(routing_tables, MulticastRoutingTables):
            raise TypeError("First element must be a MulticastRoutingTables")
        if not isinstance(key_to_chip_map, dict):
            raise TypeError("Second element must be dict")
        if not isinstance(timeout_keys, dict):
            raise TypeError("Third element must be a dict")
        self.__fec_data._data_in_multicast_key_to_chip_map = key_to_chip_map
        self.__fec_data._data_in_multicast_routing_tables = routing_tables
        self.__fec_data._system_multicast_router_timeout_keys = timeout_keys

    def set_n_required(self, n_boards_required: Optional[int],
                       n_chips_required: Optional[int]):
        """
        Sets (if not `None`) the number of boards/chips requested by the user.

        :param n_boards_required:
            `None` or the number of boards requested by the user
        :type n_boards_required: int or None
        :param n_chips_required:
            `None` or the number of chips requested by the user
        :type n_chips_required: int or None
        """
        if n_boards_required is None:
            if n_chips_required is None:
                return
            elif not isinstance(n_chips_required, int):
                raise TypeError("n_chips_required must be an int (or None)")
            if n_chips_required <= 0:
                raise ConfigurationException(
                    "n_chips_required must be positive and not "
                    f"{n_chips_required}")
        else:
            if n_chips_required is not None:
                raise ConfigurationException(
                    "Illegal call with both both param provided as "
                    f"{n_boards_required}, {n_chips_required}")
            if not isinstance(n_boards_required, int):
                raise TypeError("n_boards_required must be an int (or None)")
            if n_boards_required <= 0:
                raise ConfigurationException(
                    "n_boards_required must be positive and not "
                    f"{n_boards_required}")
        if self.__fec_data._n_boards_required is not None or \
                self.__fec_data._n_chips_required is not None:
            raise ConfigurationException(
                "Illegal second call to set_n_required")
        self.__fec_data._n_boards_required = n_boards_required
        self.__fec_data._n_chips_required = n_chips_required

    def set_n_chips_in_graph(self, n_chips_in_graph: int):
        """
        Sets the number of chips needed by the graph.

        :param int n_chips_in_graph:
        """
        if not isinstance(n_chips_in_graph, int):
            raise TypeError("n_chips_in_graph must be an int (or None)")
        if n_chips_in_graph <= 0:
            raise ConfigurationException(
                "n_chips_in_graph must be positive and not "
                f"{n_chips_in_graph}")
        self.__fec_data._n_chips_in_graph = n_chips_in_graph

    def set_ipaddress(self, ip_address: str):
        """
        :param str ip_address:
        """
        if not isinstance(ip_address, str):
            raise TypeError("ipaddress must be a str")
        self.__fec_data._ipaddress = ip_address

    def set_fixed_routes(self, fixed_routes: Dict[Chip, FixedRouteEntry]):
        """
        :param fixed_routes:
        :type fixed_routes:
            dict(~spinn_machine.Chip, ~spinn_machine.FixedRouteEntry)
        """
        if not isinstance(fixed_routes, dict):
            raise TypeError("fixed_routes must be a dict")
        self.__fec_data._fixed_routes = fixed_routes

    def set_java_caller(self, java_caller: JavaCaller):
        """
        :param JavaCaller java_caller:
        """
        if not isinstance(java_caller, JavaCaller):
            raise TypeError("java_caller must be a JavaCaller")
        self.__fec_data._java_caller = java_caller

    def reset_sync_signal(self) -> None:
        """
        Returns the sync signal to the default value.
        """
        self.__fec_data._next_sync_signal = Signal.SYNC0

    def set_executable_types(self, executable_types: Dict[
            ExecutableType, CoreSubsets]):
        """
        :param executable_types:
        :type executable_types: dict(
            ~spinnman.model.enum.ExecutableType,
            ~spinn_machine.CoreSubsets)
        """
        if not isinstance(executable_types, dict):
            raise TypeError("executable_types must be a Dict")
        self.__fec_data._executable_types = executable_types

    def set_live_packet_gatherer_parameters(self, params):
        """
        testing method will not work outside of mock
        """
        if not self._is_mocked():
            raise NotImplementedError("This call is only for testing")
        self.__fec_data._live_packet_recorder_params = params

    def set_database_file_path(self, database_file_path: Optional[str]):
        """
        Sets the database_file_path variable. Possibly to `None`.

        :param database_file_path:
        :type database_file_path: str or None
        """
        if not isinstance(database_file_path, (str, type(None))):
            raise TypeError("database_file_path must be a str or None")
        self.__fec_data._database_file_path = database_file_path

    def set_executable_targets(self, executable_targets: ExecutableTargets):
        """
        Sets the executable_targets

        :param ~spinnman.model.ExecutableTargets executable_targets:
        """
        if not isinstance(executable_targets, ExecutableTargets):
            raise TypeError("executable_targets must be a ExecutableTargets")
        self.__fec_data._executable_targets = executable_targets

<<<<<<< HEAD
    def set_ds_database(self, ds_database: DsSqlliteDatabase):
=======
    def set_ds_database_path(self, ds_database_path):
>>>>>>> 0f3b084f
        """
        Sets the Data Spec targets database.

        :type ds_database:
            ~spinn_front_end_common.interface.ds.DsSqlliteDatabase
        """
        if not os.path.isfile(ds_database_path):
            raise TypeError("ds_database path must be a filee")

        self.__fec_data._ds_database_path = ds_database_path

    def __gatherer_map_error(self) -> TypeError:
        return TypeError(
            "gatherer_map must be a dict(Chip, "
            "DataSpeedUpPacketGatherMachineVertex)")

    def set_gatherer_map(self, gatherer_map: Dict[
            Chip, DataSpeedUpPacketGatherMachineVertex]):
        """
        Sets the map of (x,y) to Gatherer Vertices.

        :param gatherer_map:
        :type gatherer_map: dict(Chip, DataSpeedUpPacketGatherMachineVertex)
        """
        if not isinstance(gatherer_map, dict):
            raise self.__gatherer_map_error()
        try:
            for chip, vertex in gatherer_map.items():
                if not isinstance(chip, Chip):
                    raise self.__gatherer_map_error()
                if not isinstance(
                        vertex, DataSpeedUpPacketGatherMachineVertex):
                    raise self.__gatherer_map_error()
                break  # assume if first is ok all are
        except Exception as ex:  # pylint: disable=broad-except
            raise self.__gatherer_map_error() from ex
        self.__fec_data._gatherer_map = gatherer_map

    def __monitor_map_error(self) -> TypeError:
        return TypeError(
            "monitor_map must be a dict(Chip, "
            "ExtraMonitorSupportMachineVertex)")

    def set_monitor_map(self, monitor_map: Dict[
            Chip, ExtraMonitorSupportMachineVertex]):
        """
        Sets the map of (x,y) to Monitor Vertices.

        :param monitor_map:
        :type monitor_map:
            dict(Chip, ExtraMonitorSupportMachineVertex)
        """
        if not isinstance(monitor_map, dict):
            raise self.__monitor_map_error()
        try:
            for chip, vertex in monitor_map.items():
                if not isinstance(chip, Chip):
                    raise self.__monitor_map_error()
                if not isinstance(vertex, ExtraMonitorSupportMachineVertex):
                    raise self.__monitor_map_error()
                break  # assume if first is ok all are
        except TypeError:
            raise
        except Exception as ex:  # pylint: disable=broad-except
            raise self.__monitor_map_error() from ex
        self.__fec_data._monitor_map = monitor_map

    def set_notification_protocol(
            self, notification_protocol: NotificationProtocol):
        """
        Sets the notification_protocol.

        :param NotificationProtocol notification_protocol:
        """
        self.__fec_data._clear_notification_protocol()
        if not isinstance(notification_protocol, NotificationProtocol):
            raise TypeError(
                "notification_protocol must be a NotificationProtocol")
        self.__fec_data._notification_protocol = notification_protocol

    def clear_notification_protocol(self) -> None:
        """
        Closes an existing notification_protocol and sets the value to `None`.

        If no notification_protocol exist this method silently returns.

        If the close causes an Exception it is logged and ignored
        """
        self.__fec_data._clear_notification_protocol()

    @classmethod
    @overrides(FecDataView.add_vertex)
    def add_vertex(cls, vertex: ApplicationVertex):
        # Avoid the safety check in FecDataView
        PacmanDataWriter.add_vertex(vertex)

    def next_run_step(self) -> int:
        """
        Starts or increases the run step count.

        Run steps start at 1

        :return: The next step number
        :rtype: int
        """
        if self.__fec_data._run_step is None:
            self.__fec_data._run_step = 1
            return 1
        self.__fec_data._run_step += 1
        return self.__fec_data._run_step

    def clear_run_steps(self) -> None:
        """
        Clears the run step.

        get_run_step will go back to returning `None`

        next_run_step will restart at 1
        """
        self.__fec_data._run_step = None<|MERGE_RESOLUTION|>--- conflicted
+++ resolved
@@ -487,16 +487,11 @@
             raise TypeError("executable_targets must be a ExecutableTargets")
         self.__fec_data._executable_targets = executable_targets
 
-<<<<<<< HEAD
-    def set_ds_database(self, ds_database: DsSqlliteDatabase):
-=======
-    def set_ds_database_path(self, ds_database_path):
->>>>>>> 0f3b084f
+    def set_ds_database_path(self, ds_database_path: str):
         """
         Sets the Data Spec targets database.
 
-        :type ds_database:
-            ~spinn_front_end_common.interface.ds.DsSqlliteDatabase
+        :param str ds_database_path: Existing patj to the database
         """
         if not os.path.isfile(ds_database_path):
             raise TypeError("ds_database path must be a filee")
