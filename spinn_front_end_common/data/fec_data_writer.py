# Copyright (c) 2021 The University of Manchester
#
# Licensed under the Apache License, Version 2.0 (the "License");
# you may not use this file except in compliance with the License.
# You may obtain a copy of the License at
#
#     https://www.apache.org/licenses/LICENSE-2.0
#
# Unless required by applicable law or agreed to in writing, software
# distributed under the License is distributed on an "AS IS" BASIS,
# WITHOUT WARRANTIES OR CONDITIONS OF ANY KIND, either express or implied.
# See the License for the specific language governing permissions and
# limitations under the License.

import datetime
import logging
import math
import os
import time
from typing import Dict, Optional, Tuple
from spinn_utilities.config_holder import (
    get_config_int, get_config_str)
from spinn_utilities.log import FormatAdapter
from spinn_utilities.overrides import overrides
from spinn_utilities.typing.coords import XY
from spinn_machine import Chip, FixedRouteEntry, CoreSubsets
from spinnman.data.spinnman_data_writer import SpiNNManDataWriter
from spinnman.messages.scp.enums.signal import Signal
from spinnman.model import ExecutableTargets
from spinnman.model.enums import ExecutableType
from pacman.data.pacman_data_writer import PacmanDataWriter
from pacman.model.routing_tables import MulticastRoutingTables
from pacman.model.graphs.application import ApplicationVertex
from spinn_front_end_common.utilities.notification_protocol import (
    NotificationProtocol)
from spinn_front_end_common.interface.buffer_management import BufferManager
from spinn_front_end_common.interface.ds import DsSqlliteDatabase
from spinn_front_end_common.interface.java_caller import JavaCaller
from spinn_front_end_common.utilities.constants import (
    MICRO_TO_MILLISECOND_CONVERSION, MICRO_TO_SECOND_CONVERSION)
from spinn_front_end_common.utilities.exceptions import ConfigurationException
from spinn_front_end_common.utility_models import (
    DataSpeedUpPacketGatherMachineVertex, ExtraMonitorSupportMachineVertex)
from spinn_front_end_common.abstract_models import (
    AbstractMachineAllocationController)
from .fec_data_view import FecDataView, _FecDataModel

logger = FormatAdapter(logging.getLogger(__name__))
__temp_dir = None

REPORTS_DIRNAME = "reports"


class FecDataWriter(PacmanDataWriter, SpiNNManDataWriter, FecDataView):
    """
    See :py:class:`~spinn_utilities.data.utils_data_writer.UtilsDataWriter`.

    This class is designed to only be used directly by
    :py:class:`AbstractSpinnakerBase`
    and within the Non-PyNN repositories unit tests as all methods are
    available to subclasses.
    """
    __fec_data = _FecDataModel()
    __slots__ = ()
    # pylint: disable=protected-access

    @overrides(PacmanDataWriter._mock)
    def _mock(self) -> None:
        PacmanDataWriter._mock(self)
        self._spinnman_mock()
        self.__fec_data._clear()
        # run numbers start at 1 and when not running this is the next one
        self.__fec_data._run_number = 1
        self.set_up_timings(1000, 1)

    @overrides(PacmanDataWriter._setup)
    def _setup(self) -> None:
        PacmanDataWriter._setup(self)
        self._spinnman_setup()
        self.__fec_data._clear()
        # run numbers start at 1 and when not running this is the next one
        self.__fec_data._run_number = 1
        self.__create_reports_directory()
        self.__create_timestamp_directory()
        self.__create_run_dir_path()

    @overrides(PacmanDataWriter.finish_run)
    def finish_run(self) -> None:
        PacmanDataWriter.finish_run(self)
        assert self.__fec_data._run_number is not None
        self.__fec_data._run_number += 1

    @overrides(PacmanDataWriter._hard_reset)
    def _hard_reset(self) -> None:
        if self.is_ran_last():
            self.__fec_data._reset_number += 1
        PacmanDataWriter._hard_reset(self)
        SpiNNManDataWriter._local_hard_reset(self)
        self.__fec_data._hard_reset()
        self.__create_run_dir_path()

    @overrides(PacmanDataWriter._soft_reset)
    def _soft_reset(self) -> None:
        if self.is_ran_last():
            self.__fec_data._reset_number += 1
        PacmanDataWriter._soft_reset(self)
        SpiNNManDataWriter._local_soft_reset(self)
        self.__fec_data._soft_reset()

    def __create_run_dir_path(self) -> None:
        self.set_run_dir_path(self._child_folder(
            self.__fec_data._timestamp_dir_path,
            f"run_{self.__fec_data._run_number}"))

    def __create_reports_directory(self) -> None:
        default_report_file_path = get_config_str(
            "Reports", "default_report_file_path")
        # determine common report folder
        if default_report_file_path is None or (
                default_report_file_path == "DEFAULT"):
            directory = os.getcwd()
        else:
            directory = default_report_file_path
        # global reports folder
        self.set_report_dir_path(
            self._child_folder(directory, REPORTS_DIRNAME))

    def __create_timestamp_directory(self) -> None:
        while True:
            try:
                now = datetime.datetime.now()
                timestamp = (
                    f"{now.year:04}-{now.month:02}-{now.day:02}-{now.hour:02}"
                    f"-{now.minute:02}-{now.second:02}-{now.microsecond:06}")
                self.__fec_data._timestamp_dir_path = self._child_folder(
                    self.get_report_dir_path(), timestamp, must_create=True)
                return
            except OSError:
                time.sleep(0.5)

    def set_allocation_controller(
            self, allocation_controller: Optional[
                AbstractMachineAllocationController]):
        """
        Sets the allocation controller variable.

        :param AbstractMachineAllocationController allocation_controller:
        """
        if allocation_controller and not isinstance(
                allocation_controller, AbstractMachineAllocationController):
            raise TypeError(
                "allocation_controller must be a MachineAllocationController")
        self.__fec_data._allocation_controller = allocation_controller

    def set_buffer_manager(self, buffer_manager: BufferManager):
        """
        Sets the Buffer manager variable.

        :param BufferManager buffer_manager:
        """
        if not isinstance(buffer_manager, BufferManager):
            raise TypeError("buffer_manager must be a BufferManager")
        self.__fec_data._buffer_manager = buffer_manager

    def increment_current_run_timesteps(self, increment: Optional[int]):
        """
        Increment the current_run_timesteps and sets first_machine_time_step.

        A `None` increment signals run_forever

        :param increment: The timesteps for this do_run loop
        :type increment: int or None
        """
        if increment is None:
            if self.__fec_data._current_run_timesteps != 0:
                raise NotImplementedError("Run forever after another run")
            self.__fec_data._current_run_timesteps = None
            return

        if not isinstance(increment, int):
            raise TypeError("increment should be an int (or None")
        if increment < 0:
            raise ConfigurationException(
                f"increment {increment} must not be negative")

        if self.__fec_data._current_run_timesteps is None:
            raise NotImplementedError("Run after run forever")
        self.__fec_data._first_machine_time_step = \
            self.__fec_data._current_run_timesteps
        self.__fec_data._current_run_timesteps += increment

    def set_max_run_time_steps(self, max_run_time_steps: int):
        """
        Sets the max_run_time_steps value

        :param int max_run_time_steps: new value
        """
        if not isinstance(max_run_time_steps, int):
            raise TypeError("max_run_time_steps should be an int")
        if max_run_time_steps <= 0:
            raise ConfigurationException(
                f"max_run_time_steps {max_run_time_steps} must be positive")
        self.__fec_data._max_run_time_steps = max_run_time_steps

    def set_up_timings(
            self, simulation_time_step_us: Optional[int],
            time_scale_factor: Optional[float],
            default_time_scale_factor: Optional[float] = None):
        """
        Set up timings for the simulation.

        :param simulation_time_step_us:
            An explicitly specified time step for the simulation in .
            If `None`, the value is read from the configuration
        :type simulation_time_step_us: int or None
        :param time_scale_factor:
            An explicitly specified time scale factor for the simulation.
            If `None`, the value is read from the configuration
        :type time_scale_factor: float or None
        :param default_time_scale_factor:
            A back up time scale factor for the simulation.
            Only used if time_scale_factor parameter and configuration are
            both `None`.
            If `None`, the value is based on `simulation_time_step`
        :type default_time_scale_factor: float or None
        """
        try:
            self._set_simulation_time_step(simulation_time_step_us)
            self._set_time_scale_factor(
                time_scale_factor, default_time_scale_factor)
            self._set_hardware_timestep()
        except ConfigurationException:
            self.__fec_data._simulation_time_step_us = None
            self.__fec_data._simulation_time_step_ms = None
            self.__fec_data._simulation_time_step_per_ms = None
            self.__fec_data._simulation_time_step_per_s = None
            self.__fec_data._simulation_time_step_s = None
            self.__fec_data._time_scale_factor = None
            self.__fec_data._hardware_time_step_us = None
            self.__fec_data._hardware_time_step_ms = None
            raise

    def _set_simulation_time_step(
            self, simulation_time_step_us: Optional[int]):
        """
        :param simulation_time_step_us:
            An explicitly specified time step for the simulation.  If `None`,
            the value is read from the configuration
        :type simulation_time_step: int or None
        """
        if simulation_time_step_us is None:
            simulation_time_step_us = get_config_int(
                "Machine", "simulation_time_step")

        if not isinstance(simulation_time_step_us, int):
            raise TypeError("simulation_time_step_us should be an int")

        if simulation_time_step_us <= 0:
            raise ConfigurationException(
                f'invalid simulation_time_step {simulation_time_step_us}'
                ': must greater than zero')

        self.__fec_data._simulation_time_step_us = simulation_time_step_us
        self.__fec_data._simulation_time_step_ms = (
                simulation_time_step_us / MICRO_TO_MILLISECOND_CONVERSION)
        self.__fec_data._simulation_time_step_per_ms = (
                MICRO_TO_MILLISECOND_CONVERSION / simulation_time_step_us)
        self.__fec_data._simulation_time_step_per_s = (
                MICRO_TO_SECOND_CONVERSION / simulation_time_step_us)
        self.__fec_data._simulation_time_step_s = (
                simulation_time_step_us / MICRO_TO_SECOND_CONVERSION)

    def _set_time_scale_factor(
            self, time_scale_factor: Optional[float],
            default_time_scale_factor: Optional[float]):
        """
        Set up time_scale_factor.

        If time_scale_factor is provide that is used

        Then if configuration is not `None` that is used

        Then if default is provided that is used

        Lastly it is set based on the simulation_time_step

        :param time_scale_factor:
            An explicitly specified time scale factor for the simulation.
            If `None`, the value is read from the configuration
        :type time_scale_factor: float or None
        """
        if time_scale_factor is None:
            # Note while this reads from the cfg the cfg default is None
            time_scale_factor = get_config_int("Machine", "time_scale_factor")

        if time_scale_factor is None:
            if default_time_scale_factor is not None:
                time_scale_factor = default_time_scale_factor

        if time_scale_factor is None:
            time_scale_factor = max(
                1.0, math.ceil(self.get_simulation_time_step_per_ms()))
            if time_scale_factor > 1.0:
                logger.warning(
                    "A timestep was entered that has forced SpiNNaker to "
                    "automatically slow the simulation down from real time "
                    f"by a factor of {time_scale_factor}.")

        if not isinstance(time_scale_factor, (int, float)):
            raise TypeError("app_id should be an int (or float)")

        if time_scale_factor <= 0:
            raise ConfigurationException(
                f'invalid time_scale_factor {time_scale_factor}'
                ': must greater than zero')

        self.__fec_data._time_scale_factor = time_scale_factor

    def _set_hardware_timestep(self) -> None:
        raw = (self.get_simulation_time_step_us() *
               self.get_time_scale_factor())
        rounded = round(raw)
        if abs(rounded - raw) > 0.0001:
            raise ConfigurationException(
                "The multiplication of simulation time step in microseconds: "
                f"{self.get_simulation_time_step_us()} and times scale factor"
                f": {self.get_time_scale_factor()} produced a non integer "
                f"hardware time step of {raw}")

        logger.info(
            "Setting hardware timestep as {} microseconds based on "
            "simulation time step of {} and timescale factor of {}",
            rounded, self.get_simulation_time_step_us(),
            self.get_time_scale_factor())
        self.__fec_data._hardware_time_step_us = rounded
        self.__fec_data._hardware_time_step_ms = (
            rounded / MICRO_TO_MILLISECOND_CONVERSION)

    def set_system_multicast_routing_data(
            self, data: Tuple[
                MulticastRoutingTables, Dict[XY, int], Dict[XY, int]]):
        """
        Sets the system_multicast_routing_data.

        These are: `data_in_multicast_routing_tables`,
        `data_in_multicast_key_to_chip_map`,
        `system_multicast_router_timeout_keys`

        :param data: new value
        :type data:
            tuple(~pacman.model.routing_tables.MulticastRoutingTables,
            dict(tuple(int,int),int), dict(tuple(int,int),int))
        """
        routing_tables, key_to_chip_map, timeout_keys = data
        if not isinstance(routing_tables, MulticastRoutingTables):
            raise TypeError("First element must be a MulticastRoutingTables")
        if not isinstance(key_to_chip_map, dict):
            raise TypeError("Second element must be dict")
        if not isinstance(timeout_keys, dict):
            raise TypeError("Third element must be a dict")
        self.__fec_data._data_in_multicast_key_to_chip_map = key_to_chip_map
        self.__fec_data._data_in_multicast_routing_tables = routing_tables
        self.__fec_data._system_multicast_router_timeout_keys = timeout_keys

    def set_n_required(self, n_boards_required: Optional[int],
                       n_chips_required: Optional[int]):
        """
        Sets (if not `None`) the number of boards/chips requested by the user.

        :param n_boards_required:
            `None` or the number of boards requested by the user
        :type n_boards_required: int or None
        :param n_chips_required:
            `None` or the number of chips requested by the user
        :type n_chips_required: int or None
        """
        if n_boards_required is None:
            if n_chips_required is None:
                return
            elif not isinstance(n_chips_required, int):
                raise TypeError("n_chips_required must be an int (or None)")
            if n_chips_required <= 0:
                raise ConfigurationException(
                    "n_chips_required must be positive and not "
                    f"{n_chips_required}")
        else:
            if n_chips_required is not None:
                raise ConfigurationException(
                    "Illegal call with both both param provided as "
                    f"{n_boards_required}, {n_chips_required}")
            if not isinstance(n_boards_required, int):
                raise TypeError("n_boards_required must be an int (or None)")
            if n_boards_required <= 0:
                raise ConfigurationException(
                    "n_boards_required must be positive and not "
                    f"{n_boards_required}")
        if self.__fec_data._n_boards_required is not None or \
                self.__fec_data._n_chips_required is not None:
            raise ConfigurationException(
                "Illegal second call to set_n_required")
        self.__fec_data._n_boards_required = n_boards_required
        self.__fec_data._n_chips_required = n_chips_required

    def set_n_chips_in_graph(self, n_chips_in_graph: int):
        """
        Sets the number of chips needed by the graph.

        :param int n_chips_in_graph:
        """
        if not isinstance(n_chips_in_graph, int):
            raise TypeError("n_chips_in_graph must be an int (or None)")
        if n_chips_in_graph <= 0:
            raise ConfigurationException(
                "n_chips_in_graph must be positive and not "
                f"{n_chips_in_graph}")
        self.__fec_data._n_chips_in_graph = n_chips_in_graph

    def set_ipaddress(self, ip_address: str):
        """
        :param str ip_address:
        """
        if not isinstance(ip_address, str):
            raise TypeError("ipaddress must be a str")
        self.__fec_data._ipaddress = ip_address

    def set_fixed_routes(self, fixed_routes: Dict[Chip, FixedRouteEntry]):
        """
        :param fixed_routes:
        :type fixed_routes:
            dict(~spinn_machine.Chip, ~spinn_machine.FixedRouteEntry)
        """
        if not isinstance(fixed_routes, dict):
            raise TypeError("fixed_routes must be a dict")
        self.__fec_data._fixed_routes = fixed_routes

    def set_java_caller(self, java_caller: JavaCaller):
        """
        :param JavaCaller java_caller:
        """
        if not isinstance(java_caller, JavaCaller):
            raise TypeError("java_caller must be a JavaCaller")
        self.__fec_data._java_caller = java_caller

    def reset_sync_signal(self) -> None:
        """
        Returns the sync signal to the default value.
        """
        self.__fec_data._next_sync_signal = Signal.SYNC0

    def set_executable_types(self, executable_types: Dict[
            ExecutableType, CoreSubsets]):
        """
        :param executable_types:
        :type executable_types: dict(
            ~spinnman.model.enum.ExecutableType,
            ~spinn_machine.CoreSubsets)
        """
        if not isinstance(executable_types, dict):
            raise TypeError("executable_types must be a Dict")
        self.__fec_data._executable_types = executable_types

    def set_live_packet_gatherer_parameters(self, params):
        """
        testing method will not work outside of mock
        """
        if not self._is_mocked():
            raise NotImplementedError("This call is only for testing")
        self.__fec_data._live_packet_recorder_params = params

    def set_database_file_path(self, database_file_path: Optional[str]):
        """
        Sets the database_file_path variable. Possibly to `None`.

        :param database_file_path:
        :type database_file_path: str or None
        """
        if not isinstance(database_file_path, (str, type(None))):
            raise TypeError("database_file_path must be a str or None")
        self.__fec_data._database_file_path = database_file_path

    def set_executable_targets(self, executable_targets: ExecutableTargets):
        """
        Sets the executable_targets

        :param ~spinnman.model.ExecutableTargets executable_targets:
        """
        if not isinstance(executable_targets, ExecutableTargets):
            raise TypeError("executable_targets must be a ExecutableTargets")
        self.__fec_data._executable_targets = executable_targets

<<<<<<< HEAD
    def set_dsg_targets(self, dsg_targets: DsSqlliteDatabase):
=======
    def set_ds_database(self, ds_database):
>>>>>>> 332e6d57
        """
        Sets the Data Spec targets database.

        :type ds_database:
            ~spinn_front_end_common.interface.ds.DsSqlliteDatabase
        """
        if not isinstance(ds_database, DsSqlliteDatabase):
            raise TypeError("ds_database must be a DsSqlliteDatabase")
        self.__fec_data._ds_database = ds_database

    def __gatherer_map_error(self) -> TypeError:
        return TypeError(
            "gatherer_map must be a dict(Chip, "
            "DataSpeedUpPacketGatherMachineVertex)")

    def set_gatherer_map(self, gatherer_map: Dict[
            Chip, DataSpeedUpPacketGatherMachineVertex]):
        """
        Sets the map of (x,y) to Gatherer Vertices.

        :param gatherer_map:
        :type gatherer_map: dict(Chip, DataSpeedUpPacketGatherMachineVertex)
        """
        if not isinstance(gatherer_map, dict):
            raise self.__gatherer_map_error()
        try:
            for chip, vertex in gatherer_map.items():
                if not isinstance(chip, Chip):
                    raise self.__gatherer_map_error()
                if not isinstance(
                        vertex, DataSpeedUpPacketGatherMachineVertex):
                    raise self.__gatherer_map_error()
                break  # assume if first is ok all are
        except Exception as ex:  # pylint: disable=broad-except
            raise self.__gatherer_map_error() from ex
        self.__fec_data._gatherer_map = gatherer_map

    def __monitor_map_error(self) -> TypeError:
        return TypeError(
            "monitor_map must be a dict(Chip, "
            "ExtraMonitorSupportMachineVertex)")

    def set_monitor_map(self, monitor_map: Dict[
            Chip, ExtraMonitorSupportMachineVertex]):
        """
        Sets the map of (x,y) to Monitor Vertices.

        :param monitor_map:
        :type monitor_map:
            dict(Chip, ExtraMonitorSupportMachineVertex)
        """
        if not isinstance(monitor_map, dict):
            raise self.__monitor_map_error()
        try:
            for chip, vertex in monitor_map.items():
                if not isinstance(chip, Chip):
                    raise self.__monitor_map_error()
                if not isinstance(vertex, ExtraMonitorSupportMachineVertex):
                    raise self.__monitor_map_error()
                break  # assume if first is ok all are
        except TypeError:
            raise
        except Exception as ex:  # pylint: disable=broad-except
            raise self.__monitor_map_error() from ex
        self.__fec_data._monitor_map = monitor_map

    def set_notification_protocol(
            self, notification_protocol: NotificationProtocol):
        """
        Sets the notification_protocol.

        :param NotificationProtocol notification_protocol:
        """
        self.__fec_data._clear_notification_protocol()
        if not isinstance(notification_protocol, NotificationProtocol):
            raise TypeError(
                "notification_protocol must be a NotificationProtocol")
        self.__fec_data._notification_protocol = notification_protocol

    def clear_notification_protocol(self) -> None:
        """
        Closes an existing notification_protocol and sets the value to `None`.

        If no notification_protocol exist this method silently returns.

        If the close causes an Exception it is logged and ignored
        """
        self.__fec_data._clear_notification_protocol()

    @classmethod
    @overrides(FecDataView.add_vertex)
    def add_vertex(cls, vertex: ApplicationVertex):
        # Avoid the safety check in FecDataView
        PacmanDataWriter.add_vertex(vertex)

    def next_run_step(self) -> int:
        """
        Starts or increases the run step count.

        Run steps start at 1

        :return: The next step number
        :rtype: int
        """
        if self.__fec_data._run_step is None:
            self.__fec_data._run_step = 1
            return 1
        self.__fec_data._run_step += 1
        return self.__fec_data._run_step

    def clear_run_steps(self) -> None:
        """
        Clears the run step.

        get_run_step will go back to returning `None`

        next_run_step will restart at 1
        """
        self.__fec_data._run_step = None<|MERGE_RESOLUTION|>--- conflicted
+++ resolved
@@ -488,11 +488,7 @@
             raise TypeError("executable_targets must be a ExecutableTargets")
         self.__fec_data._executable_targets = executable_targets
 
-<<<<<<< HEAD
-    def set_dsg_targets(self, dsg_targets: DsSqlliteDatabase):
-=======
-    def set_ds_database(self, ds_database):
->>>>>>> 332e6d57
+    def set_ds_database(self, ds_database: DsSqlliteDatabase):
         """
         Sets the Data Spec targets database.
 
