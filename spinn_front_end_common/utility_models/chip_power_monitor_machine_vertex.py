# Copyright (c) 2017-2019 The University of Manchester
#
# This program is free software: you can redistribute it and/or modify
# it under the terms of the GNU General Public License as published by
# the Free Software Foundation, either version 3 of the License, or
# (at your option) any later version.
#
# This program is distributed in the hope that it will be useful,
# but WITHOUT ANY WARRANTY; without even the implied warranty of
# MERCHANTABILITY or FITNESS FOR A PARTICULAR PURPOSE.  See the
# GNU General Public License for more details.
#
# You should have received a copy of the GNU General Public License
# along with this program.  If not, see <http://www.gnu.org/licenses/>.

import math
import logging
from enum import Enum
import numpy
from data_specification.enums import DataType
from pacman.executor.injection_decorator import (
    inject_items, supports_injection)
from pacman.model.graphs.machine import MachineVertex
from pacman.model.resources import (
    CPUCyclesPerTickResource, DTCMResource, ResourceContainer, VariableSDRAM)
from spinn_front_end_common.abstract_models import (
    AbstractGeneratesDataSpecification, AbstractHasAssociatedBinary)
from spinn_front_end_common.interface.buffer_management import (
    recording_utilities)
from spinn_front_end_common.interface.buffer_management.buffer_models import (
    AbstractReceiveBuffersToHost)
from spinn_front_end_common.utilities import globals_variables
from spinn_front_end_common.utilities.constants import (
    SYSTEM_BYTES_REQUIREMENT, SIMULATION_N_BYTES, BYTES_PER_WORD)
from spinn_front_end_common.utilities.utility_objs import ExecutableType
from spinn_utilities.log import FormatAdapter
from spinn_utilities.overrides import overrides
from spinn_front_end_common.utilities.helpful_functions import (
    locate_memory_region_for_placement)
from spinn_front_end_common.interface.simulation.simulation_utilities import (
    get_simulation_header_array)

logger = FormatAdapter(logging.getLogger(__name__))
BINARY_FILE_NAME = "chip_power_monitor.aplx"

RECORDING_SIZE_PER_ENTRY = 18 * BYTES_PER_WORD
DEFAULT_MALLOCS_USED = 3
CONFIG_SIZE_IN_BYTES = 2 * BYTES_PER_WORD


@supports_injection
class ChipPowerMonitorMachineVertex(
        MachineVertex, AbstractHasAssociatedBinary,
        AbstractGeneratesDataSpecification, AbstractReceiveBuffersToHost):
    """ Machine vertex for C code representing functionality to record\
        idle times in a machine graph.

    :param label: vertex label
    :type label: str
    :param constraints: constraints on this vertex
    :type constraints: \
        iterable(~pacman.model.constraints.AbstractConstraint)
    :param n_samples_per_recording: how may samples between recording entry
    :type n_samples_per_recording: int
    :param sampling_frequency: how often to sample, in microseconds
    :type sampling_frequency: int
    """
    __slots__ = ["_n_samples_per_recording", "_sampling_frequency"]

    class _REGIONS(Enum):
        # data regions
        SYSTEM = 0
        CONFIG = 1
        RECORDING = 2

    #: which channel in the recording region has the recorded samples
    _SAMPLE_RECORDING_CHANNEL = 0

    def __init__(
<<<<<<< HEAD
            self, label, constraints, app_vertex, vertex_slice,
            n_samples_per_recording, sampling_frequency):
        """
        :param label: vertex label
        :param constraints: constraints on this vertex
        :param app_vertex: associated application vertex
        :param n_samples_per_recording: how may samples between recording entry
        :type n_samples_per_recording: int
        :param sampling_frequency: how often to sample
        :type sampling_frequency: microseconds
        """
=======
            self, label, constraints, n_samples_per_recording,
            sampling_frequency):
>>>>>>> 57d3ebb9
        super(ChipPowerMonitorMachineVertex, self).__init__(
            label=label, constraints=constraints, app_vertex=app_vertex,
            vertex_slice=vertex_slice)
        self._n_samples_per_recording = n_samples_per_recording
        self._sampling_frequency = sampling_frequency

    @property
    def sampling_frequency(self):
        return self._sampling_frequency

    @property
    def n_samples_per_recording(self):
        return self._n_samples_per_recording

    @property
    @overrides(MachineVertex.resources_required)
    def resources_required(self):
        # pylint: disable=arguments-differ
        sim = globals_variables.get_simulator()
        return self.get_resources(
            sim.machine_time_step, sim.time_scale_factor,
            self._n_samples_per_recording, self._sampling_frequency)

    @staticmethod
    def get_resources(
            time_step, time_scale_factor,
            n_samples_per_recording, sampling_frequency):
        """ Get the resources used by this vertex

        :rtype: ~pacman.model.resources.ResourceContainer
        """
        # pylint: disable=too-many-locals
        step_in_microseconds = (time_step * time_scale_factor)
        # The number of sample per step CB believes does not have to be an int
        samples_per_step = (step_in_microseconds / sampling_frequency)
        recording_per_step = (samples_per_step / n_samples_per_recording)
        max_recording_per_step = math.ceil(recording_per_step)
        overflow_recordings = max_recording_per_step - recording_per_step
        system = SYSTEM_BYTES_REQUIREMENT
        config = CONFIG_SIZE_IN_BYTES
        recording = recording_utilities.get_recording_header_size(1)
        recording += recording_utilities.get_recording_data_constant_size(1)
        fixed_sdram = system + config + recording
        with_overflow = (
            fixed_sdram + overflow_recordings * RECORDING_SIZE_PER_ENTRY)
        per_timestep = recording_per_step * RECORDING_SIZE_PER_ENTRY

        container = ResourceContainer(
            sdram=VariableSDRAM(with_overflow, per_timestep),
            cpu_cycles=CPUCyclesPerTickResource(100),
            dtcm=DTCMResource(100))
        return container

    @overrides(AbstractHasAssociatedBinary.get_binary_file_name)
    def get_binary_file_name(self):
        return BINARY_FILE_NAME

    @staticmethod
    def binary_file_name():
        """ Return the string binary file name

        :rtype: str
        """
        return BINARY_FILE_NAME

    @inject_items({"time_scale_factor": "TimeScaleFactor",
                   "machine_time_step": "MachineTimeStep",
                   "data_n_time_steps": "DataNTimeSteps"})
    @overrides(AbstractGeneratesDataSpecification.generate_data_specification,
               additional_arguments={
                   "machine_time_step", "time_scale_factor",
                   "data_n_time_steps"})
    def generate_data_specification(
            self, spec, placement,  # @UnusedVariable
            machine_time_step, time_scale_factor, data_n_time_steps):
        # pylint: disable=too-many-arguments, arguments-differ
        self._generate_data_specification(
            spec, machine_time_step, time_scale_factor, data_n_time_steps)

    def _generate_data_specification(
            self, spec, machine_time_step, time_scale_factor,
            data_n_time_steps):
        """ Supports the application vertex calling this directly

        :param spec: data spec
        :param machine_time_step: machine time step
        :param time_scale_factor: time scale factor
        :param data_n_time_steps: timesteps to reserve data for
        :rtype: None
        """
        # pylint: disable=too-many-arguments
        spec.comment("\n*** Spec for ChipPowerMonitor Instance ***\n\n")

        # Construct the data images needed for the Neuron:
        self._reserve_memory_regions(spec)
        self._write_setup_info(
            spec, machine_time_step, time_scale_factor, data_n_time_steps)
        self._write_configuration_region(spec)

        # End-of-Spec:
        spec.end_specification()

    def _write_configuration_region(self, spec):
        """ Write the data needed by the C code to configure itself

        :param spec: spec object
        :rtype: None
        """
        spec.switch_write_focus(region=self._REGIONS.CONFIG.value)
        spec.write_value(self._n_samples_per_recording,
                         data_type=DataType.UINT32)
        spec.write_value(self._sampling_frequency, data_type=DataType.UINT32)

    def _write_setup_info(
            self, spec, machine_time_step, time_scale_factor,
            n_machine_time_steps):
        """ Writes the system data as required.

        :param spec: the DSG spec writer
        :param machine_time_step: the machine time step
        :param time_scale_factor: the time scale factor
        :rtype: None
        """
        # pylint: disable=too-many-arguments
        spec.switch_write_focus(region=self._REGIONS.SYSTEM.value)
        spec.write_array(get_simulation_header_array(
            self.get_binary_file_name(), machine_time_step, time_scale_factor))

        spec.switch_write_focus(region=self._REGIONS.RECORDING.value)
        recorded_region_sizes = [
            self._deduce_sdram_requirements_per_timer_tick(
                machine_time_step, time_scale_factor) * n_machine_time_steps]
        spec.write_array(recording_utilities.get_recording_header_array(
            recorded_region_sizes))

    def _reserve_memory_regions(self, spec):
        """ Reserve the DSG memory regions as required

        :param spec: the DSG specification to reserve in
        :rtype: None
        """
        spec.comment("\nReserving memory space for data regions:\n\n")

        # Reserve memory:
        spec.reserve_memory_region(
            region=self._REGIONS.SYSTEM.value,
            size=SIMULATION_N_BYTES,
            label='system')
        spec.reserve_memory_region(
            region=self._REGIONS.CONFIG.value,
            size=CONFIG_SIZE_IN_BYTES, label='config')
        spec.reserve_memory_region(
            region=self._REGIONS.RECORDING.value,
            size=recording_utilities.get_recording_header_size(1),
            label="Recording")

    @overrides(AbstractHasAssociatedBinary.get_binary_start_type)
    def get_binary_start_type(self):
        return self.binary_start_type()

    @staticmethod
    def binary_start_type():
        """ The type of binary that implements this vertex

        :return: starttype enum
        :rtype: ExecutableType
        """
        return ExecutableType.USES_SIMULATION_INTERFACE

    @overrides(AbstractReceiveBuffersToHost.get_recording_region_base_address)
    def get_recording_region_base_address(self, txrx, placement):
        return locate_memory_region_for_placement(
            placement, self._REGIONS.RECORDING.value, txrx)

    @overrides(AbstractReceiveBuffersToHost.get_recorded_region_ids)
    def get_recorded_region_ids(self):
        return [0]

    def _deduce_sdram_requirements_per_timer_tick(
            self, machine_time_step, time_scale_factor):
        """ Deduce SDRAM usage per timer tick

        :param machine_time_step: the machine time step
        :param time_scale_factor: the time scale factor
        :return: the SDRAM usage
        """
        timer_tick_in_micro_seconds = machine_time_step * time_scale_factor
        recording_time = \
            self._sampling_frequency * self._n_samples_per_recording
        n_entries = math.floor(timer_tick_in_micro_seconds / recording_time)
        return math.ceil(n_entries * RECORDING_SIZE_PER_ENTRY)

    def get_recorded_data(self, placement, buffer_manager):
        """ Get data from SDRAM given placement and buffer manager

        :param placement: the location on machine to get data from
        :type placement: ~pacman.model.placements.Placement
        :param buffer_manager: the buffer manager that might have data
        :type buffer_manager: \
            ~spinn_front_end_common.interface.buffer_management.BufferManager
        :return: results, an array with 1 dimension of uint32 values
        :rtype: numpy.ndarray
        """
        # for buffering output info is taken form the buffer manager
        # get raw data as a byte array
        record_raw, data_missing = buffer_manager.get_data_by_placement(
            placement, self._SAMPLE_RECORDING_CHANNEL)
        if data_missing:
            logger.warning(
                "Chip Power monitor has lost data on chip({}, {})",
                placement.x, placement.y)

        results = (
            numpy.frombuffer(record_raw, dtype="uint32").reshape(-1, 18) /
            self.n_samples_per_recording)
        return results<|MERGE_RESOLUTION|>--- conflicted
+++ resolved
@@ -54,16 +54,6 @@
         AbstractGeneratesDataSpecification, AbstractReceiveBuffersToHost):
     """ Machine vertex for C code representing functionality to record\
         idle times in a machine graph.
-
-    :param label: vertex label
-    :type label: str
-    :param constraints: constraints on this vertex
-    :type constraints: \
-        iterable(~pacman.model.constraints.AbstractConstraint)
-    :param n_samples_per_recording: how may samples between recording entry
-    :type n_samples_per_recording: int
-    :param sampling_frequency: how often to sample, in microseconds
-    :type sampling_frequency: int
     """
     __slots__ = ["_n_samples_per_recording", "_sampling_frequency"]
 
@@ -77,22 +67,19 @@
     _SAMPLE_RECORDING_CHANNEL = 0
 
     def __init__(
-<<<<<<< HEAD
             self, label, constraints, app_vertex, vertex_slice,
             n_samples_per_recording, sampling_frequency):
         """
-        :param label: vertex label
-        :param constraints: constraints on this vertex
-        :param app_vertex: associated application vertex
-        :param n_samples_per_recording: how may samples between recording entry
-        :type n_samples_per_recording: int
-        :param sampling_frequency: how often to sample
-        :type sampling_frequency: microseconds
-        """
-=======
-            self, label, constraints, n_samples_per_recording,
-            sampling_frequency):
->>>>>>> 57d3ebb9
+        :param str label: vertex label
+        :param iterable(~pacman.model.constraints.AbstractConstraint)
+                constraints:
+            constraints on this vertex
+        :param ChipPowerMonitor app_vertex: associated application vertex
+        :param ~pacman.model.graphs.common.Slice vertex_slice:
+        :param int n_samples_per_recording:
+            how may samples between recording entry
+        :param int sampling_frequency: how often to sample, in microseconds
+        """
         super(ChipPowerMonitorMachineVertex, self).__init__(
             label=label, constraints=constraints, app_vertex=app_vertex,
             vertex_slice=vertex_slice)
@@ -122,6 +109,10 @@
             n_samples_per_recording, sampling_frequency):
         """ Get the resources used by this vertex
 
+        :param int time_step:
+        :param int time_scale_factor:
+        :param int n_samples_per_recording:
+        :param float sampling_frequency:
         :rtype: ~pacman.model.resources.ResourceContainer
         """
         # pylint: disable=too-many-locals
@@ -177,10 +168,10 @@
             data_n_time_steps):
         """ Supports the application vertex calling this directly
 
-        :param spec: data spec
-        :param machine_time_step: machine time step
-        :param time_scale_factor: time scale factor
-        :param data_n_time_steps: timesteps to reserve data for
+        :param ~data_specification.DataSpecificationGenerator spec: data spec
+        :param int machine_time_step: machine time step
+        :param int time_scale_factor: time scale factor
+        :param int data_n_time_steps: timesteps to reserve data for
         :rtype: None
         """
         # pylint: disable=too-many-arguments
@@ -198,7 +189,8 @@
     def _write_configuration_region(self, spec):
         """ Write the data needed by the C code to configure itself
 
-        :param spec: spec object
+        :param ~data_specification.DataSpecificationGenerator spec:
+            spec object
         :rtype: None
         """
         spec.switch_write_focus(region=self._REGIONS.CONFIG.value)
@@ -211,9 +203,10 @@
             n_machine_time_steps):
         """ Writes the system data as required.
 
-        :param spec: the DSG spec writer
-        :param machine_time_step: the machine time step
-        :param time_scale_factor: the time scale factor
+        :param ~data_specification.DataSpecificationGenerator spec:
+            the DSG spec writer
+        :param int machine_time_step: the machine time step
+        :param int time_scale_factor: the time scale factor
         :rtype: None
         """
         # pylint: disable=too-many-arguments
@@ -231,7 +224,8 @@
     def _reserve_memory_regions(self, spec):
         """ Reserve the DSG memory regions as required
 
-        :param spec: the DSG specification to reserve in
+        :param ~data_specification.DataSpecificationGenerator spec:
+            the DSG specification to reserve in
         :rtype: None
         """
         spec.comment("\nReserving memory space for data regions:\n\n")
@@ -275,8 +269,8 @@
             self, machine_time_step, time_scale_factor):
         """ Deduce SDRAM usage per timer tick
 
-        :param machine_time_step: the machine time step
-        :param time_scale_factor: the time scale factor
+        :param int machine_time_step: the machine time step
+        :param float time_scale_factor: the time scale factor
         :return: the SDRAM usage
         """
         timer_tick_in_micro_seconds = machine_time_step * time_scale_factor
@@ -288,13 +282,13 @@
     def get_recorded_data(self, placement, buffer_manager):
         """ Get data from SDRAM given placement and buffer manager
 
-        :param placement: the location on machine to get data from
-        :type placement: ~pacman.model.placements.Placement
+        :param ~pacman.model.placements.Placement placement:
+            the location on machine to get data from
         :param buffer_manager: the buffer manager that might have data
         :type buffer_manager: \
             ~spinn_front_end_common.interface.buffer_management.BufferManager
         :return: results, an array with 1 dimension of uint32 values
-        :rtype: numpy.ndarray
+        :rtype: ~numpy.ndarray
         """
         # for buffering output info is taken form the buffer manager
         # get raw data as a byte array
