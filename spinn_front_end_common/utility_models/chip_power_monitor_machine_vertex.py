--- conflicted
+++ resolved
@@ -318,12 +318,9 @@
                    'time_scale_factor'})
     def get_minimum_buffer_sdram_usage(
             self, n_machine_time_steps, machine_time_step, time_scale_factor):
-<<<<<<< HEAD
-        return recording_utilities.comp_minimum_buffer_sdram(
-=======
         # pylint: disable=arguments-differ
         return recording_utilities.get_minimum_buffer_sdram(
->>>>>>> 0a6e824b
+        return recording_utilities.comp_minimum_buffer_sdram(
             [self._deduce_sdram_requirements_per_timer_tick(
                 machine_time_step, time_scale_factor) * n_machine_time_steps],
             globals_variables.get_simulator().config.getint(
