# Copyright (c) 2017-2019 The University of Manchester
#
# This program is free software: you can redistribute it and/or modify
# it under the terms of the GNU General Public License as published by
# the Free Software Foundation, either version 3 of the License, or
# (at your option) any later version.
#
# This program is distributed in the hope that it will be useful,
# but WITHOUT ANY WARRANTY; without even the implied warranty of
# MERCHANTABILITY or FITNESS FOR A PARTICULAR PURPOSE.  See the
# GNU General Public License for more details.
#
# You should have received a copy of the GNU General Public License
# along with this program.  If not, see <http://www.gnu.org/licenses/>.

import math
import logging
from enum import IntEnum
import numpy
<<<<<<< HEAD
from spinn_utilities.config_holder import get_config_int
=======
from spinn_utilities.log import FormatAdapter
from spinn_utilities.overrides import overrides
>>>>>>> 8b49433e
from data_specification.enums import DataType
from pacman.executor.injection_decorator import (
    inject_items, supports_injection)
from pacman.model.graphs.machine import MachineVertex
from pacman.model.resources import (
    CPUCyclesPerTickResource, DTCMResource, ResourceContainer, VariableSDRAM)
from spinn_front_end_common.abstract_models import (
    AbstractGeneratesDataSpecification, AbstractHasAssociatedBinary)
from spinn_front_end_common.interface.buffer_management import (
    recording_utilities)
from spinn_front_end_common.interface.buffer_management.buffer_models import (
    AbstractReceiveBuffersToHost)
from spinn_front_end_common.utilities import globals_variables
from spinn_front_end_common.utilities.constants import (
    SYSTEM_BYTES_REQUIREMENT, SIMULATION_N_BYTES, BYTES_PER_WORD)
from spinn_front_end_common.utilities.utility_objs import (
    ExecutableType, ProvenanceDataItem)
from spinn_front_end_common.utilities.helpful_functions import (
    locate_memory_region_for_placement)
from spinn_front_end_common.interface.simulation.simulation_utilities import (
    get_simulation_header_array)
from spinn_front_end_common.interface.provenance import (
    AbstractProvidesLocalProvenanceData)

logger = FormatAdapter(logging.getLogger(__name__))
BINARY_FILE_NAME = "chip_power_monitor.aplx"
PROVENANCE_KEY = "Power_Monitor_Total_Activity_Count"

RECORDING_SIZE_PER_ENTRY = 18 * BYTES_PER_WORD
DEFAULT_MALLOCS_USED = 3
CONFIG_SIZE_IN_BYTES = 2 * BYTES_PER_WORD


@supports_injection
class ChipPowerMonitorMachineVertex(
        MachineVertex, AbstractHasAssociatedBinary,
        AbstractGeneratesDataSpecification, AbstractReceiveBuffersToHost,
        AbstractProvidesLocalProvenanceData):
    """ Machine vertex for C code representing functionality to record\
        idle times in a machine graph.
    """
<<<<<<< HEAD
    __slots__ = ["_sampling_frequency"]
=======
    __slots__ = [
        "_n_samples_per_recording", "_sampling_frequency", "_activity_count",
        "_location"]
>>>>>>> 8b49433e

    class _REGIONS(IntEnum):
        # data regions
        SYSTEM = 0
        CONFIG = 1
        RECORDING = 2

    #: which channel in the recording region has the recorded samples
    _SAMPLE_RECORDING_CHANNEL = 0

    def __init__(
            self, label, constraints,
            sampling_frequency, app_vertex=None, vertex_slice=None):
        """
        :param str label: vertex label
        :param constraints: constraints on this vertex
        :type constraints:
            iterable(~pacman.model.constraints.AbstractConstraint)
        :param int sampling_frequency: how often to sample, in microseconds
        :param ChipPowerMonitor app_vertex: associated application vertex
        :param ~pacman.model.graphs.common.Slice vertex_slice:
        """
        super().__init__(
            label=label, constraints=constraints, app_vertex=app_vertex,
            vertex_slice=vertex_slice)
        self._sampling_frequency = sampling_frequency
        self._activity_count = 0
        self._location = None

    @property
    def sampling_frequency(self):
        """ how often to sample, in microseconds

        :rtype: int
        """
        return self._sampling_frequency

    @property
    @overrides(MachineVertex.resources_required)
    def resources_required(self):
        # pylint: disable=arguments-differ
        sim = globals_variables.get_simulator()
        return self.get_resources(
            sim.machine_time_step, sim.time_scale_factor,
            self._sampling_frequency)

    @staticmethod
    def get_resources(
            time_step, time_scale_factor,
            sampling_frequency):
        """ Get the resources used by this vertex

        :param int time_step:
        :param int time_scale_factor:
         :param float sampling_frequency:
        :rtype: ~pacman.model.resources.ResourceContainer
        """
        # pylint: disable=too-many-locals
        step_in_microseconds = (time_step * time_scale_factor)
        # The number of sample per step CB believes does not have to be an int
        samples_per_step = (step_in_microseconds / sampling_frequency)
        n_samples_per_recording = get_config_int(
            "EnergyMonitor", "n_samples_per_recording_entry")
        recording_per_step = (samples_per_step / n_samples_per_recording)
        max_recording_per_step = math.ceil(recording_per_step)
        overflow_recordings = max_recording_per_step - recording_per_step
        system = SYSTEM_BYTES_REQUIREMENT
        config = CONFIG_SIZE_IN_BYTES
        recording = recording_utilities.get_recording_header_size(1)
        recording += recording_utilities.get_recording_data_constant_size(1)
        fixed_sdram = system + config + recording
        with_overflow = (
            fixed_sdram + overflow_recordings * RECORDING_SIZE_PER_ENTRY)
        per_timestep = recording_per_step * RECORDING_SIZE_PER_ENTRY

        return ResourceContainer(
            sdram=VariableSDRAM(with_overflow, per_timestep),
            cpu_cycles=CPUCyclesPerTickResource(100),
            dtcm=DTCMResource(100))

    @overrides(AbstractHasAssociatedBinary.get_binary_file_name)
    def get_binary_file_name(self):
        return BINARY_FILE_NAME

    @staticmethod
    def binary_file_name():
        """ Return the string binary file name

        :rtype: str
        """
        return BINARY_FILE_NAME

    @inject_items({"time_scale_factor": "TimeScaleFactor",
                   "machine_time_step": "MachineTimeStep",
                   "data_n_time_steps": "DataNTimeSteps"})
    @overrides(AbstractGeneratesDataSpecification.generate_data_specification,
               additional_arguments={
                   "machine_time_step", "time_scale_factor",
                   "data_n_time_steps"})
    def generate_data_specification(
            self, spec, placement,  # @UnusedVariable
            machine_time_step, time_scale_factor, data_n_time_steps):
        """ Supports the application vertex calling this directly

        :param ~data_specification.DataSpecificationGenerator spec: data spec
        :param int machine_time_step: machine time step
        :param int time_scale_factor: time scale factor
        :param int data_n_time_steps: timesteps to reserve data for
        """
        # pylint: disable=too-many-arguments
        spec.comment("\n*** Spec for ChipPowerMonitor Instance ***\n\n")

        # Construct the data images needed for the Neuron:
        self._reserve_memory_regions(spec)
        self._write_setup_info(
            spec, machine_time_step, time_scale_factor, data_n_time_steps)
        self._write_configuration_region(spec)

        # End-of-Spec:
        spec.end_specification()

    def _write_configuration_region(self, spec):
        """ Write the data needed by the C code to configure itself

        :param ~data_specification.DataSpecificationGenerator spec:
            spec object
        """
        spec.switch_write_focus(region=self._REGIONS.CONFIG)
        n_samples_per_recording = get_config_int(
            "EnergyMonitor", "n_samples_per_recording_entry")
        spec.write_value(n_samples_per_recording, data_type=DataType.UINT32)
        spec.write_value(self._sampling_frequency, data_type=DataType.UINT32)

    def _write_setup_info(
            self, spec, machine_time_step, time_scale_factor,
            n_machine_time_steps):
        """ Writes the system data as required.

        :param ~data_specification.DataSpecificationGenerator spec:
            the DSG spec writer
        :param int machine_time_step: the machine time step
        :param int time_scale_factor: the time scale factor
        """
        # pylint: disable=too-many-arguments
        spec.switch_write_focus(region=self._REGIONS.SYSTEM)
        spec.write_array(get_simulation_header_array(
            self.get_binary_file_name(), machine_time_step, time_scale_factor))

        spec.switch_write_focus(region=self._REGIONS.RECORDING)
        recorded_region_sizes = [
            self._deduce_sdram_requirements_per_timer_tick(
                machine_time_step, time_scale_factor) * n_machine_time_steps]
        spec.write_array(recording_utilities.get_recording_header_array(
            recorded_region_sizes))

    def _reserve_memory_regions(self, spec):
        """ Reserve the DSG memory regions as required

        :param ~data_specification.DataSpecificationGenerator spec:
            the DSG specification to reserve in
        """
        spec.comment("\nReserving memory space for data regions:\n\n")

        # Reserve memory:
        spec.reserve_memory_region(
            region=self._REGIONS.SYSTEM,
            size=SIMULATION_N_BYTES,
            label='system')
        spec.reserve_memory_region(
            region=self._REGIONS.CONFIG,
            size=CONFIG_SIZE_IN_BYTES, label='config')
        spec.reserve_memory_region(
            region=self._REGIONS.RECORDING,
            size=recording_utilities.get_recording_header_size(1),
            label="Recording")

    @overrides(AbstractHasAssociatedBinary.get_binary_start_type)
    def get_binary_start_type(self):
        return self.binary_start_type()

    @staticmethod
    def binary_start_type():
        """ The type of binary that implements this vertex

        :return: starttype enum
        :rtype: ExecutableType
        """
        return ExecutableType.USES_SIMULATION_INTERFACE

    @overrides(AbstractReceiveBuffersToHost.get_recording_region_base_address)
    def get_recording_region_base_address(self, txrx, placement):
        return locate_memory_region_for_placement(
            placement, self._REGIONS.RECORDING, txrx)

    @overrides(AbstractReceiveBuffersToHost.get_recorded_region_ids)
    def get_recorded_region_ids(self):
        return [0]

    def _deduce_sdram_requirements_per_timer_tick(
            self, machine_time_step, time_scale_factor):
        """ Deduce SDRAM usage per timer tick

        :param int machine_time_step: the machine time step
        :param float time_scale_factor: the time scale factor
        :return: the SDRAM usage
        :rtype: int
        """
        timer_tick_in_micro_seconds = machine_time_step * time_scale_factor

        recording_time = \
            self._sampling_frequency * get_config_int(
                "EnergyMonitor", "n_samples_per_recording_entry")
        n_entries = math.floor(timer_tick_in_micro_seconds / recording_time)
        return int(math.ceil(n_entries * RECORDING_SIZE_PER_ENTRY))

    def get_recorded_data(self, placement, buffer_manager):
        """ Get data from SDRAM given placement and buffer manager. \
            Also arranges for provenance data to be available.

        :param ~pacman.model.placements.Placement placement:
            the location on machine to get data from
        :param BufferManager buffer_manager:
            the buffer manager that might have data
        :return: results, an array with 1 dimension of uint32 values
        :rtype: ~numpy.ndarray
        """
        # for buffering output info is taken form the buffer manager
        # get raw data as a byte array
        record_raw, data_missing = buffer_manager.get_data_by_placement(
            placement, self._SAMPLE_RECORDING_CHANNEL)
        if data_missing:
            logger.warning(
                "Chip Power monitor has lost data on chip({}, {})",
                placement.x, placement.y)

        n_samples_per_recording = get_config_int(
            "EnergyMonitor", "n_samples_per_recording_entry")
        results = (
            numpy.frombuffer(record_raw, dtype="uint32").reshape(-1, 18) /
<<<<<<< HEAD
            n_samples_per_recording)
        return results
=======
            self.n_samples_per_recording)
        self._activity_count = int(
            numpy.frombuffer(record_raw, dtype="uint32").sum())
        self._location = (placement.x, placement.y)
        return results

    @overrides(AbstractProvidesLocalProvenanceData.get_local_provenance_data)
    def get_local_provenance_data(self):
        # No provenance if we've not generated it
        if self._location:
            root_name = "power monitor for {},{}".format(*self._location)
            yield ProvenanceDataItem(
                [root_name, PROVENANCE_KEY], self._activity_count)
>>>>>>> 8b49433e
<|MERGE_RESOLUTION|>--- conflicted
+++ resolved
@@ -17,12 +17,9 @@
 import logging
 from enum import IntEnum
 import numpy
-<<<<<<< HEAD
 from spinn_utilities.config_holder import get_config_int
-=======
 from spinn_utilities.log import FormatAdapter
 from spinn_utilities.overrides import overrides
->>>>>>> 8b49433e
 from data_specification.enums import DataType
 from pacman.executor.injection_decorator import (
     inject_items, supports_injection)
@@ -64,13 +61,8 @@
     """ Machine vertex for C code representing functionality to record\
         idle times in a machine graph.
     """
-<<<<<<< HEAD
-    __slots__ = ["_sampling_frequency"]
-=======
     __slots__ = [
-        "_n_samples_per_recording", "_sampling_frequency", "_activity_count",
-        "_location"]
->>>>>>> 8b49433e
+        "_sampling_frequency", "_activity_count", "_location"]
 
     class _REGIONS(IntEnum):
         # data regions
@@ -310,11 +302,7 @@
             "EnergyMonitor", "n_samples_per_recording_entry")
         results = (
             numpy.frombuffer(record_raw, dtype="uint32").reshape(-1, 18) /
-<<<<<<< HEAD
             n_samples_per_recording)
-        return results
-=======
-            self.n_samples_per_recording)
         self._activity_count = int(
             numpy.frombuffer(record_raw, dtype="uint32").sum())
         self._location = (placement.x, placement.y)
@@ -326,5 +314,4 @@
         if self._location:
             root_name = "power monitor for {},{}".format(*self._location)
             yield ProvenanceDataItem(
-                [root_name, PROVENANCE_KEY], self._activity_count)
->>>>>>> 8b49433e
+                [root_name, PROVENANCE_KEY], self._activity_count)