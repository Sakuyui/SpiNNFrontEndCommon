# pacman imports
from pacman.model.constraints.placer_constraints\
    .placer_radial_placement_from_chip_constraint \
    import PlacerRadialPlacementFromChipConstraint
from pacman.model.constraints.tag_allocator_constraints\
    .tag_allocator_require_iptag_constraint \
    import TagAllocatorRequireIptagConstraint
from pacman.model.partitionable_graph.abstract_partitionable_vertex \
    import AbstractPartitionableVertex
from pacman.model.partitioned_graph.partitioned_vertex import PartitionedVertex
from pacman.model.resources.cpu_cycles_per_tick_resource import \
    CPUCyclesPerTickResource
from pacman.model.resources.dtcm_resource import DTCMResource
from pacman.model.resources.resource_container import ResourceContainer
from pacman.model.resources.sdram_resource import SDRAMResource
from pacman.interfaces.abstract_provides_provenance_data \
    import AbstractProvidesProvenanceData

# spinn front end imports
from pacman.utilities.utility_objs.provenance_data_item import \
    ProvenanceDataItem
from spinn_front_end_common.utilities import constants
from spinn_front_end_common.abstract_models.\
    abstract_data_specable_vertex import AbstractDataSpecableVertex
from spinn_front_end_common.utilities.exceptions import ConfigurationException
from spinn_front_end_common.utility_models.\
    provides_provenance_partitioned_vertex import \
    ProvidesProvenancePartitionedVertex

# spinnman imports
from spinnman.messages.eieio.eieio_type import EIEIOType
from spinnman.messages.eieio.eieio_prefix import EIEIOPrefix

# dataspec imports
from data_specification.data_specification_generator import \
    DataSpecificationGenerator
from data_specification import utility_calls as dsg_utility_calls

# general imports
from enum import Enum
import struct


class LivePacketGather(
        AbstractDataSpecableVertex, ProvidesProvenancePartitionedVertex,
        PartitionedVertex, AbstractPartitionableVertex):
    """ A model which stores all the events it receives during a timer tick\
        and then compresses them into Ethernet packets and sends them out of\
        a spinnaker machine.
    """

    _LIVE_DATA_GATHER_REGIONS = Enum(
        value="LIVE_DATA_GATHER_REGIONS",
        names=[('SYSTEM', 0),
               ('CONFIG', 1),
               ('PROVENANCE', 2)])
    _CONFIG_SIZE = 44
    _PROVENANCE_REGION_SIZE = 8

    def __init__(self, machine_time_step, timescale_factor, ip_address,
                 port, board_address=None, tag=None, strip_sdp=True,
                 use_prefix=False, key_prefix=None, prefix_type=None,
                 message_type=EIEIOType.KEY_32_BIT, right_shift=0,
                 payload_as_time_stamps=True, use_payload_prefix=True,
                 payload_prefix=None, payload_right_shift=0,
                 number_of_packets_sent_per_time_step=0, constraints=None,
                 label=None):
        """
        """
        if ((message_type == EIEIOType.KEY_PAYLOAD_32_BIT or
             message_type == EIEIOType.KEY_PAYLOAD_16_BIT) and
                use_payload_prefix and payload_as_time_stamps):
            raise ConfigurationException(
                "Timestamp can either be included as payload prefix or as "
                "payload to each key, not both")
        if ((message_type == EIEIOType.KEY_32_BIT or
             message_type == EIEIOType.KEY_16_BIT) and
                not use_payload_prefix and payload_as_time_stamps):
            raise ConfigurationException(
                "Timestamp can either be included as payload prefix or as"
                " payload to each key, but current configuration does not "
                "specify either of these")
        if (not isinstance(prefix_type, EIEIOPrefix) and
                prefix_type is not None):
            raise ConfigurationException(
                "the type of a prefix type should be of a EIEIOPrefix, "
                "which can be located in :"
                "SpinnMan.messages.eieio.eieio_prefix_type")
        if label is None:
            label = "Live Packet Gatherer"

        AbstractDataSpecableVertex.__init__(
            self, machine_time_step=machine_time_step,
            timescale_factor=timescale_factor)
        AbstractPartitionableVertex.__init__(self, n_atoms=1, label=label,
                                             max_atoms_per_core=1,
                                             constraints=constraints)
        ProvidesProvenancePartitionedVertex.__init__(
            self, label=label,
            resources_required=ResourceContainer(
                cpu=CPUCyclesPerTickResource(
                    self.get_cpu_usage_for_atoms(1, None)),
                dtcm=DTCMResource(self.get_dtcm_usage_for_atoms(1, None)),
<<<<<<< HEAD
                sdram=SDRAMResource(self.get_sdram_usage_for_atoms(1, None))),
            constraints=constraints,
            provenance_region_id=
            self._LIVE_DATA_GATHER_REGIONS.PROVENANCE.value)
=======
                sdram=SDRAMResource(
                    self.get_static_sdram_usage_for_atoms(1, None))))
>>>>>>> 9624a7d4

        # Try to place this near the Ethernet
        self.add_constraint(PlacerRadialPlacementFromChipConstraint(0, 0))

        # Add the IP Tag requirement
        self.add_constraint(TagAllocatorRequireIptagConstraint(
            ip_address, port, strip_sdp, board_address, tag))

        self._prefix_type = prefix_type
        self._use_prefix = use_prefix
        self._key_prefix = key_prefix
        self._message_type = message_type
        self._right_shift = right_shift
        self._payload_as_time_stamps = payload_as_time_stamps
        self._use_payload_prefix = use_payload_prefix
        self._payload_prefix = payload_prefix
        self._payload_right_shift = payload_right_shift
        self._number_of_packets_sent_per_time_step = \
            number_of_packets_sent_per_time_step

    @property
    def model_name(self):
        return "live packet gather"

    def is_ip_tagable_vertex(self):
        return True

    @property
    def number_of_packets_sent_per_time_step(self):
        return self._number_of_packets_sent_per_time_step

    @number_of_packets_sent_per_time_step.setter
    def number_of_packets_sent_per_time_step(self, new_value):
        """

        :param new_value:
        :return:
        """
        self._number_of_packets_sent_per_time_step = new_value

    def generate_data_spec(self, subvertex, placement, sub_graph, graph,
                           routing_info, hostname, graph_sub_graph_mapper,
                           report_folder, ip_tags, reverse_ip_tags,
                           write_text_specs, application_run_time_folder):
        """
        """
        data_writer, report_writer = \
            self.get_data_spec_file_writers(
                placement.x, placement.y, placement.p, hostname, report_folder,
                write_text_specs, application_run_time_folder)

        spec = DataSpecificationGenerator(data_writer, report_writer)

        spec.comment("\n*** Spec for LivePacketGather Instance ***\n\n")

        # Construct the data images needed for the Neuron:
        self.reserve_memory_regions(spec)
        self.write_setup_info(spec)
        self.write_configuration_region(spec, ip_tags)

        # End-of-Spec:
        spec.end_specification()
        data_writer.close()
        return [data_writer.filename]

    def reserve_memory_regions(self, spec):
        """
        Reserve SDRAM space for memory areas:
        1) Area for information on what data to record
        """

        spec.comment("\nReserving memory space for data regions:\n\n")

        # Reserve memory:
        spec.reserve_memory_region(
            region=self._LIVE_DATA_GATHER_REGIONS.SYSTEM.value,
            size=constants.DATA_SPECABLE_BASIC_SETUP_INFO_N_WORDS * 4,
            label='system')
        spec.reserve_memory_region(
            region=self._LIVE_DATA_GATHER_REGIONS.CONFIG.value,
            size=self._CONFIG_SIZE, label='config')
        spec.reserve_memory_region(
            region=self._LIVE_DATA_GATHER_REGIONS.PROVENANCE.value,
            size=self._PROVENANCE_REGION_SIZE, label='provenance')

    def write_configuration_region(self, spec, ip_tags):
        """ writes the configuration region to the spec

        :param spec: the spec object for the dsg
        :type spec: \
                    :py:class:`data_specification.file_data_writer.FileDataWriter`
        :param ip_tags: The set of ip tags assigned to the object
        :type ip_tags: iterable of :py:class:`spinn_machine.tags.iptag.IPTag`
        :raises DataSpecificationException: when something goes wrong with the\
                    dsg generation
        """
        spec.switch_write_focus(
            region=self._LIVE_DATA_GATHER_REGIONS.CONFIG.value)

        # has prefix
        if self._use_prefix:
            spec.write_value(data=1)
        else:
            spec.write_value(data=0)

        # prefix
        if self._key_prefix is not None:
            spec.write_value(data=self._key_prefix)
        else:
            spec.write_value(data=0)

        # prefix type
        if self._prefix_type is not None:
            spec.write_value(data=self._prefix_type.value)
        else:
            spec.write_value(data=0)

        # packet type
        spec.write_value(data=self._message_type.value)

        # right shift
        spec.write_value(data=self._right_shift)

        # payload as time stamp
        if self._payload_as_time_stamps:
            spec.write_value(data=1)
        else:
            spec.write_value(data=0)

        # payload has prefix
        if self._use_payload_prefix:
            spec.write_value(data=1)
        else:
            spec.write_value(data=0)

        # payload prefix
        if self._payload_prefix is not None:
            spec.write_value(data=self._payload_prefix)
        else:
            spec.write_value(data=0)

        # right shift
        spec.write_value(data=self._payload_right_shift)

        # SDP tag
        ip_tag = iter(ip_tags).next()
        spec.write_value(data=ip_tag.tag)

        # number of packets to send per time stamp
        spec.write_value(data=self._number_of_packets_sent_per_time_step)

    def write_setup_info(self, spec):

        # Write this to the system region (to be picked up by the simulation):
        spec.switch_write_focus(
            region=self._LIVE_DATA_GATHER_REGIONS.SYSTEM.value)
        self._write_basic_setup_info(
            spec, self._LIVE_DATA_GATHER_REGIONS.SYSTEM.value)

    def get_provenance_data_items(self, transceiver, placement=None):
        """ Extracts provenance data from the SDRAM of the core and stores it\
            in an xml file for end user digestion
        @implements pacman.interface.abstract_provides_provenance_data.AbstractProvidesProvenanceData.get_provenance_data_items
        """
        if placement is None:
            raise ConfigurationException(
                "To acquire provenance data from the live packet gatherer,"
                "you must provide a placement object that points to where the "
                "live packet gatherer resides on the spinnaker machine")

        # get the basic ones
        basic_provenance_entries = ProvidesProvenancePartitionedVertex.\
            get_provenance_data_items(self, transceiver, placement)

        # get live packet gatherer specific ones

        #todo this code should be stored somewhere (merge with rowley and sergio branches)
        # Get the App Data for the core
        app_data_base_address = transceiver.get_cpu_information_from_core(
            placement.x, placement.y, placement.p).user[0]

        # Get the provenance region base address
        provenance_data_region_base_address_offset = \
            dsg_utility_calls.get_region_base_address_offset(
                app_data_base_address,
                self._LIVE_DATA_GATHER_REGIONS.PROVENANCE.value)
        provenance_data_region_base_address_buff = \
            buffer(transceiver.read_memory(
                placement.x, placement.y,
                provenance_data_region_base_address_offset, 4))
        provenance_data_region_base_address = \
            struct.unpack("I", provenance_data_region_base_address_buff)[0]
        provenance_data_region_base_address += app_data_base_address

        # update with the fact that basic prov entries are first.
        provenance_data_region_base_address += \
            constants.PROVENANCE_DATA_REGION_SIZE_IN_BYTES

        # read in the provenance data
        provenance_data_region_contents_buff = \
            buffer(transceiver.read_memory(
                placement.x, placement.y, provenance_data_region_base_address,
                self._PROVENANCE_REGION_SIZE))
        provenance_data_region_contents = \
            struct.unpack("<II", provenance_data_region_contents_buff)

        basic_provenance_entries.append(ProvenanceDataItem(
            name="lost_packets_without_payload",
            item=provenance_data_region_contents[0],
            needs_reporting_to_end_user=provenance_data_region_contents[0] > 0,
            message_to_end_user=
            "The live packet gatherer has lost {} packets which have "
            "payloads during its execution. Try increasing the machine time "
            "step or increasing the time scale factor. If you are running in "
            "real time, try reducing the number of vertices which are "
            "feeding this live packet gatherer".format(
                provenance_data_region_contents[0])))
        basic_provenance_entries.append(ProvenanceDataItem(
            name="lost_packets_with_payload",
            item=provenance_data_region_contents[1],
            needs_reporting_to_end_user=provenance_data_region_contents[1] > 0,
            message_to_end_user=
            "The live packet gatherer has lost {} packets which do not have "
            "payloads during its execution. Try increasing the machine time "
            "step or increasing the time scale factor. If you are running in "
            "real time, try reducing the number of vertices which are "
            "feeding this live packet gatherer".format(
                provenance_data_region_contents[1])))

        return basic_provenance_entries

    def get_binary_file_name(self):
        return 'live_packet_gather.aplx'

    # inherited from partitionable vertex
    def get_cpu_usage_for_atoms(self, vertex_slice, graph):
        return 0

    def get_static_sdram_usage_for_atoms(self, vertex_slice, graph):
        return (constants.DATA_SPECABLE_BASIC_SETUP_INFO_N_WORDS +
                self._CONFIG_SIZE)

    def get_dtcm_usage_for_atoms(self, vertex_slice, graph):
        return self._CONFIG_SIZE

    def create_subvertex(self, vertex_slice, resources_required, label=None,
                         constraints=None):
        return self

    def is_data_specable(self):
        return True<|MERGE_RESOLUTION|>--- conflicted
+++ resolved
@@ -101,15 +101,10 @@
                 cpu=CPUCyclesPerTickResource(
                     self.get_cpu_usage_for_atoms(1, None)),
                 dtcm=DTCMResource(self.get_dtcm_usage_for_atoms(1, None)),
-<<<<<<< HEAD
-                sdram=SDRAMResource(self.get_sdram_usage_for_atoms(1, None))),
-            constraints=constraints,
+                sdram=SDRAMResource(
+                    self.get_static_sdram_usage_for_atoms(1, None)),
             provenance_region_id=
-            self._LIVE_DATA_GATHER_REGIONS.PROVENANCE.value)
-=======
-                sdram=SDRAMResource(
-                    self.get_static_sdram_usage_for_atoms(1, None))))
->>>>>>> 9624a7d4
+                self._LIVE_DATA_GATHER_REGIONS.PROVENANCE.value))
 
         # Try to place this near the Ethernet
         self.add_constraint(PlacerRadialPlacementFromChipConstraint(0, 0))
