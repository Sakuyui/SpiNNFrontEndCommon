# Copyright (c) 2017-2019 The University of Manchester
#
# This program is free software: you can redistribute it and/or modify
# it under the terms of the GNU General Public License as published by
# the Free Software Foundation, either version 3 of the License, or
# (at your option) any later version.
#
# This program is distributed in the hope that it will be useful,
# but WITHOUT ANY WARRANTY; without even the implied warranty of
# MERCHANTABILITY or FITNESS FOR A PARTICULAR PURPOSE.  See the
# GNU General Public License for more details.
#
# You should have received a copy of the GNU General Public License
# along with this program.  If not, see <http://www.gnu.org/licenses/>.

from spinn_utilities.overrides import overrides
from pacman.model.partitioner_interfaces import SplitterByAtoms
from pacman.model.graphs.application import ApplicationVertex
from pacman.model.resources import (
    ConstantSDRAM, CPUCyclesPerTickResource, DTCMResource, ResourceContainer)
from .live_packet_gather_machine_vertex import LivePacketGatherMachineVertex
from spinn_front_end_common.abstract_models import (
    AbstractGeneratesDataSpecification)


<<<<<<< HEAD
class LivePacketGather(
        ApplicationVertex, AbstractGeneratesDataSpecification,
        AbstractHasAssociatedBinary, SplitterByAtoms):
=======
class LivePacketGather(ApplicationVertex, AbstractGeneratesDataSpecification):
>>>>>>> a8c6753c
    """ A model which stores all the events it receives during a timer tick\
        and then compresses them into Ethernet packets and sends them out of\
        a SpiNNaker machine.
    """

    def __init__(self, lpg_params, constraints=None):
        """
        :param LivePacketGatherParameters lpg_params:
        :param constraints:
        :type constraints:
            iterable(~pacman.model.constraints.AbstractConstraint)
        """
        label = lpg_params.label or "Live Packet Gatherer"
        super(LivePacketGather, self).__init__(label, constraints, 1)
        self._lpg_params = lpg_params

    @overrides(SplitterByAtoms.create_machine_vertex)
    def create_machine_vertex(
            self, vertex_slice, resources_required,
            label=None, constraints=None):
        machine_vertex = LivePacketGatherMachineVertex(
            self._lpg_params, constraints, self, label)
        if vertex_slice:
            assert (vertex_slice == machine_vertex.vertex_slice)
        if resources_required:
            assert (resources_required == machine_vertex.resources_required)
        return machine_vertex

    @property
    @overrides(ApplicationVertex.n_atoms)
    def n_atoms(self):
        return 1

    @overrides(SplitterByAtoms.get_resources_used_by_atoms)
    def get_resources_used_by_atoms(self, vertex_slice):  # @UnusedVariable
        return ResourceContainer(
            sdram=ConstantSDRAM(
                LivePacketGatherMachineVertex.get_sdram_usage()),
            dtcm=DTCMResource(LivePacketGatherMachineVertex.get_dtcm_usage()),
            cpu_cycles=CPUCyclesPerTickResource(
                LivePacketGatherMachineVertex.get_cpu_usage()),
            iptags=[self._lpg_params.get_iptag_resource()])

    @overrides(AbstractGeneratesDataSpecification.generate_data_specification)
    def generate_data_specification(self, spec, placement):
        # generate spec for the machine vertex
        placement.vertex.generate_data_specification(spec, placement)<|MERGE_RESOLUTION|>--- conflicted
+++ resolved
@@ -23,13 +23,9 @@
     AbstractGeneratesDataSpecification)
 
 
-<<<<<<< HEAD
 class LivePacketGather(
         ApplicationVertex, AbstractGeneratesDataSpecification,
-        AbstractHasAssociatedBinary, SplitterByAtoms):
-=======
-class LivePacketGather(ApplicationVertex, AbstractGeneratesDataSpecification):
->>>>>>> a8c6753c
+        SplitterByAtoms):
     """ A model which stores all the events it receives during a timer tick\
         and then compresses them into Ethernet packets and sends them out of\
         a SpiNNaker machine.
