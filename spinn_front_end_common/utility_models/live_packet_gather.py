--- conflicted
+++ resolved
@@ -7,36 +7,15 @@
     import TagAllocatorRequireIptagConstraint
 from pacman.model.partitionable_graph.abstract_partitionable_vertex \
     import AbstractPartitionableVertex
-<<<<<<< HEAD
-from pacman.model.partitioned_graph.partitioned_vertex import PartitionedVertex
-from pacman.model.resources.cpu_cycles_per_tick_resource import \
-    CPUCyclesPerTickResource
-from pacman.model.resources.dtcm_resource import DTCMResource
-from pacman.model.resources.resource_container import ResourceContainer
-from pacman.model.resources.sdram_resource import SDRAMResource
-from pacman.interfaces.abstract_provides_provenance_data \
-    import AbstractProvidesProvenanceData
 
 # spinn front end imports
-from pacman.utilities.utility_objs.provenance_data_item import \
-    ProvenanceDataItem
-=======
-
-# spinn front end imports
->>>>>>> 90447d32
 from spinn_front_end_common.utilities import constants
 from spinn_front_end_common.abstract_models.\
     abstract_data_specable_vertex import AbstractDataSpecableVertex
 from spinn_front_end_common.utilities.exceptions import ConfigurationException
-<<<<<<< HEAD
-from spinn_front_end_common.utility_models.\
-    provides_provenance_partitioned_vertex import \
-    ProvidesProvenancePartitionedVertex
-=======
 from spinn_front_end_common.utility_models\
     .live_packet_gather_partitioned_vertex \
     import LivePacketGatherPartitionedVertex
->>>>>>> 90447d32
 
 # spinnman imports
 from spinnman.messages.eieio.eieio_type import EIEIOType
@@ -48,25 +27,12 @@
 
 
 class LivePacketGather(
-<<<<<<< HEAD
-        AbstractDataSpecableVertex, ProvidesProvenancePartitionedVertex,
-        PartitionedVertex, AbstractPartitionableVertex):
-=======
         AbstractDataSpecableVertex, AbstractPartitionableVertex):
->>>>>>> 90447d32
     """ A model which stores all the events it receives during a timer tick\
         and then compresses them into Ethernet packets and sends them out of\
         a spinnaker machine.
     """
 
-<<<<<<< HEAD
-    _LIVE_DATA_GATHER_REGIONS = Enum(
-        value="LIVE_DATA_GATHER_REGIONS",
-        names=[('SYSTEM', 0),
-               ('CONFIG', 1),
-               ('PROVENANCE', 2)])
-=======
->>>>>>> 90447d32
     _CONFIG_SIZE = 44
     _PROVENANCE_REGION_SIZE = 8
 
@@ -105,25 +71,9 @@
         AbstractDataSpecableVertex.__init__(
             self, machine_time_step=machine_time_step,
             timescale_factor=timescale_factor)
-<<<<<<< HEAD
-        AbstractPartitionableVertex.__init__(self, n_atoms=1, label=label,
-                                             max_atoms_per_core=1,
-                                             constraints=constraints)
-        ProvidesProvenancePartitionedVertex.__init__(
-            self, label=label,
-            resources_required=ResourceContainer(
-                cpu=CPUCyclesPerTickResource(
-                    self.get_cpu_usage_for_atoms(1, None)),
-                dtcm=DTCMResource(self.get_dtcm_usage_for_atoms(1, None)),
-                sdram=SDRAMResource(self.get_sdram_usage_for_atoms(1, None))),
-            constraints=constraints,
-            provenance_region_id=
-            self._LIVE_DATA_GATHER_REGIONS.PROVENANCE.value)
-=======
         AbstractPartitionableVertex.__init__(
             self, n_atoms=1, label=label, max_atoms_per_core=1,
             constraints=constraints)
->>>>>>> 90447d32
 
         # Try to place this near the Ethernet
         self.add_constraint(PlacerRadialPlacementFromChipConstraint(0, 0))
@@ -215,13 +165,7 @@
                 LivePacketGatherPartitionedVertex.
                 _LIVE_DATA_GATHER_REGIONS.CONFIG.value),
             size=self._CONFIG_SIZE, label='config')
-<<<<<<< HEAD
-        spec.reserve_memory_region(
-            region=self._LIVE_DATA_GATHER_REGIONS.PROVENANCE.value,
-            size=self._PROVENANCE_REGION_SIZE, label='provenance')
-=======
         subvertex.reserve_provenance_data_region(spec)
->>>>>>> 90447d32
 
     def write_configuration_region(self, spec, ip_tags):
         """ writes the configuration region to the spec
@@ -299,85 +243,9 @@
                 LivePacketGatherPartitionedVertex.
                 _LIVE_DATA_GATHER_REGIONS.SYSTEM.value))
         self._write_basic_setup_info(
-<<<<<<< HEAD
-            spec, self._LIVE_DATA_GATHER_REGIONS.SYSTEM.value)
-
-    def get_provenance_data_items(self, transceiver, placement=None):
-        """ Extracts provenance data from the SDRAM of the core and stores it\
-            in an xml file for end user digestion
-        @implements pacman.interface.abstract_provides_provenance_data.AbstractProvidesProvenanceData.get_provenance_data_items
-        """
-        if placement is None:
-            raise ConfigurationException(
-                "To acquire provenance data from the live packet gatherer,"
-                "you must provide a placement object that points to where the "
-                "live packet gatherer resides on the spinnaker machine")
-
-        # get the basic ones
-        basic_provenance_entries = ProvidesProvenancePartitionedVertex.\
-            get_provenance_data_items(self, transceiver, placement)
-
-        # get live packet gatherer specific ones
-
-        #todo this code should be stored somewhere (merge with rowley and sergio branches)
-        # Get the App Data for the core
-        app_data_base_address = transceiver.get_cpu_information_from_core(
-            placement.x, placement.y, placement.p).user[0]
-
-        # Get the provenance region base address
-        provenance_data_region_base_address_offset = \
-            dsg_utility_calls.get_region_base_address_offset(
-                app_data_base_address,
-                self._LIVE_DATA_GATHER_REGIONS.PROVENANCE.value)
-        provenance_data_region_base_address_buff = \
-            buffer(transceiver.read_memory(
-                placement.x, placement.y,
-                provenance_data_region_base_address_offset, 4))
-        provenance_data_region_base_address = \
-            struct.unpack("I", provenance_data_region_base_address_buff)[0]
-        provenance_data_region_base_address += app_data_base_address
-
-        # update with the fact that basic prov entries are first.
-        provenance_data_region_base_address += \
-            constants.PROVENANCE_DATA_REGION_SIZE_IN_BYTES
-
-        # read in the provenance data
-        provenance_data_region_contents_buff = \
-            buffer(transceiver.read_memory(
-                placement.x, placement.y, provenance_data_region_base_address,
-                self._PROVENANCE_REGION_SIZE))
-        provenance_data_region_contents = \
-            struct.unpack("<II", provenance_data_region_contents_buff)
-
-        basic_provenance_entries.append(ProvenanceDataItem(
-            name="lost_packets_without_payload",
-            item=provenance_data_region_contents[0],
-            needs_reporting_to_end_user=provenance_data_region_contents[0] > 0,
-            message_to_end_user=
-            "The live packet gatherer has lost {} packets which have "
-            "payloads during its execution. Try increasing the machine time "
-            "step or increasing the time scale factor. If you are running in "
-            "real time, try reducing the number of vertices which are "
-            "feeding this live packet gatherer".format(
-                provenance_data_region_contents[0])))
-        basic_provenance_entries.append(ProvenanceDataItem(
-            name="lost_packets_with_payload",
-            item=provenance_data_region_contents[1],
-            needs_reporting_to_end_user=provenance_data_region_contents[1] > 0,
-            message_to_end_user=
-            "The live packet gatherer has lost {} packets which do not have "
-            "payloads during its execution. Try increasing the machine time "
-            "step or increasing the time scale factor. If you are running in "
-            "real time, try reducing the number of vertices which are "
-            "feeding this live packet gatherer".format(
-                provenance_data_region_contents[1])))
-
-        return basic_provenance_entries
-=======
             spec,
             LivePacketGatherPartitionedVertex.
             _LIVE_DATA_GATHER_REGIONS.SYSTEM.value)
->>>>>>> 90447d32
 
     def get_binary_file_name(self):
         return 'live_packet_gather.aplx'
