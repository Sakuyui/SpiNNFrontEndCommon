--- conflicted
+++ resolved
@@ -13,8 +13,6 @@
 from pacman.model.resources.dtcm_resource import DTCMResource
 from pacman.model.resources.resource_container import ResourceContainer
 from pacman.model.resources.sdram_resource import SDRAMResource
-from pacman.interfaces.abstract_provides_provenance_data \
-    import AbstractProvidesProvenanceData
 
 # spinn front end imports
 from pacman.utilities.utility_objs.provenance_data_item import \
@@ -102,13 +100,9 @@
                     self.get_cpu_usage_for_atoms(1, None)),
                 dtcm=DTCMResource(self.get_dtcm_usage_for_atoms(1, None)),
                 sdram=SDRAMResource(
-<<<<<<< HEAD
-                    self.get_static_sdram_usage_for_atoms(1, None)),
-            provenance_region_id=
+                    self.get_sdram_usage_for_atoms(1, None))),
+            provenance_region_id=(
                 self._LIVE_DATA_GATHER_REGIONS.PROVENANCE.value))
-=======
-                    self.get_sdram_usage_for_atoms(1, None))))
->>>>>>> a9ec01e5
 
         # Try to place this near the Ethernet
         self.add_constraint(PlacerRadialPlacementFromChipConstraint(0, 0))
@@ -271,7 +265,6 @@
     def get_provenance_data_items(self, transceiver, placement=None):
         """ Extracts provenance data from the SDRAM of the core and stores it\
             in an xml file for end user digestion
-        @implements pacman.interface.abstract_provides_provenance_data.AbstractProvidesProvenanceData.get_provenance_data_items
         """
         if placement is None:
             raise ConfigurationException(
@@ -285,7 +278,6 @@
 
         # get live packet gatherer specific ones
 
-        #todo this code should be stored somewhere (merge with rowley and sergio branches)
         # Get the App Data for the core
         app_data_base_address = transceiver.get_cpu_information_from_core(
             placement.x, placement.y, placement.p).user[0]
@@ -295,54 +287,48 @@
             dsg_utility_calls.get_region_base_address_offset(
                 app_data_base_address,
                 self._LIVE_DATA_GATHER_REGIONS.PROVENANCE.value)
-        provenance_data_region_base_address_buff = \
+        provenance_data_region_base_address_buf = \
             buffer(transceiver.read_memory(
                 placement.x, placement.y,
-<<<<<<< HEAD
                 provenance_data_region_base_address_offset, 4))
         provenance_data_region_base_address = \
-            struct.unpack("I", provenance_data_region_base_address_buff)[0]
+            struct.unpack("<I", provenance_data_region_base_address_buf)[0]
         provenance_data_region_base_address += app_data_base_address
 
-        # update with the fact that basic prov entries are first.
+        # update with the fact that basic provenance entries are first.
         provenance_data_region_base_address += \
             constants.PROVENANCE_DATA_REGION_SIZE_IN_BYTES
-=======
-                provanence_data_region_base_address_offset, 4))
-        provanence_data_region_base_address = \
-            struct.unpack("<I", provanence_data_region_base_address_buf)[0]
->>>>>>> a9ec01e5
 
         # read in the provenance data
-        provenance_data_region_contents_buff = \
+        provenance_data_region_contents_buf = \
             buffer(transceiver.read_memory(
                 placement.x, placement.y, provenance_data_region_base_address,
                 self._PROVENANCE_REGION_SIZE))
         provenance_data_region_contents = \
-            struct.unpack("<II", provenance_data_region_contents_buff)
+            struct.unpack("<II", provenance_data_region_contents_buf)
 
         basic_provenance_entries.append(ProvenanceDataItem(
             name="lost_packets_without_payload",
             item=provenance_data_region_contents[0],
             needs_reporting_to_end_user=provenance_data_region_contents[0] > 0,
-            message_to_end_user=
-            "The live packet gatherer has lost {} packets which have "
-            "payloads during its execution. Try increasing the machine time "
-            "step or increasing the time scale factor. If you are running in "
-            "real time, try reducing the number of vertices which are "
-            "feeding this live packet gatherer".format(
-                provenance_data_region_contents[0])))
+            message_to_end_user=(
+                "The live packet gatherer has lost {} packets which have "
+                "payloads during its execution. Try increasing the machine "
+                "time step or increasing the time scale factor. If you are "
+                "running in real time, try reducing the number of vertices "
+                "which are feeding this live packet gatherer".format(
+                    provenance_data_region_contents[0]))))
         basic_provenance_entries.append(ProvenanceDataItem(
             name="lost_packets_with_payload",
             item=provenance_data_region_contents[1],
             needs_reporting_to_end_user=provenance_data_region_contents[1] > 0,
-            message_to_end_user=
-            "The live packet gatherer has lost {} packets which do not have "
-            "payloads during its execution. Try increasing the machine time "
-            "step or increasing the time scale factor. If you are running in "
-            "real time, try reducing the number of vertices which are "
-            "feeding this live packet gatherer".format(
-                provenance_data_region_contents[1])))
+            message_to_end_user=(
+                "The live packet gatherer has lost {} packets which do not "
+                "have payloads during its execution. Try increasing the "
+                "machine time step or increasing the time scale factor. If "
+                "you are running in real time, try reducing the number of "
+                "vertices which are feeding this live packet gatherer".format(
+                    provenance_data_region_contents[1]))))
 
         return basic_provenance_entries
 
@@ -353,7 +339,7 @@
     def get_cpu_usage_for_atoms(self, vertex_slice, graph):
         return 0
 
-    def get_static_sdram_usage_for_atoms(self, vertex_slice, graph):
+    def get_sdram_usage_for_atoms(self, vertex_slice, graph):
         return (constants.DATA_SPECABLE_BASIC_SETUP_INFO_N_WORDS +
                 self._CONFIG_SIZE)
 
