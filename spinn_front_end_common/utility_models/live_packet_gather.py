# pacman imports
from pacman.model.constraints.placer_constraints\
    .placer_radial_placement_from_chip_constraint \
    import PlacerRadialPlacementFromChipConstraint
from pacman.model.constraints.tag_allocator_constraints\
    .tag_allocator_require_iptag_constraint \
    import TagAllocatorRequireIptagConstraint
from pacman.model.partitionable_graph.abstract_partitionable_vertex \
    import AbstractPartitionableVertex

# spinn front end imports
from spinn_front_end_common.utilities import constants
from spinn_front_end_common.abstract_models.\
    abstract_data_specable_vertex import AbstractDataSpecableVertex
from spinn_front_end_common.utilities.exceptions import ConfigurationException
from spinn_front_end_common.utility_models\
    .live_packet_gather_partitioned_vertex \
    import LivePacketGatherPartitionedVertex

# spinnman imports
from spinnman.messages.eieio.eieio_type import EIEIOType
from spinnman.messages.eieio.eieio_prefix import EIEIOPrefix

# dataspec imports
from data_specification.data_specification_generator import \
    DataSpecificationGenerator
<<<<<<< HEAD

# general imports
from enum import Enum
import struct
=======
>>>>>>> 2ddd82ed


class LivePacketGather(
        AbstractDataSpecableVertex, AbstractPartitionableVertex):
    """ A model which stores all the events it receives during a timer tick\
        and then compresses them into Ethernet packets and sends them out of\
        a spinnaker machine.
    """

    _CONFIG_SIZE = 44
    _PROVENANCE_REGION_SIZE = 8

    def __init__(self, machine_time_step, timescale_factor, ip_address,
                 port, board_address=None, tag=None, strip_sdp=True,
                 use_prefix=False, key_prefix=None, prefix_type=None,
                 message_type=EIEIOType.KEY_32_BIT, right_shift=0,
                 payload_as_time_stamps=True, use_payload_prefix=True,
                 payload_prefix=None, payload_right_shift=0,
                 number_of_packets_sent_per_time_step=0, constraints=None,
                 label=None):
        """
        """
        if ((message_type == EIEIOType.KEY_PAYLOAD_32_BIT or
             message_type == EIEIOType.KEY_PAYLOAD_16_BIT) and
                use_payload_prefix and payload_as_time_stamps):
            raise ConfigurationException(
                "Timestamp can either be included as payload prefix or as "
                "payload to each key, not both")
        if ((message_type == EIEIOType.KEY_32_BIT or
             message_type == EIEIOType.KEY_16_BIT) and
                not use_payload_prefix and payload_as_time_stamps):
            raise ConfigurationException(
                "Timestamp can either be included as payload prefix or as"
                " payload to each key, but current configuration does not "
                "specify either of these")
        if (not isinstance(prefix_type, EIEIOPrefix) and
                prefix_type is not None):
            raise ConfigurationException(
                "the type of a prefix type should be of a EIEIOPrefix, "
                "which can be located in :"
                "SpinnMan.messages.eieio.eieio_prefix_type")
        if label is None:
            label = "Live Packet Gatherer"

        AbstractDataSpecableVertex.__init__(
            self, machine_time_step=machine_time_step,
            timescale_factor=timescale_factor)
        AbstractPartitionableVertex.__init__(
            self, n_atoms=1, label=label, max_atoms_per_core=1,
            constraints=constraints)

        # Try to place this near the Ethernet
        self.add_constraint(PlacerRadialPlacementFromChipConstraint(0, 0))

        # Add the IP Tag requirement
        self.add_constraint(TagAllocatorRequireIptagConstraint(
            ip_address, port, strip_sdp, board_address, tag))

        self._prefix_type = prefix_type
        self._use_prefix = use_prefix
        self._key_prefix = key_prefix
        self._message_type = message_type
        self._right_shift = right_shift
        self._payload_as_time_stamps = payload_as_time_stamps
        self._use_payload_prefix = use_payload_prefix
        self._payload_prefix = payload_prefix
        self._payload_right_shift = payload_right_shift
        self._number_of_packets_sent_per_time_step = \
            number_of_packets_sent_per_time_step

    def create_subvertex(
            self, vertex_slice, resources_required, label=None,
            constraints=None):
        return LivePacketGatherPartitionedVertex(
            resources_required, label, constraints)

    @property
    def model_name(self):
        return "live packet gather"

    def is_ip_tagable_vertex(self):
        return True

    @property
    def number_of_packets_sent_per_time_step(self):
        return self._number_of_packets_sent_per_time_step

    @number_of_packets_sent_per_time_step.setter
    def number_of_packets_sent_per_time_step(self, new_value):
        """

        :param new_value:
        :return:
        """
        self._number_of_packets_sent_per_time_step = new_value

    def generate_data_spec(self, subvertex, placement, sub_graph, graph,
                           routing_info, hostname, graph_sub_graph_mapper,
                           report_folder, ip_tags, reverse_ip_tags,
                           write_text_specs, application_run_time_folder):
        """
        """
        data_writer, report_writer = \
            self.get_data_spec_file_writers(
                placement.x, placement.y, placement.p, hostname, report_folder,
                write_text_specs, application_run_time_folder)

        spec = DataSpecificationGenerator(data_writer, report_writer)

        spec.comment("\n*** Spec for LivePacketGather Instance ***\n\n")

        # Construct the data images needed for the Neuron:
        self.reserve_memory_regions(spec, subvertex)
        self.write_setup_info(spec)
        self.write_configuration_region(spec, ip_tags)

        # End-of-Spec:
        spec.end_specification()
        data_writer.close()

        return data_writer.filename

    def reserve_memory_regions(self, spec, subvertex):
        """
        Reserve SDRAM space for memory areas:
        1) Area for information on what data to record
        """

        spec.comment("\nReserving memory space for data regions:\n\n")

        # Reserve memory:
        spec.reserve_memory_region(
            region=(
                LivePacketGatherPartitionedVertex.
                _LIVE_DATA_GATHER_REGIONS.SYSTEM.value),
            size=constants.DATA_SPECABLE_BASIC_SETUP_INFO_N_WORDS * 4,
            label='system')
        spec.reserve_memory_region(
            region=(
                LivePacketGatherPartitionedVertex.
                _LIVE_DATA_GATHER_REGIONS.CONFIG.value),
            size=self._CONFIG_SIZE, label='config')
        subvertex.reserve_provenance_data_region(spec)

    def write_configuration_region(self, spec, ip_tags):
        """ writes the configuration region to the spec

        :param spec: the spec object for the dsg
        :type spec: \
                    :py:class:`spinn_storage_handlers.file_data_writer.FileDataWriter`
        :param ip_tags: The set of ip tags assigned to the object
        :type ip_tags: iterable of :py:class:`spinn_machine.tags.iptag.IPTag`
        :raises DataSpecificationException: when something goes wrong with the\
                    dsg generation
        """
        spec.switch_write_focus(
            region=(
                LivePacketGatherPartitionedVertex.
                _LIVE_DATA_GATHER_REGIONS.CONFIG.value))

        # has prefix
        if self._use_prefix:
            spec.write_value(data=1)
        else:
            spec.write_value(data=0)

        # prefix
        if self._key_prefix is not None:
            spec.write_value(data=self._key_prefix)
        else:
            spec.write_value(data=0)

        # prefix type
        if self._prefix_type is not None:
            spec.write_value(data=self._prefix_type.value)
        else:
            spec.write_value(data=0)

        # packet type
        spec.write_value(data=self._message_type.value)

        # right shift
        spec.write_value(data=self._right_shift)

        # payload as time stamp
        if self._payload_as_time_stamps:
            spec.write_value(data=1)
        else:
            spec.write_value(data=0)

        # payload has prefix
        if self._use_payload_prefix:
            spec.write_value(data=1)
        else:
            spec.write_value(data=0)

        # payload prefix
        if self._payload_prefix is not None:
            spec.write_value(data=self._payload_prefix)
        else:
            spec.write_value(data=0)

        # right shift
        spec.write_value(data=self._payload_right_shift)

        # SDP tag
        ip_tag = iter(ip_tags).next()
        spec.write_value(data=ip_tag.tag)

        # number of packets to send per time stamp
        spec.write_value(data=self._number_of_packets_sent_per_time_step)

    def write_setup_info(self, spec):

        # Write this to the system region (to be picked up by the simulation):
        spec.switch_write_focus(
            region=(
                LivePacketGatherPartitionedVertex.
                _LIVE_DATA_GATHER_REGIONS.SYSTEM.value))
        self._write_basic_setup_info(
            spec,
            LivePacketGatherPartitionedVertex.
            _LIVE_DATA_GATHER_REGIONS.SYSTEM.value)

    def get_binary_file_name(self):
        return 'live_packet_gather.aplx'

    # inherited from partitionable vertex
    def get_cpu_usage_for_atoms(self, vertex_slice, graph):
        return 0

    def get_sdram_usage_for_atoms(self, vertex_slice, graph):
        return (
            constants.DATA_SPECABLE_BASIC_SETUP_INFO_N_WORDS +
            self._CONFIG_SIZE +
            LivePacketGatherPartitionedVertex.get_provenance_data_size(
                LivePacketGatherPartitionedVertex
                .N_ADDITIONAL_PROVENANCE_ITEMS))

    def get_dtcm_usage_for_atoms(self, vertex_slice, graph):
        return self._CONFIG_SIZE

    def is_data_specable(self):
        return True<|MERGE_RESOLUTION|>--- conflicted
+++ resolved
@@ -24,13 +24,6 @@
 # dataspec imports
 from data_specification.data_specification_generator import \
     DataSpecificationGenerator
-<<<<<<< HEAD
-
-# general imports
-from enum import Enum
-import struct
-=======
->>>>>>> 2ddd82ed
 
 
 class LivePacketGather(
