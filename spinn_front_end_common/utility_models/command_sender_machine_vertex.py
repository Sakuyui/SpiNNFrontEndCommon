<<<<<<< HEAD
from enum import Enum

from pacman.model.abstract_classes.impl.constrained_object import \
    ConstrainedObject
from pacman.model.decorators.delegates_to import delegates_to
from pacman.model.decorators.overrides import overrides
from pacman.model.graphs.machine.impl.machine_vertex \
    import MachineVertex
from spinn_front_end_common.abstract_models.\
    abstract_has_associated_binary import \
    AbstractHasAssociatedBinary
=======
from pacman.model.decorators.overrides import overrides
from pacman.model.graphs.machine import MachineVertex
>>>>>>> f8735c6b
from spinn_front_end_common.interface.provenance\
    .provides_provenance_data_from_machine_impl \
    import ProvidesProvenanceDataFromMachineImpl
from spinn_front_end_common.interface.simulation import simulation_utilities
from spinn_front_end_common.utilities import constants
from spinn_front_end_common.utilities.utility_objs.executable_start_type\
    import ExecutableStartType


class CommandSenderMachineVertex(
        MachineVertex, ProvidesProvenanceDataFromMachineImpl,
        AbstractHasAssociatedBinary):

    # Regions for populations
    DATA_REGIONS = Enum(
        value="DATA_REGIONS",
        names=[('SYSTEM_REGION', 0),
               ('COMMANDS_WITH_ARBITRARY_TIMES', 1),
               ('COMMANDS_AT_START_RESUME', 2),
               ('COMMANDS_AT_STOP_PAUSE', 3),
               ('PROVENANCE_REGION', 4)])

    # 4 for key, 4 for has payload, 4 for payload 4 for repeats, 4 for delays
    _COMMAND_WITH_PAYLOAD_SIZE = 20

    # 4 for the time stamp
    _COMMAND_TIMESTAMP_SIZE = 4

    # 4 for the int to represent the number of commands
    _N_COMMANDS_SIZE = 4

    # bool for if the command has a payload (true = 1)
    _HAS_PAYLOAD = 1

<<<<<<< HEAD
    # bool for if the command does not have a payload (false = 0)
    _HAS_NO_PAYLOAD = 0

    # the number of malloc requests used by the dsg
    TOTAL_REQUIRED_MALLOCS = 5

    def __init__(
            self, constraints, resources_required, label,
            commands_at_start_resume, commands_at_pause_stop, timed_commands):
        ProvidesProvenanceDataFromMachineImpl.__init__(
            self, self.DATA_REGIONS.PROVENANCE_REGION.value,
            n_additional_data_items=0)
=======
    def __init__(self, constraints, resources_required, label):
>>>>>>> f8735c6b
        MachineVertex.__init__(self, label, constraints)

        # container of different types of command
        self._timed_commands = timed_commands
        self._commands_at_start_resume = commands_at_start_resume
        self._commands_at_pause_stop = commands_at_pause_stop
        self._resources = resources_required

    @property
    @overrides(ProvidesProvenanceDataFromMachineImpl._provenance_region_id)
    def _provenance_region_id(self):
        return self.PROVENANCE_REGION

    @property
    @overrides(ProvidesProvenanceDataFromMachineImpl._n_additional_data_items)
    def _n_additional_data_items(self):
        return 0

<<<<<<< HEAD
    @delegates_to("_constraints", ConstrainedObject.add_constraint)
    def add_constraint(self, constraint):
        pass

    def generate_data_specification(
            self, spec, placement, machine_time_step, time_scale_factor,
            n_machine_time_steps):

        timed_commands_size = \
            self.get_timed_commands_bytes(self._timed_commands)
        start_resume_commands_size = \
            self.get_n_command_bytes(self._commands_at_start_resume)
        pause_stop_commands_size = \
            self.get_n_command_bytes(self._commands_at_pause_stop)

        # reverse memory regions
        self._reserve_memory_regions(
            spec, timed_commands_size, start_resume_commands_size,
            pause_stop_commands_size, placement.vertex)

        # Write system region
        spec.comment("\n*** Spec for multicast source ***\n\n")
        spec.switch_write_focus(
            CommandSenderMachineVertex.DATA_REGIONS.SYSTEM_REGION.value)
        spec.write_array(simulation_utilities.get_simulation_header_array(
            self.get_binary_file_name(), machine_time_step,
            time_scale_factor))

        # write commands
        spec.switch_write_focus(
            region=CommandSenderMachineVertex.DATA_REGIONS.
            COMMANDS_WITH_ARBITRARY_TIMES.value)

        # write commands to spec for timed commands
        self._write_timed_commands(self._timed_commands, spec)

        # write commands fired off during a start or resume
        spec.switch_write_focus(
            region=CommandSenderMachineVertex.DATA_REGIONS.
            COMMANDS_AT_START_RESUME.value)

        self._write_basic_commands(self._commands_at_start_resume, spec)

        # write commands fired off during a pause or end
        spec.switch_write_focus(
            region=CommandSenderMachineVertex.DATA_REGIONS.
            COMMANDS_AT_STOP_PAUSE.value)

        self._write_basic_commands(self._commands_at_pause_stop, spec)

        # End-of-Spec:
        spec.end_specification()

    def _write_basic_commands(self, commands, spec):

        # number of commands
        spec.write_value(len(commands))

        # write commands to region
        for command in commands:
            self._write_command(command, spec)

    def _write_timed_commands(self, timed_commands, spec):

        spec.write_value(len(timed_commands))

        # write commands
        for command in self._timed_commands:
            spec.write_value(command.time)
            self._write_command(command, spec)

    @staticmethod
    def _write_command(command, spec):
        spec.write_value(command.key)
        spec.write_value(CommandSenderMachineVertex._HAS_PAYLOAD)
        spec.write_value(command.payload if command.is_payload else 0)
        spec.write_value(command.repeat)
        spec.write_value(command.delay_between_repeats)

    @staticmethod
    def _reserve_memory_regions(
            spec, time_command_size, start_command_size, end_command_size,
            vertex):
        """
        Reserve SDRAM space for memory areas:
        1) Area for information on what data to record
        2) area for start commands
        3) area for end commands
        """
        spec.comment("\nReserving memory space for data regions:\n\n")

        # Reserve memory:
        spec.reserve_memory_region(
            region=CommandSenderMachineVertex.DATA_REGIONS.SYSTEM_REGION.value,
            size=constants.SYSTEM_BYTES_REQUIREMENT, label='setup')

        spec.reserve_memory_region(
            region=CommandSenderMachineVertex.
            DATA_REGIONS.COMMANDS_WITH_ARBITRARY_TIMES.value,
            size=time_command_size, label='commands with arbitrary times')

        spec.reserve_memory_region(
            region=CommandSenderMachineVertex.
            DATA_REGIONS.COMMANDS_AT_START_RESUME.value,
            size=start_command_size, label='commands with start resume times')

        spec.reserve_memory_region(
            region=CommandSenderMachineVertex.
            DATA_REGIONS.COMMANDS_AT_STOP_PAUSE.value,
            size=end_command_size, label='commands with stop pause times')

        vertex.reserve_provenance_data_region(spec)

    @staticmethod
    def get_timed_commands_bytes(timed_commands):
        n_bytes = CommandSenderMachineVertex._N_COMMANDS_SIZE
        n_bytes += (
            (CommandSenderMachineVertex._COMMAND_TIMESTAMP_SIZE +
             CommandSenderMachineVertex._COMMAND_WITH_PAYLOAD_SIZE) *
            len(timed_commands)
        )
        return n_bytes

    @staticmethod
    def get_n_command_bytes(commands):
        """
        :return:
        """
        n_bytes = CommandSenderMachineVertex._N_COMMANDS_SIZE
        n_bytes += (
            CommandSenderMachineVertex._COMMAND_WITH_PAYLOAD_SIZE *
            len(commands)
        )
        return n_bytes

    @overrides(AbstractHasAssociatedBinary.get_binary_file_name)
    def get_binary_file_name(self):
        """ Return a string representation of the models binary

        :return:
        """
        return 'command_sender_multicast_source.aplx'

    @overrides(AbstractHasAssociatedBinary.get_binary_start_type)
    def get_binary_start_type(self):
        return ExecutableStartType.USES_SIMULATION_INTERFACE

    @staticmethod
    def get_number_of_mallocs_used_by_dsg():
        return CommandSenderMachineVertex.TOTAL_REQUIRED_MALLOCS
=======
    @property
    @overrides(MachineVertex.resources_required)
    def resources_required(self):
        return self._resources
>>>>>>> f8735c6b
<|MERGE_RESOLUTION|>--- conflicted
+++ resolved
@@ -1,19 +1,10 @@
-<<<<<<< HEAD
 from enum import Enum
 
-from pacman.model.abstract_classes.impl.constrained_object import \
-    ConstrainedObject
-from pacman.model.decorators.delegates_to import delegates_to
 from pacman.model.decorators.overrides import overrides
-from pacman.model.graphs.machine.impl.machine_vertex \
-    import MachineVertex
+from pacman.model.graphs.machine import MachineVertex
 from spinn_front_end_common.abstract_models.\
     abstract_has_associated_binary import \
     AbstractHasAssociatedBinary
-=======
-from pacman.model.decorators.overrides import overrides
-from pacman.model.graphs.machine import MachineVertex
->>>>>>> f8735c6b
 from spinn_front_end_common.interface.provenance\
     .provides_provenance_data_from_machine_impl \
     import ProvidesProvenanceDataFromMachineImpl
@@ -48,7 +39,6 @@
     # bool for if the command has a payload (true = 1)
     _HAS_PAYLOAD = 1
 
-<<<<<<< HEAD
     # bool for if the command does not have a payload (false = 0)
     _HAS_NO_PAYLOAD = 0
 
@@ -61,9 +51,6 @@
         ProvidesProvenanceDataFromMachineImpl.__init__(
             self, self.DATA_REGIONS.PROVENANCE_REGION.value,
             n_additional_data_items=0)
-=======
-    def __init__(self, constraints, resources_required, label):
->>>>>>> f8735c6b
         MachineVertex.__init__(self, label, constraints)
 
         # container of different types of command
@@ -82,10 +69,10 @@
     def _n_additional_data_items(self):
         return 0
 
-<<<<<<< HEAD
-    @delegates_to("_constraints", ConstrainedObject.add_constraint)
-    def add_constraint(self, constraint):
-        pass
+    @property
+    @overrides(MachineVertex.resources_required)
+    def resources_required(self):
+        return self._resources
 
     def generate_data_specification(
             self, spec, placement, machine_time_step, time_scale_factor,
@@ -232,10 +219,4 @@
 
     @staticmethod
     def get_number_of_mallocs_used_by_dsg():
-        return CommandSenderMachineVertex.TOTAL_REQUIRED_MALLOCS
-=======
-    @property
-    @overrides(MachineVertex.resources_required)
-    def resources_required(self):
-        return self._resources
->>>>>>> f8735c6b
+        return CommandSenderMachineVertex.TOTAL_REQUIRED_MALLOCS