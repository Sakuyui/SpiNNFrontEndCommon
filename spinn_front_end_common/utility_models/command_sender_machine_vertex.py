--- conflicted
+++ resolved
@@ -176,11 +176,7 @@
         :param ~pacman.model.routing_info.RoutingInfo routing_infos:
             the routing infos
         """
-<<<<<<< HEAD
         # pylint: disable=too-many-arguments, arguments-differ
-=======
-        # pylint: disable=arguments-differ
->>>>>>> f685fc33
         for mc_key in self._keys_to_partition_id.keys():
             allocated_mc_key = routing_infos.get_first_key_from_pre_vertex(
                 self, self._keys_to_partition_id[mc_key])
