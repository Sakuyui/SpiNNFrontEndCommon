--- conflicted
+++ resolved
@@ -66,32 +66,21 @@
                  times_with_commands, commands_at_start_resume,
                  commands_at_pause_stop):
         ProvidesProvenanceDataFromMachineImpl.__init__(
-<<<<<<< HEAD
             self, self.DATA_REGIONS.PROVENANCE_REGION.value,
             n_additional_data_items=0)
         AbstractRequiresStopCommand.__init__(self)
-        MachineVertex.__init__(self, resources_required, label, constraints)
+        MachineVertex.__init__(self, label, constraints)
 
         # container of different types of command
         self._times_with_commands = times_with_commands
         self._commands_at_start_resume = commands_at_start_resume
         self._commands_at_pause_stop = commands_at_pause_stop
-=======
-            self, self.PROVENANCE_REGION, n_additional_data_items=0)
-        MachineVertex.__init__(self, label, constraints)
-
-        self._edge_constraints = dict()
-        self._command_edge = dict()
-        self._times_with_commands = set()
-        self._commands_with_payloads = dict()
-        self._commands_without_payloads = dict()
         self._resources = resources_required
 
     @property
     @overrides(MachineVertex.resources_required)
     def resources_required(self):
         return self._resources
->>>>>>> 680ef99d
 
     @delegates_to("_constraints", ConstrainedObject.add_constraints)
     def add_constraints(self, constraints):
