--- conflicted
+++ resolved
@@ -93,11 +93,7 @@
     def _get_key_translation_sdram(self):
         if not self._lpg_params.translate_keys:
             return 0
-<<<<<<< HEAD
-        return len(self._incoming_sources) * self._KEY_ENTRY_SIZE
-=======
-        return len(self._incoming_edges) * self.KEY_ENTRY_SIZE
->>>>>>> db06c49d
+        return len(self._incoming_sources) * self.KEY_ENTRY_SIZE
 
     @property
     @overrides(MachineVertex.resources_required)
