--- conflicted
+++ resolved
@@ -134,21 +134,18 @@
     def get_binary_start_type(self):
         return ExecutableType.USES_SIMULATION_INTERFACE
 
-<<<<<<< HEAD
-    @inject_items({
-        "machine_time_step": "MachineTimeStep",
-        "time_scale_factor": "TimeScaleFactor",
-        "tags": "Tags"})
-=======
-    @inject_items({"tags": "MemoryTags"})
->>>>>>> 7b8914bd
+    @inject_items({"tags": "Tags"})
     @overrides(
         AbstractGeneratesDataSpecification.generate_data_specification,
-        additional_arguments={"tags"})
+        additional_arguments={
+            "machine_time_step", "time_scale_factor", "tags"
+        })
     def generate_data_specification(
             self, spec, placement,  # @UnusedVariable
-            tags):
-        """
+            machine_time_step, time_scale_factor, tags):
+        """
+        :param int machine_time_step:
+        :param int time_scale_factor:
         :param ~pacman.model.tags.Tags tags:
         """
         # pylint: disable=too-many-arguments, arguments-differ
@@ -156,7 +153,7 @@
 
         # Construct the data images needed for the Neuron:
         self._reserve_memory_regions(spec)
-        self._write_setup_info(spec)
+        self._write_setup_info(spec, machine_time_step, time_scale_factor)
         self._write_configuration_region(
             spec, tags.get_ip_tags_for_vertex(self))
 
@@ -215,15 +212,17 @@
         # number of packets to send per time stamp
         spec.write_value(self._lpg_params.number_of_packets_sent_per_time_step)
 
-    def _write_setup_info(self, spec):
+    def _write_setup_info(self, spec, machine_time_step, time_scale_factor):
         """ Write basic info to the system region
 
         :param ~.DataSpecificationGenerator spec:
+        :param int machine_time_step:
+        :param int time_scale_factor:
         """
         # Write this to the system region (to be picked up by the simulation):
         spec.switch_write_focus(region=self._REGIONS.SYSTEM)
         spec.write_array(get_simulation_header_array(
-            self.get_binary_file_name()))
+            self.get_binary_file_name(), machine_time_step, time_scale_factor))
 
     @staticmethod
     def get_cpu_usage():
