--- conflicted
+++ resolved
@@ -24,14 +24,10 @@
 
 class DataSpeedUpPacketGather(
         ApplicationVertex, AbstractGeneratesDataSpecification,
-<<<<<<< HEAD
         AbstractHasAssociatedBinary, SplitterByAtoms):
-=======
-        AbstractHasAssociatedBinary):
     """ The gatherer for the data speed up protocols. Gatherers are only ever\
-        deployed on chips with an ethernet connection.
+            deployed on chips with an ethernet connection.
     """
->>>>>>> 0b48bb05
     __slots__ = ["_machine_vertex"]
 
     def __init__(
