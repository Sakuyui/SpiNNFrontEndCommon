--- conflicted
+++ resolved
@@ -126,15 +126,8 @@
 
     @staticmethod
     def static_resources_required():
-<<<<<<< HEAD
-        return ResourceContainer(sdram=SDRAMResource(
+        return ResourceContainer(sdram=ConstantSDRAM(
             _CONFIG_REGION_REINJECTOR_SIZE_IN_BYTES +
-=======
-        return ResourceContainer(sdram=ConstantSDRAM(
-            sdram=ExtraMonitorSupportMachineVertex.
-            _CONFIG_REGION_REINEJCTOR_SIZE_IN_BYTES +
-            ExtraMonitorSupportMachineVertex.
->>>>>>> 50786c2d
             _CONFIG_DATA_SPEED_UP_SIZE_IN_BYTES +
             _CONFIG_MAX_EXTRA_SEQ_NUM_SIZE_IN_BYTES +
             _MAX_DATA_SIZE_FOR_DATA_IN_MULTICAST_ROUTING +
