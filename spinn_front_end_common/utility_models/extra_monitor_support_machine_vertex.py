# Copyright (c) 2017-2019 The University of Manchester
#
# This program is free software: you can redistribute it and/or modify
# it under the terms of the GNU General Public License as published by
# the Free Software Foundation, either version 3 of the License, or
# (at your option) any later version.
#
# This program is distributed in the hope that it will be useful,
# but WITHOUT ANY WARRANTY; without even the implied warranty of
# MERCHANTABILITY or FITNESS FOR A PARTICULAR PURPOSE.  See the
# GNU General Public License for more details.
#
# You should have received a copy of the GNU General Public License
# along with this program.  If not, see <http://www.gnu.org/licenses/>.

from enum import Enum
import logging
from spinn_utilities.log import FormatAdapter
from spinn_utilities.overrides import overrides
from spinn_machine import CoreSubsets, Router
from pacman.executor.injection_decorator import inject_items
from pacman.model.graphs.common import EdgeTrafficType
from pacman.model.graphs.machine import MachineVertex
from pacman.model.resources import ConstantSDRAM, ResourceContainer
from spinn_front_end_common.abstract_models import (
    AbstractHasAssociatedBinary, AbstractGeneratesDataSpecification)
from spinn_front_end_common.utilities import globals_variables
from spinn_front_end_common.utilities.utility_objs import ExecutableType
from spinn_front_end_common.utilities.utility_objs.\
    extra_monitor_scp_processes import (
        ReadStatusProcess, ResetCountersProcess, SetPacketTypesProcess,
        SetRouterEmergencyTimeoutProcess, SetRouterTimeoutProcess,
        ClearQueueProcess, LoadApplicationMCRoutesProcess,
        LoadSystemMCRoutesProcess)
from spinn_front_end_common.utilities.constants import (
    SARK_PER_MALLOC_SDRAM_USAGE, DATA_SPECABLE_BASIC_SETUP_INFO_N_BYTES,
    BYTES_PER_WORD, BYTES_PER_KB)
from .data_speed_up_packet_gatherer_machine_vertex import (
    DataSpeedUpPacketGatherMachineVertex as
    Gatherer)
from spinn_front_end_common.utilities.helpful_functions import (
    convert_vertices_to_core_subset, emergency_recover_state_from_failure)

log = FormatAdapter(logging.getLogger(__name__))

<<<<<<< HEAD
_DSG_REGIONS = Enum(
    value="EXTRA_MONITOR_DSG_REGIONS",
    names=[('REINJECT_CONFIG', 0),
           ('DATA_OUT_CONFIG', 1),
           ("DATA_IN_CONFIG", 2)])

_CONFIG_REGION_REINJECTOR_SIZE_IN_BYTES = 4 * BYTES_PER_WORD
_CONFIG_DATA_SPEED_UP_SIZE_IN_BYTES = 4 * BYTES_PER_WORD
_CONFIG_MAX_EXTRA_SEQ_NUM_SIZE_IN_BYTES = 460 * BYTES_PER_KB
_CONFIG_DATA_IN_KEYS_SDRAM_IN_BYTES = 3 * BYTES_PER_WORD
_MAX_DATA_SIZE_FOR_DATA_IN_MULTICAST_ROUTING = (48 * 3 + 1) * BYTES_PER_WORD
=======
_CONFIG_REGION_REINJECTOR_SIZE_IN_BYTES = 4 * 4
_CONFIG_DATA_SPEED_UP_SIZE_IN_BYTES = 4 * 4
_CONFIG_MAX_EXTRA_SEQ_NUM_SIZE_IN_BYTES = 460 * 1024
_CONFIG_DATA_IN_KEYS_SDRAM_IN_BYTES = 12
_MAX_DATA_SIZE_FOR_DATA_IN_MULTICAST_ROUTING = (48 * 3 * 4) + 4
>>>>>>> a0619d4f
_BIT_SHIFT_TO_MOVE_APP_ID = 24

# SDRAM requirement for containing router table entries
# 16 bytes per entry:
# 4 for a key, 4 for mask,
# 4 for word alignment for 18 cores and 6 links
# (24 bits, for word aligning)
_SDRAM_FOR_ROUTER_TABLE_ENTRIES = 1024 * 4 * BYTES_PER_WORD


class _DSG_REGIONS(Enum):
    REINJECT_CONFIG = 0
    DATA_OUT_CONFIG = 1
    DATA_IN_CONFIG = 2


class _KEY_OFFSETS(Enum):
    ADDRESS_KEY_OFFSET = 0
    DATA_KEY_OFFSET = 1
    BOUNDARY_KEY_OFFSET = 2


class ExtraMonitorSupportMachineVertex(
        MachineVertex, AbstractHasAssociatedBinary,
        AbstractGeneratesDataSpecification):
    __slots__ = (
        # if we reinject multicast packets
        "_reinject_multicast",
        # if we reinject point to point packets
        "_reinject_point_to_point",
        # if we reinject nearest neighbour packets
        "_reinject_nearest_neighbour",
        # if we reinject fixed route packets
        "_reinject_fixed_route",
        # placement holder for ease of access
        "_placement",
        # app id, used for reporting failures on system core RTE
        "_app_id",
        "_machine"
    )

    def __init__(
            self, constraints, reinject_multicast=None,
            reinject_point_to_point=False, reinject_nearest_neighbour=False,
            reinject_fixed_route=False):
        """
        :param constraints: constraints on this vertex
        :param reinject_multicast: \
            if we reinject multicast packets; defaults to value of \
            `enable_reinjection` setting in configuration file
        :param reinject_point_to_point: if we reinject point-to-point packets
        :param reinject_nearest_neighbour: \
            if we reinject nearest-neighbour packets
        :param reinject_fixed_route: if we reinject fixed route packets
        """
        # pylint: disable=too-many-arguments
        super(ExtraMonitorSupportMachineVertex, self).__init__(
            label="SYSTEM:ExtraMonitor", constraints=constraints)

        if reinject_multicast is None:
            config = globals_variables.get_simulator().config
            self._reinject_multicast = config.getboolean(
                "Machine", "enable_reinjection")
        else:
            self._reinject_multicast = reinject_multicast
        self._reinject_point_to_point = reinject_point_to_point
        self._reinject_nearest_neighbour = reinject_nearest_neighbour
        self._reinject_fixed_route = reinject_fixed_route
        # placement holder for ease of access
        self._placement = None
        self._app_id = None
        self._machine = None

    @property
    def reinject_multicast(self):
        return self._reinject_multicast

    @property
    def reinject_point_to_point(self):
        return self._reinject_point_to_point

    @property
    def reinject_nearest_neighbour(self):
        return self._reinject_nearest_neighbour

    @property
    def reinject_fixed_route(self):
        return self._reinject_fixed_route

    @property
    @overrides(MachineVertex.resources_required)
    def resources_required(self):
        return self.static_resources_required()

    @property
    def placement(self):
        return self._placement

    @staticmethod
    def static_resources_required():
        return ResourceContainer(sdram=ConstantSDRAM(
            _CONFIG_REGION_REINJECTOR_SIZE_IN_BYTES +
            _CONFIG_DATA_SPEED_UP_SIZE_IN_BYTES +
            _CONFIG_MAX_EXTRA_SEQ_NUM_SIZE_IN_BYTES +
            # Data spec size
            DATA_SPECABLE_BASIC_SETUP_INFO_N_BYTES +
            # One malloc for extra sequence numbers
            SARK_PER_MALLOC_SDRAM_USAGE +
            _MAX_DATA_SIZE_FOR_DATA_IN_MULTICAST_ROUTING +
            _SDRAM_FOR_ROUTER_TABLE_ENTRIES +
            _CONFIG_DATA_IN_KEYS_SDRAM_IN_BYTES))

    @overrides(AbstractHasAssociatedBinary.get_binary_start_type)
    def get_binary_start_type(self):
        return self.static_get_binary_start_type()

    @staticmethod
    def static_get_binary_start_type():
        return ExecutableType.SYSTEM

    @overrides(AbstractHasAssociatedBinary.get_binary_file_name)
    def get_binary_file_name(self):
        return self.static_get_binary_file_name()

    @staticmethod
    def static_get_binary_file_name():
        return "extra_monitor_support.aplx"

    @inject_items({"routing_info": "MemoryRoutingInfos",
                   "machine_graph": "MemoryMachineGraph",
                   "data_in_routing_tables": "DataInMulticastRoutingTables",
                   "mc_data_chips_to_keys": "DataInMulticastKeyToChipMap",
                   "app_id": "APPID",
                   "machine": "MemoryExtendedMachine"})
    @overrides(AbstractGeneratesDataSpecification.generate_data_specification,
               additional_arguments={"routing_info", "machine_graph",
                                     "data_in_routing_tables",
                                     "mc_data_chips_to_keys", "app_id",
                                     "machine"})
    def generate_data_specification(
            self, spec, placement, routing_info, machine_graph,
            data_in_routing_tables, mc_data_chips_to_keys, app_id,
            machine):
        # pylint: disable=arguments-differ
        # storing for future usage
        self._placement = placement
        self._app_id = app_id
        self._machine = machine
        # write reinjection config
        self._generate_reinjection_config(spec)
        # write data speed up out config
        self._generate_data_speed_up_out_config(
            spec, routing_info, machine_graph)
        # write data speed up in config
        self._generate_data_speed_up_in_config(
            spec, data_in_routing_tables,
            machine.get_chip_at(placement.x, placement.y),
            mc_data_chips_to_keys)
        spec.end_specification()

    def _generate_data_speed_up_out_config(
            self, spec, routing_info, machine_graph):
        """
        :param spec: spec file
        :type spec: :py:class:`~data_specification.DataSpecificationGenerator`
        :type routing_info: :py:class:`~pacman.model.routing_info.RoutingInfo`
        :type machine_graph: \
            :py:class:`~pacman.model.graphs.machine.MachineGraph`
        :rtype: None
        """
        spec.reserve_memory_region(
            region=_DSG_REGIONS.DATA_OUT_CONFIG.value,
            size=_CONFIG_DATA_SPEED_UP_SIZE_IN_BYTES,
            label="data speed-up out config region")
        spec.switch_write_focus(_DSG_REGIONS.DATA_OUT_CONFIG.value)

        if Gatherer.TRAFFIC_TYPE == EdgeTrafficType.MULTICAST:
            base_key = routing_info.get_first_key_for_edge(
                list(machine_graph.get_edges_starting_at_vertex(self))[0])
            spec.write_value(base_key)
            spec.write_value(base_key + Gatherer.NEW_SEQ_KEY_OFFSET)
            spec.write_value(base_key + Gatherer.FIRST_DATA_KEY_OFFSET)
            spec.write_value(base_key + Gatherer.END_FLAG_KEY_OFFSET)
        else:
            spec.write_value(Gatherer.BASE_KEY)
            spec.write_value(Gatherer.NEW_SEQ_KEY)
            spec.write_value(Gatherer.FIRST_DATA_KEY)
            spec.write_value(Gatherer.END_FLAG_KEY)

    def _generate_reinjection_config(self, spec):
        """
        :param spec: spec file
        :type spec: :py:class:`~data_specification.DataSpecificationGenerator`
        """
        spec.reserve_memory_region(
            region=_DSG_REGIONS.REINJECT_CONFIG.value,
            size=_CONFIG_REGION_REINJECTOR_SIZE_IN_BYTES,
            label="re-injection config region")

        spec.switch_write_focus(_DSG_REGIONS.REINJECT_CONFIG.value)
        for value in [
                self._reinject_multicast, self._reinject_point_to_point,
                self._reinject_fixed_route,
                self._reinject_nearest_neighbour]:
            spec.write_value(int(not value))

    def _generate_data_speed_up_in_config(
            self, spec, data_in_routing_tables, chip, mc_data_chips_to_keys):
        """
        :param spec: spec file
        :type spec: :py:class:`~data_specification.DataSpecificationGenerator`
        :param data_in_routing_tables: routing tables for all chips
        :type data_in_routing_tables: \
            :py:class:`~pacman.model.routing_tables.MulticastRoutingTables`
        :param chip: the chip where this monitor will run
        :type chip: :py:class:`~spinn_machine.Chip`
        :param mc_data_chips_to_keys: data in keys to chips map.
        :type mc_data_chips_to_keys: dict(tuple(int,int),int)
        :rtype: None
        """
        spec.reserve_memory_region(
            region=_DSG_REGIONS.DATA_IN_CONFIG.value,
            size=(_MAX_DATA_SIZE_FOR_DATA_IN_MULTICAST_ROUTING +
                  _CONFIG_DATA_IN_KEYS_SDRAM_IN_BYTES),
            label="data speed-up in config region")
        spec.switch_write_focus(_DSG_REGIONS.DATA_IN_CONFIG.value)

        # write address key and data key
        base_key = mc_data_chips_to_keys[chip.x, chip.y]
        spec.write_value(base_key + _KEY_OFFSETS.ADDRESS_KEY_OFFSET.value)
        spec.write_value(base_key + _KEY_OFFSETS.DATA_KEY_OFFSET.value)
        spec.write_value(base_key + _KEY_OFFSETS.BOUNDARY_KEY_OFFSET.value)

        # write table entries
        table = data_in_routing_tables.get_routing_table_for_chip(
            chip.x, chip.y)
        spec.write_value(table.number_of_entries)
        for entry in table.multicast_routing_entries:
            spec.write_value(entry.routing_entry_key)
            spec.write_value(entry.mask)
            spec.write_value(self.__encode_route(entry))

    def __encode_route(self, entry):
        route = self._app_id << _BIT_SHIFT_TO_MOVE_APP_ID
        route |= Router.convert_routing_table_entry_to_spinnaker_route(entry)
        return route

    def set_router_time_outs(
            self, timeout, transceiver, placements,
            extra_monitor_cores_to_set):
        """ Supports setting of the router time outs for a set of chips via\
            their extra monitor cores.

        :param timeout: The mantissa and exponent of the timeout value, \
            each between 0 and 15
        :type timeout: (int, int)
        :param transceiver: the spinnman interface
        :type transceiver: :py:class:`~spinnman.Transceiver`
        :param placements: placements object
        :type placements: :py:class:`~pacman.model.placements.Placements`
        :param extra_monitor_cores_to_set: which vertices to use
        :rtype: None
        """
        mantissa, exponent = timeout
        core_subsets = convert_vertices_to_core_subset(
            extra_monitor_cores_to_set, placements)
        process = SetRouterTimeoutProcess(
            transceiver.scamp_connection_selector)
        try:
            process.set_timeout(mantissa, exponent, core_subsets)
        except:  # noqa: E722
            emergency_recover_state_from_failure(
                transceiver, self._app_id, self,
                placements.get_placement_of_vertex(self))
            raise

    def set_router_emergency_timeout(
            self, timeout, transceiver, placements,
            extra_monitor_cores_to_set):
        """ Sets the timeout of the routers

        :param timeout: The mantissa and exponent of the timeout value, \
            each between 0 and 15
        :type timeout: (int, int)
        :param transceiver: the spinnMan instance
        :type transceiver: :py:class:`~spinnman.Transceiver`
        :param placements: the placements object
        :type placements: :py:class:`~pacman.model.placements.Placements`
        :param extra_monitor_cores_to_set: \
            the set of vertices to change the local chip for.
        """
        mantissa, exponent = timeout
        core_subsets = convert_vertices_to_core_subset(
            extra_monitor_cores_to_set, placements)
        process = SetRouterEmergencyTimeoutProcess(
            transceiver.scamp_connection_selector)
        try:
            process.set_timeout(mantissa, exponent, core_subsets)
        except:  # noqa: E722
            emergency_recover_state_from_failure(
                transceiver, self._app_id, self,
                placements.get_placement_of_vertex(self))
            raise

    def reset_reinjection_counters(
            self, transceiver, placements, extra_monitor_cores_to_set):
        """ Resets the counters for reinjection

        :type transceiver: :py:class:`~spinnman.Transceiver`
        :type placements: :py:class:`~pacman.model.placements.Placements`
        :type extra_monitor_cores_to_set: \
            iterable(:py:class:`ExtraMonitorSupportMachineVertex`)
        """
        core_subsets = convert_vertices_to_core_subset(
            extra_monitor_cores_to_set, placements)
        process = ResetCountersProcess(transceiver.scamp_connection_selector)
        try:
            process.reset_counters(core_subsets)
        except:  # noqa: E722
            emergency_recover_state_from_failure(
                transceiver, self._app_id, self,
                placements.get_placement_of_vertex(self))
            raise

    def clear_reinjection_queue(
            self, transceiver, placements, extra_monitor_cores_to_set):
        """ Clears the queues for reinjection

        :type transceiver: :py:class:`~spinnman.Transceiver`
        :type placements: :py:class:`~pacman.model.placements.Placements`
        :type extra_monitor_cores_to_set: \
            iterable(:py:class:`ExtraMonitorSupportMachineVertex`)
        """
        core_subsets = convert_vertices_to_core_subset(
            extra_monitor_cores_to_set, placements)
        process = ClearQueueProcess(transceiver.scamp_connection_selector)
        try:
            process.reset_counters(core_subsets)
        except:  # noqa: E722
            emergency_recover_state_from_failure(
                transceiver, self._app_id, self,
                placements.get_placement_of_vertex(self))
            raise

    def get_reinjection_status(self, placements, transceiver):
        """ Get the reinjection status from this extra monitor vertex

        :param transceiver: the spinnMan interface
        :param placements: the placements object
        :return: the reinjection status for this vertex
        """
        placement = placements.get_placement_of_vertex(self)
        process = ReadStatusProcess(transceiver.scamp_connection_selector)
        try:
            return process.get_reinjection_status(
                placement.x, placement.y, placement.p)
        except:  # noqa: E722
            emergency_recover_state_from_failure(
                transceiver, self._app_id, self, placement)
            raise

    def get_reinjection_status_for_vertices(
            self, placements, extra_monitor_cores_for_data, transceiver):
        """ Get the reinjection status from a set of extra monitor cores

        :param placements: the placements object
        :param extra_monitor_cores_for_data: \
            the extra monitor cores to get status from
        :param transceiver: the spinnMan interface
        :rtype: None
        """
        core_subsets = convert_vertices_to_core_subset(
            extra_monitor_cores_for_data, placements)
        process = ReadStatusProcess(transceiver.scamp_connection_selector)
        try:
            return process.get_reinjection_status_for_core_subsets(
                core_subsets)
        except:  # noqa: E722
            emergency_recover_state_from_failure(
                transceiver, self._app_id, self,
                placements.get_placement_of_vertex(self))
            raise

    def set_reinjection_packets(
            self, placements, extra_monitor_cores_for_data, transceiver,
            point_to_point=None, multicast=None, nearest_neighbour=None,
            fixed_route=None):
        """
        :param placements: placements object
        :param extra_monitor_cores_for_data: \
            the extra monitor cores to set the packets of
        :param transceiver: spinnman instance
        :param point_to_point: \
            If point to point should be set, or None if left as before
        :type point_to_point: bool or None
        :param multicast: \
            If multicast should be set, or None if left as before
        :type multicast: bool or None
        :param nearest_neighbour: \
            If nearest neighbour should be set, or None if left as before
        :type nearest_neighbour: bool or None
        :param fixed_route: \
            If fixed route should be set, or None if left as before.
        :type fixed_route: bool or None
        :rtype: None
        """
        # pylint: disable=too-many-arguments
        if multicast is not None:
            self._reinject_multicast = multicast
        if point_to_point is not None:
            self._reinject_point_to_point = point_to_point
        if nearest_neighbour is not None:
            self._reinject_nearest_neighbour = nearest_neighbour
        if fixed_route is not None:
            self._reinject_fixed_route = fixed_route

        core_subsets = convert_vertices_to_core_subset(
            extra_monitor_cores_for_data, placements)
        process = SetPacketTypesProcess(transceiver.scamp_connection_selector)
        try:
            process.set_packet_types(
                core_subsets, self._reinject_point_to_point,
                self._reinject_multicast, self._reinject_nearest_neighbour,
                self._reinject_fixed_route)
        except:  # noqa: E722
            emergency_recover_state_from_failure(
                transceiver, self._app_id, self,
                placements.get_placement_of_vertex(self))
            raise

    def load_system_mc_routes(
            self, placements, extra_monitor_cores_for_data, transceiver):
        """ Get the extra monitor cores to load up the system-based \
            multicast routes (used by data in).

        :param placements: the placements object
        :type placements: :py:class:`~pacman.model.placements.Placements`
        :param extra_monitor_cores_for_data: \
            the extra monitor cores to get status from
        :type extra_monitor_cores_for_data: \
            iterable(:py:class:`ExtraMonitorSupportMachineVertex`)
        :param transceiver: the spinnMan interface
        :type transceiver: :py:class:`~spinnman.Transceiver`
        :rtype: None
        """
        core_subsets = self._convert_vertices_to_core_subset(
            extra_monitor_cores_for_data, placements)
        process = LoadSystemMCRoutesProcess(
            transceiver.scamp_connection_selector)
        try:
            return process.load_system_mc_routes(core_subsets)
        except:  # noqa: E722
            emergency_recover_state_from_failure(
                transceiver, self._app_id, self,
                placements.get_placement_of_vertex(self))
            raise

    def load_application_mc_routes(
            self, placements, extra_monitor_cores_for_data, transceiver):
        """ Get the extra monitor cores to load up the application-based\
            multicast routes (used by data in).

        :param placements: the placements object
        :type placements: :py:class:`~pacman.model.placements.Placements`
        :param extra_monitor_cores_for_data: \
            the extra monitor cores to get status from
        :type extra_monitor_cores_for_data: \
            iterable(:py:class:`ExtraMonitorSupportMachineVertex`)
        :param transceiver: the spinnMan interface
        :type transceiver: :py:class:`~spinnman.Transceiver`
        :rtype: None
        """
        core_subsets = self._convert_vertices_to_core_subset(
            extra_monitor_cores_for_data, placements)
        process = LoadApplicationMCRoutesProcess(
            transceiver.scamp_connection_selector)
        try:
            return process.load_application_mc_routes(core_subsets)
        except:  # noqa: E722
            emergency_recover_state_from_failure(
                transceiver, self._app_id, self,
                placements.get_placement_of_vertex(self))
            raise

    @staticmethod
    def _convert_vertices_to_core_subset(
            extra_monitor_cores, placements):
        """ Convert vertices into the subset of cores where they've been\
            placed.

        :param extra_monitor_cores: \
            the vertices to convert to core subsets
        :type extra_monitor_cores: \
            iterable(:py:class:`ExtraMonitorSupportMachineVertex`)
        :param placements: the placements object
        :type placements: :py:class:`~pacman.model.placements.Placements`
        :return: where the vertices have been placed
        :rtype: :py:class:`~spinn_machine.CoreSubsets`
        """
        core_subsets = CoreSubsets()
        for vertex in extra_monitor_cores:
            if not isinstance(vertex, ExtraMonitorSupportMachineVertex):
                raise Exception(
                    "can only use ExtraMonitorSupportMachineVertex to set "
                    "the router time out")
            placement = placements.get_placement_of_vertex(vertex)
            core_subsets.add_processor(placement.x, placement.y, placement.p)
        return core_subsets<|MERGE_RESOLUTION|>--- conflicted
+++ resolved
@@ -43,25 +43,11 @@
 
 log = FormatAdapter(logging.getLogger(__name__))
 
-<<<<<<< HEAD
-_DSG_REGIONS = Enum(
-    value="EXTRA_MONITOR_DSG_REGIONS",
-    names=[('REINJECT_CONFIG', 0),
-           ('DATA_OUT_CONFIG', 1),
-           ("DATA_IN_CONFIG", 2)])
-
 _CONFIG_REGION_REINJECTOR_SIZE_IN_BYTES = 4 * BYTES_PER_WORD
 _CONFIG_DATA_SPEED_UP_SIZE_IN_BYTES = 4 * BYTES_PER_WORD
 _CONFIG_MAX_EXTRA_SEQ_NUM_SIZE_IN_BYTES = 460 * BYTES_PER_KB
 _CONFIG_DATA_IN_KEYS_SDRAM_IN_BYTES = 3 * BYTES_PER_WORD
 _MAX_DATA_SIZE_FOR_DATA_IN_MULTICAST_ROUTING = (48 * 3 + 1) * BYTES_PER_WORD
-=======
-_CONFIG_REGION_REINJECTOR_SIZE_IN_BYTES = 4 * 4
-_CONFIG_DATA_SPEED_UP_SIZE_IN_BYTES = 4 * 4
-_CONFIG_MAX_EXTRA_SEQ_NUM_SIZE_IN_BYTES = 460 * 1024
-_CONFIG_DATA_IN_KEYS_SDRAM_IN_BYTES = 12
-_MAX_DATA_SIZE_FOR_DATA_IN_MULTICAST_ROUTING = (48 * 3 * 4) + 4
->>>>>>> a0619d4f
 _BIT_SHIFT_TO_MOVE_APP_ID = 24
 
 # SDRAM requirement for containing router table entries
