# Copyright (c) 2017-2019 The University of Manchester
#
# This program is free software: you can redistribute it and/or modify
# it under the terms of the GNU General Public License as published by
# the Free Software Foundation, either version 3 of the License, or
# (at your option) any later version.
#
# This program is distributed in the hope that it will be useful,
# but WITHOUT ANY WARRANTY; without even the implied warranty of
# MERCHANTABILITY or FITNESS FOR A PARTICULAR PURPOSE.  See the
# GNU General Public License for more details.
#
# You should have received a copy of the GNU General Public License
# along with this program.  If not, see <http://www.gnu.org/licenses/>.

from enum import Enum, IntEnum
import logging
import struct
from spinn_utilities.log import FormatAdapter
from spinn_utilities.overrides import overrides
from spinn_machine import CoreSubsets, Router
from pacman.model.graphs.common import EdgeTrafficType
from pacman.model.graphs.machine import MachineVertex
from pacman.model.resources import ConstantSDRAM, ResourceContainer
from spinn_utilities.config_holder import get_config_bool
from spinn_front_end_common.abstract_models import (
    AbstractHasAssociatedBinary, AbstractGeneratesDataSpecification)
from spinn_front_end_common.data import FecDataView
from spinn_front_end_common.utilities.utility_objs import ExecutableType
from spinn_front_end_common.utilities.utility_objs.\
    extra_monitor_scp_processes import (
        ReadStatusProcess, ResetCountersProcess, SetPacketTypesProcess,
        SetRouterTimeoutProcess, ClearQueueProcess,
        LoadApplicationMCRoutesProcess, LoadSystemMCRoutesProcess)
from spinn_front_end_common.utilities.constants import (
    SARK_PER_MALLOC_SDRAM_USAGE, DATA_SPECABLE_BASIC_SETUP_INFO_N_BYTES,
    BYTES_PER_WORD, BYTES_PER_KB)
from spinn_front_end_common.utilities.helpful_functions import (
    convert_vertices_to_core_subset, get_region_base_address_offset)
from spinn_front_end_common.utilities.emergency_recovery import (
    emergency_recover_state_from_failure)
from .data_speed_up_packet_gatherer_machine_vertex import (
    DataSpeedUpPacketGatherMachineVertex as
    Gatherer)
from spinn_front_end_common.interface.provenance import (
    AbstractProvidesProvenanceDataFromMachine, ProvenanceWriter)

log = FormatAdapter(logging.getLogger(__name__))

_CONFIG_REGION_REINJECTOR_SIZE_IN_BYTES = 5 * BYTES_PER_WORD
#: 1.new seq key, 2.first data key, 3. transaction id key 4.end flag key,
# 5.base key
_CONFIG_DATA_SPEED_UP_SIZE_IN_BYTES = 5 * BYTES_PER_WORD
_CONFIG_MAX_EXTRA_SEQ_NUM_SIZE_IN_BYTES = 460 * BYTES_PER_KB
_CONFIG_DATA_IN_KEYS_SDRAM_IN_BYTES = 3 * BYTES_PER_WORD
_MAX_DATA_SIZE_FOR_DATA_IN_MULTICAST_ROUTING = ((49 * 3) + 1) * BYTES_PER_WORD
_BIT_SHIFT_TO_MOVE_APP_ID = 24

_ONE_WORD = struct.Struct("<I")
# typedef struct extra_monitor_provenance_t {
#     uint n_sdp_packets;
#     uint n_in_streams;
#     uint n_out_streams;
#     uint n_router_changes;
# } extra_monitor_provenance_t;
_PROVENANCE_FORMAT = struct.Struct("<IIII")

# cap for stopping wrap arounds
TRANSACTION_ID_CAP = 0xFFFFFFFF

# SDRAM requirement for containing router table entries
# 16 bytes per entry:
# 4 for a key, 4 for mask,
# 4 for word alignment for 18 cores and 6 links
# (24 bits, for word aligning)
_SDRAM_FOR_ROUTER_TABLE_ENTRIES = 1024 * 4 * BYTES_PER_WORD


class _DSG_REGIONS(IntEnum):
    REINJECT_CONFIG = 0
    DATA_OUT_CONFIG = 1
    DATA_IN_CONFIG = 2
    PROVENANCE_AREA = 3


class _KEY_OFFSETS(Enum):
    ADDRESS_KEY_OFFSET = 0
    DATA_KEY_OFFSET = 1
    BOUNDARY_KEY_OFFSET = 2


class ExtraMonitorSupportMachineVertex(
        MachineVertex, AbstractHasAssociatedBinary,
        AbstractGeneratesDataSpecification,
        AbstractProvidesProvenanceDataFromMachine):
    """ Machine vertex for talking to extra monitor cores. \
        Supports reinjection control and the faster data transfer protocols.

    Usually deployed once per chip.
    """

    __slots__ = (
        # if we reinject multicast packets
        "_reinject_multicast",
        # if we reinject point to point packets
        "_reinject_point_to_point",
        # if we reinject nearest neighbour packets
        "_reinject_nearest_neighbour",
        # if we reinject fixed route packets
        "_reinject_fixed_route",
        # placement holder for ease of access
        "_placement",
        # app id, used for reporting failures on system core RTE
        "_app_id",
        # the local transaction id
        "_transaction_id",
        # provenance region address
        "_prov_region"
    )

    def __init__(
            self, constraints, app_vertex,
            reinject_multicast=None, reinject_point_to_point=False,
            reinject_nearest_neighbour=False, reinject_fixed_route=False):
        """
        :param constraints: constraints on this vertex
        :type constraints:
            iterable(~pacman.model.constraints.AbstractConstraint)
        :param bool reinject_multicast:
            if we reinject multicast packets; defaults to value of
            `enable_reinjection` setting in configuration file
        :param bool reinject_point_to_point:
            if we reinject point-to-point packets
        :param bool reinject_nearest_neighbour:
            if we reinject nearest-neighbour packets
        :param bool reinject_fixed_route: if we reinject fixed route packets
        """
        # pylint: disable=too-many-arguments
        super().__init__(
            label="SYSTEM:ExtraMonitor", constraints=constraints,
            app_vertex=app_vertex)

        if reinject_multicast is None:
            self._reinject_multicast = get_config_bool(
                "Machine", "enable_reinjection")
        else:
            self._reinject_multicast = reinject_multicast
        self._reinject_point_to_point = reinject_point_to_point
        self._reinject_nearest_neighbour = reinject_nearest_neighbour
        self._reinject_fixed_route = reinject_fixed_route
        # placement holder for ease of access
        self._placement = None
        self._app_id = None
        self._transaction_id = 0
        self._prov_region = None

    @property
    def reinject_multicast(self):
        """
        :rtype: bool
        """
        return self._reinject_multicast

    @property
    def transaction_id(self):
        return self._transaction_id

    def update_transaction_id(self):
        self._transaction_id = (self._transaction_id + 1) & TRANSACTION_ID_CAP

    def update_transaction_id_from_machine(self):
        """ looks up from the machine what the current transaction id is
        and updates the extra monitor.

        :param txrx: SpiNNMan instance
        :rtype: None
        """
        self._transaction_id = FecDataView.get_transceiver().read_user_1(
            self._placement.x, self._placement.y, self._placement.p)

    @property
    def reinject_point_to_point(self):
        """
        :rtype: bool
        """
        return self._reinject_point_to_point

    @property
    def reinject_nearest_neighbour(self):
        """
        :rtype: bool
        """
        return self._reinject_nearest_neighbour

    @property
    def reinject_fixed_route(self):
        """
        :rtype: bool
        """
        return self._reinject_fixed_route

    @property
    @overrides(MachineVertex.resources_required)
    def resources_required(self):
        return self.static_resources_required()

    @property
    def placement(self):
        """
        :rtype: ~pacman.model.placements.Placement
        """
        return self._placement

    @staticmethod
    def static_resources_required():
        """ The resources required by this vertex.

        :rtype: ~pacman.model.resources.ResourceContainer
        """
        return ResourceContainer(sdram=ConstantSDRAM(
            _CONFIG_REGION_REINJECTOR_SIZE_IN_BYTES +
            _CONFIG_DATA_SPEED_UP_SIZE_IN_BYTES +
            _CONFIG_MAX_EXTRA_SEQ_NUM_SIZE_IN_BYTES +
            # Data spec size
            DATA_SPECABLE_BASIC_SETUP_INFO_N_BYTES +
            # One malloc for extra sequence numbers
            SARK_PER_MALLOC_SDRAM_USAGE +
            _MAX_DATA_SIZE_FOR_DATA_IN_MULTICAST_ROUTING +
            _SDRAM_FOR_ROUTER_TABLE_ENTRIES +
            _CONFIG_DATA_IN_KEYS_SDRAM_IN_BYTES))

    @overrides(AbstractHasAssociatedBinary.get_binary_start_type)
    def get_binary_start_type(self):
        return self.static_get_binary_start_type()

    @staticmethod
    def static_get_binary_start_type():
        """ The type of the binary implementing this vertex.

        :rtype: ExecutableType
        """
        return ExecutableType.SYSTEM

    @overrides(AbstractHasAssociatedBinary.get_binary_file_name)
    def get_binary_file_name(self):
        return self.static_get_binary_file_name()

    @staticmethod
    def static_get_binary_file_name():
        """ The name of the binary implementing this vertex.

        :rtype: str
        """
        return "extra_monitor_support.aplx"

    @overrides(AbstractGeneratesDataSpecification.generate_data_specification)
    def generate_data_specification(self, spec, placement):

        # storing for future usage
        self._placement = placement
        self._app_id = FecDataView.get_app_id()
        # write reinjection config
        self._generate_reinjection_config(spec, placement)
        # write data speed up out config
        self._generate_data_speed_up_out_config(spec)
        # write data speed up in config
        self._generate_data_speed_up_in_config(
            spec, FecDataView().get_chip_at(placement.x, placement.y))
        self._generate_provenance_area(spec)
        spec.end_specification()

    def _generate_data_speed_up_out_config(self, spec):
        """
        :param ~.DataSpecificationGenerator spec: spec file
        """
        machine_graph = FecDataView.get_runtime_machine_graph()
        spec.reserve_memory_region(
            region=_DSG_REGIONS.DATA_OUT_CONFIG,
            size=_CONFIG_DATA_SPEED_UP_SIZE_IN_BYTES,
            label="data speed-up out config region")
        spec.switch_write_focus(_DSG_REGIONS.DATA_OUT_CONFIG)

        routing_info = FecDataView.get_routing_infos()
        if Gatherer.TRAFFIC_TYPE == EdgeTrafficType.MULTICAST:
            base_key = routing_info.get_first_key_for_edge(
                list(machine_graph.get_edges_starting_at_vertex(self))[0])
            spec.write_value(base_key)
            spec.write_value(base_key + Gatherer.NEW_SEQ_KEY_OFFSET)
            spec.write_value(base_key + Gatherer.FIRST_DATA_KEY_OFFSET)
            spec.write_value(base_key + Gatherer.TRANSACTION_ID_KEY_OFFSET)
            spec.write_value(base_key + Gatherer.END_FLAG_KEY_OFFSET)
        else:
            spec.write_value(Gatherer.BASE_KEY)
            spec.write_value(Gatherer.NEW_SEQ_KEY)
            spec.write_value(Gatherer.FIRST_DATA_KEY)
            spec.write_value(Gatherer.TRANSACTION_ID_KEY)
            spec.write_value(Gatherer.END_FLAG_KEY)

    def _generate_reinjection_config(self, spec, placement):
        """
        :param ~.DataSpecificationGenerator spec: spec file
        :param ~.Placement placement:
        """
        spec.reserve_memory_region(
            region=_DSG_REGIONS.REINJECT_CONFIG,
            size=_CONFIG_REGION_REINJECTOR_SIZE_IN_BYTES,
            label="re-injection config region")

        spec.switch_write_focus(_DSG_REGIONS.REINJECT_CONFIG)
        for value in [
                self._reinject_multicast, self._reinject_point_to_point,
                self._reinject_fixed_route,
                self._reinject_nearest_neighbour]:
            # Note that this is inverted! Why... I dunno!
            spec.write_value(int(not value))

        # add the reinjection mc interface
        router_timeout_keys = \
            FecDataView.get_system_multicast_router_timeout_keys()
        chip = FecDataView().get_chip_at(placement.x, placement.y)
        reinjector_base_mc_key = (
            router_timeout_keys[
                (chip.nearest_ethernet_x, chip.nearest_ethernet_y)])
        spec.write_value(reinjector_base_mc_key)

    def _generate_data_speed_up_in_config(self, spec, chip):
        """
        :param ~.DataSpecificationGenerator spec: spec file
        :param ~.Chip chip: the chip where this monitor will run
        """
        spec.reserve_memory_region(
            region=_DSG_REGIONS.DATA_IN_CONFIG,
            size=(_MAX_DATA_SIZE_FOR_DATA_IN_MULTICAST_ROUTING +
                  _CONFIG_DATA_IN_KEYS_SDRAM_IN_BYTES),
            label="data speed-up in config region")
        spec.switch_write_focus(_DSG_REGIONS.DATA_IN_CONFIG)

        # write address key and data key
        mc_data_chips_to_keys = \
            FecDataView.get_data_in_multicast_key_to_chip_map()
        base_key = mc_data_chips_to_keys[chip.x, chip.y]
        spec.write_value(base_key + _KEY_OFFSETS.ADDRESS_KEY_OFFSET.value)
        spec.write_value(base_key + _KEY_OFFSETS.DATA_KEY_OFFSET.value)
        spec.write_value(base_key + _KEY_OFFSETS.BOUNDARY_KEY_OFFSET.value)

        # write table entries
        data_in_routing_tables = \
            FecDataView.get_data_in_multicast_routing_tables()
        table = data_in_routing_tables.get_routing_table_for_chip(
            chip.x, chip.y)
        spec.write_value(table.number_of_entries)
        for entry in table.multicast_routing_entries:
            spec.write_value(entry.routing_entry_key)
            spec.write_value(entry.mask)
            spec.write_value(self.__encode_route(entry))

    def __encode_route(self, entry):
        """
        :param ~spinn_machine.MulticastRoutingEntry entry:
        :rtype: int
        """
        route = self._app_id << _BIT_SHIFT_TO_MOVE_APP_ID
        route |= Router.convert_routing_table_entry_to_spinnaker_route(entry)
        return route

    def _generate_provenance_area(self, spec):
        """
        :param ~.DataSpecificationGenerator spec: spec file
        """
        spec.reserve_memory_region(
            region=_DSG_REGIONS.PROVENANCE_AREA, size=_PROVENANCE_FORMAT.size,
            label="provenance collection region", empty=True)

    def __get_provenance_region_address(self, txrx, place):
        """
        :param ~spinnman.transceiver.Transceiver txrx:
        :param ~pacman.model.placements.Placement place:
        :rtype: int
        """
        if self._prov_region is None:
            region_table_addr = txrx.get_cpu_information_from_core(
                place.x, place.y, place.p).user[0]
            region_entry_addr = get_region_base_address_offset(
                region_table_addr, _DSG_REGIONS.PROVENANCE_AREA)
            self._prov_region, = _ONE_WORD.unpack(txrx.read_memory(
                place.x, place.y, region_entry_addr, BYTES_PER_WORD))
        return self._prov_region

    @overrides(AbstractProvidesProvenanceDataFromMachine.
               get_provenance_data_from_machine)
    def get_provenance_data_from_machine(self, placement):
        # No standard provenance region, so no standard provenance data
        # But we do have our own.
        transceiver = FecDataView.get_transceiver()
        provenance_address = self.__get_provenance_region_address(
            transceiver, placement)
        data = transceiver.read_memory(
            placement.x, placement.y, provenance_address,
            _PROVENANCE_FORMAT.size)
        (n_sdp_packets, n_in_streams, n_out_streams, n_router_changes) = \
            _PROVENANCE_FORMAT.unpack_from(data)
        with ProvenanceWriter() as db:
            db.insert_monitor(
                placement.x, placement.y,
                "Number_of_Router_Configuration_Changes", n_router_changes),
            db.insert_monitor(
                placement.x, placement.y,
                "Number_of_Relevant_SDP_Messages", n_sdp_packets),
            db.insert_monitor(
                placement.x, placement.y,
                "Number_of_Input_Streamlets", n_in_streams),
            db.insert_monitor(
                placement.x, placement.y,
                "Number_of_Output_Streamlets", n_out_streams)

    def set_router_wait1_timeout(
            self, timeout, extra_monitor_cores_to_set):
        """ Supports setting of the router time outs for a set of chips via\
            their extra monitor cores. This sets the timeout for the time\
            between when a packet arrives and when it starts to be emergency\
            routed. (Actual emergency routing is disabled by default.)

        :param tuple(int,int) timeout:
            The mantissa and exponent of the timeout value, each between
            0 and 15
        :param extra_monitor_cores_to_set:
            which monitors control the routers to set the timeout of
        :type extra_monitor_cores_to_set:
            iterable(ExtraMonitorSupportMachineVertex)
        """
        mantissa, exponent = timeout
        core_subsets = convert_vertices_to_core_subset(
            extra_monitor_cores_to_set)
        process = SetRouterTimeoutProcess(
            FecDataView.get_scamp_connection_selector())
        try:
            process.set_wait1_timeout(mantissa, exponent, core_subsets)
        except:  # noqa: E722
            emergency_recover_state_from_failure(
                self, FecDataView.get_placement_of_vertex(self))
            raise

    def set_router_wait2_timeout(
            self, timeout, extra_monitor_cores_to_set):
        """ Supports setting of the router time outs for a set of chips via\
            their extra monitor cores. This sets the timeout for the time\
            between when a packet starts to be emergency routed and when it\
            is dropped. (Actual emergency routing is disabled by default.)

        :param tuple(int,int) timeout:
            The mantissa and exponent of the timeout value, each between
            0 and 15
        :param extra_monitor_cores_to_set:
            which monitors control the routers to set the timeout of
        :type extra_monitor_cores_to_set:
            iterable(ExtraMonitorSupportMachineVertex)
        """
        mantissa, exponent = timeout
        core_subsets = convert_vertices_to_core_subset(
            extra_monitor_cores_to_set)
        process = SetRouterTimeoutProcess(
            FecDataView.get_scamp_connection_selector())
        try:
            process.set_wait2_timeout(mantissa, exponent, core_subsets)
        except:  # noqa: E722
            emergency_recover_state_from_failure(
                self, FecDataView.get_placement_of_vertex(self))
            raise

    def reset_reinjection_counters(self, extra_monitor_cores_to_set):
        """ Resets the counters for reinjection

        :param ~spinnman.transceiver.Transceiver transceiver:
            the spinnMan interface
        :param extra_monitor_cores_to_set:
            which monitors control the routers to reset the counters of
        :type extra_monitor_cores_to_set:
            iterable(ExtraMonitorSupportMachineVertex)
        """
        core_subsets = convert_vertices_to_core_subset(
            extra_monitor_cores_to_set)
        process = ResetCountersProcess(
            FecDataView.get_scamp_connection_selector())
        try:
            process.reset_counters(core_subsets)
        except:  # noqa: E722
            emergency_recover_state_from_failure(
                self, FecDataView.get_placement_of_vertex(self))
            raise

    def clear_reinjection_queue(self, extra_monitor_cores_to_set):
        """ Clears the queues for reinjection

        :param extra_monitor_cores_to_set:
            Which extra monitors need to clear their queues.
        :type extra_monitor_cores_to_set:
            iterable(ExtraMonitorSupportMachineVertex)
        """
        core_subsets = convert_vertices_to_core_subset(
            extra_monitor_cores_to_set)
        process = ClearQueueProcess(
            FecDataView.get_scamp_connection_selector())
        try:
            process.reset_counters(core_subsets)
        except:  # noqa: E722
            emergency_recover_state_from_failure(
                self, FecDataView.get_placement_of_vertex(self))
            raise

    def get_reinjection_status(self):
        """ Get the reinjection status from this extra monitor vertex

        :return: the reinjection status for this vertex
        :rtype: ReInjectionStatus
        """
        placement = FecDataView.get_placement_of_vertex(self)
        process = ReadStatusProcess(
            FecDataView.get_scamp_connection_selector())
        try:
            return process.get_reinjection_status(
                placement.x, placement.y, placement.p)
        except:  # noqa: E722
            emergency_recover_state_from_failure(self, placement)
            raise

<<<<<<< HEAD
    def get_reinjection_status_for_vertices(
            self, extra_monitor_cores_for_data):
        """ Get the reinjection status from a set of extra monitor cores

        :param extra_monitor_cores_for_data:
            the extra monitor cores to get status from
        :type extra_monitor_cores_for_data:
            iterable(ExtraMonitorSupportMachineVertex)
        :rtype: dict(tuple(int,int), ReInjectionStatus)
        """
        core_subsets = convert_vertices_to_core_subset(
            extra_monitor_cores_for_data)
=======
    def get_reinjection_status_for_vertices(self):
        """ Get the reinjection status from a set of extra monitor cores

        :rtype: dict(tuple(int,int), ReInjectionStatus)
        """
        core_subsets = convert_vertices_to_core_subset(
            FecDataView.iterate_monitors())
>>>>>>> e18e7b27
        process = ReadStatusProcess(
            FecDataView.get_scamp_connection_selector())
        return process.get_reinjection_status_for_core_subsets(core_subsets)

    def set_reinjection_packets(
<<<<<<< HEAD
            self, extra_monitor_cores_for_data,
            point_to_point=None, multicast=None, nearest_neighbour=None,
            fixed_route=None):
        """
        :param extra_monitor_cores_for_data:
            the extra monitor cores to set the packets of
        :type extra_monitor_cores_for_data:
            iterable(ExtraMonitorSupportMachineVertex)
=======
            self, point_to_point=None, multicast=None, nearest_neighbour=None,
            fixed_route=None):
        """
>>>>>>> e18e7b27
        :param point_to_point:
            If point to point should be set, or None if left as before
        :type point_to_point: bool or None
        :param multicast:
            If multicast should be set, or None if left as before
        :type multicast: bool or None
        :param nearest_neighbour:
            If nearest neighbour should be set, or None if left as before
        :type nearest_neighbour: bool or None
        :param fixed_route:
            If fixed route should be set, or None if left as before.
        :type fixed_route: bool or None
        """
        # pylint: disable=too-many-arguments
        if multicast is not None:
            self._reinject_multicast = multicast
        if point_to_point is not None:
            self._reinject_point_to_point = point_to_point
        if nearest_neighbour is not None:
            self._reinject_nearest_neighbour = nearest_neighbour
        if fixed_route is not None:
            self._reinject_fixed_route = fixed_route

        core_subsets = convert_vertices_to_core_subset(
<<<<<<< HEAD
            extra_monitor_cores_for_data)
=======
            FecDataView.iterate_monitors())
>>>>>>> e18e7b27
        process = SetPacketTypesProcess(
            FecDataView.get_scamp_connection_selector())
        try:
            process.set_packet_types(
                core_subsets, self._reinject_point_to_point,
                self._reinject_multicast, self._reinject_nearest_neighbour,
                self._reinject_fixed_route)
        except:  # noqa: E722
            emergency_recover_state_from_failure(
                self, FecDataView.get_placement_of_vertex(self))
            raise

<<<<<<< HEAD
    def load_system_mc_routes(self, extra_monitor_cores_for_data):
        """ Get the extra monitor cores to load up the system-based \
            multicast routes (used by data in).

        :param extra_monitor_cores_for_data:
            the extra monitor cores to get status from
        :type extra_monitor_cores_for_data:
            iterable(ExtraMonitorSupportMachineVertex)
        :param ~spinnman.transceiver.Transceiver transceiver:
            the spinnMan interface
        """
        core_subsets = self._convert_vertices_to_core_subset(
            extra_monitor_cores_for_data)
=======
    def load_system_mc_routes(self):
        """ Get the extra monitor cores to load up the system-based \
            multicast routes (used by data in).

        :param ~spinnman.transceiver.Transceiver transceiver:
            the spinnMan interface
        """
        core_subsets = self._convert_vertices_to_core_subset()
>>>>>>> e18e7b27
        process = LoadSystemMCRoutesProcess(
            FecDataView.get_scamp_connection_selector())
        try:
            return process.load_system_mc_routes(core_subsets)
        except:  # noqa: E722
            emergency_recover_state_from_failure(
                self, FecDataView.get_placement_of_vertex(self))
            raise

<<<<<<< HEAD
    def load_application_mc_routes(self, extra_monitor_cores_for_data):
        """ Get the extra monitor cores to load up the application-based\
            multicast routes (used by data in).

        :param extra_monitor_cores_for_data:
            the extra monitor cores to get status from
        :type extra_monitor_cores_for_data:
            iterable(ExtraMonitorSupportMachineVertex)
        """
        core_subsets = self._convert_vertices_to_core_subset(
            extra_monitor_cores_for_data)
=======
    def load_application_mc_routes(self):
        """ Get the extra monitor cores to load up the application-based\
            multicast routes (used by data in).

        """
        core_subsets = self._convert_vertices_to_core_subset()
>>>>>>> e18e7b27
        process = LoadApplicationMCRoutesProcess(
            FecDataView.get_scamp_connection_selector())
        try:
            return process.load_application_mc_routes(core_subsets)
        except:  # noqa: E722
            emergency_recover_state_from_failure(
                self, FecDataView.get_placement_of_vertex(self))
            raise

    @staticmethod
<<<<<<< HEAD
    def _convert_vertices_to_core_subset(extra_monitor_cores):
        """ Convert vertices into the subset of cores where they've been\
            placed.

        :param iterable(ExtraMonitorSupportMachineVertex) extra_monitor_cores:
            the vertices to convert to core subsets
=======
    def _convert_vertices_to_core_subset():
        """ Convert vertices into the subset of cores where they've been\
            placed.

>>>>>>> e18e7b27
        :return: where the vertices have been placed
        :rtype: ~.CoreSubsets
        """
        core_subsets = CoreSubsets()
<<<<<<< HEAD
        for vertex in extra_monitor_cores:
            if not isinstance(vertex, ExtraMonitorSupportMachineVertex):
                raise Exception(
                    "can only use ExtraMonitorSupportMachineVertex to set "
                    "the router time out")
=======
        for vertex in FecDataView.iterate_monitors():
>>>>>>> e18e7b27
            placement = FecDataView.get_placement_of_vertex(vertex)
            core_subsets.add_processor(placement.x, placement.y, placement.p)
        return core_subsets<|MERGE_RESOLUTION|>--- conflicted
+++ resolved
@@ -523,20 +523,6 @@
             emergency_recover_state_from_failure(self, placement)
             raise
 
-<<<<<<< HEAD
-    def get_reinjection_status_for_vertices(
-            self, extra_monitor_cores_for_data):
-        """ Get the reinjection status from a set of extra monitor cores
-
-        :param extra_monitor_cores_for_data:
-            the extra monitor cores to get status from
-        :type extra_monitor_cores_for_data:
-            iterable(ExtraMonitorSupportMachineVertex)
-        :rtype: dict(tuple(int,int), ReInjectionStatus)
-        """
-        core_subsets = convert_vertices_to_core_subset(
-            extra_monitor_cores_for_data)
-=======
     def get_reinjection_status_for_vertices(self):
         """ Get the reinjection status from a set of extra monitor cores
 
@@ -544,26 +530,14 @@
         """
         core_subsets = convert_vertices_to_core_subset(
             FecDataView.iterate_monitors())
->>>>>>> e18e7b27
         process = ReadStatusProcess(
             FecDataView.get_scamp_connection_selector())
         return process.get_reinjection_status_for_core_subsets(core_subsets)
 
     def set_reinjection_packets(
-<<<<<<< HEAD
-            self, extra_monitor_cores_for_data,
-            point_to_point=None, multicast=None, nearest_neighbour=None,
-            fixed_route=None):
-        """
-        :param extra_monitor_cores_for_data:
-            the extra monitor cores to set the packets of
-        :type extra_monitor_cores_for_data:
-            iterable(ExtraMonitorSupportMachineVertex)
-=======
             self, point_to_point=None, multicast=None, nearest_neighbour=None,
             fixed_route=None):
         """
->>>>>>> e18e7b27
         :param point_to_point:
             If point to point should be set, or None if left as before
         :type point_to_point: bool or None
@@ -588,11 +562,7 @@
             self._reinject_fixed_route = fixed_route
 
         core_subsets = convert_vertices_to_core_subset(
-<<<<<<< HEAD
-            extra_monitor_cores_for_data)
-=======
             FecDataView.iterate_monitors())
->>>>>>> e18e7b27
         process = SetPacketTypesProcess(
             FecDataView.get_scamp_connection_selector())
         try:
@@ -605,21 +575,6 @@
                 self, FecDataView.get_placement_of_vertex(self))
             raise
 
-<<<<<<< HEAD
-    def load_system_mc_routes(self, extra_monitor_cores_for_data):
-        """ Get the extra monitor cores to load up the system-based \
-            multicast routes (used by data in).
-
-        :param extra_monitor_cores_for_data:
-            the extra monitor cores to get status from
-        :type extra_monitor_cores_for_data:
-            iterable(ExtraMonitorSupportMachineVertex)
-        :param ~spinnman.transceiver.Transceiver transceiver:
-            the spinnMan interface
-        """
-        core_subsets = self._convert_vertices_to_core_subset(
-            extra_monitor_cores_for_data)
-=======
     def load_system_mc_routes(self):
         """ Get the extra monitor cores to load up the system-based \
             multicast routes (used by data in).
@@ -628,7 +583,6 @@
             the spinnMan interface
         """
         core_subsets = self._convert_vertices_to_core_subset()
->>>>>>> e18e7b27
         process = LoadSystemMCRoutesProcess(
             FecDataView.get_scamp_connection_selector())
         try:
@@ -638,26 +592,12 @@
                 self, FecDataView.get_placement_of_vertex(self))
             raise
 
-<<<<<<< HEAD
-    def load_application_mc_routes(self, extra_monitor_cores_for_data):
-        """ Get the extra monitor cores to load up the application-based\
-            multicast routes (used by data in).
-
-        :param extra_monitor_cores_for_data:
-            the extra monitor cores to get status from
-        :type extra_monitor_cores_for_data:
-            iterable(ExtraMonitorSupportMachineVertex)
-        """
-        core_subsets = self._convert_vertices_to_core_subset(
-            extra_monitor_cores_for_data)
-=======
     def load_application_mc_routes(self):
         """ Get the extra monitor cores to load up the application-based\
             multicast routes (used by data in).
 
         """
         core_subsets = self._convert_vertices_to_core_subset()
->>>>>>> e18e7b27
         process = LoadApplicationMCRoutesProcess(
             FecDataView.get_scamp_connection_selector())
         try:
@@ -668,32 +608,15 @@
             raise
 
     @staticmethod
-<<<<<<< HEAD
-    def _convert_vertices_to_core_subset(extra_monitor_cores):
-        """ Convert vertices into the subset of cores where they've been\
-            placed.
-
-        :param iterable(ExtraMonitorSupportMachineVertex) extra_monitor_cores:
-            the vertices to convert to core subsets
-=======
     def _convert_vertices_to_core_subset():
         """ Convert vertices into the subset of cores where they've been\
             placed.
 
->>>>>>> e18e7b27
         :return: where the vertices have been placed
         :rtype: ~.CoreSubsets
         """
         core_subsets = CoreSubsets()
-<<<<<<< HEAD
-        for vertex in extra_monitor_cores:
-            if not isinstance(vertex, ExtraMonitorSupportMachineVertex):
-                raise Exception(
-                    "can only use ExtraMonitorSupportMachineVertex to set "
-                    "the router time out")
-=======
         for vertex in FecDataView.iterate_monitors():
->>>>>>> e18e7b27
             placement = FecDataView.get_placement_of_vertex(vertex)
             core_subsets.add_processor(placement.x, placement.y, placement.p)
         return core_subsets