--- conflicted
+++ resolved
@@ -24,14 +24,9 @@
 class ExtraMonitorSupport(
         ApplicationVertex, AbstractHasAssociatedBinary,
         AbstractGeneratesDataSpecification):
-<<<<<<< HEAD
-    __slots__ = ["machine_vertex"]
-=======
     """ Control over the extra monitors.
     """
-
-    __slots__ = []
->>>>>>> 57d3ebb9
+    __slots__ = ["machine_vertex"]
 
     def __init__(self, constraints):
         """
