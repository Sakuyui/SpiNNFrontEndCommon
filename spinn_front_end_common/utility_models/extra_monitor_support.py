--- conflicted
+++ resolved
@@ -24,14 +24,10 @@
 
 class ExtraMonitorSupport(
         ApplicationVertex, AbstractHasAssociatedBinary,
-<<<<<<< HEAD
         AbstractGeneratesDataSpecification, SplitterByAtoms):
-=======
-        AbstractGeneratesDataSpecification):
     """ Control over the extra monitors.
     """
 
->>>>>>> 0b48bb05
     __slots__ = []
 
     def __init__(self, constraints):
