# pacman imports
from pacman.model.routing_info.base_key_and_mask import BaseKeyAndMask
from pacman.model.constraints.key_allocator_constraints.\
    key_allocator_fixed_mask_constraint \
    import KeyAllocatorFixedMaskConstraint
from pacman.model.constraints.key_allocator_constraints.\
    key_allocator_fixed_key_and_mask_constraint \
    import KeyAllocatorFixedKeyAndMaskConstraint
from pacman.model.partitionable_graph.abstract_partitionable_vertex\
    import AbstractPartitionableVertex

# data spec imports
from data_specification.data_specification_generator \
    import DataSpecificationGenerator

# spinn front end common imports
from spinn_front_end_common.abstract_models.\
    abstract_provides_provenance_partitionable_vertex import \
    AbstractProvidesProvenancePartitionableVertex
from spinn_front_end_common.utilities import constants
from spinn_front_end_common.abstract_models.abstract_data_specable_vertex \
    import AbstractDataSpecableVertex
from spinn_front_end_common.abstract_models.\
    abstract_provides_outgoing_partition_constraints \
    import AbstractProvidesOutgoingPartitionConstraints
from spinn_front_end_common.utilities import exceptions
from spinn_front_end_common.utility_models.command_sender_partitioned_vertex \
    import CommandSenderPartitionedVertex


_COMMAND_WITH_PAYLOAD_SIZE = 12

_COMMAND_WITHOUT_PAYLOAD_SIZE = 8


class CommandSender(AbstractProvidesOutgoingPartitionConstraints,
<<<<<<< HEAD
                    AbstractProvidesProvenancePartitionableVertex,
=======
                    AbstractPartitionableVertex,
>>>>>>> 90447d32
                    AbstractDataSpecableVertex):
    """ A utility for sending commands to a vertex (possibly an external\
        device) at fixed times in the simulation
    """

<<<<<<< HEAD
    SYSTEM_REGION = 0
    COMMANDS = 1
    PROVENANCE_REGION = 2

    def __init__(self, machine_time_step, timescale_factor):

        AbstractProvidesOutgoingPartitionConstraints.__init__(self)
        AbstractProvidesProvenancePartitionableVertex.__init__(
            self, 1, "Command Sender", 1, self.PROVENANCE_REGION)
=======
    def __init__(self, machine_time_step, timescale_factor):

        AbstractProvidesOutgoingPartitionConstraints.__init__(self)
        AbstractPartitionableVertex.__init__(
            self, 1, "Command Sender", 1)
>>>>>>> 90447d32
        AbstractDataSpecableVertex.__init__(
            self, machine_time_step, timescale_factor)

        self._edge_constraints = dict()
        self._command_edge = dict()
        self._times_with_commands = set()
        self._commands_with_payloads = dict()
        self._commands_without_payloads = dict()

    def create_subvertex(
            self, vertex_slice, resources_required, label=None,
            constraints=None):
        return CommandSenderPartitionedVertex(
            resources_required, label, constraints)

    def add_commands(self, commands, edge):
        """ Add commands to be sent down a given edge

        :param commands: The commands to send
        :type commands: iterable of\
                    :py:class:`spynnaker.pyNN.utilities.multi_cast_command.MultiCastCommand`
        :param edge: The edge down which the commands will be sent
        :type edge:\
                    :py:class:`pacman.model.partitionable_graph.partitionable_edge.PartitionableEdge`
        :raise SpynnakerException: If the edge already has commands or if all\
                    the commands masks are not 0xFFFFFFFF and there is no\
                    commonality between the command masks
        """

        # Check if the edge already exists
        if edge in self._edge_constraints:
            raise exceptions.ConfigurationException(
                "The edge has already got commands")

        # Go through the commands
        command_keys = dict()
        command_mask = 0
        for command in commands:

            # Add the command to the appropriate dictionary
            dictionary = None
            if command.is_payload:
                dictionary = self._commands_with_payloads
            else:
                dictionary = self._commands_without_payloads
            if command.time not in dictionary:
                dictionary[command.time] = list()
            dictionary[command.time].append(command)

            # Add that there is a command at this time
            self._times_with_commands.add(command.time)

            # Add the edge associated with the command
            self._command_edge[command] = edge

            if command.key not in command_keys:

                # If this command has not been seen before, add it
                command_keys[command.key] = command.mask
            else:

                # Otherwise merge the current key mask with the current mask
                command_keys[command.key] = (command_keys[command.key] |
                                             command.mask)

            # Keep track of the masks on all the commands
            command_mask |= command.mask

        if command_mask != 0xFFFFFFFF:

            # If the final command mask contains don't cares, use this as a
            # fixed mask
            self._edge_constraints[edge] = list(
                [KeyAllocatorFixedMaskConstraint(command_mask)])
        else:

            # If there is no mask consensus, check that all the masks are
            # actually 0xFFFFFFFF, as otherwise it will not be possible
            # to assign keys to the edge
            for (key, mask) in command_keys:
                if mask != 0xFFFFFFFF:
                    raise exceptions.ConfigurationException(
                        "Command masks are too different to make a mask"
                        " consistent with all the keys.  This can be resolved"
                        " by either specifying a consistent mask, or by using"
                        " the mask 0xFFFFFFFF and providing exact keys")

            # If the keys are all fixed keys, keep them
            self._edge_constraints[edge] = list([
                KeyAllocatorFixedKeyAndMaskConstraint(
                    [BaseKeyAndMask(key, mask)
                     for (key, mask) in command_keys])])

    def generate_data_spec(
            self, subvertex, placement, partitioned_graph, graph, routing_info,
            hostname, graph_mapper, report_folder, ip_tags, reverse_ip_tags,
            write_text_specs, application_run_time_folder):
        """
        :param subvertex:
        :param placement:
        :param partitioned_graph:
        :param graph:
        :param routing_info:
        :param hostname:
        :param graph_mapper:
        :param report_folder:
        :param ip_tags:
        :param reverse_ip_tags:
        :param write_text_specs:
        :param application_run_time_folder:
        :return:
        """

        data_writer, report_writer = \
            self.get_data_spec_file_writers(
                placement.x, placement.y, placement.p, hostname, report_folder,
                write_text_specs, application_run_time_folder)

        spec = DataSpecificationGenerator(data_writer, report_writer)

        # reserve region - add a word for the region size
        n_command_bytes = self._get_n_command_bytes()
        self._reserve_memory_regions(spec, n_command_bytes + 4, subvertex)

        # Write system region
        spec.comment("\n*** Spec for multicast source ***\n\n")
        self._write_basic_setup_info(
            spec, CommandSenderPartitionedVertex.SYSTEM_REGION)

        # Go through the times and replace negative times with positive ones
        new_times = set()
        for time in self._times_with_commands:
            if time < 0 and self._no_machine_time_steps is not None:
                real_time = self._no_machine_time_steps + (time + 1)
                if time in self._commands_with_payloads:
                    if real_time in self._commands_with_payloads:
                        self._commands_with_payloads[real_time].extend(
                            self._commands_with_payloads[time])
                    else:
                        self._commands_with_payloads[real_time] = \
                            self._commands_with_payloads[time]
                    del self._commands_with_payloads[time]
                if time in self._commands_without_payloads:
                    if real_time in self._commands_without_payloads:
                        self._commands_without_payloads[real_time].extend(
                            self._commands_without_payloads[time])
                    else:
                        self._commands_without_payloads[real_time] = \
                            self._commands_without_payloads[time]
                    del self._commands_without_payloads[time]
                new_times.add(real_time)

            # if runtime is infinite, then there's no point storing end of
            # simulation events, as they will never occur
            elif time < 0 and self._no_machine_time_steps is None:
                if time in self._commands_with_payloads:
                    del self._commands_with_payloads[time]
                if time in self._commands_without_payloads:
                    del self._commands_without_payloads[time]
            else:
                new_times.add(time)

        # write commands
        spec.switch_write_focus(region=CommandSenderPartitionedVertex.COMMANDS)
        spec.write_value(n_command_bytes)
        for time in sorted(new_times):

            # Gather the different types of commands
            with_payload = list()
            if time in self._commands_with_payloads:
                with_payload = self._commands_with_payloads[time]
            without_payload = list()
            if time in self._commands_without_payloads:
                without_payload = self._commands_without_payloads[time]

            spec.write_value(time)

            spec.write_value(len(with_payload))
            for command in with_payload:
<<<<<<< HEAD
                spec.write_value(self._get_key(command, graph_mapper,
                                               routing_info, partitioned_graph))
=======
                spec.write_value(self._get_key(
                    command, graph_mapper, routing_info, partitioned_graph))
>>>>>>> 90447d32
                payload = command.get_payload(routing_info, partitioned_graph,
                                              graph_mapper)
                spec.write_value(payload)
                spec.write_value(command.repeat << 16 |
                                 command.delay_between_repeats)

            spec.write_value(len(without_payload))
            for command in without_payload:
<<<<<<< HEAD
                spec.write_value(self._get_key(command, graph_mapper,
                                               routing_info, partitioned_graph))
=======
                spec.write_value(self._get_key(
                    command, graph_mapper, routing_info, partitioned_graph))
>>>>>>> 90447d32
                spec.write_value(command.repeat << 16 |
                                 command.delay_between_repeats)

        # End-of-Spec:
        spec.end_specification()
        data_writer.close()

        return data_writer.filename

    def _get_key(self, command, graph_mapper, routing_info, partitioned_graph):
        """ Return a key for a command

        :param command:
        :param graph_mapper:
        :param routing_info:
        :return:
        """

        if command.mask == 0xFFFFFFFF:
            return command.key

        # Find the routing info for the edge.  Note that this assumes that
        # all the partitioned edges have the same keys assigned
        edge_for_command = self._command_edge[command]
        partitioned_edge_for_command = iter(
            graph_mapper.get_partitioned_edges_from_partitionable_edge(
                edge_for_command)).next()
        partition = partitioned_graph.\
            get_partition_of_subedge(partitioned_edge_for_command)
        routing_info_for_edge = routing_info.get_keys_and_masks_from_partition(
            partition)

        # Assume there is only one key and mask
        # TODO: Deal with multiple keys and masks
        key_and_mask = routing_info_for_edge[0]

        # Build the command by merging in the assigned key with the command
        return key_and_mask.key | command.key

    def _get_n_command_bytes(self):
        """

        :return:
        """
        n_bytes = 0

        for time in self._times_with_commands:

            # Add 3 words for count-with-command, count-without-command
            # and time
            n_bytes += 12

            # Add the size of each command
            if time in self._commands_with_payloads:
                n_bytes += (len(self._commands_with_payloads[time]) *
                            _COMMAND_WITH_PAYLOAD_SIZE)
            if time in self._commands_without_payloads:
                n_bytes += (len(self._commands_without_payloads[time]) *
                            _COMMAND_WITHOUT_PAYLOAD_SIZE)

        return n_bytes

    def get_outgoing_partition_constraints(self, partition, graph_mapper):
        """

        :param partition:
        :param graph_mapper:
        :return:
        """
        edge = graph_mapper.get_partitionable_edge_from_partitioned_edge(
            partition.edges[0])
        if edge in self._edge_constraints:
            return self._edge_constraints[edge]
        return list()

    def _reserve_memory_regions(self, spec, command_size, subvertex):
        """
        Reserve SDRAM space for memory areas:
        1) Area for information on what data to record
        2) area for start commands
        3) area for end commands
        """
        spec.comment("\nReserving memory space for data regions:\n\n")

        # Reserve memory:
        spec.reserve_memory_region(
            region=CommandSenderPartitionedVertex.SYSTEM_REGION,
            size=constants.DATA_SPECABLE_BASIC_SETUP_INFO_N_WORDS * 4,
            label='setup')
        if command_size > 0:
<<<<<<< HEAD
            spec.reserve_memory_region(region=self.COMMANDS,
                                       size=command_size,
                                       label='commands')
        spec.reserve_memory_region(
            region=self.PROVENANCE_REGION,
            size=constants.PROVENANCE_DATA_REGION_SIZE_IN_BYTES,
            label="provenance region")
=======
            spec.reserve_memory_region(
                region=CommandSenderPartitionedVertex.COMMANDS,
                size=command_size, label='commands')
        subvertex.reserve_provenance_data_region(spec)
>>>>>>> 90447d32

    @property
    def model_name(self):
        """ Return the name of the model as a string
        """
        return "command_sender_multi_cast_source"

    # inherited from partitionable vertex
    def get_cpu_usage_for_atoms(self, vertex_slice, graph):
        """ Return how much cpu is used by the model for a given number of\
            atoms

        :param vertex_slice: the slice from the partitionable vertex that this\
                    model needs to deduce how many resources it will use
        :param graph: the partitionable graph
        :return: the size of cpu this model is expecting to use for the\
                    number of atoms.
        """
        return 0

    def get_static_sdram_usage_for_atoms(self, vertex_slice, graph):
        """ Return how much SDRAM is used by the model for a given number of\
            atoms

        :param vertex_slice: the slice from the partitionable vertex that this\
                    model needs to deduce how many resources it will use
        :param graph: the partitionable graph
        :return: the size of SDRAM this model is expecting to use for the\
                    number of atoms.
        """

        # Add a word for the size of the command region,
        # and the size of the system region
        return (
            self._get_n_command_bytes() + 4 + 12 +
            CommandSenderPartitionedVertex.get_provenance_data_size(0))

    def get_dtcm_usage_for_atoms(self, vertex_slice, graph):
        """ Return how much DTCM is used by the model for a given number of\
            atoms

        :param vertex_slice: the slice from the partitionable vertex that this\
                    model needs to deduce how many resources it will use
        :param graph: the partitionable graph
        :return: the size of DTCM this model is expecting to use for the\
                    number of atoms.
        """
        return 0

    def get_binary_file_name(self):
        """ Return a string representation of the models binary

        :return:
        """
        return 'command_sender_multicast_source.aplx'

    def is_data_specable(self):
        """ Helper method for is instance
        :return:
        """
        return True<|MERGE_RESOLUTION|>--- conflicted
+++ resolved
@@ -14,9 +14,6 @@
     import DataSpecificationGenerator
 
 # spinn front end common imports
-from spinn_front_end_common.abstract_models.\
-    abstract_provides_provenance_partitionable_vertex import \
-    AbstractProvidesProvenancePartitionableVertex
 from spinn_front_end_common.utilities import constants
 from spinn_front_end_common.abstract_models.abstract_data_specable_vertex \
     import AbstractDataSpecableVertex
@@ -34,33 +31,17 @@
 
 
 class CommandSender(AbstractProvidesOutgoingPartitionConstraints,
-<<<<<<< HEAD
-                    AbstractProvidesProvenancePartitionableVertex,
-=======
                     AbstractPartitionableVertex,
->>>>>>> 90447d32
                     AbstractDataSpecableVertex):
     """ A utility for sending commands to a vertex (possibly an external\
         device) at fixed times in the simulation
     """
 
-<<<<<<< HEAD
-    SYSTEM_REGION = 0
-    COMMANDS = 1
-    PROVENANCE_REGION = 2
-
-    def __init__(self, machine_time_step, timescale_factor):
-
-        AbstractProvidesOutgoingPartitionConstraints.__init__(self)
-        AbstractProvidesProvenancePartitionableVertex.__init__(
-            self, 1, "Command Sender", 1, self.PROVENANCE_REGION)
-=======
     def __init__(self, machine_time_step, timescale_factor):
 
         AbstractProvidesOutgoingPartitionConstraints.__init__(self)
         AbstractPartitionableVertex.__init__(
             self, 1, "Command Sender", 1)
->>>>>>> 90447d32
         AbstractDataSpecableVertex.__init__(
             self, machine_time_step, timescale_factor)
 
@@ -240,13 +221,8 @@
 
             spec.write_value(len(with_payload))
             for command in with_payload:
-<<<<<<< HEAD
-                spec.write_value(self._get_key(command, graph_mapper,
-                                               routing_info, partitioned_graph))
-=======
                 spec.write_value(self._get_key(
                     command, graph_mapper, routing_info, partitioned_graph))
->>>>>>> 90447d32
                 payload = command.get_payload(routing_info, partitioned_graph,
                                               graph_mapper)
                 spec.write_value(payload)
@@ -255,13 +231,8 @@
 
             spec.write_value(len(without_payload))
             for command in without_payload:
-<<<<<<< HEAD
-                spec.write_value(self._get_key(command, graph_mapper,
-                                               routing_info, partitioned_graph))
-=======
                 spec.write_value(self._get_key(
                     command, graph_mapper, routing_info, partitioned_graph))
->>>>>>> 90447d32
                 spec.write_value(command.repeat << 16 |
                                  command.delay_between_repeats)
 
@@ -352,20 +323,10 @@
             size=constants.DATA_SPECABLE_BASIC_SETUP_INFO_N_WORDS * 4,
             label='setup')
         if command_size > 0:
-<<<<<<< HEAD
-            spec.reserve_memory_region(region=self.COMMANDS,
-                                       size=command_size,
-                                       label='commands')
-        spec.reserve_memory_region(
-            region=self.PROVENANCE_REGION,
-            size=constants.PROVENANCE_DATA_REGION_SIZE_IN_BYTES,
-            label="provenance region")
-=======
             spec.reserve_memory_region(
                 region=CommandSenderPartitionedVertex.COMMANDS,
                 size=command_size, label='commands')
         subvertex.reserve_provenance_data_region(spec)
->>>>>>> 90447d32
 
     @property
     def model_name(self):
@@ -386,7 +347,7 @@
         """
         return 0
 
-    def get_static_sdram_usage_for_atoms(self, vertex_slice, graph):
+    def get_sdram_usage_for_atoms(self, vertex_slice, graph):
         """ Return how much SDRAM is used by the model for a given number of\
             atoms
 
