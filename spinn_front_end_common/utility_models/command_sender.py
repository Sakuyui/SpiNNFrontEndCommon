# pacman imports
from pacman.model.decorators.overrides import overrides
from pacman.model.constraints.key_allocator_constraints\
    import KeyAllocatorFixedKeyAndMaskConstraint
from pacman.model.graphs.application import ApplicationVertex
from pacman.model.resources import ResourceContainer, SDRAMResource
from pacman.model.routing_info import BaseKeyAndMask
from pacman.executor.injection_decorator import inject_items

# spinn front end common imports
from spinn_front_end_common.utilities import constants
from spinn_front_end_common.utilities import exceptions
from spinn_front_end_common.interface.simulation import simulation_utilities
from spinn_front_end_common.abstract_models\
    .abstract_generates_data_specification \
    import AbstractGeneratesDataSpecification
from spinn_front_end_common.abstract_models\
    .abstract_binary_uses_simulation_run import AbstractBinaryUsesSimulationRun
from spinn_front_end_common.abstract_models.abstract_has_associated_binary \
    import AbstractHasAssociatedBinary
from spinn_front_end_common.utility_models.command_sender_machine_vertex \
    import CommandSenderMachineVertex


class CommandSender(
        ApplicationVertex, AbstractGeneratesDataSpecification,
        AbstractHasAssociatedBinary, AbstractBinaryUsesSimulationRun):
    """ A utility for sending commands to a vertex (possibly an external\
        device) at fixed times in the simulation
    """

    # 4 for key, 4 for payload 2 for repeats, 2 for delays
    _COMMAND_WITH_PAYLOAD_SIZE = 12

    # 4 for key, 2 for repeats, 2 for delays
    _COMMAND_WITHOUT_PAYLOAD_SIZE = 8

    # all commands will use this mask
    _DEFAULT_COMMAND_MASK = 0xFFFFFFFF

    def __init__(self, label, constraints):

        ApplicationVertex.__init__(self, label, constraints, 1)

        self._commands_by_partition = dict()
        self._constraints_by_partition = dict()
        self._commands_with_payloads = dict()
        self._commands_without_payloads = dict()
        self._times_with_commands = set()

    def add_commands(self, commands, partitions):
        """ Add commands to be sent down a given edge

        :param commands: The commands to send
        :type commands: iterable of\
<<<<<<< HEAD
            :py:class:`spinn_front_end_common.utility_models.multi_cast_command.MultiCastCommand`
        :param partition:
        :param edge: The edge down which the commands will be sent
        :type edge:\
            :py:class:`pacman.model.graph.application.impl.application_edge.ApplicationEdge`
=======
                    :py:class:`spinn_front_end_common.utility_models.multi_cast_command.MultiCastCommand`
        :param partitions: The partition down which the commands will be sent
>>>>>>> 39dea5a9
        :raise ConfigurationException:\
            If the edge already has commands or if all the commands masks are\
            not 0xFFFFFFFF and there is no commonality between the\
            command masks
        """

        # Check if the edge already exists
        for partition in partitions:
            if partition in self._commands_by_partition:
                raise exceptions.ConfigurationException(
                    "The partition {} has already got commands")

        # container for keys for partition mapping
        command_keys = list()

        # Go through the commands
        for command in commands:

            # figure which command container to store this command in
            if command.is_payload:
                command_container = self._commands_with_payloads
            else:
                command_container = self._commands_without_payloads

            # check if the command time is already allocated
            if command.time not in command_container:
                command_container[command.time] = list()

            # Add the command to the appropriate dictionary
            command_container[command.time].append(command)

            # Add that there is a command at this time (set removes duplicates)
            self._times_with_commands.add(command.time)

            if command.key not in command_keys:

                # If this command has not been seen before, add it
                command_keys.append(command.key)

        # create mapping between keys and partitions via partition constraint
        for key, partition in zip(command_keys, partitions):
            partition.add_constraint(KeyAllocatorFixedKeyAndMaskConstraint(
                [BaseKeyAndMask(key, self._DEFAULT_COMMAND_MASK)]))

    @inject_items({
        "machine_time_step": "MachineTimeStep",
        "time_scale_factor": "TimeScaleFactor",
        "machine_graph": "MemoryMachineGraph",
        "graph_mapper": "MemoryGraphMapper",
        "routing_infos": "MemoryRoutingInfos",
        "n_machine_time_steps": "TotalMachineTimeSteps"
    })
    @overrides(
        AbstractGeneratesDataSpecification.generate_data_specification,
        additional_arguments={
            "machine_time_step", "time_scale_factor", "machine_graph",
            "graph_mapper", "routing_infos", "n_machine_time_steps"
        })
    def generate_data_specification(
            self, spec, placement, machine_time_step, time_scale_factor,
            machine_graph, graph_mapper, routing_infos, n_machine_time_steps):

        # reserve region - add a word for the region size
        n_command_bytes = self._get_n_command_bytes()
        self._reserve_memory_regions(
            spec, n_command_bytes + 4, placement.vertex)

        # Write system region
        spec.comment("\n*** Spec for multicast source ***\n\n")
        spec.switch_write_focus(CommandSenderMachineVertex.SYSTEM_REGION)
        spec.write_array(simulation_utilities.get_simulation_header_array(
            self.get_binary_file_name(), machine_time_step,
            time_scale_factor))

        # Go through the times and replace negative times with positive ones
        new_times = set()
        for time in self._times_with_commands:
            if time < 0 and n_machine_time_steps is not None:
                real_time = n_machine_time_steps + (time + 1)
                if time in self._commands_with_payloads:
                    if real_time in self._commands_with_payloads:
                        self._commands_with_payloads[real_time].extend(
                            self._commands_with_payloads[time])
                    else:
                        self._commands_with_payloads[real_time] = \
                            self._commands_with_payloads[time]
                    del self._commands_with_payloads[time]
                if time in self._commands_without_payloads:
                    if real_time in self._commands_without_payloads:
                        self._commands_without_payloads[real_time].extend(
                            self._commands_without_payloads[time])
                    else:
                        self._commands_without_payloads[real_time] = \
                            self._commands_without_payloads[time]
                    del self._commands_without_payloads[time]
                new_times.add(real_time)

            # if runtime is infinite, then there's no point storing end of
            # simulation events, as they will never occur
            elif time < 0 and n_machine_time_steps is None:
                if time in self._commands_with_payloads:
                    del self._commands_with_payloads[time]
                if time in self._commands_without_payloads:
                    del self._commands_without_payloads[time]
            else:
                new_times.add(time)

        # write commands
        spec.switch_write_focus(region=CommandSenderMachineVertex.COMMANDS)
        spec.write_value(n_command_bytes)
        for time in sorted(new_times):

            # Gather the different types of commands
            with_payload = list()
            if time in self._commands_with_payloads:
                with_payload = self._commands_with_payloads[time]
            without_payload = list()
            if time in self._commands_without_payloads:
                without_payload = self._commands_without_payloads[time]

            spec.write_value(time)

            spec.write_value(len(with_payload))
            for command in with_payload:
                spec.write_value(command.key)
                spec.write_value(command.payload)
                spec.write_value(command.repeat << 16 |
                                 command.delay_between_repeats)

            spec.write_value(len(without_payload))
            for command in without_payload:
                spec.write_value(command.key)
                spec.write_value(command.repeat << 16 |
                                 command.delay_between_repeats)

        # End-of-Spec:
        spec.end_specification()

    @staticmethod
    def _reserve_memory_regions(spec, command_size, vertex):
        """
        Reserve SDRAM space for memory areas:
        1) Area for information on what data to record
        2) area for start commands
        3) area for end commands
        """
        spec.comment("\nReserving memory space for data regions:\n\n")

        # Reserve memory:
        spec.reserve_memory_region(
            region=CommandSenderMachineVertex.SYSTEM_REGION,
            size=constants.SYSTEM_BYTES_REQUIREMENT,
            label='setup')
        if command_size > 0:
            spec.reserve_memory_region(
                region=CommandSenderMachineVertex.COMMANDS,
                size=command_size, label='commands')
        vertex.reserve_provenance_data_region(spec)

    @overrides(ApplicationVertex.create_machine_vertex)
    def create_machine_vertex(
            self, vertex_slice, resources_required, label=None,
            constraints=None):
        return CommandSenderMachineVertex(
            constraints, resources_required, label)

    @overrides(ApplicationVertex.get_resources_used_by_atoms)
    def get_resources_used_by_atoms(self, vertex_slice):

        sdram = (
            self._get_n_command_bytes() + 4 + 12 +
            CommandSenderMachineVertex.get_provenance_data_size(0)
        )

        # Return the SDRAM and 1 core
        return ResourceContainer(sdram=SDRAMResource(sdram))

    @property
    @overrides(ApplicationVertex.n_atoms)
    def n_atoms(self):
        return 1

    def _get_n_command_bytes(self):
        n_bytes = 0

        for time in self._times_with_commands:

            # Add 3 words for count-with-command, count-without-command
            # and time
            n_bytes += 12

            # Add the size of each command
            if time in self._commands_with_payloads:
                n_bytes += (len(self._commands_with_payloads[time]) *
                            self._COMMAND_WITH_PAYLOAD_SIZE)
            if time in self._commands_without_payloads:
                n_bytes += (len(self._commands_without_payloads[time]) *
                            self._COMMAND_WITHOUT_PAYLOAD_SIZE)

        return n_bytes

    @overrides(AbstractHasAssociatedBinary.get_binary_file_name)
    def get_binary_file_name(self):
        """ Return a string representation of the models binary

        """
        return 'command_sender_multicast_source.aplx'<|MERGE_RESOLUTION|>--- conflicted
+++ resolved
@@ -1,6 +1,6 @@
 # pacman imports
 from pacman.model.decorators.overrides import overrides
-from pacman.model.constraints.key_allocator_constraints\
+from pacman.model.constraints.key_allocator_constraints \
     import KeyAllocatorFixedKeyAndMaskConstraint
 from pacman.model.graphs.application import ApplicationVertex
 from pacman.model.resources import ResourceContainer, SDRAMResource
@@ -8,8 +8,7 @@
 from pacman.executor.injection_decorator import inject_items
 
 # spinn front end common imports
-from spinn_front_end_common.utilities import constants
-from spinn_front_end_common.utilities import exceptions
+from spinn_front_end_common.utilities import constants, exceptions
 from spinn_front_end_common.interface.simulation import simulation_utilities
 from spinn_front_end_common.abstract_models\
     .abstract_generates_data_specification \
@@ -53,16 +52,8 @@
 
         :param commands: The commands to send
         :type commands: iterable of\
-<<<<<<< HEAD
-            :py:class:`spinn_front_end_common.utility_models.multi_cast_command.MultiCastCommand`
-        :param partition:
-        :param edge: The edge down which the commands will be sent
-        :type edge:\
-            :py:class:`pacman.model.graph.application.impl.application_edge.ApplicationEdge`
-=======
                     :py:class:`spinn_front_end_common.utility_models.multi_cast_command.MultiCastCommand`
         :param partitions: The partition down which the commands will be sent
->>>>>>> 39dea5a9
         :raise ConfigurationException:\
             If the edge already has commands or if all the commands masks are\
             not 0xFFFFFFFF and there is no commonality between the\
