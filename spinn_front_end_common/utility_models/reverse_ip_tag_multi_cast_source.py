--- conflicted
+++ resolved
@@ -115,13 +115,8 @@
         :type send_buffer_partition_id: str or None
         :param bool reserve_reverse_ip_tag:
             Extra flag for input without a reserved port
-<<<<<<< HEAD
-=======
-        :type reserve_reverse_ip_tag: bool
-        :param enable_injection:\
+        :param bool enable_injection:
             Flag to indicate that data will be received to inject
-        :type enable_injection: bool
->>>>>>> ac36bcaa
         """
         # pylint: disable=too-many-arguments, too-many-locals
         super(ReverseIpTagMultiCastSource, self).__init__(
