# pacman imports
from pacman.model.partitionable_graph.abstract_partitionable_vertex import \
    AbstractPartitionableVertex

# front end common imports
from spinn_front_end_common.abstract_models.\
    abstract_provides_outgoing_partition_constraints \
    import AbstractProvidesOutgoingPartitionConstraints
from spinn_front_end_common.abstract_models.abstract_data_specable_vertex\
    import AbstractDataSpecableVertex
from spinn_front_end_common.utilities import constants

# general imports
import sys
from spinn_front_end_common.utility_models\
    .reverse_ip_tag_multicast_source_partitioned_vertex \
    import ReverseIPTagMulticastSourcePartitionedVertex


class ReverseIpTagMultiCastSource(
        AbstractPartitionableVertex, AbstractDataSpecableVertex,
        AbstractProvidesOutgoingPartitionConstraints):
    """ A model which will allow events to be injected into a spinnaker\
        machine and converted into multicast packets.
    """

    def __init__(
            self, n_keys, machine_time_step, timescale_factor, label=None,
            constraints=None, max_atoms_per_core=sys.maxint,

            # General parameters
            board_address=None,

            # Live input parameters
            receive_port=None,
            receive_sdp_port=(
                constants.SDP_PORTS.INPUT_BUFFERING_SDP_PORT.value),
            receive_tag=None,

            # Key parameters
            virtual_key=None, prefix=None,
            prefix_type=None, check_keys=False,

            # Send buffer parameters
            send_buffer_times=None,
            send_buffer_max_space=(
                constants.MAX_SIZE_OF_BUFFERED_REGION_ON_CHIP),
            send_buffer_space_before_notify=640,
            send_buffer_notification_ip_address=None,
            send_buffer_notification_port=None,
            send_buffer_notification_tag=None,
            extra_static_sdram=0):
        """

        :param n_keys: The number of keys to be sent via this multicast source
        :param machine_time_step: The time step to be used on the machine
        :param timescale_factor: The time scaling to be used in the simulation
        :param label: The label of this vertex
        :param constraints: Any initial constraints to this vertex
        :param board_address: The IP address of the board on which to place\
                this vertex if receiving data, either buffered or live (by\
                default, any board is chosen)
        :param receive_port: The port on the board that will listen for\
                incoming event packets (default is to disable this feature;\
                set a value to enable it)
        :param receive_sdp_port: The SDP port to listen on for incoming event\
                packets (defaults to 1)
        :param receive_tag: The IP tag to use for receiving live events\
                (uses any by default)
        :param virtual_key: The base multicast key to send received events\
                with (assigned automatically by default)
        :param prefix: The prefix to "or" with generated multicast keys\
                (default is no prefix)
        :param prefix_type: Whether the prefix should apply to the upper or\
                lower half of the multicast keys (default is upper half)
        :param check_keys: True if the keys of received events should be\
                verified before sending (default False)
        :param send_buffer_times: An array of arrays of times at which keys\
                should be sent (one array for each key, default disabled)
        :param send_buffer_max_space: The maximum amount of space to use of\
                the SDRAM on the machine (default is 1MB)
        :param send_buffer_space_before_notify: The amount of space free in\
                the sending buffer before the machine will ask the host for\
                more data (default setting is optimised for most cases)
        :param send_buffer_notification_ip_address: The IP address of the host\
                that will send new buffers (must be specified if a send buffer\
                is specified)
        :param send_buffer_notification_port: The port that the host that will\
                send new buffers is listening on (must be specified if a\
                send buffer is specified)
        :param send_buffer_notification_tag: The IP tag to use to notify the\
                host about space in the buffer (default is to use any tag)
        :param extra_static_sdram: the amount of extra sdram
        the mdoel should allocate as static for recording (helps memory
        optimised parittioners)
        """

        AbstractDataSpecableVertex.__init__(
            self, machine_time_step, timescale_factor)
        AbstractPartitionableVertex.__init__(
            self, n_keys, label, max_atoms_per_core, constraints)

        # Store the parameters
        self._board_address = board_address
        self._receive_port = receive_port
        self._receive_sdp_port = receive_sdp_port
        self._receive_tag = receive_tag
        self._virtual_key = virtual_key
        self._prefix = prefix
        self._prefix_type = prefix_type
        self._check_keys = check_keys
        self._send_buffer_times = send_buffer_times
        self._send_buffer_max_space = send_buffer_max_space
        self._send_buffer_space_before_notify = send_buffer_space_before_notify
        self._send_buffer_notification_ip_address = \
            send_buffer_notification_ip_address
        self._send_buffer_notification_port = send_buffer_notification_port
        self._send_buffer_notification_tag = send_buffer_notification_tag

        # Store recording parameters for later
        self._recording_enabled = False
        self._record_buffering_ip_address = None
        self._record_buffering_port = None
        self._record_buffering_board_address = None
        self._record_buffering_tag = None
        self._record_buffer_size = 0
        self._record_buffer_size_before_receive = 0
<<<<<<< HEAD
        self._extra_static_sdram = extra_static_sdram
=======
        self._minimum_sdram_for_buffering = 0
        self._using_auto_pause_and_resume = False
>>>>>>> a9ec01e5

        # Keep the subvertices for resuming runs
        self._subvertices = list()
        self._first_machine_time_step = 0

    @property
    def send_buffer_times(self):
        return self._send_buffer_times

    @send_buffer_times.setter
    def send_buffer_times(self, send_buffer_times):
        self._send_buffer_times = send_buffer_times
        for (vertex_slice, subvertex) in self._subvertices:
            send_buffer_times_to_set = self._send_buffer_times
            if (self._send_buffer_times is not None and
                    len(self._send_buffer_times) > 0):
                if hasattr(self._send_buffer_times[0], "__len__"):
                    send_buffer_times_to_set = self._send_buffer_times[
                        vertex_slice.lo_atom:vertex_slice.hi_atom + 1]
            subvertex.send_buffer_times = send_buffer_times_to_set

    @property
    def first_machine_time_step(self):
        return self._first_machine_time_step

    @first_machine_time_step.setter
    def first_machine_time_step(self, first_machine_time_step):
        self._first_machine_time_step = first_machine_time_step
        for (_, subvertex) in self._subvertices:
            subvertex.first_machine_time_step = first_machine_time_step

    def set_no_machine_time_steps(self, new_no_machine_time_steps):
        AbstractDataSpecableVertex.set_no_machine_time_steps(
            self, new_no_machine_time_steps)
        for (_, subvertex) in self._subvertices:
            subvertex.set_no_machine_time_steps(new_no_machine_time_steps)

    def enable_recording(
            self, buffering_ip_address, buffering_port,
            board_address=None, notification_tag=None,
            record_buffer_size=constants.MAX_SIZE_OF_BUFFERED_REGION_ON_CHIP,
            buffer_size_before_receive=(
                constants.DEFAULT_BUFFER_SIZE_BEFORE_RECEIVE),
            minimum_sdram_for_buffering=0,
            using_auto_pause_and_resume=False):
        self._recording_enabled = True
        self._record_buffering_ip_address = buffering_ip_address
        self._record_buffering_port = buffering_port
        self._record_buffering_board_address = board_address
        self._record_buffering_tag = notification_tag
        self._record_buffer_size = record_buffer_size
        self._record_buffer_size_before_receive = buffer_size_before_receive
        self._minimum_sdram_for_buffering = minimum_sdram_for_buffering
        self._using_auto_pause_and_resume = using_auto_pause_and_resume

    def get_outgoing_partition_constraints(self, partition, graph_mapper):
        return partition.edges[0].pre_subvertex.\
            get_outgoing_partition_constraints(partition, graph_mapper)

    def get_static_sdram_usage_for_atoms(self, vertex_slice, graph):
        send_buffer_size = 0
        if self._send_buffer_times is not None:
            send_buffer_size = self._send_buffer_max_space

        recording_size = (ReverseIPTagMulticastSourcePartitionedVertex
                          .get_recording_data_size(1))
        if self._recording_enabled:
            if self._using_auto_pause_and_resume:
                recording_size += self._minimum_sdram_for_buffering
            else:
                recording_size += self._record_buffer_size
                recording_size += (
                    ReverseIPTagMulticastSourcePartitionedVertex.
                    get_buffer_state_region_size(1))
        mallocs = \
            ReverseIPTagMulticastSourcePartitionedVertex.n_regions_to_allocate(
                self._send_buffer_times is not None, self._recording_enabled)
        allocation_size = mallocs * constants.SARK_PER_MALLOC_SDRAM_USAGE

        return ((constants.DATA_SPECABLE_BASIC_SETUP_INFO_N_WORDS * 4) +
                (ReverseIPTagMulticastSourcePartitionedVertex.
                 _CONFIGURATION_REGION_SIZE) + send_buffer_size +
                recording_size + allocation_size)

    @property
    def model_name(self):
        return "ReverseIpTagMultiCastSource"

    def is_reverse_ip_tagable_vertex(self):
        return True

    def get_dtcm_usage_for_atoms(self, vertex_slice, graph):
        return 1

    def get_binary_file_name(self):
        return 'reverse_iptag_multicast_source.aplx'

    def get_cpu_usage_for_atoms(self, vertex_slice, graph):
        return 1

    def generate_data_spec(
            self, subvertex, placement, sub_graph, graph, routing_info,
            hostname, graph_mapper, report_folder, ip_tags, reverse_ip_tags,
            write_text_specs, application_run_time_folder):

        return subvertex.generate_data_spec(
            subvertex, placement, sub_graph, graph, routing_info,
            hostname, graph_mapper, report_folder, ip_tags, reverse_ip_tags,
            write_text_specs, application_run_time_folder)

    def create_subvertex(self, vertex_slice, resources_required, label=None,
                         constraints=None):
        send_buffer_times = self._send_buffer_times
        if (self._send_buffer_times is not None and
                len(self._send_buffer_times) > 0):
            if hasattr(self._send_buffer_times[0], "__len__"):
                send_buffer_times = self._send_buffer_times[
                    vertex_slice.lo_atom:vertex_slice.hi_atom + 1]
        subvertex = ReverseIPTagMulticastSourcePartitionedVertex(
            n_keys=self.n_atoms, resources_required=resources_required,
            machine_time_step=self._machine_time_step,
            timescale_factor=self._timescale_factor, label=label,
            constraints=constraints,
            board_address=self._board_address,
            receive_port=self._receive_port,
            receive_sdp_port=self._receive_sdp_port,
            receive_tag=self._receive_tag,
            virtual_key=self._virtual_key, prefix=self._prefix,
            prefix_type=self._prefix_type, check_keys=self._check_keys,
            send_buffer_times=send_buffer_times,
            send_buffer_max_space=self._send_buffer_max_space,
            send_buffer_space_before_notify=(
                self._send_buffer_space_before_notify),
            send_buffer_notification_ip_address=(
                self._send_buffer_notification_ip_address),
            send_buffer_notification_port=self._send_buffer_notification_port,
            send_buffer_notification_tag=self._send_buffer_notification_tag,
            extra_static_sdram_requirement=self._extra_static_sdram)
        subvertex.set_no_machine_time_steps(self._no_machine_time_steps)
        subvertex.first_machine_time_step = self._first_machine_time_step
        if self._record_buffer_size > 0:
            sdram_per_ts = 0
            if self._using_auto_pause_and_resume:

                # Currently not known how much SDRAM might be used per
                # timestep by this object, so we assume a minimum value here
                sdram_per_ts = 8

            subvertex.enable_recording(
                self._record_buffering_ip_address, self._record_buffering_port,
                self._record_buffering_board_address,
                self._record_buffering_tag, self._record_buffer_size,
                self._record_buffer_size_before_receive,
                self._minimum_sdram_for_buffering, sdram_per_ts)
        self._subvertices.append((vertex_slice, subvertex))
        return subvertex

    def is_data_specable(self):
        return True<|MERGE_RESOLUTION|>--- conflicted
+++ resolved
@@ -48,8 +48,7 @@
             send_buffer_space_before_notify=640,
             send_buffer_notification_ip_address=None,
             send_buffer_notification_port=None,
-            send_buffer_notification_tag=None,
-            extra_static_sdram=0):
+            send_buffer_notification_tag=None):
         """
 
         :param n_keys: The number of keys to be sent via this multicast source
@@ -90,9 +89,6 @@
                 send buffer is specified)
         :param send_buffer_notification_tag: The IP tag to use to notify the\
                 host about space in the buffer (default is to use any tag)
-        :param extra_static_sdram: the amount of extra sdram
-        the mdoel should allocate as static for recording (helps memory
-        optimised parittioners)
         """
 
         AbstractDataSpecableVertex.__init__(
@@ -125,12 +121,8 @@
         self._record_buffering_tag = None
         self._record_buffer_size = 0
         self._record_buffer_size_before_receive = 0
-<<<<<<< HEAD
-        self._extra_static_sdram = extra_static_sdram
-=======
         self._minimum_sdram_for_buffering = 0
         self._using_auto_pause_and_resume = False
->>>>>>> a9ec01e5
 
         # Keep the subvertices for resuming runs
         self._subvertices = list()
@@ -190,7 +182,7 @@
         return partition.edges[0].pre_subvertex.\
             get_outgoing_partition_constraints(partition, graph_mapper)
 
-    def get_static_sdram_usage_for_atoms(self, vertex_slice, graph):
+    def get_sdram_usage_for_atoms(self, vertex_slice, graph):
         send_buffer_size = 0
         if self._send_buffer_times is not None:
             send_buffer_size = self._send_buffer_max_space
@@ -267,8 +259,7 @@
             send_buffer_notification_ip_address=(
                 self._send_buffer_notification_ip_address),
             send_buffer_notification_port=self._send_buffer_notification_port,
-            send_buffer_notification_tag=self._send_buffer_notification_tag,
-            extra_static_sdram_requirement=self._extra_static_sdram)
+            send_buffer_notification_tag=self._send_buffer_notification_tag)
         subvertex.set_no_machine_time_steps(self._no_machine_time_steps)
         subvertex.first_machine_time_step = self._first_machine_time_step
         if self._record_buffer_size > 0:
