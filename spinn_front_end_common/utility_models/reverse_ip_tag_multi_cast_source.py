# pacman imports
from pacman.model.decorators.overrides import overrides
from pacman.executor.injection_decorator import inject, supports_injection, \
    requires_injection
from pacman.model.graphs.application.impl.application_vertex import \
    ApplicationVertex
from pacman.model.resources.cpu_cycles_per_tick_resource import \
    CPUCyclesPerTickResource
from pacman.model.resources.dtcm_resource import DTCMResource
from pacman.model.resources.resource_container import ResourceContainer
from pacman.model.resources.sdram_resource import SDRAMResource

# front end common imports
from spinn_front_end_common.abstract_models.\
    abstract_provides_outgoing_partition_constraints \
    import AbstractProvidesOutgoingPartitionConstraints
from spinn_front_end_common.abstract_models.impl.data_specable_vertex import\
    DataSpecableVertex
from spinn_front_end_common.utilities import constants
from spinn_front_end_common.utility_models\
    .reverse_ip_tag_multicast_source_machine_vertex \
    import ReverseIPTagMulticastSourceMachineVertex

# general imports
import sys


@supports_injection
class ReverseIpTagMultiCastSource(
        ApplicationVertex, DataSpecableVertex,
        AbstractProvidesOutgoingPartitionConstraints):
    """ A model which will allow events to be injected into a spinnaker\
        machine and converted into multicast packets.
    """

    def __init__(
            self, n_keys, machine_time_step, timescale_factor, label=None,
            constraints=None, max_atoms_per_core=sys.maxint,

            # General parameters
            board_address=None,

            # Live input parameters
            receive_port=None,
            receive_sdp_port=(
                constants.SDP_PORTS.INPUT_BUFFERING_SDP_PORT.value),
            receive_tag=None,

            # Key parameters
            virtual_key=None, prefix=None,
            prefix_type=None, check_keys=False,

            # Send buffer parameters
            send_buffer_times=None,
            send_buffer_partition_id=None,
            send_buffer_max_space=(
                constants.MAX_SIZE_OF_BUFFERED_REGION_ON_CHIP),
            send_buffer_space_before_notify=640,
            send_buffer_notification_ip_address=None,
            send_buffer_notification_port=None,
            send_buffer_notification_tag=None):
        """

        :param n_keys: The number of keys to be sent via this multicast source
        :param machine_time_step: The time step to be used on the machine
        :param timescale_factor: The time scaling to be used in the simulation
        :param label: The label of this vertex
        :param constraints: Any initial constraints to this vertex
        :param board_address: The IP address of the board on which to place\
                this vertex if receiving data, either buffered or live (by\
                default, any board is chosen)
        :param receive_port: The port on the board that will listen for\
                incoming event packets (default is to disable this feature;\
                set a value to enable it)
        :param receive_sdp_port: The SDP port to listen on for incoming event\
                packets (defaults to 1)
        :param receive_tag: The IP tag to use for receiving live events\
                (uses any by default)
        :param virtual_key: The base multicast key to send received events\
                with (assigned automatically by default)
        :param prefix: The prefix to "or" with generated multicast keys\
                (default is no prefix)
        :param prefix_type: Whether the prefix should apply to the upper or\
                lower half of the multicast keys (default is upper half)
        :param check_keys: True if the keys of received events should be\
                verified before sending (default False)
        :param send_buffer_times: An array of arrays of times at which keys\
                should be sent (one array for each key, default disabled)
        :param send_buffer_partition_id: The id of the partition containing\
                the edges down which the events are to be sent
        :param send_buffer_max_space: The maximum amount of space to use of\
                the SDRAM on the machine (default is 1MB)
        :param send_buffer_space_before_notify: The amount of space free in\
                the sending buffer before the machine will ask the host for\
                more data (default setting is optimised for most cases)
        :param send_buffer_notification_ip_address: The IP address of the host\
                that will send new buffers (must be specified if a send buffer\
                is specified)
        :param send_buffer_notification_port: The port that the host that will\
                send new buffers is listening on (must be specified if a\
                send buffer is specified)
        :param send_buffer_notification_tag: The IP tag to use to notify the\
                host about space in the buffer (default is to use any tag)
        """

        DataSpecableVertex.__init__(self)
        ApplicationVertex.__init__(
            self, label, constraints, max_atoms_per_core)

        # basic items
        self._n_atoms = n_keys

        # simulation objects
        self._machine_time_step = machine_time_step
        self._timescale_factor = timescale_factor

        # storage objects
        self._graph_mapper = None
        self._machine_graph = None
        self._routing_info = None

        # Store the parameters for EIEIO
        self._board_address = board_address
        self._receive_port = receive_port
        self._receive_sdp_port = receive_sdp_port
        self._receive_tag = receive_tag
        self._virtual_key = virtual_key
        self._prefix = prefix
        self._prefix_type = prefix_type
        self._check_keys = check_keys
        self._send_buffer_times = send_buffer_times
        self._send_buffer_partition_id = send_buffer_partition_id
        self._send_buffer_max_space = send_buffer_max_space
        self._send_buffer_space_before_notify = send_buffer_space_before_notify
        self._send_buffer_notification_ip_address = \
            send_buffer_notification_ip_address
        self._send_buffer_notification_port = send_buffer_notification_port
        self._send_buffer_notification_tag = send_buffer_notification_tag

        # Store recording parameters for later
        self._recording_enabled = False
        self._record_buffering_ip_address = None
        self._record_buffering_port = None
        self._record_buffering_board_address = None
        self._record_buffering_tag = None
        self._record_buffer_size = 0
        self._record_buffer_size_before_receive = 0
        self._minimum_sdram_for_buffering = 0
        self._using_auto_pause_and_resume = False

        # Keep the vertices for resuming runs
        self._machine_vertices = list()
        self._first_machine_time_step = 0

    @property
    @overrides(ApplicationVertex.n_atoms)
    def n_atoms(self):
        return self._n_atoms

    @overrides(ApplicationVertex.get_resources_used_by_atoms)
    def get_resources_used_by_atoms(self, vertex_slice):
        return ResourceContainer(
            sdram=SDRAMResource(self.get_sdram_usage_for_atoms()),
            dtcm=DTCMResource(self.get_dtcm_usage_for_atoms()),
            cpu_cycles=CPUCyclesPerTickResource(
                self.get_cpu_usage_for_atoms()))

    @property
    def send_buffer_times(self):
        return self._send_buffer_times

    @send_buffer_times.setter
    def send_buffer_times(self, send_buffer_times):
        self._send_buffer_times = send_buffer_times
        for (vertex_slice, vertex) in self._machine_vertices:
            send_buffer_times_to_set = self._send_buffer_times
            if (self._send_buffer_times is not None and
                    len(self._send_buffer_times) > 0):
                if hasattr(self._send_buffer_times[0], "__len__"):
                    send_buffer_times_to_set = self._send_buffer_times[
                        vertex_slice.lo_atom:vertex_slice.hi_atom + 1]
            vertex.send_buffer_times = send_buffer_times_to_set

    def enable_recording(
            self, buffering_ip_address, buffering_port,
            board_address=None, notification_tag=None,
            record_buffer_size=constants.MAX_SIZE_OF_BUFFERED_REGION_ON_CHIP,
            buffer_size_before_receive=(
                constants.DEFAULT_BUFFER_SIZE_BEFORE_RECEIVE),
            minimum_sdram_for_buffering=0,
            using_auto_pause_and_resume=False):
        self._recording_enabled = True
        self._record_buffering_ip_address = buffering_ip_address
        self._record_buffering_port = buffering_port
        self._record_buffering_board_address = board_address
        self._record_buffering_tag = notification_tag
        self._record_buffer_size = record_buffer_size
        self._record_buffer_size_before_receive = buffer_size_before_receive
        self._minimum_sdram_for_buffering = minimum_sdram_for_buffering
        self._using_auto_pause_and_resume = using_auto_pause_and_resume

    @overrides(AbstractProvidesOutgoingPartitionConstraints.
               get_outgoing_partition_constraints)
    def get_outgoing_partition_constraints(self, partition):
        return partition.edges[0].pre_vertex.\
            get_outgoing_partition_constraints(partition)

    @property
    @overrides(ApplicationVertex.model_name)
    def model_name(self):
        return "ReverseIpTagMultiCastSource"

    @overrides(DataSpecableVertex.get_binary_file_name)
    def get_binary_file_name(self):
        return 'reverse_iptag_multicast_source.aplx'

<<<<<<< HEAD
    def get_sdram_usage_for_atoms(self):
        send_buffer_size = 0
        if self._send_buffer_times is not None:
            send_buffer_size = self._send_buffer_max_space

        recording_size = (ReverseIPTagMulticastSourceMachineVertex
                          .get_recording_data_size(1))
        if self._recording_enabled:
            if self._using_auto_pause_and_resume:
                recording_size += self._minimum_sdram_for_buffering
            else:
                recording_size += self._record_buffer_size
                recording_size += (
                    ReverseIPTagMulticastSourceMachineVertex.
                        get_buffer_state_region_size(1))
        mallocs = \
            ReverseIPTagMulticastSourceMachineVertex.n_regions_to_allocate(
                self._send_buffer_times is not None, self._recording_enabled)
        allocation_size = mallocs * constants.SARK_PER_MALLOC_SDRAM_USAGE

        return (
            (constants.DATA_SPECABLE_BASIC_SETUP_INFO_N_WORDS * 4) +
            (ReverseIPTagMulticastSourceMachineVertex.
             _CONFIGURATION_REGION_SIZE) +
            send_buffer_size + recording_size + allocation_size +
            (ReverseIPTagMulticastSourceMachineVertex.
             get_provenance_data_size(0)))
=======
    def get_sdram_usage_for_atoms(self, vertex_slice, graph):
        return ReverseIPTagMulticastSourcePartitionedVertex.get_sdram_usage(
            self._send_buffer_times, self._send_buffer_max_space,
            self._recording_enabled, self._using_auto_pause_and_resume,
            self._minimum_sdram_for_buffering, self._record_buffer_size)

    @property
    def model_name(self):
        return "ReverseIpTagMultiCastSource"

    def is_reverse_ip_tagable_vertex(self):
        return True
>>>>>>> 36c35bd2

    @staticmethod
    def get_dtcm_usage_for_atoms():
        return 1

    @staticmethod
    def get_cpu_usage_for_atoms():
        return 1

<<<<<<< HEAD
    @requires_injection([
        "MemoryIptags", "MemoryMachineGraph", "MemoryRoutingInfo"])
    @overrides(DataSpecableVertex.generate_data_specification)
    def generate_data_specification(self, spec, placement):
        placement.vertex.set_iptags(self._iptags)
        placement.vertex.set_machine_graph(self._machine_graph)
        placement.vertex.set_routing_info(self._routing_info)
        placement.vertex.generate_data_specification(spec, placement)

    @overrides(ApplicationVertex.create_machine_vertex)
    def create_machine_vertex(
            self, vertex_slice, resources_required, label=None,
            constraints=None):
=======
    def generate_data_spec(
            self, subvertex, placement, sub_graph, graph, routing_info,
            hostname, graph_mapper, report_folder, ip_tags, reverse_ip_tags,
            write_text_specs, application_run_time_folder):

        return subvertex.generate_data_spec(
            placement, sub_graph, routing_info,
            hostname, report_folder, ip_tags, reverse_ip_tags,
            write_text_specs, application_run_time_folder)

    def create_subvertex(self, vertex_slice, resources_required, label=None,
                         constraints=None):
>>>>>>> 36c35bd2
        send_buffer_times = self._send_buffer_times
        if (self._send_buffer_times is not None and
                len(self._send_buffer_times) > 0):
            if hasattr(self._send_buffer_times[0], "__len__"):
                send_buffer_times = self._send_buffer_times[
                    vertex_slice.lo_atom:vertex_slice.hi_atom + 1]
<<<<<<< HEAD
        vertex = ReverseIPTagMulticastSourceMachineVertex(
            n_keys=vertex_slice.n_atoms, resources_required=resources_required,
=======
        subvertex = ReverseIPTagMulticastSourcePartitionedVertex(
            n_keys=vertex_slice.n_atoms,
>>>>>>> 36c35bd2
            machine_time_step=self._machine_time_step,
            timescale_factor=self._timescale_factor, label=label,
            constraints=constraints,
            board_address=self._board_address,
            receive_port=self._receive_port,
            receive_sdp_port=self._receive_sdp_port,
            receive_tag=self._receive_tag,
            virtual_key=self._virtual_key, prefix=self._prefix,
            prefix_type=self._prefix_type, check_keys=self._check_keys,
            send_buffer_times=send_buffer_times,
            send_buffer_partition_id=self._send_buffer_partition_id,
            send_buffer_max_space=self._send_buffer_max_space,
            send_buffer_space_before_notify=(
                self._send_buffer_space_before_notify),
            send_buffer_notification_ip_address=(
                self._send_buffer_notification_ip_address),
            send_buffer_notification_port=self._send_buffer_notification_port,
            send_buffer_notification_tag=self._send_buffer_notification_tag)
        vertex.set_no_machine_time_steps(self._no_machine_time_steps)
        vertex.first_machine_time_step = self._first_machine_time_step
        if self._record_buffer_size > 0:
            sdram_per_ts = 0
            if self._using_auto_pause_and_resume:

                # Currently not known how much SDRAM might be used per
                # timestep by this object, so we assume a minimum value here
                sdram_per_ts = 8

            vertex.enable_recording(
                self._record_buffering_ip_address, self._record_buffering_port,
                self._record_buffering_board_address,
                self._record_buffering_tag, self._record_buffer_size,
                self._record_buffer_size_before_receive,
                self._minimum_sdram_for_buffering, sdram_per_ts)
        self._machine_vertices.append((vertex_slice, vertex))
        return vertex

    @inject("FirstMachineTimeStep")
    def first_machine_time_step(self, first_machine_time_step):
        self._first_machine_time_step = first_machine_time_step
        for (_, vertex) in self._machine_vertices:
            vertex.first_machine_time_step = first_machine_time_step

    @inject("MemoryNoMachineTimeSteps")
    def set_no_machine_time_steps(self, new_no_machine_time_steps):
        DataSpecableVertex.set_no_machine_time_steps(
            self, new_no_machine_time_steps)
        for (_, vertex) in self._machine_vertices:
            vertex.set_no_machine_time_steps(new_no_machine_time_steps)

    @inject("MemoryGraphMapper")
    def set_graph_mapper(self, graph_mapper):
        self._graph_mapper = graph_mapper

    @inject("MemoryMachineGraph")
    def set_machine_graph(self, machine_graph):
        self._machine_graph = machine_graph

    @inject("MemoryRoutingInfo")
    def set_routing_info(self, routing_info):
        self._routing_info = routing_info<|MERGE_RESOLUTION|>--- conflicted
+++ resolved
@@ -172,7 +172,7 @@
     @send_buffer_times.setter
     def send_buffer_times(self, send_buffer_times):
         self._send_buffer_times = send_buffer_times
-        for (vertex_slice, vertex) in self._machine_vertices:
+        for (vertex_slice, subvertex) in self._subvertices:
             send_buffer_times_to_set = self._send_buffer_times
             if (self._send_buffer_times is not None and
                     len(self._send_buffer_times) > 0):
@@ -214,7 +214,6 @@
     def get_binary_file_name(self):
         return 'reverse_iptag_multicast_source.aplx'
 
-<<<<<<< HEAD
     def get_sdram_usage_for_atoms(self):
         send_buffer_size = 0
         if self._send_buffer_times is not None:
@@ -242,20 +241,6 @@
             send_buffer_size + recording_size + allocation_size +
             (ReverseIPTagMulticastSourceMachineVertex.
              get_provenance_data_size(0)))
-=======
-    def get_sdram_usage_for_atoms(self, vertex_slice, graph):
-        return ReverseIPTagMulticastSourcePartitionedVertex.get_sdram_usage(
-            self._send_buffer_times, self._send_buffer_max_space,
-            self._recording_enabled, self._using_auto_pause_and_resume,
-            self._minimum_sdram_for_buffering, self._record_buffer_size)
-
-    @property
-    def model_name(self):
-        return "ReverseIpTagMultiCastSource"
-
-    def is_reverse_ip_tagable_vertex(self):
-        return True
->>>>>>> 36c35bd2
 
     @staticmethod
     def get_dtcm_usage_for_atoms():
@@ -265,7 +250,6 @@
     def get_cpu_usage_for_atoms():
         return 1
 
-<<<<<<< HEAD
     @requires_injection([
         "MemoryIptags", "MemoryMachineGraph", "MemoryRoutingInfo"])
     @overrides(DataSpecableVertex.generate_data_specification)
@@ -279,33 +263,14 @@
     def create_machine_vertex(
             self, vertex_slice, resources_required, label=None,
             constraints=None):
-=======
-    def generate_data_spec(
-            self, subvertex, placement, sub_graph, graph, routing_info,
-            hostname, graph_mapper, report_folder, ip_tags, reverse_ip_tags,
-            write_text_specs, application_run_time_folder):
-
-        return subvertex.generate_data_spec(
-            placement, sub_graph, routing_info,
-            hostname, report_folder, ip_tags, reverse_ip_tags,
-            write_text_specs, application_run_time_folder)
-
-    def create_subvertex(self, vertex_slice, resources_required, label=None,
-                         constraints=None):
->>>>>>> 36c35bd2
         send_buffer_times = self._send_buffer_times
         if (self._send_buffer_times is not None and
                 len(self._send_buffer_times) > 0):
             if hasattr(self._send_buffer_times[0], "__len__"):
                 send_buffer_times = self._send_buffer_times[
                     vertex_slice.lo_atom:vertex_slice.hi_atom + 1]
-<<<<<<< HEAD
         vertex = ReverseIPTagMulticastSourceMachineVertex(
             n_keys=vertex_slice.n_atoms, resources_required=resources_required,
-=======
-        subvertex = ReverseIPTagMulticastSourcePartitionedVertex(
-            n_keys=vertex_slice.n_atoms,
->>>>>>> 36c35bd2
             machine_time_step=self._machine_time_step,
             timescale_factor=self._timescale_factor, label=label,
             constraints=constraints,
