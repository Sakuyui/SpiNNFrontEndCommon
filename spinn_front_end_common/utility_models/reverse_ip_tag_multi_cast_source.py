--- conflicted
+++ resolved
@@ -68,18 +68,12 @@
             send_buffer_max_space=(
                 constants.MAX_SIZE_OF_BUFFERED_REGION_ON_CHIP),
             send_buffer_space_before_notify=640,
-<<<<<<< HEAD
-            send_buffer_notification_ip_address=None,
-            send_buffer_notification_port=None,
-            send_buffer_notification_tag=None,
-            buffered_out_ip_address=None):
-=======
 
             # Buffer parameters
             buffer_notification_ip_address=None,
             buffer_notification_port=None,
-            buffer_notification_tag=None):
->>>>>>> 69e69ee0
+            buffer_notification_tag=None,
+            buffered_out_ip_address=None):
         """
 
         :param n_keys: The number of keys to be sent via this multicast source
@@ -153,14 +147,7 @@
         self._send_buffer_partition_id = send_buffer_partition_id
         self._send_buffer_max_space = send_buffer_max_space
         self._send_buffer_space_before_notify = send_buffer_space_before_notify
-<<<<<<< HEAD
-        self._send_buffer_notification_ip_address = \
-            send_buffer_notification_ip_address
-        self._send_buffer_notification_port = send_buffer_notification_port
-        self._send_buffer_notification_tag = send_buffer_notification_tag
         self._buffered_out_ip_address = buffered_out_ip_address
-=======
->>>>>>> 69e69ee0
 
         # Store the buffering details
         self._buffer_notification_ip_address = buffer_notification_ip_address
@@ -275,25 +262,14 @@
             send_buffer_max_space=self._send_buffer_max_space,
             send_buffer_space_before_notify=(
                 self._send_buffer_space_before_notify),
-<<<<<<< HEAD
-            send_buffer_notification_ip_address=(
-                self._send_buffer_notification_ip_address),
-            send_buffer_notification_port=self._send_buffer_notification_port,
-            send_buffer_notification_tag=self._send_buffer_notification_tag,
-            buffered_out_ip_address=self._buffered_out_ip_address)
-=======
             buffer_notification_ip_address=(
                 self._buffer_notification_ip_address),
             buffer_notification_port=self._buffer_notification_port,
-            buffer_notification_tag=self._buffer_notification_tag)
->>>>>>> 69e69ee0
+            buffer_notification_tag=self._buffer_notification_tag,
+            buffered_out_ip_address=self._buffered_out_ip_address)
         if self._record_buffer_size > 0:
             vertex.enable_recording(
-<<<<<<< HEAD
-                self._record_buffering_board_address, self._record_buffer_size,
-=======
                 self._record_buffer_size,
->>>>>>> 69e69ee0
                 self._record_buffer_size_before_receive,
                 self._record_time_between_requests)
         self._machine_vertices.append((vertex_slice, vertex))
