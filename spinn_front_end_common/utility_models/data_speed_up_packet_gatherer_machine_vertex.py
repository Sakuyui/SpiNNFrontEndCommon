# Copyright (c) 2017-2022 The University of Manchester
#
# This program is free software: you can redistribute it and/or modify
# it under the terms of the GNU General Public License as published by
# the Free Software Foundation, either version 3 of the License, or
# (at your option) any later version.
#
# This program is distributed in the hope that it will be useful,
# but WITHOUT ANY WARRANTY; without even the implied warranty of
# MERCHANTABILITY or FITNESS FOR A PARTICULAR PURPOSE.  See the
# GNU General Public License for more details.
#
# You should have received a copy of the GNU General Public License
# along with this program.  If not, see <http://www.gnu.org/licenses/>.

import os
import datetime
import logging
import time
import struct
from enum import Enum, IntEnum
from spinn_utilities.config_holder import get_config_bool
from spinn_utilities.overrides import overrides
from spinn_utilities.log import FormatAdapter
from spinnman.exceptions import SpinnmanTimeoutException
from spinnman.messages.sdp import SDPMessage, SDPHeader, SDPFlag
from spinnman.messages.scp.impl.iptag_set import IPTagSet
from spinnman.connections.udp_packet_connections import SCAMPConnection
from spinnman.model.enums.cpu_state import CPUState
from pacman.model.graphs.common import EdgeTrafficType
from pacman.model.graphs.machine import MachineVertex
from pacman.model.resources import (
    ConstantSDRAM, IPtagResource, ResourceContainer)
from spinn_front_end_common.data import FecDataView
from spinn_front_end_common.interface.provenance import ProvenanceWriter
from spinn_front_end_common.utilities.helpful_functions import (
    convert_vertices_to_core_subset, get_region_base_address_offset,
    n_word_struct)
from spinn_front_end_common.utilities.emergency_recovery import (
    emergency_recover_state_from_failure)
from spinn_front_end_common.abstract_models import (
    AbstractHasAssociatedBinary, AbstractGeneratesDataSpecification)
from spinn_front_end_common.interface.provenance import (
    AbstractProvidesProvenanceDataFromMachine)
from spinn_front_end_common.utilities.utility_objs import (
    ExecutableType)
from spinn_front_end_common.utilities.constants import (
    SDP_PORTS, BYTES_PER_WORD, BYTES_PER_KB)
from spinn_front_end_common.utilities.exceptions import SpinnFrontEndException
from spinn_front_end_common.utilities.utility_objs.\
    extra_monitor_scp_processes import (
        SetRouterTimeoutProcess, ClearQueueProcess)

log = FormatAdapter(logging.getLogger(__name__))

# shift by for the destination x coord in the word.
DEST_X_SHIFT = 16

TIMEOUT_RETRY_LIMIT = 100
TIMEOUT_MESSAGE = "Failed to hear from the machine during {} attempts. "\
    "Please try removing firewalls."
_MINOR_LOSS_THRESHOLD = 10

# cap for stopping wrap arounds
TRANSACTION_ID_CAP = 0xFFFFFFFF

#: number of items used up by the retransmit code for its header
SDP_RETRANSMISSION_HEADER_SIZE = 2

#: size of config region in bytes
#: 1.new seq key, 2.first data key, 3. transaction id key 4.end flag key,
# 5.base key, 6.iptag tag
CONFIG_SIZE = 6 * BYTES_PER_WORD

#: items of data a SDP packet can hold when SCP header removed
WORDS_PER_FULL_PACKET = 68  # 272 bytes as removed SCP header

#: size of items the sequence number uses
SEQUENCE_NUMBER_SIZE_IN_ITEMS = 1

#: transaction id size in words
TRANSACTION_ID_SIZE_IN_ITEMS = 1

#: the size in words of the command flag
COMMAND_SIZE_IN_ITEMS = 1

#: offset for missing seq starts in first packet
WORDS_FOR_COMMAND_N_MISSING_TRANSACTION = 3

#: offset for missing seq starts in more packet
WORDS_FOR_COMMAND_TRANSACTION = (
    COMMAND_SIZE_IN_ITEMS + TRANSACTION_ID_SIZE_IN_ITEMS)

BYTES_FOR_SEQ_AND_TRANSACTION_ID = (
    (SEQUENCE_NUMBER_SIZE_IN_ITEMS + TRANSACTION_ID_SIZE_IN_ITEMS) *
    BYTES_PER_WORD)

#: items of data from SDP packet with a sequence number
WORDS_PER_FULL_PACKET_WITH_SEQUENCE_NUM = (
    WORDS_PER_FULL_PACKET - SEQUENCE_NUMBER_SIZE_IN_ITEMS -
    TRANSACTION_ID_SIZE_IN_ITEMS)

#: offset where data in starts on commands
#: (command, transaction_id, seq num)
WORDS_FOR_COMMAND_AND_KEY = 3
BYTES_FOR_COMMAND_AND_ADDRESS_HEADER = (
    WORDS_FOR_COMMAND_AND_KEY * BYTES_PER_WORD)

#: offset where data in starts in reception (command, transaction id)
WORDS_FOR_RECEPTION_COMMAND_AND_ADDRESS_HEADER = 2
BYTES_FOR_RECEPTION_COMMAND_AND_ADDRESS_HEADER = (
    WORDS_FOR_RECEPTION_COMMAND_AND_ADDRESS_HEADER * BYTES_PER_WORD)

#: size for data to store when first packet with command and address
WORDS_IN_FULL_PACKET_WITH_KEY = (
    WORDS_PER_FULL_PACKET - WORDS_FOR_COMMAND_AND_KEY)
BYTES_IN_FULL_PACKET_WITH_KEY = (
    WORDS_IN_FULL_PACKET_WITH_KEY * BYTES_PER_WORD)

#: size of data in key space
#: x, y, key (all ints) for possible 48 chips, plus n chips to read,
# the reinjector base key.
SIZE_DATA_IN_CHIP_TO_KEY_SPACE = ((3 * 48) + 2) * BYTES_PER_WORD


class _DATA_REGIONS(IntEnum):
    """DSG data regions"""
    CONFIG = 0
    CHIP_TO_KEY_SPACE = 1
    PROVENANCE_REGION = 2


class DATA_OUT_COMMANDS(Enum):
    """command IDs for the SDP packets for data out"""
    START_SENDING = 100
    START_MISSING_SEQ = 1000
    MISSING_SEQ = 1001
    CLEAR = 2000


class DATA_IN_COMMANDS(Enum):
    """command IDs for the SDP packets for data in"""
    SEND_DATA_TO_LOCATION = 200
    SEND_SEQ_DATA = 2000
    SEND_TELL = 2001
    RECEIVE_MISSING_SEQ_DATA = 2002
    RECEIVE_FINISHED = 2003


# precompiled structures
_ONE_WORD = struct.Struct("<I")
_TWO_WORDS = struct.Struct("<II")
_THREE_WORDS = struct.Struct("<III")
_FOUR_WORDS = struct.Struct("<IIII")
_FIVE_WORDS = struct.Struct("<IIIII")


# Set to true to check that the data is correct after it has been sent in.
# This is expensive, and only works in Python 3.5 or later.
VERIFY_SENT_DATA = False

# provenance data size
_PROVENANCE_DATA_SIZE = 4 * BYTES_PER_WORD


def ceildiv(dividend, divisor):
    """ How to divide two possibly-integer numbers and round up.
    """
    assert divisor > 0
    q, r = divmod(dividend, divisor)
    return int(q) + (r != 0)


# SDRAM requirement for storing missing SDP packets seq nums
SDRAM_FOR_MISSING_SDP_SEQ_NUMS = ceildiv(
    120.0 * 1024 * BYTES_PER_KB,
    WORDS_PER_FULL_PACKET_WITH_SEQUENCE_NUM * BYTES_PER_WORD)


class DataSpeedUpPacketGatherMachineVertex(
        MachineVertex, AbstractGeneratesDataSpecification,
        AbstractHasAssociatedBinary,
        AbstractProvidesProvenanceDataFromMachine):
    """ Machine vertex for handling fast data transfer between host and \
        SpiNNaker. This machine vertex is only ever placed on chips with a \
        working Ethernet connection; it collaborates with the \
        :py:class:`ExtraMonitorSupportMachineVertex` to write data on other \
        chips..
    """
    __slots__ = [
        # x coordinate
        "_x",
        # y coordinate
        "_y",
        # word with x and y
        "_coord_word",
        # transaction id
        "_transaction_id",
        # socket
        "_connection",
        # store of the extra monitors to location. helpful in data in
        "_extra_monitors_by_chip",
        # path for the data in report
        "_in_report_path",
        # ipaddress
        "_ip_address",
        # store for the last reinjection status
        "_last_status",
        # the max seq num expected given a data retrieval
        "_max_seq_num",
        # holder for missing seq nums for data in
        "_missing_seq_nums_data_in",
        # holder of data from out
        "_output",
        # my placement for future lookup
        "_placement",
        # Count of the runs for provenance data
        "_run",
        "_remote_tag",
        # path to the data out report
        "_out_report_path",
        # data holder for output
        "_view"]

    #: base key (really nasty hack to tie in fixed route keys)
    BASE_KEY = 0xFFFFFFF9
    NEW_SEQ_KEY = 0xFFFFFFF8
    FIRST_DATA_KEY = 0xFFFFFFF7
    END_FLAG_KEY = 0xFFFFFFF6
    TRANSACTION_ID_KEY = 0xFFFFFFF5

    #: to use with multicast stuff (reinjection acks have to be fixed route)
    BASE_MASK = 0xFFFFFFFB
    NEW_SEQ_KEY_OFFSET = 1
    FIRST_DATA_KEY_OFFSET = 2
    END_FLAG_KEY_OFFSET = 3
    TRANSACTION_ID_KEY_OFFSET = 4

    # throttle on the transmission
    _TRANSMISSION_THROTTLE_TIME = 0.000001

    # TRAFFIC_TYPE = EdgeTrafficType.MULTICAST
    TRAFFIC_TYPE = EdgeTrafficType.FIXED_ROUTE

    #: report name for tracking used routers
    OUT_REPORT_NAME = "routers_used_in_speed_up_process.rpt"
    #: report name for tracking performance gains
    IN_REPORT_NAME = "speeds_gained_in_speed_up_process.rpt"

    # the end flag is set when the high bit of the sequence number word is set
    _LAST_MESSAGE_FLAG_BIT_MASK = 0x80000000
    # corresponding mask for the actual sequence numbers
    _SEQUENCE_NUMBER_MASK = 0x7fffffff

    # time outs used by the protocol for separate bits
    _TIMEOUT_PER_RECEIVE_IN_SECONDS = 2
    _TIMEOUT_FOR_SENDING_IN_SECONDS = 0.01

    # end flag for missing seq nums
    _MISSING_SEQ_NUMS_END_FLAG = 0xFFFFFFFF

    # flag for saying missing all SEQ numbers
    FLAG_FOR_MISSING_ALL_SEQUENCES = 0xFFFFFFFE

    _ADDRESS_PACKET_BYTE_FORMAT = struct.Struct(
        "<{}B".format(BYTES_IN_FULL_PACKET_WITH_KEY))

    # Router timeouts, in mantissa,exponent form. See datasheet for details
    _LONG_TIMEOUT = (14, 14)
    _SHORT_TIMEOUT = (1, 1)
    _TEMP_TIMEOUT = (15, 4)
    _ZERO_TIMEOUT = (0, 0)

    # Initial port for the reverse IP tag (to be replaced later)
    _TAG_INITIAL_PORT = 10000

    def __init__(
            self, x, y, extra_monitors_by_chip, ip_address,
            app_vertex=None, constraints=None):
        """
        :param int x: Where this gatherer is.
        :param int y: Where this gatherer is.
        :param extra_monitors_by_chip: UNUSED
        :type extra_monitors_by_chip:
            dict(tuple(int,int), ExtraMonitorSupportMachineVertex)
        :param str ip_address:
            How to talk directly to the chip where the gatherer is.
        :param constraints:
        :type constraints:
            iterable(~pacman.model.constraints.AbstractConstraint) or None
        :param app_vertex:
            The application vertex that caused this machine vertex to be
            created. If None, there is no such application vertex.
        :type app_vertex:
            ~pacman.model.graphs.application.ApplicationVertex or None
        """
        super().__init__(
            label=f"SYSTEM:PacketGatherer({x},{y})",
            constraints=constraints, app_vertex=app_vertex)

        # data holders for the output, and sequence numbers
        self._view = None
        self._max_seq_num = None
        self._output = None
        self._transaction_id = 0

        # store of the extra monitors to location. helpful in data in
        self._extra_monitors_by_chip = extra_monitors_by_chip
        self._missing_seq_nums_data_in = list()

        # Create a connection to be used
        self._x = x
        self._y = y
        self._coord_word = None
        self._ip_address = ip_address
        self._remote_tag = None
        self._connection = None

        # local provenance storage
        self._run = 0
        self._placement = None

        # create report if it doesn't already exist

        dir_path = FecDataView.get_run_dir_path()
        self._out_report_path = os.path.join(dir_path, self.OUT_REPORT_NAME)
        self._in_report_path = os.path.join(dir_path, self.IN_REPORT_NAME)

        # Stored reinjection status for resetting timeouts
        self._last_status = None

    def __throttled_send(self, message):
        """ slows down transmissions to allow spinnaker to keep up.

        :param ~.SDPMessage message: message to send
        :rtype: None
        """
        # send first message
        self._connection.send_sdp_message(message)
        time.sleep(self._TRANSMISSION_THROTTLE_TIME)

    @property
    @overrides(MachineVertex.resources_required)
    def resources_required(self):
        return self.static_resources_required()

    def update_transaction_id_from_machine(self):
        """ Looks up from the machine what the current transaction ID is\
            and updates the data speed up gatherer.

        """
        self._transaction_id = FecDataView.get_transceiver().read_user_1(
            self._placement.x, self._placement.y, self._placement.p)

    @classmethod
    def static_resources_required(cls):
        """
        :rtype: ~pacman.model.resources.ResourceContainer
        """
        return ResourceContainer(
            sdram=ConstantSDRAM(
                CONFIG_SIZE + SDRAM_FOR_MISSING_SDP_SEQ_NUMS +
                SIZE_DATA_IN_CHIP_TO_KEY_SPACE + _PROVENANCE_DATA_SIZE),
            iptags=[IPtagResource(
                port=cls._TAG_INITIAL_PORT, strip_sdp=True,
                ip_address="localhost", traffic_identifier="DATA_SPEED_UP")])

    @overrides(AbstractHasAssociatedBinary.get_binary_start_type)
    def get_binary_start_type(self):
        return ExecutableType.SYSTEM

    @overrides(AbstractGeneratesDataSpecification.generate_data_specification)
    def generate_data_specification(self, spec, placement):
        machine = FecDataView.get_machine()
        machine_graph = FecDataView.get_runtime_machine_graph()
        mc_data_chips_to_keys = \
            FecDataView.get_data_in_multicast_key_to_chip_map()
        router_timeout_key = \
            FecDataView.get_system_multicast_router_timeout_keys()

        # update my placement for future knowledge
        self._placement = placement

        # Create the data regions for hello world
        self._reserve_memory_regions(spec)

        # the keys for the special cases
        routing_info = FecDataView.get_routing_infos()
        if self.TRAFFIC_TYPE == EdgeTrafficType.MULTICAST:
            base_key = routing_info.get_first_key_for_edge(
                list(machine_graph.get_edges_ending_at_vertex(self))[0])
            new_seq_key = base_key + self.NEW_SEQ_KEY_OFFSET
            first_data_key = base_key + self.FIRST_DATA_KEY_OFFSET
            end_flag_key = base_key + self.END_FLAG_KEY_OFFSET
            transaction_id_key = base_key + self.TRANSACTION_ID_KEY_OFFSET
        else:
            new_seq_key = self.NEW_SEQ_KEY
            first_data_key = self.FIRST_DATA_KEY
            end_flag_key = self.END_FLAG_KEY
            base_key = self.BASE_KEY
            transaction_id_key = self.TRANSACTION_ID_KEY

        spec.switch_write_focus(_DATA_REGIONS.CONFIG)
        spec.write_value(new_seq_key)
        spec.write_value(first_data_key)
        spec.write_value(transaction_id_key)
        spec.write_value(end_flag_key)
        spec.write_value(base_key)

        # locate the tag ID for our data and update with a port
        # Note: The port doesn't matter as we are going to override this later
        iptags = FecDataView.get_tags().get_ip_tags_for_vertex(self)
        iptag = iptags[0]
        spec.write_value(iptag.tag)
        self._remote_tag = iptag.tag

        # write mc chip key map
        spec.switch_write_focus(_DATA_REGIONS.CHIP_TO_KEY_SPACE)
        chips_on_board = list(machine.get_existing_xys_on_board(
            machine.get_chip_at(placement.x, placement.y)))

        # write how many chips to read
        spec.write_value(len(chips_on_board))

        # write the broad cast keys for timeouts
        reinjection_base_key = router_timeout_key[(placement.x, placement.y)]
        spec.write_value(reinjection_base_key)

        # write each chip x and y and base key
        for chip_xy in chips_on_board:
            board_chip_x, board_chip_y = machine.get_local_xy(
                machine.get_chip_at(*chip_xy))
            spec.write_value(board_chip_x)
            spec.write_value(board_chip_y)
            spec.write_value(mc_data_chips_to_keys[chip_xy])
            log.debug("for chip {}:{} base key is {}",
                      chip_xy[0], chip_xy[1], mc_data_chips_to_keys[chip_xy])

        # End-of-Spec:
        spec.end_specification()

    def _reserve_memory_regions(self, spec):
        """ Writes the DSG regions memory sizes. Static so that it can be used\
            by the application vertex.

        :param ~.DataSpecificationGenerator spec: spec file
        """
        spec.reserve_memory_region(
            region=_DATA_REGIONS.CONFIG,
            size=CONFIG_SIZE,
            label="config")
        spec.reserve_memory_region(
            region=_DATA_REGIONS.CHIP_TO_KEY_SPACE,
            size=SIZE_DATA_IN_CHIP_TO_KEY_SPACE,
            label="mc_key_map")
        spec.reserve_memory_region(
            region=_DATA_REGIONS.PROVENANCE_REGION,
            size=_PROVENANCE_DATA_SIZE, label="Provenance", empty=True)

    @overrides(AbstractHasAssociatedBinary.get_binary_file_name)
    def get_binary_file_name(self):
        return "data_speed_up_packet_gatherer.aplx"

    @staticmethod
    def locate_correct_write_data_function_for_chip_location(
            uses_advanced_monitors, x, y, transceiver,
            extra_monitor_cores_to_ethernet_connection_map):
        """ Supports other components figuring out which gatherer and function\
            to call for writing data onto SpiNNaker.

        :param bool uses_advanced_monitors:
            Whether the system is using advanced monitors
        :param int x: the chip x coordinate to write data to
        :param int y: the chip y coordinate to write data to
        :param ~spinnman.transceiver.Transceiver transceiver:
            the SpiNNMan instance
        :param extra_monitor_cores_to_ethernet_connection_map:
            mapping between cores and connections
        :type extra_monitor_cores_to_ethernet_connection_map:
            dict(tuple(int,int), DataSpeedUpPacketGatherMachineVertex)
        :return: a write function of either a LPG or the spinnMan
        :rtype: callable
        """
        if not uses_advanced_monitors:
            return transceiver.write_memory

        chip = FecDataView.get_chip_at(x, y)
        ethernet_connected_chip = FecDataView.get_chip_at(
            chip.nearest_ethernet_x, chip.nearest_ethernet_y)
        gatherer = extra_monitor_cores_to_ethernet_connection_map[
            ethernet_connected_chip.x, ethernet_connected_chip.y]
        return gatherer.send_data_into_spinnaker

    def _generate_data_in_report(
            self, time_diff, data_size, x, y,
            address_written_to, missing_seq_nums):
        """ Writes the data in report for this stage.

        :param ~datetime.timedelta time_diff:
            the time taken to write the memory
        :param int data_size: the size of data that was written in bytes
        :param int x:
            the location in machine where the data was written to X axis
        :param int y:
            the location in machine where the data was written to Y axis
        :param int address_written_to: where in SDRAM it was written to
        :param list(set(int)) missing_seq_nums:
            the set of missing sequence numbers per data transmission attempt
        :rtype: None
        """
        if not os.path.isfile(self._in_report_path):
            with open(self._in_report_path, "w") as writer:
                writer.write(
                    "x\t\t y\t\t SDRAM address\t\t size in bytes\t\t\t"
                    " time took \t\t\t Mb/s \t\t\t missing sequence numbers\n")
                writer.write(
                    "------------------------------------------------"
                    "------------------------------------------------"
                    "-------------------------------------------------\n")

        time_took_ms = float(time_diff.microseconds +
                             time_diff.total_seconds() * 1000000)
        megabits = (data_size * 8.0) / (1024 * BYTES_PER_KB)
        if time_took_ms == 0:
            mbs = "unknown, below threshold"
        else:
            mbs = megabits / (float(time_took_ms) / 100000.0)

        with open(self._in_report_path, "a") as writer:
            writer.write(
                "{}\t\t {}\t\t {}\t\t {}\t\t\t\t {}\t\t\t {}\t\t {}\n".format(
                    x, y, address_written_to, data_size, time_took_ms,
                    mbs, missing_seq_nums))

    def send_data_into_spinnaker(
            self, x, y, base_address, data, n_bytes=None, offset=0,
            cpu=0, is_filename=False):  # pylint: disable=unused-argument
        """ Sends a block of data into SpiNNaker to a given chip.

        :param int x: chip x for data
        :param int y: chip y for data
        :param int base_address: the address in SDRAM to start writing memory
        :param data: the data to write (or filename to load data from,
            if ``is_filename`` is True; that's the only time this is a str)
        :type data: bytes or bytearray or memoryview or str
        :param int n_bytes: how many bytes to read, or None if not set
        :param int offset: where in the data to start from
        :param int cpu:
        :param bool is_filename: whether data is actually a file.
        """
        # if file, read in and then process as normal
        if is_filename:
            if offset != 0:
                raise Exception(
                    "when using a file, you can only have a offset of 0")

            with open(data, "rb") as reader:
                # n_bytes=None already means 'read everything'
                data = reader.read(n_bytes)  # pylint: disable=no-member
            # Number of bytes to write is now length of buffer we have
            n_bytes = len(data)
        elif n_bytes is None:
            n_bytes = len(data)
        transceiver = FecDataView.get_transceiver()

        # start time recording
        start = datetime.datetime.now()
        # send data
        self._send_data_via_extra_monitors(
            transceiver, x, y, base_address, data[offset:n_bytes + offset])
        # end time recording
        end = datetime.datetime.now()

        if VERIFY_SENT_DATA:
            original_data = bytes(data[offset:n_bytes + offset])
            verified_data = bytes(transceiver.read_memory(
                x, y, base_address, n_bytes))
            self.__verify_sent_data(
                original_data, verified_data, x, y, base_address, n_bytes)

        # write report
        if get_config_bool("Reports", "write_data_speed_up_reports"):
            self._generate_data_in_report(
                x=x, y=y, time_diff=end - start,
                data_size=n_bytes, address_written_to=base_address,
                missing_seq_nums=self._missing_seq_nums_data_in)

    @staticmethod
    def __verify_sent_data(
            original_data, verified_data, x, y, base_address, n_bytes):
        if original_data != verified_data:
            log.error("VARIANCE: chip:{},{} address:{} len:{}",
                      x, y, base_address, n_bytes)
            log.error("original:{}", original_data.hex())
            log.error("verified:{}", verified_data.hex())
            for i, (a, b) in enumerate(zip(original_data, verified_data)):
                if a != b:
                    raise Exception("damn at " + str(i))

    @staticmethod
    def __make_sdp_message(placement, port, payload):
        """
        :param ~.Placement placement:
        :param SDP_PORTS port:
        :param bytearray payload:
        :rtype: ~.SDPMessage
        """
        return SDPMessage(
            sdp_header=SDPHeader(
                destination_chip_x=placement.x,
                destination_chip_y=placement.y,
                destination_cpu=placement.p,
                destination_port=port.value,
                flags=SDPFlag.REPLY_NOT_EXPECTED),
            data=payload)

    def _send_data_via_extra_monitors(
            self, transceiver, destination_chip_x, destination_chip_y,
            start_address, data_to_write):
        """ sends data using the extra monitor cores

        :param ~.Transceiver transceiver: the SpiNNMan instance
        :param int destination_chip_x: chip x
        :param int destination_chip_y: chip y
        :param int start_address: start address in SDRAM to write data to
        :param bytearray data_to_write: the data to write
        :param int start_address: the base SDRAM address
        """
        # Set up the connection
        self._connection = SCAMPConnection(
            chip_x=self._x, chip_y=self._y, remote_host=self._ip_address)
        self.__reprogram_tag(self._connection)

        # how many packets after first one we need to send
        self._max_seq_num = ceildiv(
            len(data_to_write), BYTES_IN_FULL_PACKET_WITH_KEY)

        # determine board chip IDs, as the LPG does not know machine scope IDs
        machine = FecDataView.get_machine()
        chip = FecDataView.get_chip_at(destination_chip_x, destination_chip_y)
        dest_x, dest_y = machine.get_local_xy(chip)
        self._coord_word = (dest_x << DEST_X_SHIFT) | dest_y

        # for safety, check the transaction id from the machine before updating
        self.update_transaction_id_from_machine()
        self._transaction_id = (self._transaction_id + 1) & TRANSACTION_ID_CAP
        time_out_count = 0

        # verify completed
        received_confirmation = False
        while not received_confirmation:

            # send initial attempt at sending all the data
            self._send_all_data_based_packets(data_to_write, start_address)

            # Don't create a missing buffer until at least one packet has
            # come back.
            missing = None

            while not received_confirmation:
                try:
                    # try to receive a confirmation of some sort from spinnaker
                    data = self._connection.receive(
                        timeout=self._TIMEOUT_PER_RECEIVE_IN_SECONDS)
                    time_out_count = 0

                    # Read command and transaction id
                    (cmd, transaction_id) = _TWO_WORDS.unpack_from(data, 0)

                    # If wrong transaction id, ignore packet
                    if self._transaction_id != transaction_id:
                        continue

                    # Decide what to do with the packet
                    if cmd == DATA_IN_COMMANDS.RECEIVE_FINISHED.value:
                        received_confirmation = True
                        break

                    if cmd != DATA_IN_COMMANDS.RECEIVE_MISSING_SEQ_DATA.value:
                        raise Exception("Unknown command {} received".format(
                            cmd))

                    # The currently received packet has missing sequence
                    # numbers. Accumulate and dispatch transactionId when
                    # we've got them all.
                    if missing is None:
                        missing = set()
                        self._missing_seq_nums_data_in.append(missing)
                    seen_last, seen_all = self._read_in_missing_seq_nums(
                        data, BYTES_FOR_RECEPTION_COMMAND_AND_ADDRESS_HEADER,
                        missing)

                    # Check that you've seen something that implies ready
                    # to retransmit.
                    if seen_all or seen_last:
                        self._outgoing_retransmit_missing_seq_nums(
                            data_to_write, missing)
                        missing.clear()

                except SpinnmanTimeoutException as e:
                    # if the timeout has not occurred x times, keep trying
                    time_out_count += 1
                    if time_out_count > TIMEOUT_RETRY_LIMIT:
                        emergency_recover_state_from_failure(
                            self, self._placement)
                        raise SpinnFrontEndException(
                            TIMEOUT_MESSAGE.format(
                                time_out_count)) from e

                    # If we never received a packet, we will never have
                    # created the buffer, so send everything again
                    if missing is None:
                        break

                    self._outgoing_retransmit_missing_seq_nums(
                            data_to_write, missing)
                    missing.clear()

        # Close the connection
        self._connection.close()

    def _read_in_missing_seq_nums(self, data, position, seq_nums):
        """ handles a missing seq num packet from spinnaker

        :param data: the data to translate into missing seq nums
        :type data: bytearray or bytes
        :param int position: the position in the data to write.
        :param set(int) seq_nums: a set of sequence numbers to add to
        :return: seen_last flag and seen_all flag
        :rtype: tuple(bool, bool)
        """
        # find how many elements are in this packet
        n_elements = (len(data) - position) // BYTES_PER_WORD

        # store missing
        new_seq_nums = n_word_struct(n_elements).unpack_from(
            data, position)

        # add missing seqs accordingly
        seen_last = False
        seen_all = False
        if new_seq_nums[-1] == self._MISSING_SEQ_NUMS_END_FLAG:
            new_seq_nums = new_seq_nums[:-1]
            seen_last = True
        if new_seq_nums[-1] == self.FLAG_FOR_MISSING_ALL_SEQUENCES:
            for missing_seq in range(0, self._max_seq_num):
                seq_nums.add(missing_seq)
            seen_all = True
        else:
            seq_nums.update(new_seq_nums)

        return seen_last, seen_all

    def _outgoing_retransmit_missing_seq_nums(
            self, data_to_write, missing):
        """ Transmits back into SpiNNaker the missing data based off missing\
            sequence numbers

        :param bytearray data_to_write: the data to write.
        :param set(int) missing: a set of missing sequence numbers
        """

        missing_seqs_as_list = list(missing)
        missing_seqs_as_list.sort()

        # send seq data
        for missing_seq_num in missing_seqs_as_list:
            message, _length = self._calculate_data_in_data_from_seq_number(
                data_to_write, missing_seq_num,
                DATA_IN_COMMANDS.SEND_SEQ_DATA.value, None)
            self.__throttled_send(message)

        # request an update on what is missing
        self._send_tell_flag()

    @staticmethod
    def _calculate_position_from_seq_number(seq_num):
        """ Calculates where in the raw data to start reading from, given a\
            sequence number

        :param int seq_num: the sequence number to determine position from
        :return: the position in the byte data
        :rtype: int
        """
        return BYTES_IN_FULL_PACKET_WITH_KEY * seq_num

    def _calculate_data_in_data_from_seq_number(
            self, data_to_write, seq_num, command_id, position):
        """ Determine the data needed to be sent to the SpiNNaker machine\
            given a sequence number

        :param bytearray data_to_write:
            the data to write to the SpiNNaker machine
        :param int seq_num: the seq num to get the data for
        :param int command_id:
        :param position: the position in the data to write to spinnaker
        :type position: int or None
        :return: SDP message and how much data has been written
        :rtype: tuple(~.SDPMessage, int)
        """

        # check for last packet
        packet_data_length = BYTES_IN_FULL_PACKET_WITH_KEY

        # determine position in data if not given
        if position is None:
            position = self._calculate_position_from_seq_number(seq_num)

        # if less than a full packet worth of data, adjust length
        if position + packet_data_length > len(data_to_write):
            packet_data_length = len(data_to_write) - position

        if packet_data_length < 0:
            raise Exception("weird packet data length.")

        # determine the true packet length (with header)
        packet_length = (
            packet_data_length + BYTES_FOR_COMMAND_AND_ADDRESS_HEADER)

        # create struct
        packet_data = bytearray(packet_length)
        _THREE_WORDS.pack_into(
            packet_data, 0, command_id, self._transaction_id, seq_num)
        struct.pack_into(
            "<{}B".format(packet_data_length), packet_data,
            BYTES_FOR_COMMAND_AND_ADDRESS_HEADER,
            *data_to_write[position:position+packet_data_length])

        # debug
        # self._print_out_packet_data(packet_data, position)

        # build sdp packet
        message = self.__make_sdp_message(
            self._placement, SDP_PORTS.EXTRA_MONITOR_CORE_DATA_IN_SPEED_UP,
            packet_data)

        # return message for sending, and the length in data sent
        return message, packet_data_length

    def _send_location(self, start_address):
        """ Send location as separate message.

        :param int start_address: SDRAM location
        """
        self._connection.send_sdp_message(self.__make_sdp_message(
            self._placement, SDP_PORTS.EXTRA_MONITOR_CORE_DATA_IN_SPEED_UP,
            _FIVE_WORDS.pack(
                DATA_IN_COMMANDS.SEND_DATA_TO_LOCATION.value,
                self._transaction_id, start_address, self._coord_word,
                self._max_seq_num - 1)))
        log.debug(
            "start address for transaction {} is {}".format(
                self._transaction_id, start_address))

    def _send_tell_flag(self):
        """ Send tell flag as separate message.
        """
        self._connection.send_sdp_message(self.__make_sdp_message(
            self._placement, SDP_PORTS.EXTRA_MONITOR_CORE_DATA_IN_SPEED_UP,
            _TWO_WORDS.pack(
                DATA_IN_COMMANDS.SEND_TELL.value, self._transaction_id)))

    def _send_all_data_based_packets(self, data_to_write, start_address):
        """ Send all the data as one block.

        :param bytearray data_to_write: the data to send
        :param int start_address:
        """
        # Send the location
        self._send_location(start_address)

        # where in the data we are currently up to
        position_in_data = 0

        # send rest of data
        for seq_num in range(0, self._max_seq_num):
            # put in command flag and seq num
            message, length_to_send = \
                self._calculate_data_in_data_from_seq_number(
                    data_to_write, seq_num,
                    DATA_IN_COMMANDS.SEND_SEQ_DATA.value, position_in_data)
            position_in_data += length_to_send

            # send the message
            self.__throttled_send(message)
            log.debug("sent seq {} of {} bytes", seq_num, length_to_send)

        # check for end flag
        self._send_tell_flag()
        log.debug("sent end flag")

<<<<<<< HEAD
    @staticmethod
    def streaming(gatherers, extra_monitor_cores):
        """ Helper method for setting the router timeouts to a state usable\
            for data streaming via a Python context manager (i.e., using\
            the `with` statement).

        :param list(DataSpeedUpPacketGatherMachineVertex) gatherers:
            All the gatherers that are to be set
        :param list(ExtraMonitorSupportMachineVertex) extra_monitor_cores:
            the extra monitor cores to set
        :return: a context manager
        """
        return _StreamingContextManager(gatherers, extra_monitor_cores)

    def set_cores_for_data_streaming(self, extra_monitor_cores):
        """ Helper method for setting the router timeouts to a state usable\
            for data streaming.

        :param list(ExtraMonitorSupportMachineVertex) extra_monitor_cores:
            the extra monitor cores to set
=======
    def set_cores_for_data_streaming(self):
        """ Helper method for setting the router timeouts to a state usable\
            for data streaming.

>>>>>>> e18e7b27
        """
        lead_monitor = FecDataView.get_monitor_by_xy(0, 0)
        # Store the last reinjection status for resetting
        # NOTE: This assumes the status is the same on all cores
        self._last_status = lead_monitor.get_reinjection_status()

        # Set to not inject dropped packets
        lead_monitor.set_reinjection_packets(
<<<<<<< HEAD
            extra_monitor_cores,
=======
>>>>>>> e18e7b27
            point_to_point=False, multicast=False, nearest_neighbour=False,
            fixed_route=False)

        # Clear any outstanding packets from reinjection
        self.clear_reinjection_queue()

        # set time outs
        self.set_router_wait2_timeout(self._SHORT_TIMEOUT)
        self.set_router_wait1_timeout(self._LONG_TIMEOUT)

    @staticmethod
<<<<<<< HEAD
    def load_application_routing_tables(extra_monitor_cores):
        """ Set all chips to have application table loaded in the router.

        :param list(ExtraMonitorSupportMachineVertex) extra_monitor_cores:
            the extra monitor cores to set
        """
        extra_monitor_cores[0].load_application_mc_routes(extra_monitor_cores)

    @staticmethod
    def load_system_routing_tables(extra_monitor_cores):
        """ Set all chips to have the system table loaded in the router

        :param list(ExtraMonitorSupportMachineVertex) extra_monitor_cores:
            the extra monitor cores to set
        """
        extra_monitor_cores[0].load_system_mc_routes(extra_monitor_cores)
=======
    def load_application_routing_tables():
        """ Set all chips to have application table loaded in the router

        """
        FecDataView.get_monitor_by_xy(0, 0).load_application_mc_routes()

    @staticmethod
    def load_system_routing_tables():
        """ Set all chips to have the system table loaded in the router

        """
        FecDataView.get_monitor_by_xy(0, 0).load_system_mc_routes()
>>>>>>> e18e7b27

    def set_router_wait1_timeout(self, timeout):
        """ Set the wait1 field for a set of routers.

        :param tuple(int,int) timeout:
        :param ~pacman.model.placements.Placements placements:
        """
        mantissa, exponent = timeout
        core_subsets = convert_vertices_to_core_subset([self])
        process = SetRouterTimeoutProcess(
            FecDataView.get_scamp_connection_selector())
        try:
            process.set_wait1_timeout(mantissa, exponent, core_subsets)
        except:  # noqa: E722
            emergency_recover_state_from_failure(
                self, FecDataView.get_placement_of_vertex(self))
            raise

    def set_router_wait2_timeout(self, timeout):
        """ Set the wait2 field for a set of routers.

        :param tuple(int,int) timeout:
        """
        mantissa, exponent = timeout
        core_subsets = convert_vertices_to_core_subset([self])
        process = SetRouterTimeoutProcess(
            FecDataView.get_scamp_connection_selector())
        try:
            process.set_wait2_timeout(mantissa, exponent, core_subsets)
        except:  # noqa: E722
            emergency_recover_state_from_failure(
                self, FecDataView.get_placement_of_vertex(self))
            raise

    def clear_reinjection_queue(self):
        """ Clears the queues for reinjection.

        :param ~pacman.model.placements.Placements placements:
            the placements object
        """
        core_subsets = convert_vertices_to_core_subset([self])
        process = ClearQueueProcess(
            FecDataView.get_scamp_connection_selector())
        try:
            process.reset_counters(core_subsets)
        except:  # noqa: E722
            emergency_recover_state_from_failure(
                self, FecDataView.get_placement_of_vertex(self))
            raise

<<<<<<< HEAD
    def unset_cores_for_data_streaming(self, extra_monitor_cores):
        """ Helper method for restoring the router timeouts to normal after\
            being in a state usable for data streaming.

        :param list(ExtraMonitorSupportMachineVertex) extra_monitor_cores:
            the extra monitor cores to set
=======
    def unset_cores_for_data_streaming(self):
        """ Helper method for restoring the router timeouts to normal after\
            being in a state usable for data streaming.

>>>>>>> e18e7b27
        """
        # Set the routers to temporary values
        self.set_router_wait1_timeout(self._TEMP_TIMEOUT)
        self.set_router_wait2_timeout(self._ZERO_TIMEOUT)

        if self._last_status is None:
            log.warning(
                "Cores have not been set for data extraction, so can't be"
                " unset")
        try:
            self.set_router_wait1_timeout(
                self._last_status.router_wait1_timeout_parameters)
            self.set_router_wait2_timeout(
                self._last_status.router_wait2_timeout_parameters)

            lead_monitor = FecDataView.get_monitor_by_xy(0, 0)
            lead_monitor.set_reinjection_packets(
<<<<<<< HEAD
                extra_monitor_cores,
=======
>>>>>>> e18e7b27
                point_to_point=self._last_status.is_reinjecting_point_to_point,
                multicast=self._last_status.is_reinjecting_multicast,
                nearest_neighbour=(
                    self._last_status.is_reinjecting_nearest_neighbour),
                fixed_route=self._last_status.is_reinjecting_fixed_route)
        except Exception:  # pylint: disable=broad-except
            log.exception("Error resetting timeouts")
            log.error("Checking if the cores are OK...")
<<<<<<< HEAD
            core_subsets = convert_vertices_to_core_subset(extra_monitor_cores)
=======
            core_subsets = convert_vertices_to_core_subset(
                FecDataView.iterate_monitors())
>>>>>>> e18e7b27
            try:
                transceiver = FecDataView.get_transceiver()
                error_cores = transceiver.get_cores_not_in_state(
                    core_subsets, {CPUState.RUNNING})
                if error_cores:
                    log.error("Cores in an unexpected state: {}".format(
                        error_cores))
            except Exception:  # pylint: disable=broad-except
                log.exception("Couldn't get core state")

    def __reprogram_tag(self, connection):
        """ Make our tag deliver to the given connection.

        :param ~.SCAMPConnection connection: The connection to deliver to.
        """
        request = IPTagSet(
            self._x, self._y, [0, 0, 0, 0], 0,
            self._remote_tag, strip=True, use_sender=True)
        data = connection.get_scp_data(request)
        exn = None
        for _ in range(3):
            try:
                connection.send(data)
                _, _, response, offset = connection.receive_scp_response()
                request.get_scp_response().read_bytestring(response, offset)
                return
            except SpinnmanTimeoutException as e:
                exn = e
        raise exn or SpinnmanTimeoutException

    def get_data(
            self, extra_monitor, placement, memory_address,
            length_in_bytes):
        """ Gets data from a given core and memory address.

        :param ExtraMonitorSupportMachineVertex extra_monitor:
            the extra monitor used for this data
        :param ~pacman.model.placements.Placement placement:
            placement object for where to get data from
        :param int memory_address: the address in SDRAM to start reading from
        :param int length_in_bytes: the length of data to read in bytes
        :return: byte array of the data
        :rtype: bytearray
        """
        start = float(time.time())

        # if asked for no data, just return a empty byte array
        if length_in_bytes == 0:
            data = bytearray(0)
            end = float(time.time())
            with ProvenanceWriter() as db:
                # TODO Why log the time to not read???
                db.insert_gatherer(
                    placement.x, placement.y, memory_address, length_in_bytes,
                    self._run, "No Extraction time", end - start)
            return data

        transceiver = FecDataView.get_transceiver()

        # Update the IP Tag to work through a NAT firewall
        connection = SCAMPConnection(
            chip_x=self._x, chip_y=self._y, remote_host=self._ip_address)
        self.__reprogram_tag(connection)

        # update transaction id for extra monitor
        extra_monitor.update_transaction_id()
        transaction_id = extra_monitor.transaction_id

        # send
        connection.send_sdp_message(self.__make_sdp_message(
            placement, SDP_PORTS.EXTRA_MONITOR_CORE_DATA_SPEED_UP,
            _FOUR_WORDS.pack(
                DATA_OUT_COMMANDS.START_SENDING.value, transaction_id,
                memory_address, length_in_bytes)))

        # receive
        self._output = bytearray(length_in_bytes)
        self._view = memoryview(self._output)
        self._max_seq_num = self.calculate_max_seq_num()
        lost_seq_nums = self._receive_data(
            transceiver, placement, connection, transaction_id)

        # Stop anything else getting through (and reduce traffic)
        connection.send_sdp_message(self.__make_sdp_message(
            placement, SDP_PORTS.EXTRA_MONITOR_CORE_DATA_SPEED_UP,
            _TWO_WORDS.pack(DATA_OUT_COMMANDS.CLEAR.value, transaction_id)))
        connection.close()

        end = float(time.time())
        with ProvenanceWriter() as db:
            db.insert_gatherer(
                placement.x, placement.y, memory_address, length_in_bytes,
                self._run, "Extraction time", end - start)
            for lost_seq_num in lost_seq_nums:
                if lost_seq_num > _MINOR_LOSS_THRESHOLD:
                    db.insert_report(
                        f"During the extraction of data of {length_in_bytes} "
                        f"bytes from memory address {memory_address} on "
                        f"chip ({placement.x}, {placement.y}), "
                        f"{lost_seq_num} sequences were lost.")
                if lost_seq_num > 0:
                    db.insert_gatherer(
                        placement.x, placement.y, memory_address,
                        length_in_bytes, self._run, "Lost_seq_nums",
                        lost_seq_num)

        # create report elements
        if get_config_bool("Reports", "write_data_speed_up_reports"):
            routers_been_in_use = self._determine_which_routers_were_used(
                placement)
            self._write_routers_used_into_report(
                self._out_report_path, routers_been_in_use,
                placement)

        return self._output

    def _receive_data(
            self, transceiver, placement, connection, transaction_id):
        """
        :param ~.Transceiver transceiver:
        :param ~.Placement placement:
        :param ~.UDPConnection connection:
        :param int transaction_id:
        :rtype: list(int)
        """
        seq_nums = set()
        lost_seq_nums = list()
        timeoutcount = 0
        finished = False
        while not finished:
            try:
                data = connection.receive(
                    timeout=self._TIMEOUT_PER_RECEIVE_IN_SECONDS)
                response_transaction_id, = _ONE_WORD.unpack_from(data, 4)
                if transaction_id == response_transaction_id:
                    timeoutcount = 0
                    seq_nums, finished = self._process_data(
                        data, seq_nums, finished, placement, transceiver,
                        lost_seq_nums, transaction_id)
                else:
                    log.info(
                        "ignoring packet as transaction id should be {}"
                        " but is {}".format(
                            transaction_id, response_transaction_id))
            except SpinnmanTimeoutException as e:
                if timeoutcount > TIMEOUT_RETRY_LIMIT:
                    raise SpinnFrontEndException(
                        "Failed to hear from the machine during {} attempts. "
                        "Please try removing firewalls".format(
                            timeoutcount)) from e

                timeoutcount += 1
                # self.__reset_connection()
                if not finished:
                    finished = self._determine_and_retransmit_missing_seq_nums(
                        seq_nums, transceiver, placement, lost_seq_nums,
                        transaction_id)
        return lost_seq_nums

    @staticmethod
    def _determine_which_routers_were_used(placement):
        """ Traverse the fixed route paths from a given location to its\
            destination. Used for determining which routers were used.

        :param ~.Placement placement: the source to start from
        :return: list of chip locations
        :rtype: list(tuple(int,int))
        """
        routers = [(placement.x, placement.y)]
        fixed_routes = FecDataView.get_fixed_routes()
        entry = fixed_routes[placement.x, placement.y]
        chip_x = placement.x
        chip_y = placement.y
        while len(entry.processor_ids) == 0:
            # can assume one link, as its a minimum spanning tree going to
            # the root
            machine_link = FecDataView.get_chip_at(
                chip_x, chip_y).router.get_link(next(iter(entry.link_ids)))
            chip_x = machine_link.destination_x
            chip_y = machine_link.destination_y
            routers.append((chip_x, chip_y))
            entry = fixed_routes[chip_x, chip_y]
        return routers

    @staticmethod
    def _write_routers_used_into_report(
            report_path, routers_been_in_use, placement):
        """ Write the used routers into a report

        :param str report_path: the path to the report file
        :param list(tuple(int,int)) routers_been_in_use:
            the routers been in use
        :param ~.Placement placement: the first placement used
        """
        writer_behaviour = "w"
        if os.path.isfile(report_path):
            writer_behaviour = "a"

        with open(report_path, writer_behaviour) as writer:
            writer.write("[{}:{}:{}] = {}\n".format(
                placement.x, placement.y, placement.p, routers_been_in_use))

    def _calculate_missing_seq_nums(self, seq_nums):
        """ Determine which sequence numbers we've missed

        :param set(int) seq_nums: the set already acquired
        :return: list of missing sequence numbers
        :rtype: list(int)
        """
        return [sn for sn in range(self._max_seq_num) if sn not in seq_nums]

    def _determine_and_retransmit_missing_seq_nums(
            self, seq_nums, transceiver, placement, lost_seq_nums,
            transaction_id):
        """ Determine if there are any missing sequence numbers, and if so\
            retransmits the missing sequence numbers back to the core for\
            retransmission.

        :param set(int) seq_nums: the sequence numbers already received
        :param ~.Transceiver transceiver: spinnman instance
        :param ~.Placement placement: placement instance
        :param list(int) lost_seq_nums:
        :param int transaction_id: transaction_id
        :return: whether all packets are transmitted
        :rtype: bool
        """
        # pylint: disable=too-many-locals

        # locate missing sequence numbers from pile
        missing_seq_nums = self._calculate_missing_seq_nums(seq_nums)

        lost_seq_nums.append(len(missing_seq_nums))
        # self._print_missing(missing_seq_nums)
        if not missing_seq_nums:
            return True

        # figure n packets given the 2 formats
        n_packets = 1
        length_via_format2 = len(missing_seq_nums) - (
            WORDS_PER_FULL_PACKET - WORDS_FOR_COMMAND_N_MISSING_TRANSACTION)
        if length_via_format2 > 0:
            n_packets += ceildiv(
                length_via_format2,
                WORDS_PER_FULL_PACKET - WORDS_FOR_COMMAND_TRANSACTION)
        # self._print_missing_n_packets(n_packets)

        # transmit missing sequence as a new SDP packet
        first = True
        seq_num_offset = 0
        for _ in range(n_packets):
            length_left_in_packet = WORDS_PER_FULL_PACKET
            offset = 0

            # if first, add n packets to list
            if first:

                # get left over space / data size
                size_of_data_left_to_transmit = min(
                    length_left_in_packet -
                    WORDS_FOR_COMMAND_N_MISSING_TRANSACTION,
                    len(missing_seq_nums) - seq_num_offset)

                # build data holder accordingly
                data = bytearray(
                    (size_of_data_left_to_transmit +
                     WORDS_FOR_COMMAND_N_MISSING_TRANSACTION) * BYTES_PER_WORD)

                # pack flag and n packets
                _ONE_WORD.pack_into(
                    data, offset, DATA_OUT_COMMANDS.START_MISSING_SEQ.value)
                _TWO_WORDS.pack_into(
                    data, BYTES_PER_WORD, transaction_id, n_packets)

                # update state
                offset += (
                    WORDS_FOR_COMMAND_N_MISSING_TRANSACTION * BYTES_PER_WORD)
                length_left_in_packet -= (
                    WORDS_FOR_COMMAND_N_MISSING_TRANSACTION)
                first = False

            else:  # just add data
                # get left over space / data size
                size_of_data_left_to_transmit = min(
                    WORDS_PER_FULL_PACKET_WITH_SEQUENCE_NUM,
                    len(missing_seq_nums) - seq_num_offset)

                # build data holder accordingly
                data = bytearray(
                    (size_of_data_left_to_transmit +
                     WORDS_FOR_COMMAND_TRANSACTION) * BYTES_PER_WORD)

                # pack flag
                _TWO_WORDS.pack_into(
                    data, offset,
                    DATA_OUT_COMMANDS.MISSING_SEQ.value, transaction_id)
                offset += BYTES_PER_WORD * WORDS_FOR_COMMAND_TRANSACTION
                length_left_in_packet -= WORDS_FOR_COMMAND_TRANSACTION

            # fill data field
            n_word_struct(size_of_data_left_to_transmit).pack_into(
                data, offset, *missing_seq_nums[
                    seq_num_offset:
                    seq_num_offset + size_of_data_left_to_transmit])
            seq_num_offset += length_left_in_packet

            # build SDP message and send it to the core
            transceiver.send_sdp_message(self.__make_sdp_message(
                placement, SDP_PORTS.EXTRA_MONITOR_CORE_DATA_SPEED_UP, data))

            # sleep for ensuring core doesn't lose packets
            time.sleep(self._TIMEOUT_FOR_SENDING_IN_SECONDS)
            # self._print_packet_num_being_sent(packet_count, n_packets)
        return False

    def _process_data(
            self, data, seq_nums, finished, placement, transceiver,
            lost_seq_nums, transaction_id):
        """ Take a packet and processes it see if we're finished yet.

        :param bytearray data: the packet data
        :param set(int) seq_nums: the list of sequence numbers received so far
        :param bool finished: bool which states if finished or not
        :param ~.Placement placement:
            placement object for location on machine
        :param ~.Transceiver transceiver: spinnman instance
        :param int transaction_id: the transaction ID for this stream
        :param list(int) lost_seq_nums:
            the list of n sequence numbers lost per iteration
        :return: set of data items, if its the first packet, the list of
            sequence numbers, the sequence number received and if its finished
        :rtype: tuple(set(int), bool)
        """
        # pylint: disable=too-many-arguments
        # self._print_out_packet_data(data)
        length_of_data = len(data)
        first_packet_element, = _ONE_WORD.unpack_from(data, 0)

        # get flags
        seq_num = first_packet_element & self._SEQUENCE_NUMBER_MASK
        is_end_of_stream = (
            first_packet_element & self._LAST_MESSAGE_FLAG_BIT_MASK) != 0

        # check seq num not insane
        if seq_num > self._max_seq_num:
            raise Exception(
                "got an insane sequence number. got {} when "
                "the max is {} with a length of {}".format(
                    seq_num, self._max_seq_num, length_of_data))

        # figure offset for where data is to be put
        offset = self._calculate_offset(seq_num)

        # write data

        # read offset from data is at byte 8. as first 4 is seq num,
        # second 4 is transaction id
        true_data_length = (
                offset + length_of_data - BYTES_FOR_SEQ_AND_TRANSACTION_ID)
        if (not is_end_of_stream or
                length_of_data != BYTES_FOR_SEQ_AND_TRANSACTION_ID):
            self._write_into_view(
                offset, true_data_length, data,
                BYTES_FOR_SEQ_AND_TRANSACTION_ID, length_of_data, seq_num,
                length_of_data, False)

        # add seq num to list
        seq_nums.add(seq_num)

        # if received a last flag on its own, its during retransmission.
        #  check and try again if required
        if is_end_of_stream:
            if not self._check(seq_nums):
                finished = self._determine_and_retransmit_missing_seq_nums(
                    placement=placement, transceiver=transceiver,
                    seq_nums=seq_nums, lost_seq_nums=lost_seq_nums,
                    transaction_id=transaction_id)
            else:
                finished = True
        return seq_nums, finished

    @staticmethod
    def _calculate_offset(seq_num):
        """
        :param int seq_num:
        :rtype: int
        """
        return (seq_num * WORDS_PER_FULL_PACKET_WITH_SEQUENCE_NUM *
                BYTES_PER_WORD)

    def _write_into_view(
            self, view_start_position, view_end_position,
            data, data_start_position, data_end_position, seq_num,
            packet_length, is_final):
        """ Puts data into the view

        :param int view_start_position: where in view to start
        :param int view_end_position: where in view to end
        :param bytearray data: the data holder to write from
        :param int data_start_position: where in data holder to start from
        :param int data_end_position: where in data holder to end
        :param int seq_num: the sequence number to figure
        :raises Exception: If the position to write to is crazy
        """
        # pylint: disable=too-many-arguments
        if view_end_position > len(self._output):
            raise Exception(
                "I'm trying to add to my output data, but am trying to add "
                "outside my acceptable output positions! max is {} and I "
                "received a request to fill to {} from {} for sequence num "
                "{} from max sequence num {} length of packet {} and "
                "final {}".format(
                    len(self._output), view_end_position, view_start_position,
                    seq_num, self._max_seq_num - 1, packet_length, is_final))
        self._view[view_start_position: view_end_position] = \
            data[data_start_position:data_end_position]

    def _check(self, seq_nums):
        """ Verify if the sequence numbers are correct.

        :param list(int) seq_nums: the received sequence numbers
        :return: Whether all the sequence numbers have been received
        :rtype: bool
        """
        # hand back
        seq_nums = sorted(seq_nums)
        max_needed = self.calculate_max_seq_num()
        if len(seq_nums) > max_needed + 1:
            raise Exception("I've received more data than I was expecting!!")
        return len(seq_nums) == max_needed + 1

    def calculate_max_seq_num(self):
        """ Deduce the max sequence number expected to be received

        :return: the biggest sequence num expected
        :rtype: int
        """
        return ceildiv(
            len(self._output),
            WORDS_PER_FULL_PACKET_WITH_SEQUENCE_NUM * BYTES_PER_WORD)

    @staticmethod
    def _print_missing(seq_nums):
        """ Debug printer for the missing sequence numbers from the pile.

        :param list(int) seq_nums: the sequence numbers received so far
        """
        for seq_num in sorted(seq_nums):
            log.info("from list I'm missing sequence num {}", seq_num)

    @staticmethod
    def _print_missing_n_packets(n_packets):
        """ Debug printer for the number of missing packets from the pile.

        :param n_packets: the number of packets
        """
        log.info("missing packets = {}", n_packets)

    @staticmethod
    def _print_out_packet_data(data, position):
        """ Debug prints out the data from the packet.

        :param bytearray data: the packet data
        """
        reread_data = struct.unpack("<{}B".format(len(data)), data)
        output = ""
        position2 = position
        log.debug("size of data is {}".format((len(data) / 4) - 3))
        for index, reread_data_element in enumerate(reread_data):
            if index >= 12:
                output += "{}:{},".format(position2, reread_data_element)
                position2 += 1
        log.debug("converted data back into readable form is {}", output)

    @staticmethod
    def _print_length_of_received_seq_nums(seq_nums, max_needed):
        """ Debug helper method for figuring out if everything been received.

        :param list(int) seq_nums: sequence numbers received
        :param int max_needed: biggest expected to have
        """
        if len(seq_nums) != max_needed:
            log.info("should have received {} sequence numbers, but received "
                     "{} sequence numbers", max_needed, len(seq_nums))

    @staticmethod
    def _print_packet_num_being_sent(packet_count, n_packets):
        """ Debug helper for printing missing sequence number packet\
            transmission.

        :param int packet_count: which packet is being fired
        :param int n_packets: how many packets to fire.
        """
        log.debug("send SDP packet with missing sequence numbers: {} of {}",
                  packet_count + 1, n_packets)

    @overrides(AbstractProvidesProvenanceDataFromMachine
               .get_provenance_data_from_machine)
    def get_provenance_data_from_machine(self, placement):
        # Get the App Data for the core
        transceiver = FecDataView.get_transceiver()
        region_table_address = transceiver.get_cpu_information_from_core(
            placement.x, placement.y, placement.p).user[0]

        # Get the provenance region base address
        prov_region_entry_address = get_region_base_address_offset(
            region_table_address, _DATA_REGIONS.PROVENANCE_REGION)
        provenance_address = transceiver.read_word(
            placement.x, placement.y, prov_region_entry_address)
        data = transceiver.read_memory(
            placement.x, placement.y, provenance_address,
            _PROVENANCE_DATA_SIZE)
        n_sdp_sent, n_sdp_recvd, n_in_streams, n_out_streams = (
            _FOUR_WORDS.unpack_from(data))
        with ProvenanceWriter() as db:
            db.add_core_name(
                placement.x, placement.y, placement.p, placement.vertex.label)
            db.insert_core(
                placement.x, placement.y, placement.p,
                "Sent_SDP_Packets", n_sdp_sent)
            db.insert_core(
                placement.x, placement.y, placement.p,
                "Received_SDP_Packets", n_sdp_recvd)
            db.insert_core(
                placement.x, placement.y, placement.p,
                "Speed_Up_Input_Streams", n_in_streams)
            db.insert_core(
                placement.x, placement.y, placement.p,
<<<<<<< HEAD
                "Speed_Up_Output_Streams", n_out_streams)


class _StreamingContextManager(object):
    """ The implementation of the context manager object for streaming \
        configuration control.
    """
    __slots__ = ["_gatherers", "_monitors"]

    def __init__(self, gatherers, monitors):
        """
        :param iterable(DataSpeedUpPacketGatherMachineVertex) gatherers:
        :param list(ExtraMonitorSupportMachineVertex) monitors:
        """
        self._gatherers = list(gatherers)
        self._monitors = monitors

    def __enter__(self):
        for gatherer in self._gatherers:
            gatherer.load_system_routing_tables(self._monitors)
        for gatherer in self._gatherers:
            gatherer.set_cores_for_data_streaming(self._monitors)

    def __exit__(self, _type, _value, _tb):
        for gatherer in self._gatherers:
            gatherer.unset_cores_for_data_streaming(self._monitors)
        for gatherer in self._gatherers:
            gatherer.load_application_routing_tables(self._monitors)
        return False
=======
                "Speed_Up_Output_Streams", n_out_streams)
>>>>>>> e18e7b27
<|MERGE_RESOLUTION|>--- conflicted
+++ resolved
@@ -889,33 +889,10 @@
         self._send_tell_flag()
         log.debug("sent end flag")
 
-<<<<<<< HEAD
-    @staticmethod
-    def streaming(gatherers, extra_monitor_cores):
-        """ Helper method for setting the router timeouts to a state usable\
-            for data streaming via a Python context manager (i.e., using\
-            the `with` statement).
-
-        :param list(DataSpeedUpPacketGatherMachineVertex) gatherers:
-            All the gatherers that are to be set
-        :param list(ExtraMonitorSupportMachineVertex) extra_monitor_cores:
-            the extra monitor cores to set
-        :return: a context manager
-        """
-        return _StreamingContextManager(gatherers, extra_monitor_cores)
-
-    def set_cores_for_data_streaming(self, extra_monitor_cores):
-        """ Helper method for setting the router timeouts to a state usable\
-            for data streaming.
-
-        :param list(ExtraMonitorSupportMachineVertex) extra_monitor_cores:
-            the extra monitor cores to set
-=======
     def set_cores_for_data_streaming(self):
         """ Helper method for setting the router timeouts to a state usable\
             for data streaming.
 
->>>>>>> e18e7b27
         """
         lead_monitor = FecDataView.get_monitor_by_xy(0, 0)
         # Store the last reinjection status for resetting
@@ -924,10 +901,6 @@
 
         # Set to not inject dropped packets
         lead_monitor.set_reinjection_packets(
-<<<<<<< HEAD
-            extra_monitor_cores,
-=======
->>>>>>> e18e7b27
             point_to_point=False, multicast=False, nearest_neighbour=False,
             fixed_route=False)
 
@@ -939,24 +912,6 @@
         self.set_router_wait1_timeout(self._LONG_TIMEOUT)
 
     @staticmethod
-<<<<<<< HEAD
-    def load_application_routing_tables(extra_monitor_cores):
-        """ Set all chips to have application table loaded in the router.
-
-        :param list(ExtraMonitorSupportMachineVertex) extra_monitor_cores:
-            the extra monitor cores to set
-        """
-        extra_monitor_cores[0].load_application_mc_routes(extra_monitor_cores)
-
-    @staticmethod
-    def load_system_routing_tables(extra_monitor_cores):
-        """ Set all chips to have the system table loaded in the router
-
-        :param list(ExtraMonitorSupportMachineVertex) extra_monitor_cores:
-            the extra monitor cores to set
-        """
-        extra_monitor_cores[0].load_system_mc_routes(extra_monitor_cores)
-=======
     def load_application_routing_tables():
         """ Set all chips to have application table loaded in the router
 
@@ -969,7 +924,6 @@
 
         """
         FecDataView.get_monitor_by_xy(0, 0).load_system_mc_routes()
->>>>>>> e18e7b27
 
     def set_router_wait1_timeout(self, timeout):
         """ Set the wait1 field for a set of routers.
@@ -1020,19 +974,10 @@
                 self, FecDataView.get_placement_of_vertex(self))
             raise
 
-<<<<<<< HEAD
-    def unset_cores_for_data_streaming(self, extra_monitor_cores):
-        """ Helper method for restoring the router timeouts to normal after\
-            being in a state usable for data streaming.
-
-        :param list(ExtraMonitorSupportMachineVertex) extra_monitor_cores:
-            the extra monitor cores to set
-=======
     def unset_cores_for_data_streaming(self):
         """ Helper method for restoring the router timeouts to normal after\
             being in a state usable for data streaming.
 
->>>>>>> e18e7b27
         """
         # Set the routers to temporary values
         self.set_router_wait1_timeout(self._TEMP_TIMEOUT)
@@ -1050,10 +995,6 @@
 
             lead_monitor = FecDataView.get_monitor_by_xy(0, 0)
             lead_monitor.set_reinjection_packets(
-<<<<<<< HEAD
-                extra_monitor_cores,
-=======
->>>>>>> e18e7b27
                 point_to_point=self._last_status.is_reinjecting_point_to_point,
                 multicast=self._last_status.is_reinjecting_multicast,
                 nearest_neighbour=(
@@ -1062,12 +1003,8 @@
         except Exception:  # pylint: disable=broad-except
             log.exception("Error resetting timeouts")
             log.error("Checking if the cores are OK...")
-<<<<<<< HEAD
-            core_subsets = convert_vertices_to_core_subset(extra_monitor_cores)
-=======
             core_subsets = convert_vertices_to_core_subset(
                 FecDataView.iterate_monitors())
->>>>>>> e18e7b27
             try:
                 transceiver = FecDataView.get_transceiver()
                 error_cores = transceiver.get_cores_not_in_state(
@@ -1595,36 +1532,4 @@
                 "Speed_Up_Input_Streams", n_in_streams)
             db.insert_core(
                 placement.x, placement.y, placement.p,
-<<<<<<< HEAD
-                "Speed_Up_Output_Streams", n_out_streams)
-
-
-class _StreamingContextManager(object):
-    """ The implementation of the context manager object for streaming \
-        configuration control.
-    """
-    __slots__ = ["_gatherers", "_monitors"]
-
-    def __init__(self, gatherers, monitors):
-        """
-        :param iterable(DataSpeedUpPacketGatherMachineVertex) gatherers:
-        :param list(ExtraMonitorSupportMachineVertex) monitors:
-        """
-        self._gatherers = list(gatherers)
-        self._monitors = monitors
-
-    def __enter__(self):
-        for gatherer in self._gatherers:
-            gatherer.load_system_routing_tables(self._monitors)
-        for gatherer in self._gatherers:
-            gatherer.set_cores_for_data_streaming(self._monitors)
-
-    def __exit__(self, _type, _value, _tb):
-        for gatherer in self._gatherers:
-            gatherer.unset_cores_for_data_streaming(self._monitors)
-        for gatherer in self._gatherers:
-            gatherer.load_application_routing_tables(self._monitors)
-        return False
-=======
-                "Speed_Up_Output_Streams", n_out_streams)
->>>>>>> e18e7b27
+                "Speed_Up_Output_Streams", n_out_streams)