--- conflicted
+++ resolved
@@ -29,7 +29,6 @@
 
 log = FormatAdapter(logging.getLogger(__name__))
 TIMEOUT_RETRY_LIMIT = 20
-logger = logging.getLogger(__name__)
 
 
 class DataSpeedUpPacketGatherMachineVertex(
@@ -401,13 +400,8 @@
         # locate missing sequence numbers from pile
         missing_seq_nums = self._calculate_missing_seq_nums(seq_nums)
         lost_seq_nums.append(len(missing_seq_nums))
-<<<<<<< HEAD
-        # self._print_missing(seq_nums)
+        # self._print_missing(missing_seq_nums)
         if not missing_seq_nums:
-=======
-        # self._print_missing(missing_seq_nums)
-        if len(missing_seq_nums) == 0:
->>>>>>> de3b231a
             return True
 
         # figure n packets given the 2 formats
@@ -613,13 +607,7 @@
         :rtype: None
         """
         for seq_num in sorted(seq_nums):
-<<<<<<< HEAD
-            if seq_num != last_seq_num + 1:
-                log.info("from list I'm missing sequence num {}", seq_num)
-            last_seq_num = seq_num
-=======
-            logger.info("from list i'm missing sequence num %d", seq_num)
->>>>>>> de3b231a
+            log.info("from list I'm missing sequence num {}", seq_num)
 
     def _print_out_packet_data(self, data):
         """ debug prints out the data from the packet
@@ -630,12 +618,7 @@
         reread_data = struct.unpack("<{}I".format(
             int(math.ceil(len(data) / self.WORD_TO_BYTE_CONVERTER))),
             str(data))
-<<<<<<< HEAD
         log.info("converted data back into readable form is {}", reread_data)
-=======
-        logger.info(
-            "converted data back into readable form is %d", reread_data)
->>>>>>> de3b231a
 
     @staticmethod
     def _print_length_of_received_seq_nums(seq_nums, max_needed):
@@ -646,14 +629,8 @@
         :rtype: None
         """
         if len(seq_nums) != max_needed:
-<<<<<<< HEAD
             log.info("should have received {} sequence numbers, but received "
                      "{} sequence numbers", max_needed, len(seq_nums))
-=======
-            logger.info(
-                "should have received %d sequence numbers, but received "
-                "%d sequence numbers", max_needed, len(seq_nums))
->>>>>>> de3b231a
 
     @staticmethod
     def _print_packet_num_being_sent(packet_count, n_packets):
@@ -664,11 +641,5 @@
         :param n_packets: how many packets to fire.
         :rtype: None
         """
-<<<<<<< HEAD
         log.info("send SDP packet with missing sequence numbers: {} of {}",
-                 packet_count + 1, n_packets)
-=======
-        logger.info(
-            "send SDP packet with missing sequence numbers: %d of %d",
-            packet_count + 1, n_packets)
->>>>>>> de3b231a
+                 packet_count + 1, n_packets)