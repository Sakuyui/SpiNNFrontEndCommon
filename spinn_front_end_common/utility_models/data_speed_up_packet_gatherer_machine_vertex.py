from collections import defaultdict

from pacman.model.decorators import overrides
from pacman.model.graphs.common import EdgeTrafficType
from pacman.model.graphs.machine import MachineVertex
from pacman.model.resources import ResourceContainer, SDRAMResource, \
    IPtagResource
from spinn_front_end_common.abstract_models \
    import AbstractHasAssociatedBinary, AbstractGeneratesDataSpecification
from spinn_front_end_common.interface.provenance import \
    AbstractProvidesLocalProvenanceData
from spinn_front_end_common.utilities.utility_objs import ExecutableType, \
    ProvenanceDataItem
from spinn_front_end_common.utilities import constants
from spinn_front_end_common.utilities import exceptions
from spinn_front_end_common.interface.simulation import simulation_utilities

from spinnman.exceptions import SpinnmanTimeoutException
from spinnman.messages.sdp import SDPMessage, SDPHeader, SDPFlag
from spinnman.connections.udp_packet_connections import SCAMPConnection

import math
import time
import struct
from enum import Enum
from pacman.executor.injection_decorator import inject_items

TIMEOUT_RETRY_LIMIT = 20


class DataSpeedUpPacketGatherMachineVertex(
        MachineVertex, AbstractGeneratesDataSpecification,
        AbstractHasAssociatedBinary, AbstractProvidesLocalProvenanceData):

    # TRAFFIC_TYPE = EdgeTrafficType.MULTICAST
    TRAFFIC_TYPE = EdgeTrafficType.FIXED_ROUTE

    # dsg data regions
    DATA_REGIONS = Enum(
        value="DATA_REGIONS",
        names=[('SYSTEM', 0),
               ('CONFIG', 1)])

    # size of config region in bytes
    CONFIG_SIZE = 16

    # items of data a SDP packet can hold when SCP header removed
    DATA_PER_FULL_PACKET = 68  # 272 bytes as removed SCP header

    # size of items the sequence number uses
    SEQUENCE_NUMBER_SIZE_IN_ITEMS = 1

    # the size of the sequence number in bytes
    SEQUENCE_NUMBER_SIZE = 4

    # items of data from SDP packet with a sequence number
    DATA_PER_FULL_PACKET_WITH_SEQUENCE_NUM = \
        DATA_PER_FULL_PACKET - SEQUENCE_NUMBER_SIZE_IN_ITEMS

    # converter between words and bytes
    WORD_TO_BYTE_CONVERTER = 4

    # time outs used by the protocol for separate bits
    TIMEOUT_PER_RECEIVE_IN_SECONDS = 1
    TIME_OUT_FOR_SENDING_IN_SECONDS = 0.01

    # command ids for the SDP packets
    SDP_PACKET_START_SENDING_COMMAND_ID = 100
    SDP_PACKET_START_MISSING_SEQ_COMMAND_ID = 1000
    SDP_PACKET_MISSING_SEQ_COMMAND_ID = 1001

    # number of items used up by the re transmit code for its header
    SDP_RETRANSMISSION_HEADER_SIZE = 2

    # base key (really nasty hack to tie in fixed route keys)
    BASE_KEY = 0xFFFFFFF9
    NEW_SEQ_KEY = 0xFFFFFFF8
    FIRST_DATA_KEY = 0xFFFFFFF7
    END_FLAG_KEY = 0xFFFFFFF6

    # to use with mc stuff
    BASE_MASK = 0xFFFFFFFB
    NEW_SEQ_KEY_OFFSET = 1
    FIRST_DATA_KEY_OFFSET = 2
    END_FLAG_KEY_OFFSET = 3

    # the size in bytes of the end flag
    LAST_MESSAGE_FLAG_BIT_MASK = 0x80000000

    # the amount of bytes the n bytes takes up
    N_PACKETS_SIZE = 4

    # the amount of bytes the data length will take up
    LENGTH_OF_DATA_SIZE = 4

    THRESHOLD_WHERE_SDP_BETTER_THAN_DATA_EXTRACTOR_IN_BYTES = 40000

    def __init__(self, x, y, ip_address, constraints=None):
        MachineVertex.__init__(
            self,
            label="mc_data_speed_up_packet_gatherer_on_{}_{}".format(x, y),
            constraints=constraints)
        AbstractHasAssociatedBinary.__init__(self)
        AbstractProvidesLocalProvenanceData.__init__(self)

        # data holders for the output, and sequence numbers
        self._view = None
        self._max_seq_num = None
        self._output = None

        # Create a connection to be used
        self._connection = SCAMPConnection(
            chip_x=x, chip_y=y, remote_host=ip_address)

        # local provenance storage
        self._provenance_data_items = defaultdict(list)

    @property
    @overrides(MachineVertex.resources_required)
    def resources_required(self):
        return self.static_resources_required()

    @staticmethod
    def static_resources_required():
        return ResourceContainer(
            sdram=SDRAMResource(
                constants.SYSTEM_BYTES_REQUIREMENT +
                DataSpeedUpPacketGatherMachineVertex.CONFIG_SIZE),
            iptags=[IPtagResource(
                port=None, strip_sdp=True,
                ip_address="localhost", traffic_identifier="DATA_SPEED_UP")])

    @overrides(AbstractHasAssociatedBinary.get_binary_start_type)
    def get_binary_start_type(self):
        return ExecutableType.SYSTEM

    @inject_items({
        "machine_graph": "MemoryMachineGraph",
        "routing_info": "MemoryRoutingInfos",
        "tags": "MemoryTags",
        "machine_time_step": "MachineTimeStep",
        "time_scale_factor": "TimeScaleFactor"
    })
    @overrides(
        AbstractGeneratesDataSpecification.generate_data_specification,
        additional_arguments={
            "machine_graph", "routing_info", "tags",
            "machine_time_step", "time_scale_factor"
        })
    def generate_data_specification(
            self, spec, placement, machine_graph, routing_info, tags,
            machine_time_step, time_scale_factor):

        # Setup words + 1 for flags + 1 for recording size
        setup_size = constants.SYSTEM_BYTES_REQUIREMENT

        # Create the data regions for hello world
        DataSpeedUpPacketGatherMachineVertex._reserve_memory_regions(
            spec, setup_size)

        # write data for the simulation data item
        spec.switch_write_focus(self.DATA_REGIONS.SYSTEM.value)
        spec.write_array(simulation_utilities.get_simulation_header_array(
            self.get_binary_file_name(), machine_time_step, time_scale_factor))

        # the keys for the special cases
        if self.TRAFFIC_TYPE == EdgeTrafficType.MULTICAST:
            base_key = routing_info.get_first_key_for_edge(
                list(machine_graph.get_edges_ending_at_vertex(self))[0])
            new_seq_key = base_key + self.NEW_SEQ_KEY_OFFSET
            first_data_key = base_key + self.FIRST_DATA_KEY_OFFSET
            end_flag_key = base_key + self.END_FLAG_KEY_OFFSET
        else:
            new_seq_key = self.NEW_SEQ_KEY
            first_data_key = self.FIRST_DATA_KEY
            end_flag_key = self.END_FLAG_KEY
        spec.switch_write_focus(self.DATA_REGIONS.CONFIG.value)
        spec.write_value(new_seq_key)
        spec.write_value(first_data_key)
        spec.write_value(end_flag_key)

        # locate the tag id for our data and update with port
        iptags = tags.get_ip_tags_for_vertex(self)
        iptag = iptags[0]
        iptag.port = self._connection.local_port
        spec.write_value(iptag.tag)

        # End-of-Spec:
        spec.end_specification()

    @staticmethod
    def _reserve_memory_regions(spec, system_size):
        """ writes the dsg regions memory sizes. Static so that it can be used
        by the application vertex.

        :param spec: spec file
        :param system_size: size of system region
        :rtype: None
        """

        spec.reserve_memory_region(
            region=DataSpeedUpPacketGatherMachineVertex.
            DATA_REGIONS.SYSTEM.value,
            size=system_size,
            label='systemInfo')
        spec.reserve_memory_region(
            region=DataSpeedUpPacketGatherMachineVertex.DATA_REGIONS.
            CONFIG.value,
            size=DataSpeedUpPacketGatherMachineVertex.CONFIG_SIZE,
            label="config")

    @overrides(AbstractHasAssociatedBinary.get_binary_file_name)
    def get_binary_file_name(self):
        return "data_speed_up_packet_gatherer.aplx"

    @overrides(AbstractProvidesLocalProvenanceData.get_local_provenance_data)
    def get_local_provenance_data(self):
        prov_items = list()
        for (placement, memory_address, length_in_bytes) in \
                self._provenance_data_items.keys():

            # handle duplicates of the same calls
            times_extracted_the_same_thing = 0
            top_level_name = "Provenance_for_{}".format(self._label)
            for time_taken, lost_seq_nums in self._provenance_data_items[
                    placement, memory_address, length_in_bytes]:
                # handle time
                chip_name = "chip{}:{}".format(placement.x, placement.y)
                last_name = "Memory_address:{}:Length_in_bytes:{}"\
                    .format(memory_address, length_in_bytes)
                iteration_name = "iteration{}".format(
                    times_extracted_the_same_thing)
                prov_items.append(ProvenanceDataItem(
                    [top_level_name, "extraction_time", chip_name, last_name,
                     iteration_name],
                    time_taken, report=False, message=None))
                times_extracted_the_same_thing += 1

                # handle lost sequence numbers
                for i, n_lost_seq_nums in enumerate(lost_seq_nums):
                    prov_items.append(ProvenanceDataItem(
                        [top_level_name, "lost_seq_nums", chip_name, last_name,
                         iteration_name, "iteration_{}".format(i)],
                        n_lost_seq_nums, report=n_lost_seq_nums > 0,
                        message="During the extraction of data, {} sequences "
                                "were lost. These had to be retransmitted and"
                                " will have slowed down the data extraction "
                                "process. Reduce the number of executing "
                                "applications and remove routers between "
                                "yourself and the SpiNNaker machine to reduce"
                                " the chance of this occurring."))
        return prov_items

    @staticmethod
    def set_cores_for_data_extraction(
            transceiver, extra_monitor_cores_for_router_timeout,
            placements):
        # set time out
        extra_monitor_cores_for_router_timeout[0].set_router_time_outs(
            15, 15, transceiver, placements,
            extra_monitor_cores_for_router_timeout)

    @staticmethod
    def unset_cores_for_data_extraction(
            transceiver, extra_monitor_cores_for_router_timeout,
            placements):
        extra_monitor_cores_for_router_timeout[0].set_router_time_outs(
            15, 4, transceiver, placements,
            extra_monitor_cores_for_router_timeout)

    def get_data(
            self, transceiver, placement, memory_address, length_in_bytes):
        """ gets data from a given core and memory address.

        :param transceiver: spinnman instance
        :param placement: placement object for where to get data from
        :param memory_address: the address in SDRAM to start reading from
        :param length_in_bytes: the length of data to read in bytes
        :return: byte array of the data
        """
        start = float(time.time())
        lost_seq_nums = list()

        # if asked for no data, just return a empty byte array
        if length_in_bytes == 0:
            data = bytearray(0)
            end = float(time.time())
            self._provenance_data_items[
                placement, memory_address,
                length_in_bytes].append((end - start, [0]))
            return data

        if (length_in_bytes <
                self.THRESHOLD_WHERE_SDP_BETTER_THAN_DATA_EXTRACTOR_IN_BYTES):
            data = transceiver.read_memory(
                placement.x, placement.y, memory_address, length_in_bytes)
            end = float(time.time())
            self._provenance_data_items[
                placement, memory_address,
                length_in_bytes].append((end - start, [0]))
            return data

        data = struct.pack(
            "<III", self.SDP_PACKET_START_SENDING_COMMAND_ID,
            memory_address, length_in_bytes)

        # print "sending to core {}:{}:{}".format(
        #    placement.x, placement.y, placement.p)
        message = SDPMessage(
            sdp_header=SDPHeader(
                destination_chip_x=placement.x,
                destination_chip_y=placement.y,
                destination_cpu=placement.p,
                destination_port=constants.
                SDP_PORTS.EXTRA_MONITOR_CORE_DATA_SPEED_UP.value,
                flags=SDPFlag.REPLY_NOT_EXPECTED),
            data=data)

        # send
        self._connection.send_sdp_message(message)

        # receive
        finished = False
        seq_nums = set()
        self._output = bytearray(length_in_bytes)
        self._view = memoryview(self._output)
        self._max_seq_num = self.calculate_max_seq_num()

        timeoutcount = 0
        count = 0
        while not finished:
            try:
                data = self._connection.receive(
                    timeout=self.TIMEOUT_PER_RECEIVE_IN_SECONDS)
                timeoutcount = 0
                count += 1
                if count > 1000:
                    count = 0
                else:
                    seq_nums, finished = self._process_data(
                        data, seq_nums, finished, placement, transceiver,
                        lost_seq_nums)
            except SpinnmanTimeoutException:
                if timeoutcount > TIMEOUT_RETRY_LIMIT:
                    raise exceptions.SpinnFrontEndException(
                        "Failed to hear from the machine during {} attempts. "
                        "Please try removing firewalls".format(timeoutcount))
                timeoutcount += 1
                if not finished:
                    finished = self._determine_and_retransmit_missing_seq_nums(
                        seq_nums, transceiver, placement, lost_seq_nums)

        end = float(time.time())
        self._provenance_data_items[
                placement, memory_address,
                length_in_bytes].append((end - start, lost_seq_nums))
        return self._output

    def _calculate_missing_seq_nums(self, seq_nums):
        """ determines which sequence numbers we've missed

        :param seq_nums: the set already acquired
        :return: list of missing sequence numbers
        """
        missing_seq_nums = list()
        for seq_num in range(0, self._max_seq_num):
            if seq_num not in seq_nums:
                missing_seq_nums.append(seq_num)
        return missing_seq_nums

    def _determine_and_retransmit_missing_seq_nums(
            self, seq_nums, transceiver, placement, lost_seq_nums):
        """ Determines if there are any missing sequence numbers, and if so \
        retransmits the missing sequence numbers back to the core for \
        retransmission.

        :param seq_nums: the sequence numbers already received
        :param transceiver: spinnman instance
        :param placement: placement instance
        :return: whether all packets are transmitted
        :rtype: bool
        """
        # locate missing sequence numbers from pile
        missing_seq_nums = self._calculate_missing_seq_nums(seq_nums)
        lost_seq_nums.append(len(missing_seq_nums))
        # self._print_missing(seq_nums)
        if len(missing_seq_nums) == 0:
            return True

        # figure n packets given the 2 formats
        n_packets = 1
        length_via_format2 = \
            len(missing_seq_nums) - (self.DATA_PER_FULL_PACKET - 2)
        if length_via_format2 > 0:
            n_packets += int(math.ceil(
                float(length_via_format2) /
                float(self.DATA_PER_FULL_PACKET - 1)))

        # transmit missing sequence as a new SDP packet
        first = True
        seq_num_offset = 0
        for _ in xrange(n_packets):
            length_left_in_packet = self.DATA_PER_FULL_PACKET
            offset = 0

            # if first, add n packets to list
            if first:

                # get left over space / data size
                size_of_data_left_to_transmit = min(
                    length_left_in_packet - 2,
                    len(missing_seq_nums) - seq_num_offset)

                # build data holder accordingly
                data = bytearray(
                    (size_of_data_left_to_transmit + 2) *
                    self.WORD_TO_BYTE_CONVERTER)

                # pack flag and n packets
                struct.pack_into(
                    "<I", data, offset,
                    self.SDP_PACKET_START_MISSING_SEQ_COMMAND_ID)
                struct.pack_into(
                    "<I", data, self.WORD_TO_BYTE_CONVERTER, n_packets)

                # update state
                offset += 2 * self.WORD_TO_BYTE_CONVERTER
                length_left_in_packet -= 2
                first = False

            else:  # just add data
                # get left over space / data size
                size_of_data_left_to_transmit = min(
                    self.DATA_PER_FULL_PACKET_WITH_SEQUENCE_NUM,
                    len(missing_seq_nums) - seq_num_offset)

                # build data holder accordingly
                data = bytearray(
                    (size_of_data_left_to_transmit + 1) *
                    self.WORD_TO_BYTE_CONVERTER)

                # pack flag
                struct.pack_into(
                    "<I", data, offset,
                    self.SDP_PACKET_MISSING_SEQ_COMMAND_ID)
                offset += 1 * self.WORD_TO_BYTE_CONVERTER
                length_left_in_packet -= 1

            # fill data field
            struct.pack_into(
                "<{}I".format(size_of_data_left_to_transmit), data, offset,
                *missing_seq_nums[
                 seq_num_offset:
                 seq_num_offset + size_of_data_left_to_transmit])
            seq_num_offset += length_left_in_packet

            # build SDP message
            message = SDPMessage(
                sdp_header=SDPHeader(
                    destination_chip_x=placement.x,
                    destination_chip_y=placement.y,
                    destination_cpu=placement.p,
                    destination_port=constants.
                    SDP_PORTS.EXTRA_MONITOR_CORE_DATA_SPEED_UP.value,
                    flags=SDPFlag.REPLY_NOT_EXPECTED),
                data=str(data))

            # send message to core
            transceiver.send_sdp_message(message=message)

            # sleep for ensuring core doesn't lose packets
            time.sleep(self.TIME_OUT_FOR_SENDING_IN_SECONDS)
            # self._print_packet_num_being_sent(packet_count, n_packets)
        return False

    def _process_data(
            self, data, seq_nums, finished, placement, transceiver,
            lost_seq_nums):
        """ Takes a packet and processes it see if we're finished yet

        :param data: the packet data
        :param seq_nums: the list of sequence numbers received so far
        :param finished: bool which states if finished or not
        :param placement: placement object for location on machine
        :param transceiver: spinnman instance
        :param lost_seq_nums: the list of n sequence numbers lost per iteration
        :return: set of data items, if its the first packet, the list of\
            sequence numbers, the sequence number received and if its finished
        """
        # self._print_out_packet_data(data)
        length_of_data = len(data)
        first_packet_element = struct.unpack_from(
            "<I", data, 0)[0]

        # get flags
        seq_num = first_packet_element & 0x7FFFFFFF
        is_end_of_stream = (
            first_packet_element & self.LAST_MESSAGE_FLAG_BIT_MASK) != 0

        # check seq num not insane
        if seq_num > self._max_seq_num:
            raise Exception(
                "got an insane sequence number. got {} when "
                "the max is {} with a length of {}".format(
                    seq_num, self._max_seq_num, length_of_data))

        # figure offset for where data is to be put
        offset = self._calculate_offset(seq_num)

        # write data
        true_data_length = (
            offset + length_of_data - self.SEQUENCE_NUMBER_SIZE)
        self._write_into_view(
            offset, true_data_length, data,
            self.SEQUENCE_NUMBER_SIZE,
            length_of_data, seq_num, length_of_data, False)

        # add seq num to list
        seq_nums.add(seq_num)

        # if received a last flag on its own, its during retransmission.
        #  check and try again if required
        if is_end_of_stream:
            if not self._check(seq_nums):
                finished = self._determine_and_retransmit_missing_seq_nums(
                    placement=placement, transceiver=transceiver,
                    seq_nums=seq_nums, lost_seq_nums=lost_seq_nums)
            else:
                finished = True
        return seq_nums, finished

    def _calculate_offset(self, seq_num):
        offset = (seq_num * self.DATA_PER_FULL_PACKET_WITH_SEQUENCE_NUM *
                  self.WORD_TO_BYTE_CONVERTER)
        return offset

    def _write_into_view(
            self, view_start_position, view_end_position,
            data, data_start_position, data_end_position, seq_num,
            packet_length, is_final):
        """ puts data into the view

        :param view_start_position: where in view to start
        :param view_end_position: where in view to end
        :param data: the data holder to write from
        :param data_start_position: where in data holder to start from
        :param data_end_position: where in data holder to end
        :param seq_num: the sequence number to figure
        :rtype: None
        """
        if view_end_position > len(self._output):
            raise Exception(
                "I'm trying to add to my output data, but am trying to add "
                "outside my acceptable output positions!!!! max is {} and "
                "I received request to fill to {} for sequence num {} from max"
                " sequence num {} length of packet {} and final {}".format(
                    len(self._output), view_end_position, seq_num,
                    self._max_seq_num, packet_length, is_final))
        self._view[view_start_position: view_end_position] = \
            data[data_start_position:data_end_position]

    def _check(self, seq_nums):
        """ verifying if the sequence numbers are correct.

        :param seq_nums: the received sequence numbers
        :return: bool of true or false given if all the sequence numbers have\
            been received
        """
        # hand back
        seq_nums = sorted(seq_nums)
        max_needed = self.calculate_max_seq_num()
        if len(seq_nums) > max_needed + 1:
            raise Exception(
                "I've received more data than I was expecting!!")
        return len(seq_nums) == max_needed + 1

    def calculate_max_seq_num(self):
        """ deduces the max sequence num expected to be received

        :return: int of the biggest sequence num expected
        """
<<<<<<< HEAD
        n_sequence_numbers = float(len(self._output)) / float(
            self.DATA_PER_FULL_PACKET_WITH_SEQUENCE_NUM *
            self.WORD_TO_BYTE_CONVERTER)
        n_sequence_numbers = math.ceil(n_sequence_numbers)
        return int(n_sequence_numbers)
=======

        n_sequence_nums = float(len(self._output)) / float(
            self.DATA_PER_FULL_PACKET_WITH_SEQUENCE_NUM *
            self.WORD_TO_BYTE_CONVERTER)
        n_sequence_nums = math.ceil(n_sequence_nums)
        return int(n_sequence_nums)
>>>>>>> 26c00b58

    @staticmethod
    def _print_missing(seq_nums):
        """ debug printer for the missing sequence numbers from the pile

        :param seq_nums: the sequence numbers received so far
        :rtype: None
        """
        last_seq_num = 0
        for seq_num in sorted(seq_nums):
            if seq_num != last_seq_num + 1:
                print "from list i'm missing sequence num {}".format(seq_num)
            last_seq_num = seq_num

    def _print_out_packet_data(self, data):
        """ debug prints out the data from the packet

        :param data: the packet data
        :rtype: None
        """
        reread_data = struct.unpack("<{}I".format(
            int(math.ceil(len(data) / self.WORD_TO_BYTE_CONVERTER))),
            str(data))
        print "converted data back into readable form is {}" \
            .format(reread_data)

    @staticmethod
    def _print_length_of_received_seq_nums(seq_nums, max_needed):
        """ debug helper method for figuring out if everything been received

        :param seq_nums: sequence numbers received
        :param max_needed: biggest expected to have
        :rtype: None
        """
        if len(seq_nums) != max_needed:
            print "should have received {} sequence numbers, but received " \
                  "{} sequence numbers".format(max_needed, len(seq_nums))

    @staticmethod
    def _print_packet_num_being_sent(packet_count, n_packets):
        """ debug helper for printing missing sequence number packet\
            transmission

        :param packet_count: which packet is being fired
        :param n_packets: how many packets to fire.
        :rtype: None
        """
        print("send SDP packet with missing sequence numbers: {} of {}".format(
            packet_count + 1, n_packets))<|MERGE_RESOLUTION|>--- conflicted
+++ resolved
@@ -579,20 +579,12 @@
 
         :return: int of the biggest sequence num expected
         """
-<<<<<<< HEAD
-        n_sequence_numbers = float(len(self._output)) / float(
-            self.DATA_PER_FULL_PACKET_WITH_SEQUENCE_NUM *
-            self.WORD_TO_BYTE_CONVERTER)
-        n_sequence_numbers = math.ceil(n_sequence_numbers)
-        return int(n_sequence_numbers)
-=======
 
         n_sequence_nums = float(len(self._output)) / float(
             self.DATA_PER_FULL_PACKET_WITH_SEQUENCE_NUM *
             self.WORD_TO_BYTE_CONVERTER)
         n_sequence_nums = math.ceil(n_sequence_nums)
         return int(n_sequence_nums)
->>>>>>> 26c00b58
 
     @staticmethod
     def _print_missing(seq_nums):
