--- conflicted
+++ resolved
@@ -303,13 +303,10 @@
             Whether to write low-level reports on data transfer speeds.
         :param iterable(~pacman.model.constraints.AbstractConstraint) \
                 constraints:
-<<<<<<< HEAD
         :param app_vertex:
             The application vertex that caused this machine vertex to be
             created. If None, there is no such application vertex.
         :type app_vertex: ApplicationVertex or None
-=======
->>>>>>> b86add09
         """
         super(DataSpeedUpPacketGatherMachineVertex, self).__init__(
             label="SYSTEM:PacketGatherer({},{})".format(x, y),
@@ -352,11 +349,7 @@
     def __throttled_send(self, message):
         """ slows down transmissions to allow spinnaker to keep up.
 
-<<<<<<< HEAD
-        :param ~spinnman.messages.sdp.SDPMessage message: message to send
-=======
         :param ~.SDPMessage message: message to send
->>>>>>> b86add09
         :rtype: None
         """
         # send first message
@@ -369,18 +362,10 @@
         return self.static_resources_required()
 
     def update_transaction_id_from_machine(self, txrx):
-<<<<<<< HEAD
-        """ looks up from the machine what the current transaction ID is\
-            and updates the data speed up gatherer.
-
-        :param ~spinnman.transceiver.Transceiver txrx: SpiNNMan instance
-        :rtype: None
-=======
         """ Looks up from the machine what the current transaction ID is\
             and updates the data speed up gatherer.
 
         :param ~spinnman.transceiver.Transceiver txrx: SpiNNMan instance
->>>>>>> b86add09
         """
         self._transaction_id = txrx.read_user_1(
             self._placement.x, self._placement.y, self._placement.p)
@@ -499,12 +484,7 @@
         """ Writes the DSG regions memory sizes. Static so that it can be used\
             by the application vertex.
 
-<<<<<<< HEAD
-        :param ~data_specification.DataSpecificationGenerator spec: spec file
-        :rtype: None
-=======
         :param ~.DataSpecificationGenerator spec: spec file
->>>>>>> b86add09
         """
         spec.reserve_memory_region(
             region=_DATA_REGIONS.CONFIG.value,
@@ -577,13 +557,8 @@
     def locate_correct_write_data_function_for_chip_location(
             uses_advanced_monitors, machine, x, y, transceiver,
             extra_monitor_cores_to_ethernet_connection_map):
-<<<<<<< HEAD
-        """ Supports other components figuring out which gather and function \
-            to call for writing data onto spinnaker
-=======
         """ Supports other components figuring out which gatherer and function\
             to call for writing data onto SpiNNaker.
->>>>>>> b86add09
 
         :param bool uses_advanced_monitors:
             Whether the system is using advanced monitors
@@ -612,11 +587,7 @@
     def _generate_data_in_report(
             self, time_diff, data_size, x, y,
             address_written_to, missing_seq_nums):
-<<<<<<< HEAD
-        """ writes the data in report for this stage
-=======
         """ Writes the data in report for this stage.
->>>>>>> b86add09
 
         :param ~datetime.timedelta time_diff:
             the time taken to write the memory
@@ -657,11 +628,7 @@
     def send_data_into_spinnaker(
             self, x, y, base_address, data, n_bytes=None, offset=0,
             cpu=0, is_filename=False):  # pylint: disable=unused-argument
-<<<<<<< HEAD
-        """ sends a block of data into SpiNNaker to a given chip
-=======
         """ Sends a block of data into SpiNNaker to a given chip.
->>>>>>> b86add09
 
         :param int x: chip x for data
         :param int y: chip y for data
@@ -673,10 +640,6 @@
         :param int offset: where in the data to start from
         :param int cpu:
         :param bool is_filename: whether data is actually a file.
-<<<<<<< HEAD
-        :rtype: None
-=======
->>>>>>> b86add09
         """
         # if file, read in and then process as normal
         if is_filename:
@@ -750,18 +713,10 @@
     @staticmethod
     def __make_sdp_message(placement, port, payload):
         """
-<<<<<<< HEAD
-        :param ~pacman.model.placements.Placement placement:
-        :param SDP_PORTS port:
-        :param payload:
-        :type payload: bytes or bytearray
-        :rtype: ~spinnman.messages.sdp.SDPMessage
-=======
         :param ~.Placement placement:
         :param SDP_PORTS port:
         :param bytearray payload:
         :rtype: ~.SDPMessage
->>>>>>> b86add09
         """
         return SDPMessage(
             sdp_header=SDPHeader(
@@ -777,21 +732,12 @@
             start_address, data_to_write):
         """ sends data using the extra monitor cores
 
-<<<<<<< HEAD
-        :param ~spinnman.transceiver.Transceiver transceiver:
-            the SpiNNMan instance
-=======
         :param ~.Transceiver transceiver: the SpiNNMan instance
->>>>>>> b86add09
         :param int destination_chip_x: chip x
         :param int destination_chip_y: chip y
         :param int start_address: start address in SDRAM to write data to
         :param bytearray data_to_write: the data to write
         :param int start_address: the base SDRAM address
-<<<<<<< HEAD
-        :rtype: None
-=======
->>>>>>> b86add09
         """
         # Set up the connection
         self._connection = SCAMPConnection(
@@ -888,12 +834,8 @@
     def _read_in_missing_seq_nums(self, data, position, seq_nums):
         """ handles a missing seq num packet from spinnaker
 
-<<<<<<< HEAD
         :param data: the data to translate into missing seq nums
         :type data: bytearray or bytes
-=======
-        :param bytearray data: the data to translate into missing seq nums
->>>>>>> b86add09
         :param int position: the position in the data to write.
         :param set(int) seq_nums: a set of sequence numbers to add to
         :return: seen_last flag and seen_all flag
@@ -928,10 +870,6 @@
 
         :param bytearray data_to_write: the data to write.
         :param set(int) missing: a set of missing sequence numbers
-<<<<<<< HEAD
-        :rtype: None
-=======
->>>>>>> b86add09
         """
 
         missing_seqs_as_list = list(missing)
@@ -970,11 +908,7 @@
         :param position: the position in the data to write to spinnaker
         :type position: int or None
         :return: SDP message and how much data has been written
-<<<<<<< HEAD
-        :rtype: tuple(~spinnman.messages.sdp.SDPMessage, int)
-=======
         :rtype: tuple(~.SDPMessage, int)
->>>>>>> b86add09
         """
 
         # check for last packet
@@ -1018,12 +952,7 @@
     def _send_location(self, start_address):
         """ Send location as separate message.
 
-<<<<<<< HEAD
-        :param int start_address: sdram location
-        :rtype: None
-=======
         :param int start_address: SDRAM location
->>>>>>> b86add09
         """
         self._connection.send_sdp_message(self.__make_sdp_message(
             self._placement, SDP_PORTS.EXTRA_MONITOR_CORE_DATA_IN_SPEED_UP,
@@ -1036,11 +965,7 @@
                 self._transaction_id, start_address))
 
     def _send_tell_flag(self):
-<<<<<<< HEAD
-        """ Send end flag as separate message.
-=======
         """ Send tell flag as separate message.
->>>>>>> b86add09
         """
         self._connection.send_sdp_message(self.__make_sdp_message(
             self._placement, SDP_PORTS.EXTRA_MONITOR_CORE_DATA_IN_SPEED_UP,
@@ -1080,11 +1005,7 @@
     def streaming(gatherers, transceiver, extra_monitor_cores, placements):
         """ Helper method for setting the router timeouts to a state usable\
             for data streaming via a Python context manager (i.e., using\
-<<<<<<< HEAD
-            the 'with' statement).
-=======
             the `with` statement).
->>>>>>> b86add09
 
         :param list(DataSpeedUpPacketGatherMachineVertex) gatherers:
             All the gatherers that are to be set
@@ -1102,11 +1023,7 @@
     def set_cores_for_data_streaming(
             self, transceiver, extra_monitor_cores, placements):
         """ Helper method for setting the router timeouts to a state usable\
-<<<<<<< HEAD
-            for data streaming
-=======
             for data streaming.
->>>>>>> b86add09
 
         :param ~spinnman.transceiver.Transceiver transceiver:
             the SpiNNMan instance
@@ -1114,10 +1031,6 @@
             the extra monitor cores to set
         :param ~pacman.model.placements.Placements placements:
             placements object
-<<<<<<< HEAD
-        :rtype: None
-=======
->>>>>>> b86add09
         """
         lead_monitor = extra_monitor_cores[0]
         # Store the last reinjection status for resetting
@@ -1142,11 +1055,7 @@
     @staticmethod
     def load_application_routing_tables(
             transceiver, extra_monitor_cores, placements):
-<<<<<<< HEAD
-        """ Set all chips to have application table loaded in the router
-=======
         """ Set all chips to have application table loaded in the router.
->>>>>>> b86add09
 
         :param ~spinnman.transceiver.Transceiver transceiver:
             the SpiNNMan instance
@@ -1174,12 +1083,8 @@
             placements, extra_monitor_cores, transceiver)
 
     def set_router_time_outs(self, timeout, transceiver, placements):
-<<<<<<< HEAD
-        """
-=======
         """ Set the wait1 field for a set of routers.
 
->>>>>>> b86add09
         :param tuple(int,int) timeout:
         :param ~spinnman.transceiver.Transceiver transceiver:
         :param ~pacman.model.placements.Placements placements:
@@ -1197,12 +1102,8 @@
             raise
 
     def set_router_emergency_timeout(self, timeout, transceiver, placements):
-<<<<<<< HEAD
-        """
-=======
         """ Set the wait2 field for a set of routers.
 
->>>>>>> b86add09
         :param tuple(int,int) timeout:
         :param ~spinnman.transceiver.Transceiver transceiver:
         :param ~pacman.model.placements.Placements placements:
@@ -1239,13 +1140,8 @@
 
     def unset_cores_for_data_streaming(
             self, transceiver, extra_monitor_cores, placements):
-<<<<<<< HEAD
-        """ Helper method for setting the router timeouts to a state usable\
-            for data streaming
-=======
         """ Helper method for restoring the router timeouts to normal after\
             being in a state usable for data streaming.
->>>>>>> b86add09
 
         :param ~spinnman.transceiver.Transceiver transceiver:
             the SpiNNMan instance
@@ -1295,15 +1191,9 @@
                 log.exception("Couldn't get core state")
 
     def __reprogram_tag(self, connection):
-<<<<<<< HEAD
-        """
-        :param ~spinnman.connections.udp_packet_connections.SCAMPConnection \
-                connection:
-=======
         """ Make our tag deliver to the given connection.
 
         :param ~.SCAMPConnection connection: The connection to deliver to.
->>>>>>> b86add09
         """
         request = IPTagSet(
             self._x, self._y, [0, 0, 0, 0], 0,
@@ -1400,16 +1290,9 @@
     def _receive_data(
             self, transceiver, placement, connection, transaction_id):
         """
-<<<<<<< HEAD
-        :param ~spinnman.transceiver.Transceiver transceiver:
-        :param ~pacman.model.placements.Placement placement:
-        :param ~spinnman.connections.udp_packet_connections.UDPConnection \
-                connection:
-=======
         :param ~.Transceiver transceiver:
         :param ~.Placement placement:
         :param ~.UDPConnection connection:
->>>>>>> b86add09
         :param int transaction_id:
         :rtype: list(int)
         """
@@ -1451,18 +1334,10 @@
         """ Traverse the fixed route paths from a given location to its\
             destination. Used for determining which routers were used.
 
-<<<<<<< HEAD
-        :param ~pacman.model.placements.Placement placement:
-            the source to start from
-        :param dict(tuple(int,int),?) fixed_routes:
-            the fixed routes for each router
-        :param ~spinn_machine.Machine machine: the spinnMachine instance
-=======
         :param ~.Placement placement: the source to start from
-        :param dict(tuple(int,int),?) fixed_routes:
+        :param dict(tuple(int,int),~.MulticastRoutingEntry) fixed_routes:
             the fixed routes for each router
         :param ~.Machine machine: the spinnMachine instance
->>>>>>> b86add09
         :return: list of chip locations
         :rtype: list(tuple(int,int))
         """
@@ -1487,16 +1362,9 @@
         """ Write the used routers into a report
 
         :param str report_path: the path to the report file
-<<<<<<< HEAD
-        :param routers_been_in_use: the routers been in use
-        :param ~pacman.model.placements.Placement placement:
-            the first placement used
-        :rtype: None
-=======
         :param list(tuple(int,int)) routers_been_in_use:
             the routers been in use
         :param ~.Placement placement: the first placement used
->>>>>>> b86add09
         """
         writer_behaviour = "w"
         if os.path.isfile(report_path):
@@ -1524,14 +1392,8 @@
             retransmission.
 
         :param set(int) seq_nums: the sequence numbers already received
-<<<<<<< HEAD
-        :param ~spinnman.transceiver.Transceiver transceiver:
-            spinnman instance
-        :param ~pacman.model.placements.Placement placement: placement instance
-=======
         :param ~.Transceiver transceiver: spinnman instance
         :param ~.Placement placement: placement instance
->>>>>>> b86add09
         :param list(int) lost_seq_nums:
         :param int transaction_id: transaction_id
         :return: whether all packets are transmitted
@@ -1549,10 +1411,8 @@
 
         # figure n packets given the 2 formats
         n_packets = 1
-        length_via_format2 = \
-            len(missing_seq_nums) - (
-                WORDS_PER_FULL_PACKET -
-                WORDS_FOR_COMMAND_N_MISSING_TRANSACTION)
+        length_via_format2 = len(missing_seq_nums) - (
+            WORDS_PER_FULL_PACKET - WORDS_FOR_COMMAND_N_MISSING_TRANSACTION)
         if length_via_format2 > 0:
             n_packets += ceildiv(
                 length_via_format2,
@@ -1631,32 +1491,18 @@
     def _process_data(
             self, data, seq_nums, finished, placement, transceiver,
             lost_seq_nums, transaction_id):
-<<<<<<< HEAD
-        """ Take a packet and processes it see if we're finished yet
-=======
         """ Take a packet and processes it see if we're finished yet.
->>>>>>> b86add09
 
         :param bytearray data: the packet data
         :param set(int) seq_nums: the list of sequence numbers received so far
         :param bool finished: bool which states if finished or not
-<<<<<<< HEAD
-        :param ~pacman.model.placements.Placement placement:
-            placement object for location on machine
-        :param ~spinnman.transceiver.Transceiver transceiver: spinnman instance
-        :param int transaction_id: the transaction id for this stream
-        :param list(int) lost_seq_nums:
-            the list of n sequence numbers lost per iteration
-        :return: set of data items, if its the first packet, the list of\
-=======
         :param ~.Placement placement:
             placement object for location on machine
         :param ~.Transceiver transceiver: spinnman instance
-        :param int transaction_id: the transaction id for this stream
+        :param int transaction_id: the transaction ID for this stream
         :param list(int) lost_seq_nums:
             the list of n sequence numbers lost per iteration
         :return: set of data items, if its the first packet, the list of
->>>>>>> b86add09
             sequence numbers, the sequence number received and if its finished
         :rtype: tuple(set(int), bool)
         """
@@ -1729,10 +1575,7 @@
         :param int data_start_position: where in data holder to start from
         :param int data_end_position: where in data holder to end
         :param int seq_num: the sequence number to figure
-<<<<<<< HEAD
-=======
         :raises Exception: If the position to write to is crazy
->>>>>>> b86add09
         """
         # pylint: disable=too-many-arguments
         if view_end_position > len(self._output):
@@ -1808,11 +1651,7 @@
     def _print_length_of_received_seq_nums(seq_nums, max_needed):
         """ Debug helper method for figuring out if everything been received.
 
-<<<<<<< HEAD
         :param list(int) seq_nums: sequence numbers received
-=======
-        :param int seq_nums: sequence numbers received
->>>>>>> b86add09
         :param int max_needed: biggest expected to have
         """
         if len(seq_nums) != max_needed:
