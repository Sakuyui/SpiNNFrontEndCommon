--- conflicted
+++ resolved
@@ -52,11 +52,7 @@
         AbstractHasAssociatedBinary, AbstractProvidesLocalProvenanceData):
     __slots__ = [
         "_connection",
-<<<<<<< HEAD
-        "_last_reinjection_status",
-=======
         "_last_status",
->>>>>>> ff0408c4
         "_max_seq_num",
         "_output",
         "_provenance_data_items",
@@ -155,11 +151,7 @@
         self._write_data_speed_up_report = write_data_speed_up_report
 
         # Stored reinjection status for resetting timeouts
-<<<<<<< HEAD
-        self._last_reinjection_status = None
-=======
         self._last_status = None
->>>>>>> ff0408c4
 
     @property
     @overrides(MachineVertex.resources_required)
@@ -309,12 +301,6 @@
 
         # Store the last reinjection status for resetting
         # NOTE: This assumes the status is the same on all cores
-<<<<<<< HEAD
-        self._last_reinjection_status = \
-            extra_monitor_cores_for_router_timeout[0].get_reinjection_status(
-                placements, transceiver)
-
-=======
         self._last_status = \
             extra_monitor_cores_for_router_timeout[0].get_reinjection_status(
                 placements, transceiver)
@@ -329,7 +315,6 @@
         extra_monitor_cores_for_router_timeout[0].clear_reinjection_queue(
             transceiver, placements, extra_monitor_cores_for_router_timeout)
 
->>>>>>> ff0408c4
         # set time out
         extra_monitor_cores_for_router_timeout[0].set_router_time_outs(
             15, 15, transceiver, placements,
@@ -342,37 +327,21 @@
     def unset_cores_for_data_extraction(
             self, transceiver, extra_monitor_cores_for_router_timeout,
             placements):
-<<<<<<< HEAD
-        if self._last_reinjection_status is None:
-=======
         if self._last_status is None:
->>>>>>> ff0408c4
             log.warning(
                 "Cores have not been set for data extraction, so can't be"
                 " unset")
         try:
-<<<<<<< HEAD
-            mantissa, exponent = \
-                self._last_reinjection_status.router_timeout_parameters
-            extra_monitor_cores_for_router_timeout[0].set_router_time_outs(
-                mantissa, exponent, transceiver, placements,
-                extra_monitor_cores_for_router_timeout)
-            mantissa, exponent = self._last_reinjection_status\
-                .router_emergency_timeout_parameters
-=======
             mantissa, exponent = self._last_status.router_timeout_parameters
             extra_monitor_cores_for_router_timeout[0].set_router_time_outs(
                 mantissa, exponent, transceiver, placements,
                 extra_monitor_cores_for_router_timeout)
             mantissa, exponent = \
                 self._last_status.router_emergency_timeout_parameters
->>>>>>> ff0408c4
             extra_monitor_cores_for_router_timeout[0].\
                 set_reinjection_router_emergency_timeout(
                     mantissa, exponent, transceiver, placements,
                     extra_monitor_cores_for_router_timeout)
-<<<<<<< HEAD
-=======
             extra_monitor_cores_for_router_timeout[0].set_reinjection_packets(
                 placements, extra_monitor_cores_for_router_timeout,
                 transceiver,
@@ -381,7 +350,6 @@
                 nearest_neighbour=(
                     self._last_status.is_reinjecting_nearest_neighbour),
                 fixed_route=self._last_status.is_reinjecting_fixed_route)
->>>>>>> ff0408c4
         except Exception:
             log.error("Error resetting timeouts", exc_info=True)
             log.error("Checking if the cores are OK...")
