--- conflicted
+++ resolved
@@ -20,11 +20,8 @@
 from spinnman.messages.sdp import SDPMessage, SDPHeader, SDPFlag
 from spinnman.connections.udp_packet_connections import SCAMPConnection
 
-<<<<<<< HEAD
+from collections import defaultdict
 import os
-=======
-from collections import defaultdict
->>>>>>> 7879a7f5
 import logging
 import math
 import time
@@ -59,18 +56,9 @@
     # TRAFFIC_TYPE = EdgeTrafficType.MULTICAST
     TRAFFIC_TYPE = EdgeTrafficType.FIXED_ROUTE
 
-<<<<<<< HEAD
-    # dsg data regions
-    DATA_REGIONS = Enum(
-        value="DATA_REGIONS",
-        names=[('SYSTEM', 0),
-               ('CONFIG', 1)])
-
     # report name for tracking used routers
     REPORT_NAME = "routers_used_in_speed_up_process.txt"
 
-=======
->>>>>>> 7879a7f5
     # size of config region in bytes
     CONFIG_SIZE = 16
 
@@ -129,15 +117,9 @@
 
     THRESHOLD_WHERE_SDP_BETTER_THAN_DATA_EXTRACTOR_IN_BYTES = 40000
 
-<<<<<<< HEAD
     def __init__(self, x, y, ip_address, report_default_directory,
                  constraints=None):
-        MachineVertex.__init__(
-            self,
-=======
-    def __init__(self, x, y, ip_address, constraints=None):
         super(DataSpeedUpPacketGatherMachineVertex, self).__init__(
->>>>>>> 7879a7f5
             label="mc_data_speed_up_packet_gatherer_on_{}_{}".format(x, y),
             constraints=constraints)
 
@@ -153,7 +135,7 @@
         # local provenance storage
         self._provenance_data_items = defaultdict(list)
 
-        # create report if it doesnt already exist
+        # create report if it doesn't already exist
         self._report_path = \
             os.path.join(report_default_directory, self.REPORT_NAME)
 
@@ -317,21 +299,16 @@
             extra_monitor_cores_for_router_timeout)
 
     def get_data(
-<<<<<<< HEAD
             self, transceiver, placement, memory_address, length_in_bytes,
             fixed_routes):
-        """ gets data from a given core and memory address.
-=======
-            self, transceiver, placement, memory_address, length_in_bytes):
         """ Gets data from a given core and memory address.
->>>>>>> 7879a7f5
 
         :param transceiver: spinnman instance
         :param placement: placement object for where to get data from
         :param memory_address: the address in SDRAM to start reading from
         :param length_in_bytes: the length of data to read in bytes
         :param fixed_routes: the fixed routes, used in the report of which\
-         chips were used by the speed up process
+            chips were used by the speed up process
         :return: byte array of the data
         """
         start = float(time.time())
@@ -382,6 +359,13 @@
         self._provenance_data_items[
             placement, memory_address, length_in_bytes].append(
                 (end - start, lost_seq_nums))
+
+        # create report elements
+        routers_been_in_use = self._determine_which_routers_were_used(
+            placement, fixed_routes, transceiver.get_machine_details())
+        self._write_routers_used_into_report(
+            self._report_path, routers_been_in_use, placement)
+
         return self._output
 
     def _receive_data(self, transceiver, placement):
@@ -410,20 +394,6 @@
                         seq_nums, transceiver, placement, lost_seq_nums)
         return lost_seq_nums
 
-<<<<<<< HEAD
-        end = float(time.time())
-        self._provenance_data_items[
-                placement, memory_address,
-                length_in_bytes].append((end - start, lost_seq_nums))
-
-        # create report elements
-        routers_been_in_use = self._determine_which_routers_were_used(
-            placement, fixed_routes, transceiver.get_machine_details())
-        self._write_routers_used_into_report(
-            self._report_path, routers_been_in_use, placement)
-
-        return self._output
-=======
     def __reset_connection(self):
         remote_port = self._connection.remote_port
         local_port = self._connection.local_port
@@ -433,12 +403,11 @@
         self._connection = SCAMPConnection(
             local_port=local_port, remote_port=remote_port,
             local_host=local_ip, remote_host=remote_ip)
->>>>>>> 7879a7f5
 
     @staticmethod
     def _determine_which_routers_were_used(placement, fixed_routes, machine):
         """ traverses the fixed route paths from a given location to its\
-         destination. used for detemrinign which routers were used
+         destination. used for determining which routers were used
 
         :param placement: the source to start from
         :param fixed_routes: the fixed routes for each router
