from pacman.executor.injection_decorator import inject_items
from pacman.executor.injection_decorator import supports_injection
from pacman.executor.injection_decorator import inject
from pacman.model.decorators.overrides import overrides
from pacman.model.constraints.key_allocator_constraints \
    import KeyAllocatorFixedKeyAndMaskConstraint
from pacman.model.constraints.placer_constraints import PlacerBoardConstraint
from pacman.model.resources import IPtagResource, ReverseIPtagResource
from pacman.model.resources import ResourceContainer, DTCMResource
from pacman.model.resources import SDRAMResource, CPUCyclesPerTickResource
from pacman.model.routing_info import BaseKeyAndMask
from pacman.model.graphs.machine import MachineVertex

from spinn_front_end_common.utilities import helpful_functions
from spinn_front_end_common.interface.buffer_management.buffer_manager \
    import BufferManager
from spinn_front_end_common.interface.buffer_management.buffer_models\
    .sends_buffers_from_host_pre_buffered_impl \
    import SendsBuffersFromHostPreBufferedImpl
from spinn_front_end_common.interface.buffer_management.storage_objects\
    .buffered_sending_region import BufferedSendingRegion
from spinn_front_end_common.utilities import constants
from spinn_front_end_common.interface.buffer_management.buffer_models\
    .abstract_receive_buffers_to_host import AbstractReceiveBuffersToHost
from spinn_front_end_common.utilities.exceptions import ConfigurationException
from spinn_front_end_common.abstract_models\
    .abstract_provides_outgoing_partition_constraints \
    import AbstractProvidesOutgoingPartitionConstraints
from spinn_front_end_common.interface.simulation import simulation_utilities
from spinn_front_end_common.abstract_models\
    .abstract_generates_data_specification \
    import AbstractGeneratesDataSpecification
from spinn_front_end_common.abstract_models.abstract_has_associated_binary \
    import AbstractHasAssociatedBinary
from spinn_front_end_common.abstract_models.abstract_recordable \
    import AbstractRecordable
from spinn_front_end_common.interface.provenance\
    .provides_provenance_data_from_machine_impl import \
    ProvidesProvenanceDataFromMachineImpl
from spinn_front_end_common.interface.buffer_management\
    import recording_utilities
from spinn_front_end_common.utilities.utility_objs.executable_start_type \
    import ExecutableStartType

from spinnman.messages.eieio.eieio_prefix import EIEIOPrefix

from enum import Enum
import math
import sys
import struct

_DEFAULT_MALLOC_REGIONS = 2


@supports_injection
class ReverseIPTagMulticastSourceMachineVertex(
        MachineVertex, AbstractGeneratesDataSpecification,
        AbstractHasAssociatedBinary,
        ProvidesProvenanceDataFromMachineImpl,
        AbstractProvidesOutgoingPartitionConstraints,
        SendsBuffersFromHostPreBufferedImpl,
        AbstractReceiveBuffersToHost, AbstractRecordable):
    """ A model which allows events to be injected into spinnaker and\
        converted in to multicast packets
    """

    _REGIONS = Enum(
        value="_REGIONS",
        names=[('SYSTEM', 0),
               ('CONFIGURATION', 1),
               ('RECORDING', 2),
               ('SEND_BUFFER', 3),
               ('PROVENANCE_REGION', 4)])

    # 12 ints (1. has prefix, 2. prefix, 3. prefix type, 4. check key flag,
    #          5. has key, 6. key, 7. mask, 8. buffer space,
    #          9. send buffer flag before notify, 10. tag,
    #          11. tag destination (y, x), 12. receive SDP port)
    _CONFIGURATION_REGION_SIZE = 12 * 4

    def __init__(
            self, n_keys, label, constraints=None,

            # General input and output parameters
            board_address=None,

            # Live input parameters
            receive_port=None,
            receive_sdp_port=(
                constants.SDP_PORTS.INPUT_BUFFERING_SDP_PORT.value),
            receive_tag=None,
            receive_rate=10,

            # Key parameters
            virtual_key=None, prefix=None,
            prefix_type=None, check_keys=False,

            # Send buffer parameters
            send_buffer_times=None,
            send_buffer_partition_id=None,
            send_buffer_max_space=(
                constants.MAX_SIZE_OF_BUFFERED_REGION_ON_CHIP),
            send_buffer_space_before_notify=640,

            # Buffer notification details
            buffer_notification_ip_address=None,
            buffer_notification_port=None,
            buffer_notification_tag=None,

            # Extra flag for receiving packets without a port
            reserve_reverse_ip_tag=False):
        """

        :param n_keys: The number of keys to be sent via this multicast source
        :param label: The label of this vertex
        :param constraints: Any initial constraints to this vertex
        :param board_address: The IP address of the board on which to place\
                this vertex if receiving data, either buffered or live (by\
                default, any board is chosen)
        :param receive_port: The port on the board that will listen for\
                incoming event packets (default is to disable this feature;\
                set a value to enable it)
        :param receive_sdp_port: The SDP port to listen on for incoming event\
                packets (defaults to 1)
        :param receive_tag: The IP tag to use for receiving live events\
                (uses any by default)
        :param virtual_key: The base multicast key to send received events\
                with (assigned automatically by default)
        :param prefix: The prefix to "or" with generated multicast keys\
                (default is no prefix)
        :param prefix_type: Whether the prefix should apply to the upper or\
                lower half of the multicast keys (default is upper half)
        :param check_keys: True if the keys of received events should be\
                verified before sending (default False)
        :param send_buffer_times: An array of arrays of times at which keys\
                should be sent (one array for each key, default disabled)
        :param send_buffer_max_space: The maximum amount of space to use of\
                the SDRAM on the machine (default is 1MB)
        :param send_buffer_space_before_notify: The amount of space free in\
                the sending buffer before the machine will ask the host for\
                more data (default setting is optimised for most cases)
        :param buffer_notification_ip_address: The IP address of the host\
                that will send new buffers (must be specified if a send buffer\
                is specified)
        :param buffer_notification_port: The port that the host that will\
                send new buffers is listening on (must be specified if a\
                send buffer is specified)
        :param buffer_notification_tag: The IP tag to use to notify the\
                host about space in the buffer (default is to use any tag)
        """
        MachineVertex.__init__(self, label, constraints)
        AbstractReceiveBuffersToHost.__init__(self)

        AbstractProvidesOutgoingPartitionConstraints.__init__(self)

        self._iptags = None
        self._reverse_iptags = None

        # Set up for receiving live packets
        if receive_port is not None or reserve_reverse_ip_tag:
            self._reverse_iptags = [ReverseIPtagResource(
                port=receive_port, sdp_port=receive_sdp_port,
                tag=receive_tag)]
            if board_address is not None:
                self.add_constraint(PlacerBoardConstraint(board_address))
        self._receive_rate = receive_rate
        self._receive_sdp_port = receive_sdp_port

        # Work out if buffers are being sent
        self._send_buffer = None
        self._send_buffer_partition_id = send_buffer_partition_id
        if send_buffer_times is None:
            self._send_buffer_times = None
            self._send_buffer_max_space = send_buffer_max_space
            self._send_buffers = None
        else:
            self._send_buffer_max_space = send_buffer_max_space
            self._send_buffer = BufferedSendingRegion(send_buffer_max_space)
            self._send_buffer_times = send_buffer_times

            self._iptags = [IPtagResource(
                ip_address=buffer_notification_ip_address,
                port=buffer_notification_port, strip_sdp=True,
                tag=buffer_notification_tag,
                traffic_identifier=BufferManager.TRAFFIC_IDENTIFIER)]
            if board_address is not None:
                self.add_constraint(PlacerBoardConstraint(board_address))
            self._send_buffers = {
                self._REGIONS.SEND_BUFFER.value:
                self._send_buffer
            }

        # buffered out parameters
        self._send_buffer_space_before_notify = send_buffer_space_before_notify
        if self._send_buffer_space_before_notify > send_buffer_max_space:
            self._send_buffer_space_before_notify = send_buffer_max_space

        # Set up for recording (if requested)
        self._record_buffer_size = 0
        self._buffer_size_before_receive = 0
        self._time_between_triggers = 0
        self._maximum_recording_buffer = 0

        # Set up for buffering
        self._buffer_notification_ip_address = buffer_notification_ip_address
        self._buffer_notification_port = buffer_notification_port
        self._buffer_notification_tag = buffer_notification_tag

        # set flag for checking if in injection mode
        self._in_injection_mode = receive_port is not None

        # Sort out the keys to be used
        self._n_keys = n_keys
        self._virtual_key = virtual_key
        self._mask = None
        self._prefix = prefix
        self._prefix_type = prefix_type
        self._check_keys = check_keys

        # Work out the prefix details
        if self._prefix is not None:
            if self._prefix_type is None:
                self._prefix_type = EIEIOPrefix.UPPER_HALF_WORD
            if self._prefix_type == EIEIOPrefix.UPPER_HALF_WORD:
                self._prefix = prefix << 16

        # If the user has specified a virtual key
        if self._virtual_key is not None:

            # check that virtual key is valid
            if self._virtual_key < 0:
                raise ConfigurationException(
                    "Virtual keys must be positive")

            # Get a mask and maximum number of keys for the number of keys
            # requested
            self._mask, max_key = self._calculate_mask(n_keys)

            # Check that the number of keys and the virtual key don't interfere
            if n_keys > max_key:
                raise ConfigurationException(
                    "The mask calculated from the number of keys will "
                    "not work with the virtual key specified")

            if self._prefix is not None:

                # Check that the prefix doesn't change the virtual key in the
                # masked area
                masked_key = (self._virtual_key | self._prefix) & self._mask
                if self._virtual_key != masked_key:
                    raise ConfigurationException(
                        "The number of keys, virtual key and key prefix"
                        " settings don't work together")
            else:

                # If no prefix was generated, generate one
                self._prefix_type = EIEIOPrefix.UPPER_HALF_WORD
                self._prefix = self._virtual_key

    @property
    @overrides(ProvidesProvenanceDataFromMachineImpl._provenance_region_id)
    def _provenance_region_id(self):
        return self._REGIONS.PROVENANCE_REGION.value

    @property
    @overrides(ProvidesProvenanceDataFromMachineImpl._n_additional_data_items)
    def _n_additional_data_items(self):
        return 0

    @property
    @overrides(MachineVertex.resources_required)
    def resources_required(self):
        resources = ResourceContainer(
            dtcm=DTCMResource(self.get_dtcm_usage()),
            sdram=SDRAMResource(self.get_sdram_usage(
                self._send_buffer_times, self._send_buffer_max_space,
                self._record_buffer_size > 0)),
            cpu_cycles=CPUCyclesPerTickResource(self.get_cpu_usage()),
            iptags=self._iptags,
            reverse_iptags=self._reverse_iptags)
        if self._iptags is None:
            resources.extend(recording_utilities.get_recording_resources(
                [self._record_buffer_size],
                self._buffer_notification_ip_address,
                self._buffer_notification_port, self._buffer_notification_tag))
        else:
            resources.extend(recording_utilities.get_recording_resources(
                [self._record_buffer_size]))
        return resources

    @staticmethod
    def get_sdram_usage(
            send_buffer_times, send_buffer_max_space, recording_enabled):
        send_buffer_size = 0
        if send_buffer_times is not None:
            send_buffer_size = send_buffer_max_space

        mallocs = \
            ReverseIPTagMulticastSourceMachineVertex.n_regions_to_allocate(
                send_buffer_times is not None, recording_enabled)
        allocation_size = mallocs * constants.SARK_PER_MALLOC_SDRAM_USAGE

        return (
            constants.SYSTEM_BYTES_REQUIREMENT +
            (ReverseIPTagMulticastSourceMachineVertex.
                _CONFIGURATION_REGION_SIZE) +
            send_buffer_size + allocation_size +
            (ReverseIPTagMulticastSourceMachineVertex.
                get_provenance_data_size(0)))

    @staticmethod
    def get_dtcm_usage():
        return 1

    @staticmethod
    def get_cpu_usage():
        return 1

    @staticmethod
    def n_regions_to_allocate(send_buffering, recording):
        """ Get the number of regions that will be allocated
        """
        if recording and send_buffering:
            return 5
        elif recording or send_buffering:
            return 4
        return 3

    @property
    def send_buffer_times(self):
        return self._send_buffer_times

    @send_buffer_times.setter
    def send_buffer_times(self, send_buffer_times):
        self._send_buffer_times = send_buffer_times

    def _is_in_range(
            self, time_stamp_in_ticks,
            first_machine_time_step, n_machine_time_steps):
        return (
            (n_machine_time_steps is None) or (
                first_machine_time_step <= time_stamp_in_ticks <
                n_machine_time_steps))

    def _fill_send_buffer(
            self, machine_time_step, first_machine_time_step,
            n_machine_time_steps):
        """ Fill the send buffer with keys to send
        """

        key_to_send = self._virtual_key
        if self._virtual_key is None:
            key_to_send = 0

        if self._send_buffer is not None:
            self._send_buffer.clear()
        if (self._send_buffer_times is not None and
                len(self._send_buffer_times) != 0):
            if hasattr(self._send_buffer_times[0], "__len__"):

                # Works with a list-of-lists
                for key in range(self._n_keys):
                    for timeStamp in sorted(self._send_buffer_times[key]):
                        time_stamp_in_ticks = int(math.ceil(
                            float(int(timeStamp * 1000.0)) /
                            machine_time_step))
                        if self._is_in_range(
                                time_stamp_in_ticks, first_machine_time_step,
                                n_machine_time_steps):
                            self._send_buffer.add_key(
                                time_stamp_in_ticks, key_to_send + key)
            else:

                # Work with a single list
                key_list = [
                    key + key_to_send for key in range(self._n_keys)]
                for timeStamp in sorted(self._send_buffer_times):
                    time_stamp_in_ticks = int(math.ceil(
                        float(int(timeStamp * 1000.0)) /
                        machine_time_step))

                    # add to send_buffer collection
                    if self._is_in_range(
                            time_stamp_in_ticks, first_machine_time_step,
                            n_machine_time_steps):
                        self._send_buffer.add_keys(
                            time_stamp_in_ticks, key_list)

    @staticmethod
    def _generate_prefix(virtual_key, prefix_type):
        if prefix_type == EIEIOPrefix.LOWER_HALF_WORD:
            return virtual_key & 0xFFFF
        return (virtual_key >> 16) & 0xFFFF

    @staticmethod
    def _calculate_mask(n_neurons):
        if n_neurons == 1:
            return 0xFFFFFFFF, 1
        temp_value = int(math.ceil(math.log(n_neurons, 2)))
        max_key = (int(math.pow(2, temp_value)) - 1)
        mask = 0xFFFFFFFF - max_key
        return mask, max_key

    def enable_recording(
            self,
            record_buffer_size=constants.MAX_SIZE_OF_BUFFERED_REGION_ON_CHIP,
            buffer_size_before_receive=(
                constants.DEFAULT_BUFFER_SIZE_BEFORE_RECEIVE),
            time_between_triggers=0):
        """ Enable recording of the keys sent

        :param record_buffer_size:\
            The size of the recording buffer in bytes.  Note that when using\
            automatic pause and resume, this will be used as the minimum size\
            of the buffer
        :type record_buffer_size: int
        :param buffer_size_before_receive:\
            The size that the buffer can grow to before a read request is\
            issued to the host (in bytes)
        :type buffer_size_before_receive: int
        :param time_between_triggers:\
            The minimum time between the sending of read requests
        :type time_between_triggers: int
        """
        self._record_buffer_size = record_buffer_size
        self._buffer_size_before_receive = buffer_size_before_receive
        self._time_between_triggers = time_between_triggers

    def _reserve_regions(self, spec):

        # Reserve system and configuration memory regions:
        spec.reserve_memory_region(
            region=self._REGIONS.SYSTEM.value,
            size=constants.SYSTEM_BYTES_REQUIREMENT, label='SYSTEM')
        spec.reserve_memory_region(
            region=self._REGIONS.CONFIGURATION.value,
            size=self._CONFIGURATION_REGION_SIZE, label='CONFIGURATION')

        # Reserve recording buffer regions if required
        spec.reserve_memory_region(
            region=self._REGIONS.RECORDING.value,
            size=recording_utilities.get_recording_header_size(1),
            label="RECORDING")

        # Reserve send buffer region if required
        if self._send_buffer_times is not None:
            max_buffer_size = self.get_max_buffer_size_possible(
                self._REGIONS.SEND_BUFFER.value)
            spec.reserve_memory_region(
                region=self._REGIONS.SEND_BUFFER.value,
                size=max_buffer_size, label="SEND_BUFFER", empty=True)

        self.reserve_provenance_data_region(spec)

    def _update_virtual_key(self, routing_info, machine_graph):
        if self._virtual_key is None:
            if self._send_buffer_partition_id is not None:

                rinfo = routing_info.get_routing_info_from_pre_vertex(
                    self, self._send_buffer_partition_id)
                self._virtual_key = rinfo.first_key
                self._mask = rinfo.first_mask

            else:
                partitions = machine_graph\
                    .get_outgoing_edge_partitions_starting_at_vertex(self)
                partition = next(iter(partitions), None)

                if partition is not None:
                    rinfo = routing_info.get_routing_info_from_partition(
                        partition)
                    self._virtual_key = rinfo.first_key
                    self._mask = rinfo.first_mask

        if self._virtual_key is not None and self._prefix is None:
            self._prefix_type = EIEIOPrefix.UPPER_HALF_WORD
            self._prefix = self._virtual_key

    def _write_configuration(self, spec, ip_tags):
        spec.switch_write_focus(region=self._REGIONS.CONFIGURATION.value)

        # Write apply_prefix and prefix and prefix_type
        if self._prefix is None:
            spec.write_value(data=0)
            spec.write_value(data=0)
            spec.write_value(data=0)
        else:
            spec.write_value(data=1)
            spec.write_value(data=self._prefix)
            spec.write_value(data=self._prefix_type.value)

        # Write check
        if self._check_keys:
            spec.write_value(data=1)
        else:
            spec.write_value(data=0)

        # Write if you have a key to transmit write it and the mask,
        # otherwise write flags to fill in space
        if self._virtual_key is None:
            spec.write_value(data=0)
            spec.write_value(data=0)
            spec.write_value(data=0)
        else:
            spec.write_value(data=1)
            spec.write_value(data=self._virtual_key)
            spec.write_value(data=self._mask)

        # Write send buffer data
        if self._send_buffer_times is not None:

            this_tag = None

            for tag in ip_tags:
                if tag.traffic_identifier == BufferManager.TRAFFIC_IDENTIFIER:
                    this_tag = tag
                    break
            if this_tag is None:
                raise Exception("Could not find tag for send buffering")

            buffer_space = self.get_max_buffer_size_possible(
                self._REGIONS.SEND_BUFFER.value)

            spec.write_value(data=buffer_space)
            spec.write_value(data=self._send_buffer_space_before_notify)
            spec.write_value(data=this_tag.tag)
            spec.write_value(struct.unpack("<I", struct.pack(
                "<HH", this_tag.destination_y, this_tag.destination_x))[0])
        else:
            spec.write_value(data=0)
            spec.write_value(data=0)
            spec.write_value(data=0)
            spec.write_value(data=0)

        # write SDP port to which SDP packets will be received
        spec.write_value(data=self._receive_sdp_port)

    @inject_items({
        "machine_time_step": "MachineTimeStep",
        "time_scale_factor": "TimeScaleFactor",
        "machine_graph": "MemoryMachineGraph",
        "routing_info": "MemoryRoutingInfos",
        "tags": "MemoryTags",
        "first_machine_time_step": "FirstMachineTimeStep",
        "n_machine_time_steps": "TotalMachineTimeSteps"
    })
    @overrides(
        AbstractGeneratesDataSpecification.generate_data_specification,
        additional_arguments={
            "machine_time_step", "time_scale_factor", "machine_graph",
            "routing_info", "tags", "first_machine_time_step",
            "n_machine_time_steps"
        })
    def generate_data_specification(
            self, spec, placement, machine_time_step, time_scale_factor,
            machine_graph, routing_info, tags, first_machine_time_step,
            n_machine_time_steps):

        self._update_virtual_key(routing_info, machine_graph)
        self._fill_send_buffer(
            machine_time_step, first_machine_time_step, n_machine_time_steps)

        # Reserve regions
        self._reserve_regions(spec)

        # Write the system region
        spec.switch_write_focus(self._REGIONS.SYSTEM.value)
        spec.write_array(simulation_utilities.get_simulation_header_array(
            self.get_binary_file_name(), machine_time_step,
            time_scale_factor))

        # Write the additional recording information
        iptags = tags.get_ip_tags_for_vertex(self)
        spec.switch_write_focus(self._REGIONS.RECORDING.value)
        spec.write_array(recording_utilities.get_recording_header_array(
            [self._record_buffer_size],
            self._time_between_triggers, self._buffer_size_before_receive,
            iptags, self._buffer_notification_tag))

        # Write the configuration information
        self._write_configuration(spec, iptags)

        # End spec
        spec.end_specification()

    @overrides(AbstractHasAssociatedBinary.get_binary_file_name)
    def get_binary_file_name(self):
        return "reverse_iptag_multicast_source.aplx"

    @overrides(AbstractHasAssociatedBinary.get_binary_start_type)
    def get_binary_start_type(self):
        return ExecutableStartType.USES_SIMULATION_INTERFACE

    @overrides(AbstractProvidesOutgoingPartitionConstraints.
               get_outgoing_partition_constraints)
    def get_outgoing_partition_constraints(self, partition):
        if self._virtual_key is not None:
            return list([KeyAllocatorFixedKeyAndMaskConstraint(
                [BaseKeyAndMask(self._virtual_key, self._mask)])])
        return list()

    @property
    def virtual_key(self):
        return self._virtual_key

    @property
    def mask(self):
        return self._mask

    @property
    def is_in_injection_mode(self):
        return self._in_injection_mode

    @overrides(AbstractRecordable.is_recording)
    def is_recording(self):
        return self._record_buffer_size > 0

    @inject("FirstMachineTimeStep")
    @inject_items({
        "machine_time_step": "MachineTimeStep",
        "n_machine_time_steps": "TotalMachineTimeSteps"
    })
    def update_buffer(
            self, first_machine_time_step, machine_time_step,
            n_machine_time_steps):
        self._fill_send_buffer(
            machine_time_step, first_machine_time_step, n_machine_time_steps)

    @overrides(AbstractReceiveBuffersToHost.get_minimum_buffer_sdram_usage)
    def get_minimum_buffer_sdram_usage(self):
        return self._record_buffer_size

    @overrides(AbstractReceiveBuffersToHost.get_n_timesteps_in_buffer_space)
    def get_n_timesteps_in_buffer_space(self, buffer_space, machine_time_step):

        # If not recording, not an issue
        if self._record_buffer_size == 0:
            return sys.maxint

        # If recording and using pre-defined keys, use the maximum
        if self._send_buffer is not None:
            return recording_utilities.get_n_timesteps_in_buffer_space(
                buffer_space, [self._send_buffer.max_packets_in_timestamp])

        # If recording and not using pre-defined keys, use the specified
        # rate to work it out - add 10% for safety
        keys_per_timestep = math.ceil(
            (self._receive_rate / (machine_time_step * 1000.0)) * 1.1
        )

        # 4 bytes per key + 2 byte header + 4 byte timestamp
        bytes_per_timestep = (keys_per_timestep * 4) + 6
        return recording_utilities.get_n_timesteps_in_buffer_space(
            buffer_space, [bytes_per_timestep])

    @overrides(AbstractReceiveBuffersToHost.get_recorded_region_ids)
    def get_recorded_region_ids(self):
        return recording_utilities.get_recorded_region_ids(
            [self._record_buffer_size])

    @overrides(AbstractReceiveBuffersToHost.get_recording_region_base_address)
    def get_recording_region_base_address(self, txrx, placement):
        return helpful_functions.locate_memory_region_for_placement(
            placement, self._REGIONS.RECORDING.value, txrx)

<<<<<<< HEAD
    def __repr__(self):
        return self._label
=======
    @property
    def send_buffers(self):
        return self._send_buffers

    @send_buffers.setter
    def send_buffers(self, value):
        self._send_buffers = value
>>>>>>> f8735c6b
<|MERGE_RESOLUTION|>--- conflicted
+++ resolved
@@ -663,10 +663,6 @@
         return helpful_functions.locate_memory_region_for_placement(
             placement, self._REGIONS.RECORDING.value, txrx)
 
-<<<<<<< HEAD
-    def __repr__(self):
-        return self._label
-=======
     @property
     def send_buffers(self):
         return self._send_buffers
@@ -674,4 +670,6 @@
     @send_buffers.setter
     def send_buffers(self, value):
         self._send_buffers = value
->>>>>>> f8735c6b
+
+    def __repr__(self):
+        return self._label