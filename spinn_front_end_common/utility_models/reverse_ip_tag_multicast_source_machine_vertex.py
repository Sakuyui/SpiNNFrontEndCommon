--- conflicted
+++ resolved
@@ -589,15 +589,8 @@
 
         self.reserve_provenance_data_region(spec)
 
-<<<<<<< HEAD
     def _update_virtual_key(self):
         routing_info = FecDataView.get_routing_infos()
-=======
-    def _update_virtual_key(self, routing_info):
-        """
-        :param ~pacman.model.routing_info.RoutingInfo routing_info:
-        """
->>>>>>> ccaf6d58
         if self._virtual_key is None:
             rinfo = None
             if self._send_buffer_partition_id is not None:
@@ -607,28 +600,10 @@
                 rinfo = routing_info.get_routing_info_from_pre_vertex(
                     self, self._injection_partition_id)
 
-<<<<<<< HEAD
-                # if no edge leaving this vertex, no key needed
-                if rinfo is not None:
-                    self._virtual_key = rinfo.first_key
-                    self._mask = rinfo.first_mask
-            else:
-                machine_graph = FecDataView.get_runtime_machine_graph()
-                partitions = machine_graph\
-                    .get_multicast_edge_partitions_starting_at_vertex(self)
-                partition = next(iter(partitions), None)
-
-                if partition is not None:
-                    rinfo = routing_info.get_routing_info_from_partition(
-                        partition)
-                    self._virtual_key = rinfo.first_key
-                    self._mask = rinfo.first_mask
-=======
             # if no edge leaving this vertex, no key needed
             if rinfo is not None:
                 self._virtual_key = rinfo.first_key
                 self._mask = rinfo.first_mask
->>>>>>> ccaf6d58
 
         if self._virtual_key is not None and self._prefix is None:
             self._prefix_type = EIEIOPrefix.UPPER_HALF_WORD
@@ -693,37 +668,13 @@
             int(math.ceil(max_offset)))
         ReverseIPTagMulticastSourceMachineVertex._n_data_specs += 1
 
-<<<<<<< HEAD
     @overrides(
         AbstractGeneratesDataSpecification.generate_data_specification,
         additional_arguments={"routing_info"})
     def generate_data_specification(
             self, spec, placement,  # @UnusedVariable
             ):
-=======
-    @inject_items({
-        "routing_info": "RoutingInfos",
-        "data_n_time_steps": "DataNTimeSteps"
-    })
-    @overrides(
-        AbstractGeneratesDataSpecification.generate_data_specification,
-        additional_arguments={
-            "routing_info", "data_n_time_steps"
-        })
-    def generate_data_specification(
-            self, spec, placement,  # @UnusedVariable
-            routing_info, data_n_time_steps):
->>>>>>> ccaf6d58
-        """
-        :param ~pacman.model.routing_info.RoutingInfo routing_info:
-        :param int data_n_time_steps:
-        """
-        # pylint: disable=too-many-arguments, arguments-differ
-<<<<<<< HEAD
         self._update_virtual_key()
-=======
-        self._update_virtual_key(routing_info)
->>>>>>> ccaf6d58
 
         # Reserve regions
         self._reserve_regions(spec)
