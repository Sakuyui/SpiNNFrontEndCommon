--- conflicted
+++ resolved
@@ -494,13 +494,8 @@
         end_time_step = FecDataView.get_current_run_timesteps()
         if first_time_step == end_time_step:
             return
-<<<<<<< HEAD
-        keys = get_keys(key_base, self._vertex_slice)
-        for atom in range(self._vertex_slice.n_atoms):
-=======
-        keys = get_field_based_keys(key_base, self.vertex_slice)
+        keys = get_keys(key_base, self.vertex_slice)
         for atom in range(self.vertex_slice.n_atoms):
->>>>>>> fcd04d58
             for tick in sorted(self._send_buffer_times[atom]):
                 if self._is_in_range(tick, first_time_step, end_time_step):
                     self._send_buffer.add_key(tick, keys[atom])
@@ -517,12 +512,7 @@
         end_time_step = FecDataView.get_current_run_timesteps()
         if first_time_step == end_time_step:
             return
-<<<<<<< HEAD
-        keys = get_keys(key_base, self._vertex_slice)
-=======
-        keys = get_field_based_keys(key_base, self.vertex_slice)
-        key_list = [keys[atom] for atom in range(self.vertex_slice.n_atoms)]
->>>>>>> fcd04d58
+        keys = get_keys(key_base, self.vertex_slice)
         for tick in sorted(self._send_buffer_times):
             if self._is_in_range(tick, first_time_step, end_time_step):
                 self._send_buffer.add_keys(tick, keys)
