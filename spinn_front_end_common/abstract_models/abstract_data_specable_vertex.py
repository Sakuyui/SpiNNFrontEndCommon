--- conflicted
+++ resolved
@@ -39,15 +39,6 @@
         spec.write_value(data=int(application_name_hash, 16))
         spec.write_value(data=self._machine_time_step * self._timescale_factor)
 
-<<<<<<< HEAD
-        # check for infinite runs and add data as required
-        if self._no_machine_time_steps is None:
-            spec.write_value(data=1)
-        else:
-            spec.write_value(data=0)
-
-=======
->>>>>>> 90447d32
         # add SDP port number for receiving synchronisations and new run times
         spec.write_value(
             data=constants.SDP_PORTS.RUNNING_COMMAND_SDP_PORT.value)
