--- conflicted
+++ resolved
@@ -90,12 +90,7 @@
         txrx = create_transceiver_from_hostname(
             hostname=self.__hostname,
             bmp_connection_data=None,
-<<<<<<< HEAD
             auto_detect_bmp=False)
-        txrx.ensure_board_is_ready()
-=======
-            version=5, auto_detect_bmp=False)
->>>>>>> d6ff85eb
         txrx.discover_scamp_connections()
         return txrx
 
