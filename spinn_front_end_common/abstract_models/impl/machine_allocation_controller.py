--- conflicted
+++ resolved
@@ -15,18 +15,13 @@
 import logging
 import sys
 from threading import Thread
-from typing import Dict, Optional
+from typing import Dict, Optional, Tuple
 from spinn_utilities.log import FormatAdapter
 from spinn_utilities.abstract_base import AbstractBase, abstractmethod
 from spinn_utilities.typing.coords import XY
 from spinnman.constants import SCP_SCAMP_PORT
 from spinnman.connections.udp_packet_connections import SCAMPConnection
 from spinnman.transceiver import create_transceiver_from_hostname, Transceiver
-<<<<<<< HEAD
-from spinn_front_end_common.abstract_models import (
-    AbstractMachineAllocationController)
-=======
->>>>>>> fcd04d58
 from spinnman.connections.udp_packet_connections import EIEIOConnection
 logger = FormatAdapter(logging.getLogger(__name__))
 
@@ -55,12 +50,8 @@
         self.__connection_data = connection_data
         thread.start()
 
-<<<<<<< HEAD
-    @overrides(AbstractMachineAllocationController.close)
-    def close(self) -> None:
-=======
     @abstractmethod
-    def extend_allocation(self, new_total_run_time):
+    def extend_allocation(self, new_total_run_time: float):
         """
         Extend the allocation of the machine from the original run time.
 
@@ -69,11 +60,10 @@
             machine was first allocated
         """
 
-    def close(self):
+    def close(self) -> None:
         """
         Indicate that the use of the machine is complete.
         """
->>>>>>> fcd04d58
         self._exited = True
 
     @abstractmethod
@@ -87,11 +77,9 @@
         """
         raise NotImplementedError
 
-<<<<<<< HEAD
-    def _teardown(self) -> None:
-=======
     @abstractmethod
-    def where_is_machine(self, chip_x, chip_y):
+    def where_is_machine(
+            self, chip_x: int, chip_y: int) -> Tuple[int, int, int]:
         """
         Locates and returns cabinet, frame, board for a given chip in a
         machine allocated to this job.
@@ -102,8 +90,7 @@
         :rtype: tuple(int,int,int)
         """
 
-    def _teardown(self):
->>>>>>> fcd04d58
+    def _teardown(self) -> bool:
         """
         Perform any extra tear-down that the thread requires. Does not
         need to be overridden if no action is desired.
@@ -120,17 +107,6 @@
                 " the script; this script will now exit")
             sys.exit(1)
 
-<<<<<<< HEAD
-    @overrides(AbstractMachineAllocationController.create_transceiver)
-    def create_transceiver(self) -> Optional[Transceiver]:
-        if not self.__hostname:
-            return None
-        txrx = create_transceiver_from_hostname(self.__hostname)
-        txrx.discover_scamp_connections()
-        return txrx
-
-    def __host(self, chip_x: int, chip_y: int) -> Optional[str]:
-=======
     def create_transceiver(self) -> Transceiver:
         """
         Create a transceiver for talking to the allocated machine, and
@@ -141,17 +117,21 @@
         """
         if not self.__hostname:
             raise NotImplementedError("Needs a hostname")
-        txrx = create_transceiver_from_hostname(
-            hostname=self.__hostname,
-            bmp_connection_data=None,
-            auto_detect_bmp=False)
+        txrx = create_transceiver_from_hostname(self.__hostname)
         txrx.discover_scamp_connections()
         return txrx
 
     def can_create_transceiver(self) -> bool:
         return self.__hostname is not None
 
-    def open_sdp_connection(self, chip_x, chip_y, udp_port=SCP_SCAMP_PORT):
+    def __host(self, chip_x: int, chip_y: int) -> Optional[str]:
+        if not self.__connection_data:
+            return None
+        return self.__connection_data.get((chip_x, chip_y))
+
+    def open_sdp_connection(
+            self, chip_x: int, chip_y: int,
+            udp_port: int = SCP_SCAMP_PORT) -> Optional[SCAMPConnection]:
         """
         Open a connection to a specific Ethernet-enabled SpiNNaker chip.
         Caller will have to arrange for SpiNNaker to pay attention to the
@@ -166,15 +146,6 @@
             port will result in a connection that can't easily be configured.
         :rtype: ~spinnman.connections.udp_packet_connections.SDPConnection
         """
->>>>>>> fcd04d58
-        if not self.__connection_data:
-            return None
-        return self.__connection_data.get((chip_x, chip_y))
-
-    @overrides(AbstractMachineAllocationController.open_sdp_connection)
-    def open_sdp_connection(
-            self, chip_x: int, chip_y: int,
-            udp_port: int = SCP_SCAMP_PORT) -> Optional[SCAMPConnection]:
         host = self.__host(chip_x, chip_y)
         if not host:
             return None
@@ -182,33 +153,20 @@
             chip_x=chip_x, chip_y=chip_y,
             remote_host=host, remote_port=udp_port)
 
-<<<<<<< HEAD
-    @overrides(AbstractMachineAllocationController.open_eieio_connection)
     def open_eieio_connection(
             self, chip_x: int, chip_y: int) -> Optional[EIEIOConnection]:
-        host = self.__host(chip_x, chip_y)
-=======
-    def open_eieio_connection(self, chip_x, chip_y):
         """
         Open an unbound EIEIO connection. This may be used to communicate with
         any board of the job.
 
         :rtype: ~spinnman.connections.udp_packet_connections.EIEIOConnection
         """
-        if not self.__connection_data:
-            return None
-        host = self.__connection_data[chip_x, chip_y]
->>>>>>> fcd04d58
+        host = self.__host(chip_x, chip_y)
         if not host:
             return None
         return EIEIOConnection(remote_host=host, remote_port=SCP_SCAMP_PORT)
 
-<<<<<<< HEAD
-    @overrides(AbstractMachineAllocationController.open_eieio_listener)
     def open_eieio_listener(self) -> EIEIOConnection:
-        return EIEIOConnection()
-=======
-    def open_eieio_listener(self):
         """
         Open an unbound EIEIO connection. This may be used to communicate with
         any board of the job.
@@ -218,7 +176,7 @@
         return EIEIOConnection()
 
     @property
-    def proxying(self):
+    def proxying(self) -> bool:
         """
         Whether this is a proxying connection. False unless overridden.
 
@@ -226,9 +184,8 @@
         """
         return False
 
-    def make_report(self, filename):
+    def make_report(self, filename: str):
         """
         Asks the controller to make a report of details of allocations.
         By default, this does nothing.
-        """
->>>>>>> fcd04d58
+        """