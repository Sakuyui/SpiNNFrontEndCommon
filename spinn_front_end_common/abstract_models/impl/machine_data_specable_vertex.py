# Copyright (c) 2017-2019 The University of Manchester
#
# This program is free software: you can redistribute it and/or modify
# it under the terms of the GNU General Public License as published by
# the Free Software Foundation, either version 3 of the License, or
# (at your option) any later version.
#
# This program is distributed in the hope that it will be useful,
# but WITHOUT ANY WARRANTY; without even the implied warranty of
# MERCHANTABILITY or FITNESS FOR A PARTICULAR PURPOSE.  See the
# GNU General Public License for more details.
#
# You should have received a copy of the GNU General Public License
# along with this program.  If not, see <http://www.gnu.org/licenses/>.

from spinn_utilities.abstract_base import abstractmethod
from spinn_utilities.overrides import overrides
from pacman.executor.injection_decorator import (
    supports_injection, inject_items)
from spinn_front_end_common.abstract_models import (
    AbstractGeneratesDataSpecification)


@supports_injection
class MachineDataSpecableVertex(
        AbstractGeneratesDataSpecification, allow_derivation=True):
    """ Support for a vertex that simplifies generating a data specification.
    """
    __slots__ = ()

    @inject_items({
<<<<<<< HEAD
        "machine_graph": "MachineGraph",
        "routing_info": "RoutingInfos",
        "tags": "Tags",
        "machine_time_step": "MachineTimeStep",
        "time_scale_factor": "TimeScaleFactor"
    })
=======
        "machine_graph": "MemoryMachineGraph",
        "routing_info": "MemoryRoutingInfos",
        "tags": "MemoryTags"})
>>>>>>> 7b8914bd
    @overrides(
        AbstractGeneratesDataSpecification.generate_data_specification,
        additional_arguments={
            "machine_graph", "routing_info", "tags",
        })
    def generate_data_specification(
            self, spec, placement, machine_graph, routing_info, tags):
        """
        :param ~pacman.model.graphs.machine.MachineGraph machine_graph:
            (Injected)
        :param ~pacman.model.routing_info.RoutingInfo routing_info: (Injected)
        :param ~pacman.model.tags.Tags tags: (Injected)
        """
        # pylint: disable=too-many-arguments, arguments-differ
        iptags = tags.get_ip_tags_for_vertex(placement.vertex)
        reverse_iptags = tags.get_reverse_ip_tags_for_vertex(placement.vertex)
        self.generate_machine_data_specification(
            spec, placement, machine_graph, routing_info, iptags,
            reverse_iptags)

    @abstractmethod
    def generate_machine_data_specification(
            self, spec, placement, machine_graph, routing_info, iptags,
            reverse_iptags):
        """
        :param ~data_specification.DataSpecificationGenerator spec:
            The data specification to write into.
        :param ~pacman.model.placements.Placement placement:
            Where this node is on the SpiNNaker machine.
        :param ~pacman.model.graphs.machine.MachineGraph machine_graph:
            The graph containing this node.
        :param ~pacman.model.routing_info.RoutingInfo routing_info:
            The routing info.
        :param iptags: The (forward) IP tags for the vertex, if any
        :type iptags: iterable(~spinn_machine.tags.IPTag) or None
        :param reverse_iptags: The reverse IP tags for the vertex, if any
        :type reverse_iptags:
            iterable(~spinn_machine.tags.ReverseIPTag) or None
        :rtype: None
        """
        # pylint: disable=too-many-arguments<|MERGE_RESOLUTION|>--- conflicted
+++ resolved
@@ -29,42 +29,37 @@
     __slots__ = ()
 
     @inject_items({
-<<<<<<< HEAD
         "machine_graph": "MachineGraph",
         "routing_info": "RoutingInfos",
-        "tags": "Tags",
-        "machine_time_step": "MachineTimeStep",
-        "time_scale_factor": "TimeScaleFactor"
-    })
-=======
-        "machine_graph": "MemoryMachineGraph",
-        "routing_info": "MemoryRoutingInfos",
-        "tags": "MemoryTags"})
->>>>>>> 7b8914bd
+        "tags": "Tags"})
     @overrides(
         AbstractGeneratesDataSpecification.generate_data_specification,
         additional_arguments={
             "machine_graph", "routing_info", "tags",
+            "machine_time_step", "time_scale_factor"
         })
     def generate_data_specification(
-            self, spec, placement, machine_graph, routing_info, tags):
+            self, spec, placement, machine_graph, routing_info, tags,
+            machine_time_step, time_scale_factor):
         """
         :param ~pacman.model.graphs.machine.MachineGraph machine_graph:
             (Injected)
         :param ~pacman.model.routing_info.RoutingInfo routing_info: (Injected)
         :param ~pacman.model.tags.Tags tags: (Injected)
+        :param int machine_time_step: (Injected)
+        :param int time_scale_factor: (Injected)
         """
         # pylint: disable=too-many-arguments, arguments-differ
         iptags = tags.get_ip_tags_for_vertex(placement.vertex)
         reverse_iptags = tags.get_reverse_ip_tags_for_vertex(placement.vertex)
         self.generate_machine_data_specification(
             spec, placement, machine_graph, routing_info, iptags,
-            reverse_iptags)
+            reverse_iptags, machine_time_step, time_scale_factor)
 
     @abstractmethod
     def generate_machine_data_specification(
             self, spec, placement, machine_graph, routing_info, iptags,
-            reverse_iptags):
+            reverse_iptags, machine_time_step, time_scale_factor):
         """
         :param ~data_specification.DataSpecificationGenerator spec:
             The data specification to write into.
@@ -79,6 +74,8 @@
         :param reverse_iptags: The reverse IP tags for the vertex, if any
         :type reverse_iptags:
             iterable(~spinn_machine.tags.ReverseIPTag) or None
+        :param int machine_time_step: The machine time step
+        :param int time_scale_factor: The time step scaling factor
         :rtype: None
         """
         # pylint: disable=too-many-arguments