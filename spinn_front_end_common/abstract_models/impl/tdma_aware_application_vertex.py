--- conflicted
+++ resolved
@@ -56,15 +56,9 @@
         :raise PacmanInvalidParameterException:
             If one of the constraints is not valid
         """
-<<<<<<< HEAD
-        ApplicationVertex.__init__(
-            self, label, constraints, max_atoms_per_core, splitter=splitter)
-        self.__clocks_between_cores = None
-=======
         super().__init__(
             label, constraints, max_atoms_per_core, splitter=splitter)
-        self.__time_between_cores = None
->>>>>>> 060f33ee
+        self.__clocks_between_cores = None
         self.__n_slots = None
         self.__clocks_between_spikes = None
         self.__initial_offset = None
