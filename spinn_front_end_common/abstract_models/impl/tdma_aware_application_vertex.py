--- conflicted
+++ resolved
@@ -45,23 +45,19 @@
         "The TDMA fell behind by {} times on core {}, {}, {}. "
         "try increasing the time_between_cores in the corresponding .cfg")
 
-<<<<<<< HEAD
     def __init__(self, label=None, constraints=None,
-                 max_atoms_per_core=sys.maxsize):
-=======
-    def __init__(self, label, constraints, max_atoms_per_core, splitter=None):
->>>>>>> 27197a52
+                 max_atoms_per_core=sys.maxsize, splitter=None):
         """
-        :param str label: The optional name of the vertex.
+        :param label: The optional name of the vertex.
+        :type label: str or None
         :param constraints: The optional initial constraints of the vertex.
         :type constraints:
-            iterable(~pacman.model.constraints.AbstractConstraint)
+            iterable(~pacman.model.constraints.AbstractConstraint) or None
         :param int max_atoms_per_core: The max number of atoms that can be
             placed on a core, used in partitioning.
-        :type splitter: None or
+        :type splitter:
             ~pacman.model.partitioner_interfaces.AbstractSplitterCommon
-        :raise PacmanInvalidParameterException:
-            If one of the constraints is not valid
+            or None
         :raise PacmanInvalidParameterException:
             If one of the constraints is not valid
         """
@@ -167,6 +163,6 @@
         """
         return ProvenanceDataItem(
             add_name(names, self._TDMA_MISSED_SLOTS_NAME),
-            tdma_slots_missed, report=tdma_slots_missed > 0,
+            tdma_slots_missed, report=(tdma_slots_missed > 0),
             message=self._TDMA_MISSED_SLOTS_MESSAGE.format(
                 tdma_slots_missed, x, y, p))