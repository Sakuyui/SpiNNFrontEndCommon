from six import add_metaclass
from spinn_utilities.abstract_base import AbstractBase, abstractmethod


@add_metaclass(AbstractBase)
class AbstractProvidesIncomingPartitionConstraints(object):
    """ A vertex that can provide constraints for its incoming edge partitions.
    """

    __slots__ = ()

    @abstractmethod
    def get_incoming_partition_constraints(self, partition):
        """ Get constraints to be added to the given edge that goes in to\
            a vertex of this vertex.

        :param partition: An partition that goes in to this vertex
        :type partition:\
<<<<<<< HEAD
            :py:class:`pacman.utilities.utility_objs.OutgoingPartition`
        :return: A list of constraints
        :rtype: list(:py:class:`pacman.model.constraints.AbstractConstraint`)
=======
            :py:class:`pacman.utilities.utility_objs.outgoing_partition.OutgoingPartition`
        :return: A list of constraints
        :rtype: \
            list(:py:class:`pacman.model.constraints.abstract_constraint.AbstractConstraint`)
>>>>>>> 5e5ebfd0
        """<|MERGE_RESOLUTION|>--- conflicted
+++ resolved
@@ -16,14 +16,8 @@
 
         :param partition: An partition that goes in to this vertex
         :type partition:\
-<<<<<<< HEAD
-            :py:class:`pacman.utilities.utility_objs.OutgoingPartition`
-        :return: A list of constraints
-        :rtype: list(:py:class:`pacman.model.constraints.AbstractConstraint`)
-=======
             :py:class:`pacman.utilities.utility_objs.outgoing_partition.OutgoingPartition`
         :return: A list of constraints
         :rtype: \
             list(:py:class:`pacman.model.constraints.abstract_constraint.AbstractConstraint`)
->>>>>>> 5e5ebfd0
         """